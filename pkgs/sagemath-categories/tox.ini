--- conflicted
+++ resolved
@@ -48,11 +48,7 @@
     # Test that importing sage.categories.all initializes categories
     {envpython} -c 'import sys; "" in sys.path and sys.path.remove(""); from sage.categories.all import *; SimplicialComplexes(); FunctionFields()'
 
-<<<<<<< HEAD
-    bash -c 'cd {temp_dir} && SAGE_SRC=$(python -c "from sage.env import SAGE_SRC; print(SAGE_SRC)") && sage-runtests --environment=sage.all__sagemath_categories --optional=sage $SAGE_SRC/sage/structure  || echo "(lots of doctest failures are expected)"'
-=======
-    bash -c 'cd bin && SAGE_SRC=$(python -c "from sage.env import SAGE_SRC; print(SAGE_SRC)") && sage-runtests --initial --environment=sage.all__sagemath_categories --optional=sage $SAGE_SRC/sage/structure  || echo "(lots of doctest failures are expected)"'
->>>>>>> a5c1c0c2
+    bash -c 'cd {temp_dir} && SAGE_SRC=$(python -c "from sage.env import SAGE_SRC; print(SAGE_SRC)") && sage-runtests --initial --environment=sage.all__sagemath_categories --optional=sage $SAGE_SRC/sage/structure  || echo "(lots of doctest failures are expected)"'
 
 [testenv:sagepython]
 passenv =
