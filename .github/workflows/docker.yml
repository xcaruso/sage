--- conflicted
+++ resolved
@@ -135,11 +135,7 @@
       FROM_DOCKER_TARGET: ${{ inputs.from_docker_target }}
       FROM_DOCKER_TAG:    ${{ inputs.from_docker_tag }}
       EXTRA_CONFIGURE_ARGS: --enable-fat-binary
-<<<<<<< HEAD
       EXTRA_SAGE_PACKAGES:  ${{ inputs.extra_sage_packages }}
-=======
-
->>>>>>> c3028e74
     steps:
       - name: Check out SageMath
         uses: actions/checkout@v2
