--- conflicted
+++ resolved
@@ -250,11 +250,7 @@
             sage: K = trefoil.connected_sum(trefoil); K
             Knot represented by 6 crossings
             sage: K.braid()
-<<<<<<< HEAD
-            s0^3*s1*s0^3*s1^-1 
-=======
             s0^3*s1*s0^3*s1^-1
->>>>>>> 309a7012
 
         .. PLOT::
             :width: 300 px
