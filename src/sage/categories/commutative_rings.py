--- conflicted
+++ resolved
@@ -268,7 +268,6 @@
                 gens = (gen,)
             return RingExtension(self, base, gens, names)
 
-<<<<<<< HEAD
         def _ideal_class_(self, n=0):
             r"""
             Return a callable object that can be used to create ideals in this
@@ -300,7 +299,7 @@
             """
             from sage.rings.ideal import Ideal_generic, Ideal_principal
             return Ideal_principal if n == 1 else Ideal_generic
-=======
+
         def frobenius_endomorphism(self, n=1):
             """
             Return the Frobenius endomorphism.
@@ -500,7 +499,6 @@
             else:
                 codomain = self
             return self.derivation_module(codomain, twist=twist)(arg)
->>>>>>> 77323e28
 
     class ElementMethods:
         pass
