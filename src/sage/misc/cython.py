"""
Cython support functions

AUTHORS:

- William Stein (2006-01-18): initial version
- William Stein (2007-07-28): update from sagex to cython
- Martin Albrecht & William Stein (2011-08): cfile & cargs
"""
#*****************************************************************************
#       Copyright (C) 2006 William Stein <wstein@gmail.com>
#
#  Distributed under the terms of the GNU General Public License (GPL)
#
#                  http://www.gnu.org/licenses/
#*****************************************************************************
from __future__ import print_function, absolute_import
from six.moves import builtins
from six import iteritems

import os
import sys
import re
import shutil
import pkgconfig

from sage.env import (SAGE_LOCAL, SAGE_SRC, cython_aliases,
        sage_include_directories)
from sage.misc.misc import SPYX_TMP, sage_makedirs
from .temporary_file import tmp_filename


# CBLAS can be one of multiple implementations
cblas_pc = pkgconfig.parse('cblas')
cblas_libs = list(cblas_pc['libraries'])
cblas_library_dirs = list(cblas_pc['library_dirs'])
cblas_include_dirs = list(cblas_pc['include_dirs'])

standard_libs = [
    'mpfr', 'gmp', 'gmpxx', 'stdc++', 'pari', 'm',
    'ec', 'gsl',
] + cblas_libs + [
    'ntl']


# Functions which used to be automatically declared.
# We list these here in order to give useful warnings.
old_pxi_names = {
    "cysignals.signals": [
        "sig_on", "sig_str", "sig_check", "sig_off",
        "sig_retry", "sig_error", "sig_block", "sig_unblock",
        "sig_on_no_except", "sig_str_no_except", "sig_check_no_except",
        "cython_check_exception",
    ],
    "sage.ext.stdsage": [
        "PY_NEW", "HAS_DICTIONARY",
    ],
    "cysignals.memory": [
        "sig_malloc", "sig_realloc", "sig_calloc", "sig_free",
        "check_allocarray", "check_reallocarray",
        "check_malloc", "check_realloc", "check_calloc",
    ],
    "libc.string": [
        "strlen", "strcpy", "memset", "memcpy", "memcmp",
    ],
    "libc.math": [
        "sqrt", "frexp", "ldexp",
    ],
    "libc.stdio": [
        "stdin", "stdout", "stderr",
        "FOPEN_MAX", "FILENAME_MAX",
        "fopen", "freopen", "fdopen", "fclose",
        "remove", "rename", "tmpfile",
        "setvbuf", "BUFSIZ", "setbuf",
        "fread", "fwrite", "fflush",
        "EOF", "clearerr", "feof", "ferror",
        "SEEK_SET", "SEEK_CUR", "SEEK_END",
        "fseek", "rewind", "ftell", "fgetpos", "fsetpos",
        "scanf", "sscanf", "fscanf",
        "printf", "sprintf", "snprintf", "fprintf",
        "perror", "gets", "fgets", "getchar", "fgetc", "getc", "ungetc",
        "puts", "fputs", "putchar", "fputc", "putc", "getline",
    ]
    }


def parse_keywords(kwd, s):
    r"""
    Given a keyword ``kwd`` and a string ``s``, return a list of all arguments
    on the same line as that keyword in ``s``, as well as a new copy of ``s``
    in which each occurrence of ``kwd`` is in a comment. If a comment already
    occurs on the line containing ``kwd``, no words after the ``#`` are added
    to the list.

    EXAMPLES::

        sage: import sage.misc.cython
        sage: sage.misc.cython.parse_keywords('clib', " clib foo bar baz\n #cinclude bar\n")
        (['foo', 'bar', 'baz'], ' #clib foo bar baz\n #cinclude bar\n')

        sage: sage.misc.cython.parse_keywords('clib', "# qux clib foo bar baz\n #cinclude bar\n")
        (['foo', 'bar', 'baz'], '# qux clib foo bar baz\n #cinclude bar\n')
        sage: sage.misc.cython.parse_keywords('clib', "# clib foo bar # baz\n #cinclude bar\n")
        (['foo', 'bar'], '# clib foo bar # baz\n #cinclude bar\n')
    """
    j = 0
    v = []
    while True:
        # see if kwd occurs
        i = s[j:].find(kwd)
        if i == -1: break
        j = i + j

        # add a hash, if necessary
        last_hash = s[:j].rfind('#')
        last_newline = s[:j].rfind('\n')
        if last_hash > last_newline:
            j += len(kwd)
        else:
            s = s[:j] + '#' + s[j:]
            j += len(kwd) + 1

        # find all other words on this line
        k = s[j:].find('\n')
        if k == -1:
            k = len(s)

        # add them to our list, until we find a comment
        for X in s[j:j+k].split():
            if X[0] == '#':   # skip rest of line
                break
            v.append(X)

    return v, s

def environ_parse(s):
    r"""
    Given a string s, find each substring of the form ``'\$ABC'``. If the
    environment variable :envvar:`$ABC` is set, replace ``'\$ABC'`` with its
    value and move on to the next such substring. If it is not set, stop
    parsing there.

    EXAMPLES::

        sage: from sage.misc.cython import environ_parse
        sage: environ_parse('$SAGE_LOCAL') == SAGE_LOCAL
        True
        sage: environ_parse('$THIS_IS_NOT_DEFINED_ANYWHERE')
        '$THIS_IS_NOT_DEFINED_ANYWHERE'
        sage: os.environ['DEFINE_THIS'] = 'hello'
        sage: environ_parse('$DEFINE_THIS/$THIS_IS_NOT_DEFINED_ANYWHERE/$DEFINE_THIS')
        'hello/$THIS_IS_NOT_DEFINED_ANYWHERE/$DEFINE_THIS'
    """
    i = s.find('$')
    if i == -1:
        return s
    j = s[i:].find('/')
    if j == -1:
        j = len(s)
    else:
        j = i + j
    name = s[i+1:j]
    if name in os.environ:
        s = s[:i] + os.environ[name] + s[j:]
    else:
        return s
    return environ_parse(s)

def pyx_preparse(s):
    r"""
    Preparse a pyx file:

    * parse ``clang`` pragma (c or c++)
    * parse ``clib`` pragma (additional libraries to link in)
    * parse ``cinclude`` (additional include directories)
    * parse ``cfile`` (additional files to be included)
    * parse ``cargs`` (additional parameters passed to the compiler)

    The pragmas:

    - ``clang`` - may be either ``'c'`` or ``'c++'`` indicating whether a C or
      C++ compiler should be used

    - ``clib`` - additional libraries to be linked in, the space separated list
      is split and passed to distutils.

    - ``cinclude`` - additional directories to search for header files. The
      space separated list is split and passed to distutils.

    - ``cfile`` - additional C or C++ files to be compiled. Also,
      :envvar:`$SAGE_SRC` and :envvar:`$SAGE_LOCAL` are expanded, but other
      environment variables are not.

    - ``cargs`` - additional parameters passed to the compiler

    OUTPUT: preamble, libs, includes, language, files, args

    EXAMPLES::

        sage: from sage.misc.cython import pyx_preparse
        sage: pyx_preparse("")
        ('',
        ['mpfr',
        'gmp',
        'gmpxx',
        'stdc++',
        'pari',
        'm',
        'ec',
        'gsl',
        ...,
        'ntl'],
        ['.../include',
        '.../include/python...',
        '.../python.../numpy/core/include',
        '...',
        '.../sage/ext',
        '.../cysignals'],
        'c',
        [], ['-w', '-O2'],...)
        sage: s, libs, inc, lang, f, args, libdirs = pyx_preparse("# clang c++\n #clib foo\n # cinclude bar\n")
        sage: lang
        'c++'

        sage: libs
        ['foo', 'mpfr',
        'gmp', 'gmpxx',
        'stdc++',
        'pari',
        'm',
        'ec',
        'gsl',
        ...,
        'ntl']
        sage: libs[1:] == sage.misc.cython.standard_libs
        True

        sage: inc
        ['bar',
        '.../include',
        '.../include/python...',
        '.../python.../numpy/core/include',
        '...',
        '.../sage/ext',
        '.../cysignals']

        sage: s, libs, inc, lang, f, args, libdirs = pyx_preparse("# cargs -O3 -ggdb\n")
        sage: args
        ['-w', '-O2', '-O3', '-ggdb']

    TESTS::

        sage: module = sage.misc.cython.import_test("trac11680")  # long time (7s on sage.math, 2012)
        sage: R.<x> = QQ[]
        sage: module.evaluate_at_power_of_gen(x^3 + x - 7, 5)  # long time
        x^15 + x^5 - 7
    """
    lang, s = parse_keywords('clang', s)
    if lang:
        lang = lang[0].lower() # this allows both C++ and c++
    else:
        lang = "c"

    v, s = parse_keywords('clib', s)
    libs = v + standard_libs

    additional_source_files, s = parse_keywords('cfile', s)

    v, s = parse_keywords('cinclude', s)
    inc = [environ_parse(x.replace('"','').replace("'","")) for x in v] + sage_include_directories()
    args, s = parse_keywords('cargs', s)
    args = ['-w','-O2'] + args
    libdirs = cblas_library_dirs

    # Add cysignals directory to includes
    for path in sys.path:
        cysignals_path = os.path.join(path, "cysignals")
        if os.path.isdir(cysignals_path):
            inc.append(cysignals_path)

    return s, libs, inc, lang, additional_source_files, args, libdirs

################################################################
# If the user attaches a .spyx file and changes it, we have
# to reload an .so.
#
# PROBLEM: Python does not allow one to reload an .so extension module.
# Solution, we create a different .so file and load that one,
# overwriting the definitions of everything in the original .so file.
#
# HOW: By using a sequence_number for each .spyx file; we keep
# these sequence numbers in a dict.
#
################################################################

sequence_number = {}

def cython(filename, verbose=0, compile_message=False,
           use_cache=False, create_local_c_file=False, annotate=True, sage_namespace=True,
           create_local_so_file=False):
    r"""
    Compile a Cython file. This converts a Cython file to a C (or C++ file),
    and then compiles that. The .c file and the .so file are
    created in a temporary directory.

    INPUT:

    - ``filename`` -- the name of the file to be compiled. Should end with
      'pyx'.

    - ``verbose`` (integer, default 0) -- level of verbosity.

    - ``compile_message`` (bool, default False) -- if True, print
      ``'Compiling <filename>...'`` to the standard error.

    - ``use_cache`` (bool, default False) -- if True, check the
      temporary build directory to see if there is already a
      corresponding .so file. If so, and if the .so file is newer than the
      Cython file, don't recompile, just reuse the .so file.

    - ``create_local_c_file`` (bool, default False) -- if True, save a
      copy of the ``.c`` or ``.cpp`` file in the current directory.

    - ``annotate`` (bool, default True) -- if True, create an html file which
      annotates the conversion from .pyx to .c. By default this is only created
      in the temporary directory, but if ``create_local_c_file`` is also True,
      then save a copy of the .html file in the current directory.

    - ``sage_namespace`` (bool, default True) -- if True, import
      ``sage.all``.

    - ``create_local_so_file`` (bool, default False) -- if True, save a
      copy of the compiled .so file in the current directory.

    TESTS:

    Before :trac:`12975`, it would have been needed to write ``#clang c++``,
    but upper case ``C++`` has resulted in an error.
    Using pkgconfig to find the libraries, headers and macros. This is a
    work around while waiting for :trac:`22461` which will offer a better
    solution::

        sage: code = [
        ....: "#clang C++",
        ....: "from sage.rings.polynomial.multi_polynomial_libsingular cimport MPolynomial_libsingular",
        ....: "from sage.libs.singular.polynomial cimport singular_polynomial_pow",
        ....: "def test(MPolynomial_libsingular p):",
        ....: "    singular_polynomial_pow(&p._poly, p._poly, 2, p._parent_ring)"]
        sage: cython(os.linesep.join(code))

    The function ``test`` now manipulates internal C data of polynomials,
    squaring them::

        sage: P.<x,y>=QQ[]
        sage: test(x)
        sage: x
        x^2

    Check that compiling c++ code works::

        sage: cython("#clang C++\n"+
        ....:        "from libcpp.vector cimport vector\n"
        ....:        "cdef vector[int] * v = new vector[int](4)\n")

    Check that compiling c++ code works, when creating a local c file,
    first moving to a tempdir to avoid clutter.  Before :trac:`22113`,
    the create_local_c_file argument was not tested in combination with
    the ``#clang c++`` directive::

        sage: import sage.misc.cython
        sage: d = sage.misc.temporary_file.tmp_dir()
        sage: os.chdir(d)
        sage: with open("test.pyx", 'w') as f:
        ....:     _ = f.write("#clang C++\n"
        ....:       "from libcpp.vector cimport vector\n"
        ....:       "cdef vector[int] * v = new vector[int](4)\n")
        sage: output = sage.misc.cython.cython("test.pyx", create_local_c_file=True)

    Sage used to automatically include various ``.pxi`` files. Since
    :trac:`22805`, we no longer do this. But we make sure to give a
    useful message in case the ``.pxi`` files were needed::

        sage: cython("sig_malloc(0)")
        Traceback (most recent call last):
        ...
        RuntimeError: Error converting ... to C
        NOTE: Sage no longer automatically includes the deprecated files
        "cdefs.pxi", "signals.pxi" and "stdsage.pxi" in Cython files.
        You can fix your code by adding "from cysignals.memory cimport sig_malloc".
    """
    if not filename.endswith('pyx'):
        print("Warning: file (={}) should have extension .pyx".format(filename), file=sys.stderr)

    # base is the name of the .so module that we create. If we are
    # creating a local shared object file, we use a more natural
    # naming convention. If we are not creating a local shared object
    # file, the main constraint is that it is unique and determined by
    # the file that we're running Cython on, so that in some cases we
    # can cache the result (e.g., recompiling the same pyx file during
    # the same session).
    if create_local_so_file:
        base, ext = os.path.splitext(os.path.basename(filename))
        base = sanitize(base)
    else:
        base = sanitize(os.path.abspath(filename))

    # This is the *temporary* directory where we store the pyx file.
    # This is deleted when Sage exits, which means pyx files must be
    # rebuilt every time Sage is restarted at present.
    target_dir = os.path.join(SPYX_TMP, base)

    # Build directory for Cython/distutils
    build_dir = os.path.join(target_dir, "build")

    if os.path.exists(target_dir):
        # There is already a module here. Maybe we do not have to rebuild?
        # Find the name.
        if use_cache:
            from sage.misc.sageinspect import loadable_module_extension
            prev_so = [F for F in os.listdir(target_dir) if F.endswith(loadable_module_extension())]
            if len(prev_so) > 0:
                prev_so = prev_so[0]     # should have length 1 because of deletes below
                if os.path.getmtime(filename) <= os.path.getmtime('%s/%s'%(target_dir, prev_so)):
                    # We do not have to rebuild.
                    return prev_so[:-len(loadable_module_extension())], target_dir

        # Delete all ordinary files in target_dir
        for F in os.listdir(target_dir):
            G = os.path.join(target_dir, F)
            if os.path.isdir(G):
                continue
            try:
                os.unlink(G)
            except OSError:
                pass
    else:
        sage_makedirs(target_dir)

    if create_local_so_file:
        name = base
    else:
        global sequence_number
        if base not in sequence_number:
            sequence_number[base] = 0
        name = '%s_%s'%(base, sequence_number[base])

        # increment the sequence number so will use a different one next time.
        sequence_number[base] += 1

    if compile_message:
        print("Compiling {}...".format(filename), file=sys.stderr)

    with open(filename) as f:
        (preparsed, libs, includes, language, additional_source_files,
         extra_args, libdirs) = pyx_preparse(f.read())

    # New filename with preparsed code.
    # NOTE: if we ever stop preparsing, we should still copy the
    # original file to the target directory.
    pyxfile = os.path.join(target_dir, name + ".pyx")
    with open(pyxfile, 'w') as f:
        f.write(preparsed)

    extra_sources = []
    for fname in additional_source_files:
        fname = fname.replace("$SAGE_SRC", SAGE_SRC)
        fname = fname.replace("$SAGE_LOCAL", SAGE_LOCAL)
        extra_sources.append(fname)

    # Now do the actual build, directly calling Cython and distutils
    from Cython.Build import cythonize
    from Cython.Compiler.Errors import CompileError
    import Cython.Compiler.Options
    from distutils.dist import Distribution
    from distutils.core import Extension
    from distutils.log import set_verbosity
    set_verbosity(verbose)

    Cython.Compiler.Options.annotate = annotate
    Cython.Compiler.Options.embed_pos_in_docstring = True
    Cython.Compiler.Options.pre_import = "sage.all" if sage_namespace else None

    ext = Extension(name,
                    sources=[pyxfile] + extra_sources,
                    libraries=libs,
                    library_dirs=[os.path.join(SAGE_LOCAL, "lib")] + libdirs,
                    extra_compile_args=extra_args,
                    language=language)

    try:
<<<<<<< HEAD
        ext, = cythonize([ext], aliases=cython_aliases(), quiet=not verbose)
=======
        ext, = cythonize([ext],
                         aliases=cython_aliases(),
                         include_path=includes,
                         quiet=not verbose)
>>>>>>> 59f655b9
    except CompileError:
        msg = "Error converting {} to C".format(filename)
        # Check for names in old_pxi_names
        for pxd, names in old_pxi_names.items():
            for name in names:
                if re.search(r"\b{}\b".format(name), preparsed):
                    msg += '\nNOTE: Sage no longer automatically includes the deprecated files\n' \
                       '"cdefs.pxi", "signals.pxi" and "stdsage.pxi" in Cython files.\n' \
                       'You can fix your code by adding "from %s cimport %s".' % \
                       (pxd, name)
        raise RuntimeError(msg)

    if create_local_c_file:
        shutil.copy(os.path.join(target_dir, ext.sources[0]),
                    os.curdir)
        if annotate:
            shutil.copy(os.path.join(target_dir, name + ".html"),
                        os.curdir)

    # This emulates running "setup.py build" with the correct options
    dist = Distribution()
    dist.ext_modules = [ext]
    dist.include_dirs = includes
    buildcmd = dist.get_command_obj("build")
    buildcmd.build_base = build_dir
    buildcmd.build_lib = target_dir
    dist.run_command("build")

    if create_local_so_file:
        # Copy module to current directory
        from sage.misc.sageinspect import loadable_module_extension
        shutil.copy(os.path.join(target_dir, name + loadable_module_extension()),
                    os.curdir)

    return name, target_dir


def subtract_from_line_numbers(s, n):
    r"""
    Given a string ``s`` and an integer ``n``, for any line of ``s`` which has
    the form ``'text:NUM:text'`` subtract ``n`` from NUM and return
    ``'text:(NUM-n):text'``. Return other lines of ``s`` without change.

    EXAMPLES::

        sage: from sage.misc.cython import subtract_from_line_numbers
        sage: subtract_from_line_numbers('hello:1234:hello', 3)
        doctest:...: DeprecationWarning: subtract_from_line_numbers is deprecated
        See http://trac.sagemath.org/22805 for details.
        'hello:1231:hello\n'
        sage: subtract_from_line_numbers('text:123\nhello:1234:', 3)
        'text:123\nhello:1231:\n'
    """
    from sage.misc.superseded import deprecation
    deprecation(22805, 'subtract_from_line_numbers is deprecated')

    ans = []
    for X in s.split('\n'):
        i = X.find(':')
        j = i+1 + X[i+1:].find(':')
        try:
            ans.append('%s:%s:%s\n'%(X[:i], int(X[i+1:j]) - n, X[j+1:]))
        except ValueError:
            ans.append(X)
    return '\n'.join(ans)


################################################################
# COMPILE
################################################################
def cython_lambda(vars, expr,
                 verbose=False,
                 compile_message=False,
                 use_cache=False):
    """
    Create a compiled function which evaluates ``expr`` assuming machine values
    for ``vars``.

    INPUT:

    - ``vars`` - list of pairs (variable name, c-data type), where the variable
      names and data types are strings, OR a string such as ``'double x, int y,
      int z'``

    - ``expr`` - an expression involving the vars and constants; you can access
      objects defined in the current module scope ``globals()`` using
      ``sage.object_name``.

    .. warning::

        Accessing ``globals()`` doesn't actually work, see :trac:`12446`.

    EXAMPLES:

    We create a Lambda function in pure Python (using the r to make sure the 3.2
    is viewed as a Python float)::

        sage: f = lambda x,y: x*x + y*y + x + y + 17r*x + 3.2r

    We make the same Lambda function, but in a compiled form. ::

        sage: g = cython_lambda('double x, double y', 'x*x + y*y + x + y + 17*x + 3.2')
        sage: g(2,3)
        55.2
        sage: g(0,0)
        3.2

    In order to access Sage globals, prefix them with ``sage.``::

        sage: f = cython_lambda('double x', 'sage.sin(x) + sage.a')
        sage: f(0)
        Traceback (most recent call last):
        ...
        NameError: global 'a' is not defined
        sage: a = 25
        sage: f(10)
        24.45597888911063
        sage: a = 50
        sage: f(10)
        49.45597888911063
    """
    if isinstance(vars, str):
        v = vars
    else:
        v = ', '.join(['%s %s'%(typ,var) for typ, var in vars])

    s = """
cdef class _s:
    cdef globals

    def __init__(self):
        from sage.repl.user_globals import get_globals
        self.globals = get_globals()

    def __getattr__(self, name):
        try:
            return self.globals[name]
        except KeyError:
            raise NameError("global {!r} is not defined".format(name))

sage = _s()

def f(%s):
    return %s
    """%(v, expr)
    if verbose:
        print(s)
    tmpfile = tmp_filename(ext=".spyx")
    open(tmpfile,'w').write(s)

    d = {}
    cython_import_all(tmpfile, d,
                      verbose=verbose, compile_message=compile_message,
                      use_cache=use_cache,
                      create_local_c_file=False)
    return d['f']


def cython_create_local_so(filename):
    r"""
    Compile filename and make it available as a loadable shared object file.

    INPUT:

    - ``filename`` - string: a Cython (.spyx) file

    OUTPUT: None

    EFFECT: A compiled, python "importable" loadable shared object file is created.

    .. note::

        Shared object files are *not* reloadable. The intent is for
        imports in other scripts. A possible development cycle might
        go thus:

        - Attach a .spyx file
        - Interactively test and edit it to your satisfaction
        - Use ``cython_create_local_so`` to create the shared object file
        - Import the .so file in other scripts

    EXAMPLES::

        sage: curdir = os.path.abspath(os.curdir)
        sage: dir = tmp_dir(); os.chdir(dir)
        sage: f = open('hello.spyx', 'w')
        sage: s = "def hello():\n    print('hello')\n"
        sage: _ = f.write(s)
        sage: f.close()
        sage: cython_create_local_so('hello.spyx')
        Compiling hello.spyx...
        sage: sys.path.append('.')
        sage: import hello
        sage: hello.hello()
        hello
        sage: os.chdir(curdir)

    AUTHORS:

    - David Fu (2008-04-09): initial version
    """
    cython(filename, compile_message=True, use_cache=False, create_local_so_file=True)


################################################################
# IMPORT
################################################################
def cython_import(filename, verbose=False, compile_message=False,
                 use_cache=False, create_local_c_file=True, **kwds):
    """
    Compile a file containing Cython code, then import and return the
    module.  Raises an ``ImportError`` if anything goes wrong.

    INPUT:

    - ``filename`` - a string; name of a file that contains Cython
      code

    See the function :func:`sage.misc.cython.cython` for documentation
    for the other inputs.

    OUTPUT:

    - the module that contains the compiled Cython code.
    """
    name, build_dir = cython(filename, verbose=verbose,
                             compile_message=compile_message,
                             use_cache=use_cache,
                             create_local_c_file=create_local_c_file,
                             **kwds)
    sys.path.append(build_dir)
    return builtins.__import__(name)


def cython_import_all(filename, globals, verbose=False, compile_message=False,
                     use_cache=False, create_local_c_file=True):
    """
    Imports all non-private (i.e., not beginning with an underscore)
    attributes of the specified Cython module into the given context.
    This is similar to::

        from module import *

    Raises an ``ImportError`` exception if anything goes wrong.

    INPUT:

    - ``filename`` - a string; name of a file that contains Cython
      code
    """
    m = cython_import(filename, verbose=verbose, compile_message=compile_message,
                     use_cache=use_cache,
                     create_local_c_file=create_local_c_file)
    for k, x in iteritems(m.__dict__):
        if k[0] != '_':
            globals[k] = x


def sanitize(f):
    """
    Given a filename ``f``, replace it by a filename that is a valid Python
    module name.

    This means that the characters are all alphanumeric or ``_``'s and doesn't
    begin with a numeral.

    EXAMPLES::

        sage: from sage.misc.cython import sanitize
        sage: sanitize('abc')
        'abc'
        sage: sanitize('abc/def')
        'abc_def'
        sage: sanitize('123/def-hij/file.py')
        '_123_def_hij_file_py'
    """
    s = ''
    if f[0].isdigit():
        s += '_'
    for a in f:
        if a.isalnum():
            s += a
        else:
            s += '_'
    return s


def compile_and_load(code):
    r"""
    INPUT:

    - ``code`` -- string containing code that could be in a .pyx file
      that is attached or put in a %cython block in the notebook.

    OUTPUT: a module, which results from compiling the given code and
    importing it

    EXAMPLES::

        sage: module = sage.misc.cython.compile_and_load("def f(int n):\n    return n*n")
        sage: module.f(10)
        100
    """
    file = tmp_filename(ext=".pyx")
    open(file,'w').write(code)
    return cython_import(file, create_local_c_file=False)


TESTS = {
'trac11680':"""
#cargs -O3 -ggdb
#clib flint

from sage.rings.rational cimport Rational
from sage.rings.polynomial.polynomial_rational_flint cimport Polynomial_rational_flint
from sage.libs.flint.fmpq_poly cimport fmpq_poly_length, fmpq_poly_get_coeff_mpq, fmpq_poly_set_coeff_mpq

def evaluate_at_power_of_gen(Polynomial_rational_flint f, unsigned long n):
    assert n >= 1
    cdef Polynomial_rational_flint res = f._new()
    cdef unsigned long k
    cdef Rational z = Rational(0)
    for k in range(fmpq_poly_length(f.__poly)):
        fmpq_poly_get_coeff_mpq(z.value, f.__poly, k)
        fmpq_poly_set_coeff_mpq(res.__poly, n*k, z.value)
    return res
""",

'trac11680b':"""
def f(int a, int b, int c):
    return a+b+c
"""
}

def import_test(name):
    """
    This is used by the testing infrastructure to test building
    Cython programs.

    INPUT:

    - ``name`` -- string; name of a key to the TESTS dictionary above

    OUTPUT: a module, which results from compiling the given code and importing it

    EXAMPLES::

        sage: module = sage.misc.cython.import_test("trac11680b")
        sage: module.f(2,3,4)
        9
    """
    return compile_and_load(TESTS[name])
<|MERGE_RESOLUTION|>--- conflicted
+++ resolved
@@ -488,14 +488,10 @@
                     language=language)
 
     try:
-<<<<<<< HEAD
-        ext, = cythonize([ext], aliases=cython_aliases(), quiet=not verbose)
-=======
         ext, = cythonize([ext],
                          aliases=cython_aliases(),
                          include_path=includes,
                          quiet=not verbose)
->>>>>>> 59f655b9
     except CompileError:
         msg = "Error converting {} to C".format(filename)
         # Check for names in old_pxi_names
