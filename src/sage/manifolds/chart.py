r"""
Coordinate Charts

The class :class:`Chart` implements coordinate charts on a topological
manifold over a topological field `K`. The subclass :class:`RealChart`
is devoted to the case `K=\RR`, for which the concept of coordinate
range is meaningful.
Moreover, :class:`RealChart` is endowed with some plotting
capabilities (cf. method :meth:`~sage.manifolds.chart.RealChart.plot`).

Transition maps between charts are implemented via the class
:class:`CoordChange`.

AUTHORS:

- Eric Gourgoulhon, Michal Bejger (2013-2015) : initial version
- Travis Scrimshaw (2015): review tweaks
- Eric Gourgoulhon (2019): periodic coordinates,
  add :meth:`~Chart.calculus_method`

REFERENCES:

- Chap. 2 of [Lee2011]_
- Chap. 1 of [Lee2013]_

"""

# ****************************************************************************
#       Copyright (C) 2015 Eric Gourgoulhon <eric.gourgoulhon@obspm.fr>
#       Copyright (C) 2015 Michal Bejger <bejger@camk.edu.pl>
#       Copyright (C) 2015 Travis Scrimshaw <tscrimsh@umn.edu>
#
# This program is free software: you can redistribute it and/or modify
# it under the terms of the GNU General Public License as published by
# the Free Software Foundation, either version 2 of the License, or
# (at your option) any later version.
#                  https://www.gnu.org/licenses/
# ****************************************************************************

from sage.structure.sage_object import SageObject
from sage.structure.unique_representation import UniqueRepresentation
from sage.symbolic.ring import SR
from sage.rings.infinity import Infinity
from sage.misc.latex import latex
from sage.misc.decorators import options
from sage.manifolds.chart_func import ChartFunctionRing
from sage.manifolds.calculus_method import CalculusMethod
from sage.symbolic.expression import Expression
from sage.ext.fast_callable import fast_callable


class Chart(UniqueRepresentation, SageObject):
    r"""
    Chart on a topological manifold.

    Given a topological manifold `M` of dimension `n` over a topological
    field `K`, a *chart* on `M` is a pair `(U, \varphi)`, where `U` is an
    open subset of `M` and `\varphi : U \rightarrow V \subset K^n` is a
    homeomorphism from `U` to an open subset `V` of `K^n`.

    The components `(x^1, \ldots, x^n)` of `\varphi`, defined by
    `\varphi(p) = (x^1(p), \ldots, x^n(p)) \in K^n` for any point
    `p \in U`, are called the *coordinates* of the chart `(U, \varphi)`.

    INPUT:

    - ``domain`` -- open subset `U` on which the chart is defined (must be
      an instance of :class:`~sage.manifolds.manifold.TopologicalManifold`)
    - ``coordinates`` -- (default: '' (empty string)) single string defining
      the coordinate symbols, with ``' '`` (whitespace) as a separator; each
      item has at most three fields, separated by a colon (``:``):

      1. the coordinate symbol (a letter or a few letters)
      2. (optional) the period of the coordinate if the coordinate is
         periodic; the period field must be written as ``period=T``, where
         ``T`` is the period (see examples below)
      3. (optional) the LaTeX spelling of the coordinate; if not provided the
         coordinate symbol given in the first field will be used

      The order of fields 2 and 3 does not matter and each of them can be
      omitted. If it contains any LaTeX expression, the string ``coordinates``
      must be declared with the prefix 'r' (for "raw") to allow for a proper
      treatment of LaTeX's backslash character (see examples below).
      If no period and no LaTeX spelling are to be set for any coordinate, the
      argument ``coordinates`` can be omitted when the shortcut operator
      ``<,>`` is used to declare the chart (see examples below).
    - ``calc_method`` -- (default: ``None``) string defining the calculus
      method for computations involving coordinates of the chart; must be
      one of

      - ``'SR'``: Sage's default symbolic engine (Symbolic Ring)
      - ``'sympy'``: SymPy
      - ``None``: the default of
        :class:`~sage.manifolds.calculus_method.CalculusMethod` will be
        used
    - ``names`` -- (default: ``None``) unused argument, except if
      ``coordinates`` is not provided; it must then be a tuple containing
      the coordinate symbols (this is guaranteed if the shortcut operator
      ``<,>`` is used)
    - ``coord_restrictions``: Additional restrictions on the coordinates.
      A restriction can be any symbolic equality or inequality involving
      the coordinates, such as ``x > y`` or ``x^2 + y^2 != 0``. The items
      of the list (or set or frozenset) ``coord_restrictions`` are combined
      with the ``and`` operator; if some restrictions are to be combined with
      the ``or`` operator instead, they have to be passed as a tuple in some
      single item of the list (or set or frozenset) ``coord_restrictions``.
      For example::

        coord_restrictions=[x > y, (x != 0, y != 0), z^2 < x]

      means ``(x > y) and ((x != 0) or (y != 0)) and (z^2 < x)``.
      If the list ``coord_restrictions`` contains only one item, this
      item can be passed as such, i.e. writing ``x > y`` instead
      of the single element list ``[x > y]``.  If the chart variables have
      not been declared as variables yet, ``coord_restrictions`` must
      be ``lambda``-quoted.

    EXAMPLES:

    A chart on a complex 2-dimensional topological manifold::

        sage: M = Manifold(2, 'M', field='complex', structure='topological')
        sage: X = M.chart('x y'); X
        Chart (M, (x, y))
        sage: latex(X)
        \left(M,(x, y)\right)
        sage: type(X)
        <class 'sage.manifolds.chart.Chart'>

    To manipulate the coordinates `(x,y)` as global variables,
    one has to set::

        sage: x,y = X[:]

    However, a shortcut is to use the declarator ``<x,y>`` in the left-hand
    side of the chart declaration (there is then no need to pass the string
    ``'x y'`` to ``chart()``)::

        sage: M = Manifold(2, 'M', field='complex', structure='topological')
        sage: X.<x,y> = M.chart(); X
        Chart (M, (x, y))

    The coordinates are then immediately accessible::

        sage: y
        y
        sage: x is X[0] and y is X[1]
        True

    Note that ``x`` and ``y`` declared in ``<x,y>`` are mere Python variable
    names and do not have to coincide with the coordinate symbols;
    for instance, one may write::

        sage: M = Manifold(2, 'M', field='complex', structure='topological')
        sage: X.<x1,y1> = M.chart('x y'); X
        Chart (M, (x, y))

    Then ``y`` is not known as a global Python variable and the
    coordinate `y` is accessible only through the global variable ``y1``::

        sage: y1
        y
        sage: latex(y1)
        y
        sage: y1 is X[1]
        True

    However, having the name of the Python variable coincide with the
    coordinate symbol is quite convenient; so it is recommended to declare::

        sage: M = Manifold(2, 'M', field='complex', structure='topological')
        sage: X.<x,y> = M.chart()

    In the above example, the chart X covers entirely the manifold ``M``::

        sage: X.domain()
        Complex 2-dimensional topological manifold M

    Of course, one may declare a chart only on an open subset of ``M``::

        sage: U = M.open_subset('U')
        sage: Y.<z1, z2> = U.chart(r'z1:\zeta_1 z2:\zeta_2'); Y
        Chart (U, (z1, z2))
        sage: Y.domain()
        Open subset U of the Complex 2-dimensional topological manifold M

    In the above declaration, we have also specified some LaTeX writing
    of the coordinates different from the text one::

        sage: latex(z1)
        {\zeta_1}

    Note the prefix ``r`` in front of the string ``r'z1:\zeta_1 z2:\zeta_2'``;
    it makes sure that the backslash character is treated as an ordinary
    character, to be passed to the LaTeX interpreter.

    Periodic coordinates are declared through the keyword ``period=`` in the
    coordinate field::

        sage: N = Manifold(2, 'N', field='complex', structure='topological')
        sage: XN.<Z1,Z2> = N.chart('Z1:period=1+2*I Z2')
        sage: XN.periods()
        {0: 2*I + 1}

    Coordinates are Sage symbolic variables (see
    :mod:`sage.symbolic.expression`)::

        sage: type(z1)
        <type 'sage.symbolic.expression.Expression'>

    In addition to the Python variable name provided in the operator ``<.,.>``,
    the coordinates are accessible by their indices::

        sage: Y[0], Y[1]
        (z1, z2)

    The index range is that declared during the creation of the manifold. By
    default, it starts at 0, but this can be changed via the parameter
    ``start_index``::

        sage: M1 = Manifold(2, 'M_1', field='complex', structure='topological',
        ....:               start_index=1)
        sage: Z.<u,v> = M1.chart()
        sage: Z[1], Z[2]
        (u, v)

    The full set of coordinates is obtained by means of the slice
    operator ``[:]``::

        sage: Y[:]
        (z1, z2)

    Some partial sets of coordinates::

        sage: Y[:1]
        (z1,)
        sage: Y[1:]
        (z2,)

    Each constructed chart is automatically added to the manifold's user
    atlas::

        sage: M.atlas()
        [Chart (M, (x, y)), Chart (U, (z1, z2))]

    and to the atlas of the chart's domain::

        sage: U.atlas()
        [Chart (U, (z1, z2))]

    Manifold subsets have a *default chart*, which, unless changed via the
    method
    :meth:`~sage.manifolds.manifold.TopologicalManifold.set_default_chart`,
    is the first defined chart on the subset (or on a open subset of it)::

        sage: M.default_chart()
        Chart (M, (x, y))
        sage: U.default_chart()
        Chart (U, (z1, z2))

    The default charts are not privileged charts on the manifold, but rather
    charts whose name can be skipped in the argument list of functions having
    an optional ``chart=`` argument.

    The chart map `\varphi` acting on a point is obtained by passing
    it as an input to the map::

        sage: p = M.point((1+i, 2), chart=X); p
        Point on the Complex 2-dimensional topological manifold M
        sage: X(p)
        (I + 1, 2)
        sage: X(p) == p.coord(X)
        True

    Setting additional coordinate restrictions::

        sage: M = Manifold(2, 'M', field='complex', structure='topological')
        sage: X.<x,y> = M.chart(coord_restrictions=lambda x,y: abs(x) > 1)
        sage: X.valid_coordinates(2+i, 1)
        True
        sage: X.valid_coordinates(i, 1)
        False

    .. SEEALSO::

        :class:`sage.manifolds.chart.RealChart` for charts on topological
        manifolds over `\RR`.

    """

    @staticmethod
    def __classcall__(cls, domain, coordinates='',
                      calc_method=None, names=None,
                      coord_restrictions=None, **coordinate_options):
        r"""
        Normalize init args and implement unique representation behavior.

        TESTS::

            sage: from sage.manifolds.chart import Chart
            sage: M = Manifold(2, 'M', field='complex', structure='topological')
            sage: var("u v")
            (u, v)
            sage: Chart(M, (u, v)) is Chart(M, "u v")
            True
        """
        if isinstance(coordinates, str):
            if coordinates == '':
                for x in names:
                    coordinates += x + ' '
                coordinates = coordinates[:-1]
            coordinates, coordinate_options = cls._parse_coordinates(domain, coordinates)

        coord_string = ' '.join(str(x) for x in coordinates)

        try:
            return domain._charts_by_coord[coord_string]
        except KeyError:
            # Make coord_restrictions hashable
            coord_restrictions = cls._normalize_coord_restrictions(coordinates, coord_restrictions)
            self = super().__classcall__(cls, domain, coordinates, calc_method,
                                         coord_restrictions=coord_restrictions,
                                         **coordinate_options)
            domain._charts_by_coord[coord_string] = self
            return self

    def __init__(self, domain, coordinates, calc_method=None, periods=None, coord_restrictions=None):
        r"""
        Construct a chart.

        TESTS::

            sage: M = Manifold(2, 'M', field='complex', structure='topological')
            sage: X.<x,y> = M.chart()
            sage: X
            Chart (M, (x, y))
            sage: type(X)
            <class 'sage.manifolds.chart.Chart'>
            sage: assumptions() # no assumptions on x,y set
            []
            sage: TestSuite(X).run()

        Check that :trac:`32112` has been fixed::

            sage: M = Manifold(2, 'M', structure='topological')
            sage: U = M.open_subset('U')
            sage: V = M.open_subset('V')
            sage: XU = U.chart('x y')
            sage: XV = V.chart('x y')
            sage: M.top_charts()
            [Chart (U, (x, y)), Chart (V, (x, y))]

        """
        from sage.manifolds.manifold import TopologicalManifold
        if not isinstance(domain, TopologicalManifold):
            raise TypeError("the first argument must be an open subset of " +
                            "a topological manifold")
        self._manifold = domain.manifold()
        self._domain = domain
        self._sindex = self._manifold.start_index()
        # Handling of calculus methods available on this chart:
        self._calc_method = CalculusMethod(current=calc_method,
                             base_field_type=self.manifold().base_field_type())
        self.simplify = self._calc_method.simplify

        # Treatment of the coordinates:
        if periods is None:
            self._periods = {}
        else:
            # dictionary of periods (if any); key = coord. index
            self._periods = {self._sindex + i: period
                             for i, period in enumerate(periods)
                             if period is not None}

        if len(coordinates) != self._manifold.dim():
            raise ValueError("the list of coordinates must contain " +
                             "{} elements".format(self._manifold.dim()))
        self._xx = coordinates
        #
        # Additional restrictions on the coordinates.
        self._restrictions = sorted(coord_restrictions, key=str)
        #
        # The chart is added to the domain's atlas, as well as to all the
        # atlases of the domain's supersets; moreover the first defined chart
        # is considered as the default chart
        for sd in domain.open_supersets():
            # the chart is added in the top charts iff its coordinates have
            # not been used on a domain including the chart's domain:
            for chart in sd._atlas:
                if (domain.is_subset(chart._domain)
                    and self._xx == chart._xx):
                    break
            else:
                sd._top_charts.append(self)
            sd._atlas.append(self)
            if sd._def_chart is None:
                sd._def_chart = self
        # The chart is added to the list of the domain's covering charts:
        domain._covering_charts.append(self)
        # Initialization of the set of charts that are restrictions of the
        # current chart to subsets of the chart domain:
        self._subcharts = set([self])
        # Initialization of the set of charts which the current chart is a
        # restriction of:
        self._supercharts = set([self])
        #
        self._dom_restrict = {}  # dict. of the restrictions of self to
                                 # subsets of self._domain, with the
                                 # subsets as keys
        # The null and one functions of the coordinates:
        # Expression in self of the zero and one scalar fields of open sets
        # containing the domain of self:
        for dom in domain.open_supersets():
            dom._zero_scalar_field._express[self] = self.function_ring().zero()
            dom._one_scalar_field._express[self] = self.function_ring().one()

    @classmethod
    def _parse_coordinates(cls, domain, coordinates):
        r"""
        Initialization of the coordinates as symbolic variables.

        INPUT:

        - ``coord_list`` -- list (or space-separated concatenation) of
          coordinate fields.  Each field is a string of at most 3 items,
          separated by ":". These items are: the coordinate symbol, the
          (optional) indicator of the periodic character of the
          coordinate, and the (optional) coordinate LaTeX symbol

        OUTPUT:

        - a tuple of variables (as elements of ``SR``)
        - a dictionary with possible keys:
          - `"periods": a tuple of periods

        TESTS::

            sage: from sage.manifolds.chart import Chart
            sage: M = Manifold(2, 'M', field='complex', structure='topological')
            sage: Chart._parse_coordinates(M, ['z1', 'z2'])
            ((z1, z2), {'periods': (None, None)})
            sage: Chart._parse_coordinates(M, 'z1 z2')
            ((z1, z2), {'periods': (None, None)})
            sage: Chart._parse_coordinates(M, [r'z1:\zeta_1', r'z2:\zeta_2'])
            ((z1, z2), {'periods': (None, None)})
        """
        if isinstance(coordinates, str):
            coord_list = coordinates.split()
        else:
            coord_list = coordinates
        xx_list = [] # will contain the coordinates as Sage symbolic variables
        period_list = []
        for coord_index, coord_field in enumerate(coord_list):
            coord_properties = coord_field.split(':')
            coord_symb = coord_properties[0].strip() # the coordinate symbol
            coord_latex = None # possibly redefined below
            period = None      # possibly redefined below
            # scan of the properties other than the symbol:
            for prop in coord_properties[1:]:
                prop1 = prop.strip()
                if prop1[0:6] == 'period':
                    if domain.base_field_type() in ['real', 'complex']:
                        period = SR(prop1[7:])
                    else:
                        period = domain.base_field()(prop1[7:])
                else:
                    # prop1 is the coordinate's LaTeX symbol
                    coord_latex = prop1
            # Construction of the coordinate as a Sage symbolic variable:
            coord_var = SR.var(coord_symb, latex_name=coord_latex)
            xx_list.append(coord_var)
            period_list.append(period)
        return tuple(xx_list), dict(periods=tuple(period_list))

    @staticmethod
    def _normalize_coord_restrictions(coordinates, coord_restrictions):
        r"""
        Rewrite ``coord_restrictions`` as a ``frozenset``, representing a logical "and", of other clauses.

        Also replace ``list``s by ``frozenset``s, making the result hashable.

        EXAMPLES::

            sage: from sage.manifolds.chart import Chart
            sage: coordinates = var("x y z")
            sage: Chart._normalize_coord_restrictions(coordinates, None)
            frozenset()
            sage: Chart._normalize_coord_restrictions(coordinates, x > y)
            frozenset({x > y})
            sage: Chart._normalize_coord_restrictions(coordinates, (x != 0, y != 0))
            frozenset({(x != 0, y != 0)})
            sage: Chart._normalize_coord_restrictions(coordinates, [x > y, (x != 0, y != 0), z^2 < x])
            frozenset({(x != 0, y != 0), x > y, z^2 < x})

        """
        def normalize(r):
            if isinstance(r, tuple):  # or
                return tuple(normalize(x) for x in r)
            elif isinstance(r, (list, set, frozenset)):  # and
                return frozenset(normalize(x) for x in r)
            else:
                return r

        if coord_restrictions is None:
            return frozenset()

        if callable(coord_restrictions) and not isinstance(coord_restrictions, Expression):
            # lambda-quoted
            coord_restrictions = coord_restrictions(*coordinates)

        if not isinstance(coord_restrictions, (list, set, frozenset)):
            # case of a single condition or conditions to be combined by "or"
            coord_restrictions = [coord_restrictions]

        return normalize(coord_restrictions)

    def _repr_(self):
        r"""
        String representation of the object.

        TESTS::

            sage: M = Manifold(2, 'M', field='complex', structure='topological')
            sage: X.<x,y> = M.chart()
            sage: X
            Chart (M, (x, y))

        """
        return 'Chart ({}, {})'.format(self.domain()._name, self._xx)

    def _latex_(self):
        r"""
        LaTeX representation of the object.

        TESTS::

            sage: M = Manifold(2, 'M', field='complex', structure='topological')
            sage: X.<x,y> = M.chart()
            sage: X._latex_()
            '\\left(M,(x, y)\\right)'
            sage: Y.<z1, z2> = M.chart(r'z1:\zeta_1 z2:\zeta2')
            sage: Y._latex_()
            '\\left(M,({\\zeta_1}, {\\zeta2})\\right)'
            sage: latex(Y)
            \left(M,({\zeta_1}, {\zeta2})\right)

        """
        description = r'\left(' + latex(self.domain()).strip() + ',('
        n = len(self._xx)
        for i in range(n-1):
            description += latex(self._xx[i]).strip() + ', '
        description += latex(self._xx[n-1]).strip() + r')\right)'
        return description

    def _first_ngens(self, n):
        r"""
        Return the list of coordinates.

        This is useful only for the use of Sage preparser::

            sage: preparse("c_cart.<x,y,z> = M.chart()")
            "c_cart = M.chart(names=('x', 'y', 'z',)); (x, y, z,) = c_cart._first_ngens(3)"

        """
        return self[:]

    def __getitem__(self, i):
        r"""
        Access to the coordinates.

        INPUT:

        - ``i`` -- index of the coordinate; if the slice ``[:]``, then all
            the coordinates are returned

        OUTPUT:

        - the coordinate of index ``i`` or all the coordinates (as a tuple)
          if ``i`` is the slice ``[:]``

        EXAMPLES::

            sage: M = Manifold(2, 'M', field='complex', structure='topological')
            sage: X.<x,y> = M.chart()
            sage: X[0]
            x
            sage: X[1]
            y
            sage: X[:]
            (x, y)

        The index range is controlled by the parameter ``start_index``::

            sage: M = Manifold(2, 'M', field='complex', structure='topological',
            ....:              start_index=1)
            sage: X.<x,y> = M.chart()
            sage: X[1]
            x
            sage: X[2]
            y
            sage: X[:]
            (x, y)

        We check that slices are properly shifted as well::

            sage: X[2:]
            (y,)
            sage: X[:2]
            (x,)
        """
        if isinstance(i, slice):
            start, stop = i.start, i.stop
            if start is not None:
                start -= self._sindex
            if stop is not None:
                stop -= self._sindex
            return self._xx[start:stop:i.step]
        return self._xx[i-self._sindex]

    def __call__(self, point):
        r"""
        Return the coordinates of a given point.

        INPUT:

        - ``point`` -- point in the domain of the chart

        OUTPUT:

        - tuple of the coordinates of the point

        EXAMPLES::

            sage: M = Manifold(2, 'M', field='complex', structure='topological')
            sage: X.<x,y> = M.chart()
            sage: p = M.point((1+i, 2-i), chart=X)
            sage: X(p)
            (I + 1, -I + 2)
            sage: X(M.an_element())
            (0, 0)

        """
        return point.coord(self)

    def domain(self):
        r"""
        Return the open subset on which the chart is defined.

        EXAMPLES::

            sage: M = Manifold(2, 'M', structure='topological')
            sage: X.<x,y> = M.chart()
            sage: X.domain()
            2-dimensional topological manifold M
            sage: U = M.open_subset('U')
            sage: Y.<u,v> = U.chart()
            sage: Y.domain()
            Open subset U of the 2-dimensional topological manifold M

        """
        return self._domain

    def manifold(self):
        r"""
        Return the manifold on which the chart is defined.

        EXAMPLES::

            sage: M = Manifold(2, 'M', structure='topological')
            sage: U = M.open_subset('U')
            sage: X.<x,y> = U.chart()
            sage: X.manifold()
            2-dimensional topological manifold M
            sage: X.domain()
            Open subset U of the 2-dimensional topological manifold M

        """
        return self._manifold

    def periods(self):
        r"""
        Return the coordinate periods as a dictionary, possibly empty if no
        coordinate is periodic.

        OUTPUT:

        - a dictionary with keys the indices of the periodic coordinates and
          with values the periods.

        EXAMPLES:

        A chart without any periodic coordinate::

            sage: M = Manifold(2, 'M', structure='topological')
            sage: X.<x,y> = M.chart()
            sage: X.periods()
            {}

        Charts with a periodic coordinate::

            sage: Y.<u,v> = M.chart("u v:(0,2*pi):periodic")
            sage: Y.periods()
            {1: 2*pi}
            sage: Z.<a,b> = M.chart(r"a:period=sqrt(2):\alpha b:\beta")
            sage: Z.periods()
            {0: sqrt(2)}

        The key in the output dictionary takes into account the index range
        declared on the manifold with ``start_index``::

            sage: M = Manifold(2, 'M', structure='topological', start_index=1)
            sage: Y.<u,v> = M.chart("u v:(0,2*pi):periodic")
            sage: Y[2]
            v
            sage: Y.periods()
            {2: 2*pi}
            sage: Z.<a,b> = M.chart(r"a:period=sqrt(2):\alpha b:\beta")
            sage: Z[1]
            a
            sage: Z.periods()
            {1: sqrt(2)}

        Complex manifold with a periodic coordinate::

            sage: M = Manifold(2, 'M', field='complex', structure='topological',
            ....:              start_index=1)
            sage: X.<x,y> = M.chart("x y:period=1+I")
            sage: X.periods()
            {2: I + 1}

        TESTS::

            sage: M = Manifold(2, 'M', field=QQ, structure='topological')
            sage: X.<xq,yq> = M.chart(r"xq:period=3/2 yq:\zeta:period=2")
            sage: X.periods()[0], X.periods()[1]
            (3/2, 2)

        """
        return self._periods

    def add_restrictions(self, restrictions):
        r"""
        Add some restrictions on the coordinates.

        This is deprecated; provide the restrictions at the time of creating
        the chart.

        INPUT:

        - ``restrictions`` -- list of restrictions on the
          coordinates, in addition to the ranges declared by the intervals
          specified in the chart constructor

        A restriction can be any symbolic equality or inequality involving
        the coordinates, such as ``x > y`` or ``x^2 + y^2 != 0``. The items
        of the list ``restrictions`` are combined with the ``and`` operator;
        if some restrictions are to be combined with the ``or`` operator
        instead, they have to be passed as a tuple in some single item
        of the list ``restrictions``. For example::

          restrictions = [x > y, (x != 0, y != 0), z^2 < x]

        means ``(x > y) and ((x != 0) or (y != 0)) and (z^2 < x)``.
        If the list ``restrictions`` contains only one item, this
        item can be passed as such, i.e. writing ``x > y`` instead
        of the single element list ``[x > y]``.

        EXAMPLES::

            sage: M = Manifold(2, 'M', field='complex', structure='topological')
            sage: X.<x,y> = M.chart()
            sage: X.add_restrictions(abs(x) > 1)
            doctest:warning...
            DeprecationWarning: Chart.add_restrictions is deprecated; provide the
            restrictions at the time of creating the chart
            See https://trac.sagemath.org/32102 for details.
            sage: X.valid_coordinates(2+i, 1)
            True
            sage: X.valid_coordinates(i, 1)
            False

        """
        from sage.misc.superseded import deprecation
        deprecation(32102, "Chart.add_restrictions is deprecated; provide the restrictions at the time of creating the chart")
        self._restrictions.extend(self._normalize_coord_restrictions(self._xx, restrictions))

    def restrict(self, subset, restrictions=None):
        r"""
        Return the restriction of ``self`` to some open subset of its domain.

        If the current chart is `(U,\varphi)`, a *restriction* (or *subchart*)
        is a chart `(V,\psi)` such that `V\subset U` and `\psi = \varphi |_V`.

        If such subchart has not been defined yet, it is constructed here.

        The coordinates of the subchart bare the same names as the coordinates
        of the current chart.

        INPUT:

        - ``subset`` -- open subset `V` of the chart domain `U` (must be an
          instance of :class:`~sage.manifolds.manifold.TopologicalManifold`)
        - ``restrictions`` -- (default: ``None``) list of coordinate
          restrictions defining the subset `V`

        A restriction can be any symbolic equality or inequality involving
        the coordinates, such as ``x > y`` or ``x^2 + y^2 != 0``. The items
        of the list ``restrictions`` are combined with the ``and`` operator;
        if some restrictions are to be combined with the ``or`` operator
        instead, they have to be passed as a tuple in some single item
        of the list ``restrictions``. For example::

          restrictions = [x > y, (x != 0, y != 0), z^2 < x]

        means ``(x > y) and ((x != 0) or (y != 0)) and (z^2 < x)``.
        If the list ``restrictions`` contains only one item, this
        item can be passed as such, i.e. writing ``x > y`` instead
        of the single element list ``[x > y]``.

        OUTPUT:

        - chart `(V, \psi)` as a :class:`Chart`

        EXAMPLES:

        Coordinates on the unit open ball of  `\CC^2` as a subchart
        of the global coordinates of `\CC^2`::

            sage: M = Manifold(2, 'C^2', field='complex', structure='topological')
            sage: X.<z1, z2> = M.chart()
            sage: B = M.open_subset('B')
            sage: X_B = X.restrict(B, abs(z1)^2 + abs(z2)^2 < 1); X_B
            Chart (B, (z1, z2))

        """
        if subset == self.domain():
            return self
        if subset not in self._dom_restrict:
            if not subset.is_subset(self.domain()):
                raise ValueError("the specified subset is not a subset " +
                                 "of the domain of definition of the chart")
            coordinates = ""
            for coord in self._xx:
                coordinates += repr(coord) + ' '
            res_coord_restrictions = set(self._restrictions)
            res_coord_restrictions.update(self._normalize_coord_restrictions(self._xx, restrictions))
            res = type(self)(subset, coordinates,
                             calc_method=self._calc_method._current,
                             # The coordinate restrictions are added
                             # to the result chart
                             coord_restrictions=res_coord_restrictions)
            # Update of supercharts and subcharts:
            res._supercharts.update(self._supercharts)
            for schart in self._supercharts:
                schart._subcharts.add(res)
                schart._dom_restrict[subset] = res
            # Update of domain restrictions:
            self._dom_restrict[subset] = res
        return self._dom_restrict[subset]

    def valid_coordinates(self, *coordinates, **kwds):
        r"""
        Check whether a tuple of coordinates can be the coordinates of a
        point in the chart domain.

        INPUT:

        - ``*coordinates`` -- coordinate values
        - ``**kwds`` -- options:

          - ``parameters=None``, dictionary to set numerical values to
            some parameters (see example below)

        OUTPUT:

        - ``True`` if the coordinate values are admissible in the chart
          image, ``False`` otherwise

        EXAMPLES::

            sage: M = Manifold(2, 'M', field='complex', structure='topological')
            sage: X.<x,y> = M.chart(coord_restrictions=lambda x,y: [abs(x)<1, y!=0])
            sage: X.valid_coordinates(0, i)
            True
            sage: X.valid_coordinates(i, 1)
            False
            sage: X.valid_coordinates(i/2, 1)
            True
            sage: X.valid_coordinates(i/2, 0)
            False
            sage: X.valid_coordinates(2, 0)
            False

        Example of use with the keyword ``parameters`` to set a specific value
        to a parameter appearing in the coordinate restrictions::

            sage: var('a')  # the parameter is a symbolic variable
            a
            sage: Y.<u,v> = M.chart(coord_restrictions=lambda u,v: abs(v)<a)
            sage: Y.valid_coordinates(1, i, parameters={a: 2})  # setting a=2
            True
            sage: Y.valid_coordinates(1, 2*i, parameters={a: 2})
            False

        """
        if len(coordinates) != self.domain()._dim:
            return False
        if 'parameters' in kwds:
            parameters = kwds['parameters']
        else:
            parameters = None
        # Check of restrictions:
        if self._restrictions:
            substitutions = dict(zip(self._xx, coordinates))
            if parameters:
                substitutions.update(parameters)
            return self._check_restrictions(self._restrictions, substitutions)
        return True

    def _check_restrictions(self, restrict, substitutions):
        r"""
        Recursive helper function to check the validity of coordinates
        given some restrictions

        INPUT:

        - restrict: a tuple of conditions (combined with 'or'), a list of
          conditions (combined with 'and') or a single coordinate condition
        - substitutions: dictionary (keys: coordinates of ``self``) giving the
          value of each coordinate

        OUTPUT:

        - boolean stating whether the conditions are fulfilled by the
          coordinate values

        TESTS::

            sage: M = Manifold(2, 'M', structure='topological')
            sage: X.<x,y> = M.chart()
            sage: X._check_restrictions(x>0, {x: pi, y: 0})
            True
            sage: X._check_restrictions(x>0, {x: -sqrt(2), y: 0})
            False
            sage: X._check_restrictions((x>0, [x<y, y<0]), {x: 1, y: 2})
            True
            sage: X._check_restrictions((x>0, [x<y, y<0]), {x: -1, y: 2})
            False
            sage: X._check_restrictions((x>0, [x<y, y<0]), {x: -1, y: -1/2})
            True
            sage: X._check_restrictions([(x<y, y<0), x>0], {x: 1, y: 2})
            True
            sage: X._check_restrictions([(x<y, y<0), x>0], {x: -1, y: 2})
            False
            sage: X._check_restrictions([(x<y, y<0), x>0], {x: 1, y: -2})
            True
            sage: X._check_restrictions([(x<y, y<0), x>0], {x: 2, y: 1})
            False

        """
        if isinstance(restrict, tuple): # case of 'or' conditions
<<<<<<< HEAD
            combine = False
            for cond in restrict:
                combine = combine or self._check_restrictions(cond,
                                                              substitutions)
            return combine
        elif isinstance(restrict, (list, set, frozenset)): # case of 'and' conditions
            combine = True
            for cond in restrict:
                combine = combine and self._check_restrictions(cond,
                                                               substitutions)
            return combine
=======
            return any(self._check_restrictions(cond, substitutions)
                       for cond in restrict)
        elif isinstance(restrict, (list, set, frozenset)): # case of 'and' conditions
            return all(self._check_restrictions(cond, substitutions)
                       for cond in restrict)
>>>>>>> bf62543e
        # Case of a single condition:
        return bool(restrict.subs(substitutions))

    def codomain(self):
        r"""
        Return the codomain of ``self`` as a set.

        EXAMPLES::

            sage: M = Manifold(2, 'M', field='complex', structure='topological')
            sage: X.<x,y> = M.chart()
            sage: X.codomain()
            Vector space of dimension 2 over Complex Field with 53 bits of precision

        """
        from sage.modules.free_module import VectorSpace
        ambient = VectorSpace(self.manifold().base_field(), self.manifold().dimension())
        if self._restrictions:
            return self._restrict_set(ambient, self._restrictions)
        else:
            return ambient

    def _restrict_set(self, universe, coord_restrictions):
        """
        Return a set corresponding to coordinate restrictions.

        EXAMPLES::

            sage: M = Manifold(2, 'M', structure='topological')
            sage: X.<x,y> = M.chart()
            sage: universe = RR^2
            sage: X._restrict_set(universe, x>0)
            { (x, y) ∈ Vector space of dimension 2 over Real Field with 53 bits of precision : x > 0 }
            sage: X._restrict_set(universe, x>0)
            { (x, y) ∈ Vector space of dimension 2 over Real Field with 53 bits of precision : x > 0 }
            sage: X._restrict_set(universe, (x>0, [x<y, y<0]))
            Set-theoretic union of
             { (x, y) ∈ Vector space of dimension 2 over Real Field with 53 bits of precision : x > 0 } and
             { (x, y) ∈ Vector space of dimension 2 over Real Field with 53 bits of precision : x < y, y < 0 }
            sage: X._restrict_set(universe, [(x<y, y<0), x>0])
            Set-theoretic intersection of
             Set-theoretic union of
              { (x, y) ∈ Vector space of dimension 2 over Real Field with 53 bits of precision : x < y } and
              { (x, y) ∈ Vector space of dimension 2 over Real Field with 53 bits of precision : y < 0 } and
             { (x, y) ∈ Vector space of dimension 2 over Real Field with 53 bits of precision : x > 0 }
        """
        if isinstance(coord_restrictions, tuple): # case of 'or' conditions
            A = self._restrict_set(universe, coord_restrictions[0])
            if len(coord_restrictions) == 1:
                return A
            else:
                return A.union(self._restrict_set(universe, coord_restrictions[1:]))
        elif isinstance(coord_restrictions, (list, set, frozenset)): # case of 'and' conditions
            A = self._restrict_set(universe, coord_restrictions[0])
            if len(coord_restrictions) == 1:
                return A
            else:
                return A.intersection(self._restrict_set(universe, coord_restrictions[1:]))
        # Case of a single condition:
        from sage.sets.condition_set import ConditionSet
        return ConditionSet(universe, coord_restrictions, vars=self._xx)

    def transition_map(self, other, transformations, intersection_name=None,
                       restrictions1=None, restrictions2=None):
        r"""
        Construct the transition map between the current chart,
        `(U, \varphi)` say, and another one, `(V, \psi)` say.

        If `n` is the manifold's dimension, the *transition map*
        is the map

        .. MATH::

            \psi\circ\varphi^{-1}: \varphi(U\cap V) \subset K^n
            \rightarrow \psi(U\cap V) \subset K^n,

        where `K` is the manifold's base field. In other words, the
        transition map expresses the coordinates `(y^1, \ldots, y^n)` of
        `(V, \psi)` in terms of the coordinates `(x^1, \ldots, x^n)` of
        `(U, \varphi)` on the open subset where the two charts intersect,
        i.e. on `U \cap V`.

        INPUT:

        - ``other`` -- the chart `(V, \psi)`
        - ``transformations`` -- tuple (or list) `(Y_1, \ldots, Y_n)`, where
          `Y_i` is the symbolic expression of the coordinate `y^i` in terms
          of the coordinates `(x^1, \ldots, x^n)`
        - ``intersection_name`` -- (default: ``None``) name to be given to the
          subset `U \cap V` if the latter differs from `U` or `V`
        - ``restrictions1`` -- (default: ``None``) list of conditions on the
          coordinates of the current chart that define `U \cap V` if the
          latter differs from `U`
        - ``restrictions2`` -- (default: ``None``) list of conditions on the
          coordinates of the chart `(V,\psi)` that define `U \cap V` if the
          latter differs from `V`

        A restriction can be any symbolic equality or inequality involving
        the coordinates, such as ``x > y`` or ``x^2 + y^2 != 0``. The items
        of the list ``restrictions`` are combined with the ``and`` operator;
        if some restrictions are to be combined with the ``or`` operator
        instead, they have to be passed as a tuple in some single item
        of the list ``restrictions``. For example::

          restrictions = [x > y, (x != 0, y != 0), z^2 < x]

        means ``(x > y) and ((x != 0) or (y != 0)) and (z^2 < x)``.
        If the list ``restrictions`` contains only one item, this
        item can be passed as such, i.e. writing ``x > y`` instead
        of the single element list ``[x > y]``.

        OUTPUT:

        - the transition map `\psi \circ \varphi^{-1}` defined on
          `U \cap V` as a :class:`CoordChange`

        EXAMPLES:

        Transition map between two stereographic charts on the circle `S^1`::

            sage: M = Manifold(1, 'S^1', structure='topological')
            sage: U = M.open_subset('U') # Complement of the North pole
            sage: cU.<x> = U.chart() # Stereographic chart from the North pole
            sage: V = M.open_subset('V') # Complement of the South pole
            sage: cV.<y> = V.chart() # Stereographic chart from the South pole
            sage: M.declare_union(U,V)   # S^1 is the union of U and V
            sage: trans = cU.transition_map(cV, 1/x, intersection_name='W',
            ....:                           restrictions1= x!=0, restrictions2 = y!=0)
            sage: trans
            Change of coordinates from Chart (W, (x,)) to Chart (W, (y,))
            sage: trans.display()
            y = 1/x

        The subset `W`, intersection of `U` and `V`, has been created by
        ``transition_map()``::

            sage: F = M.subset_family(); F
            Set {S^1, U, V, W} of open subsets of the 1-dimensional topological manifold S^1
            sage: W = F['W']
            sage: W is U.intersection(V)
            True
            sage: M.atlas()
            [Chart (U, (x,)), Chart (V, (y,)), Chart (W, (x,)), Chart (W, (y,))]

        Transition map between the spherical chart and the Cartesian
        one on `\RR^2`::

            sage: M = Manifold(2, 'R^2', structure='topological')
            sage: c_cart.<x,y> = M.chart()
            sage: U = M.open_subset('U') # the complement of the half line {y=0, x >= 0}
            sage: c_spher.<r,phi> = U.chart(r'r:(0,+oo) phi:(0,2*pi):\phi')
            sage: trans = c_spher.transition_map(c_cart, (r*cos(phi), r*sin(phi)),
            ....:                                restrictions2=(y!=0, x<0))
            sage: trans
            Change of coordinates from Chart (U, (r, phi)) to Chart (U, (x, y))
            sage: trans.display()
            x = r*cos(phi)
            y = r*sin(phi)

        In this case, no new subset has been created since `U \cap M = U`::

            sage: M.subset_family()
            Set {R^2, U} of open subsets of the 2-dimensional topological manifold R^2

        but a new chart has been created: `(U, (x, y))`::

            sage: M.atlas()
            [Chart (R^2, (x, y)), Chart (U, (r, phi)), Chart (U, (x, y))]

        """
        dom1 = self.domain()
        dom2 = other.domain()
        dom = dom1.intersection(dom2, name=intersection_name)
        if dom is dom1:
            chart1 = self
        else:
            chart1 = self.restrict(dom, restrictions1)
        if dom is dom2:
            chart2 = other
        else:
            chart2 = other.restrict(dom, restrictions2)
        if not isinstance(transformations, (tuple, list)):
                transformations = [transformations]
        return CoordChange(chart1, chart2, *transformations)

    def function_ring(self):
        """
        Return the ring of coordinate functions on ``self``.

        EXAMPLES::

            sage: M = Manifold(2, 'M', structure='topological')
            sage: X.<x,y> = M.chart()
            sage: X.function_ring()
            Ring of chart functions on Chart (M, (x, y))
        """

        return ChartFunctionRing(self)

    def function(self, expression, calc_method=None, expansion_symbol=None,
                 order=None):
        r"""
        Define a coordinate function to the base field.

        If the current chart belongs to the atlas of a `n`-dimensional manifold
        over a topological field `K`, a *coordinate function* is a map

        .. MATH::

            \begin{array}{cccc}
                f:&  V\subset K^n & \longrightarrow & K \\
                  &  (x^1,\ldots, x^n) & \longmapsto & f(x^1,\ldots, x^n),
            \end{array}

        where `V` is the chart codomain and `(x^1, \ldots, x^n)` are the
        chart coordinates.

        INPUT:

        - ``expression`` -- a symbolic expression involving the chart
          coordinates, to represent `f(x^1,\ldots, x^n)`

        - ``calc_method`` -- string (default: ``None``): the calculus method
          with respect to which the internal expression of the function must be
          initialized from ``expression``; one of

          - ``'SR'``: Sage's default symbolic engine (Symbolic Ring)
          - ``'sympy'``: SymPy
          - ``None``: the chart current calculus method is assumed

        - ``expansion_symbol`` -- (default: ``None``) symbolic variable (the
          "small parameter") with respect to which the coordinate expression is
          expanded in power series (around the zero value of this variable)

        - ``order`` -- integer (default: ``None``); the order of the expansion
          if ``expansion_symbol`` is not ``None``; the *order* is defined as
          the degree of the polynomial representing the truncated power series
          in ``expansion_symbol``.

          .. WARNING::

             The value of ``order`` is `n-1`, where `n` is the order of the
             big `O` in the power series expansion

        OUTPUT:

        - instance of
          :class:`~sage.manifolds.chart_func.ChartFunction`
          representing the coordinate function `f`

        EXAMPLES:

        A symbolic coordinate function::

            sage: M = Manifold(2, 'M', structure='topological')
            sage: X.<x,y> = M.chart()
            sage: f = X.function(sin(x*y))
            sage: f
            sin(x*y)
            sage: type(f)
            <class 'sage.manifolds.chart_func.ChartFunctionRing_with_category.element_class'>
            sage: f.display()
            (x, y) ↦ sin(x*y)
            sage: f(2,3)
            sin(6)

        Using SymPy for the internal representation of the function (dictionary
        ``_express``)::

            sage: g = X.function(x^2 + x*cos(y), calc_method='sympy')
            sage: g._express
            {'sympy': x**2 + x*cos(y)}

        On the contrary, for ``f``, only the ``SR`` part has been initialized::

            sage: f._express
            {'SR': sin(x*y)}

        See :class:`~sage.manifolds.chart_func.ChartFunction` for more examples.

        """
        parent = self.function_ring()
        return parent.element_class(parent, expression, calc_method=calc_method,
                                    expansion_symbol=expansion_symbol,
                                    order=order)

    def zero_function(self):
        r"""
        Return the zero function of the coordinates.

        If the current chart belongs to the atlas of a `n`-dimensional manifold
        over a topological field `K`, the zero coordinate function is the map

        .. MATH::

            \begin{array}{cccc}
                f:&  V\subset K^n & \longrightarrow & K \\
                  &  (x^1,\ldots, x^n) & \longmapsto & 0,
            \end{array}

        where `V` is the chart codomain.

        See class :class:`~sage.manifolds.chart_func.ChartFunction`
        for a complete documentation.

        OUTPUT:

        - a :class:`~sage.manifolds.chart_func.ChartFunction`
          representing the zero coordinate function `f`

        EXAMPLES::

            sage: M = Manifold(2, 'M', structure='topological')
            sage: X.<x,y> = M.chart()
            sage: X.zero_function()
            0
            sage: X.zero_function().display()
            (x, y) ↦ 0
            sage: type(X.zero_function())
            <class 'sage.manifolds.chart_func.ChartFunctionRing_with_category.element_class'>

        The result is cached::

            sage: X.zero_function() is X.zero_function()
            True

        Zero function on a p-adic manifold::

            sage: M = Manifold(2, 'M', structure='topological', field=Qp(5)); M
            2-dimensional topological manifold M over the 5-adic Field with
             capped relative precision 20
            sage: X.<x,y> = M.chart()
            sage: X.zero_function()
            0
            sage: X.zero_function().display()
            (x, y) ↦ 0

        """
        return self.function_ring().zero()

    def one_function(self):
        r"""
        Return the constant function of the coordinates equal to one.

        If the current chart belongs to the atlas of a `n`-dimensional manifold
        over a topological field `K`, the "one" coordinate function is the map

        .. MATH::

            \begin{array}{cccc}
                f:&  V\subset K^n & \longrightarrow & K \\
                  &  (x^1,\ldots, x^n) & \longmapsto & 1,
            \end{array}

        where `V` is the chart codomain.

        See class :class:`~sage.manifolds.chart_func.ChartFunction`
        for a complete documentation.

        OUTPUT:

        - a :class:`~sage.manifolds.chart_func.ChartFunction`
          representing the one coordinate function `f`

        EXAMPLES::

            sage: M = Manifold(2, 'M', structure='topological')
            sage: X.<x,y> = M.chart()
            sage: X.one_function()
            1
            sage: X.one_function().display()
            (x, y) ↦ 1
            sage: type(X.one_function())
            <class 'sage.manifolds.chart_func.ChartFunctionRing_with_category.element_class'>

        The result is cached::

            sage: X.one_function() is X.one_function()
            True

        One function on a p-adic manifold::

            sage: M = Manifold(2, 'M', structure='topological', field=Qp(5)); M
            2-dimensional topological manifold M over the 5-adic Field with
             capped relative precision 20
            sage: X.<x,y> = M.chart()
            sage: X.one_function()
            1 + O(5^20)
            sage: X.one_function().display()
            (x, y) ↦ 1 + O(5^20)

        """
        return self.function_ring().one()

    def calculus_method(self):
        r"""
        Return the interface governing the calculus engine for expressions
        involving coordinates of this chart.

        The calculus engine can be one of the following:

        - Sage's symbolic engine (Pynac + Maxima), implemented via the
          Symbolic Ring ``SR``
        - SymPy

        .. SEEALSO::

            :class:`~sage.manifolds.calculus_method.CalculusMethod` for a
            complete documentation.

        OUTPUT:

        - an instance of :class:`~sage.manifolds.calculus_method.CalculusMethod`

        EXAMPLES:

        The default calculus method relies on Sage's Symbolic Ring::

            sage: M = Manifold(2, 'M', structure='topological')
            sage: X.<x,y> = M.chart()
            sage: X.calculus_method()
            Available calculus methods (* = current):
             - SR (default) (*)
             - sympy

        Accordingly the method
        :meth:`~sage.manifolds.chart_func.ChartFunction.expr` of a function
        ``f`` defined on the chart ``X`` returns a Sage symbolic expression::

            sage: f = X.function(x^2 + cos(y)*sin(x))
            sage: f.expr()
            x^2 + cos(y)*sin(x)
            sage: type(f.expr())
            <type 'sage.symbolic.expression.Expression'>
            sage: parent(f.expr())
            Symbolic Ring
            sage: f.display()
            (x, y) ↦ x^2 + cos(y)*sin(x)

        Changing to SymPy::

            sage: X.calculus_method().set('sympy')
            sage: f.expr()
            x**2 + sin(x)*cos(y)
            sage: type(f.expr())
            <class 'sympy.core.add.Add'>
            sage: parent(f.expr())
            <class 'sympy.core.add.Add'>
            sage: f.display()
            (x, y) ↦ x**2 + sin(x)*cos(y)

        Back to the Symbolic Ring::

            sage: X.calculus_method().set('SR')
            sage: f.display()
            (x, y) ↦ x^2 + cos(y)*sin(x)

        """
        return self._calc_method

    def multifunction(self, *expressions):
        r"""
        Define a coordinate function to some Cartesian power of the base field.

        If `n` and `m` are two positive integers and `(U, \varphi)` is a
        chart on a topological manifold `M` of dimension `n` over a
        topological field `K`, a *multi-coordinate function* associated
        to `(U,\varphi)` is a map

        .. MATH::

            \begin{array}{llcl}
            f:& V \subset K^n & \longrightarrow & K^m \\
              & (x^1, \ldots, x^n) & \longmapsto & (f_1(x^1, \ldots, x^n),
                \ldots, f_m(x^1, \ldots, x^n)),
            \end{array}

        where `V` is the codomain of `\varphi`. In other words, `f` is a
        `K^m`-valued function of the coordinates associated to the chart
        `(U, \varphi)`.

        See :class:`~sage.manifolds.chart_func.MultiCoordFunction` for a
        complete documentation.

        INPUT:

        - ``expressions`` -- list (or tuple) of `m` elements to construct the
          coordinate functions `f_i` (`1\leq i \leq m`); for
          symbolic coordinate functions, this must be symbolic expressions
          involving the chart coordinates, while for numerical coordinate
          functions, this must be data file names

        OUTPUT:

        - a :class:`~sage.manifolds.chart_func.MultiCoordFunction`
          representing `f`

        EXAMPLES:

        Function of two coordinates with values in `\RR^3`::

            sage: M = Manifold(2, 'M', structure='topological')
            sage: X.<x,y> = M.chart()
            sage: f = X.multifunction(x+y, sin(x*y), x^2 + 3*y); f
            Coordinate functions (x + y, sin(x*y), x^2 + 3*y) on the Chart (M, (x, y))
            sage: f(2,3)
            (5, sin(6), 13)

        TESTS::

            sage: type(f)
            <class 'sage.manifolds.chart_func.MultiCoordFunction'>

        """
        from sage.manifolds.chart_func import MultiCoordFunction
        return MultiCoordFunction(self, expressions)


# *****************************************************************************

class RealChart(Chart):
    r"""
    Chart on a topological manifold over `\RR`.

    Given a topological manifold `M` of dimension `n` over `\RR`, a *chart*
    on `M` is a pair `(U,\varphi)`, where `U` is an open subset of `M` and
    `\varphi : U \to V \subset \RR^n` is a homeomorphism from `U` to
    an open subset `V` of `\RR^n`.

    The components `(x^1, \ldots, x^n)` of `\varphi`, defined by
    `\varphi(p) = (x^1(p), \ldots, x^n(p))\in \RR^n` for any point
    `p \in U`, are called the *coordinates* of the chart `(U, \varphi)`.

    INPUT:

    - ``domain`` -- open subset `U` on which the chart is defined
    - ``coordinates`` -- (default: '' (empty string)) single string defining
      the coordinate symbols, with ``' '`` (whitespace) as a separator; each
      item has at most four fields, separated by a colon (``:``):

      1. the coordinate symbol (a letter or a few letters)
      2. (optional) the interval `I` defining the coordinate range: if not
         provided, the coordinate is assumed to span all `\RR`; otherwise
         `I` must be provided in the form ``(a,b)`` (or equivalently
         ``]a,b[``); the bounds ``a`` and ``b`` can be ``+/-Infinity``,
         ``Inf``, ``infinity``, ``inf`` or ``oo``; for *singular*
         coordinates, non-open intervals such as ``[a,b]`` and ``(a,b]``
         (or equivalently ``]a,b]``) are allowed; note that the interval
         declaration must not contain any whitespace
      3. (optional) indicator of the periodic character of the coordinate,
         either as ``period=T``, where ``T`` is the period, or as the keyword
         ``periodic`` (the value of the period is then deduced from the
         interval `I` declared in field 2; see examples below)
      4. (optional) the LaTeX spelling of the coordinate; if not provided the
         coordinate symbol given in the first field will be used

      The order of fields 2 to 4 does not matter and each of them can be
      omitted. If it contains any LaTeX expression, the string ``coordinates``
      must be declared with the prefix 'r' (for "raw") to allow for a proper
      treatment of LaTeX's backslash character (see examples below).
      If interval range, no period and no LaTeX spelling are to be set for any
      coordinate, the argument ``coordinates`` can be omitted when the shortcut
      operator ``<,>`` is used to declare the chart (see examples below).
    - ``calc_method`` -- (default: ``None``) string defining the calculus
      method for computations involving coordinates of the chart; must be
      one of

      - ``'SR'``: Sage's default symbolic engine (Symbolic Ring)
      - ``'sympy'``: SymPy
      - ``None``: the default of
        :class:`~sage.manifolds.calculus_method.CalculusMethod` will be
        used
    - ``names`` -- (default: ``None``) unused argument, except if
      ``coordinates`` is not provided; it must then be a tuple containing
      the coordinate symbols (this is guaranteed if the shortcut operator
      ``<,>`` is used)
    - ``coord_restrictions``: Additional restrictions on the coordinates.
      A restriction can be any symbolic equality or inequality involving
      the coordinates, such as ``x > y`` or ``x^2 + y^2 != 0``. The items
      of the list (or set or frozenset) ``coord_restrictions`` are combined
      with the ``and`` operator; if some restrictions are to be combined with
      the ``or`` operator instead, they have to be passed as a tuple in some
      single item of the list (or set or frozenset) ``coord_restrictions``.
      For example::

        coord_restrictions=[x > y, (x != 0, y != 0), z^2 < x]

      means ``(x > y) and ((x != 0) or (y != 0)) and (z^2 < x)``.
      If the list ``coord_restrictions`` contains only one item, this
      item can be passed as such, i.e. writing ``x > y`` instead
      of the single element list ``[x > y]``.  If the chart variables have
      not been declared as variables yet, ``coord_restrictions`` must
      be ``lambda``-quoted.

    EXAMPLES:

    Cartesian coordinates on `\RR^3`::

        sage: M = Manifold(3, 'R^3', r'\RR^3', structure='topological',
        ....:              start_index=1)
        sage: c_cart = M.chart('x y z'); c_cart
        Chart (R^3, (x, y, z))
        sage: type(c_cart)
        <class 'sage.manifolds.chart.RealChart'>

    To have the coordinates accessible as global variables, one has to set::

        sage: (x,y,z) = c_cart[:]

    However, a shortcut is to use the declarator ``<x,y,z>`` in the left-hand
    side of the chart declaration (there is then no need to pass the string
    ``'x y z'`` to  ``chart()``)::

        sage: M = Manifold(3, 'R^3', r'\RR^3', structure='topological',
        ....:              start_index=1)
        sage: c_cart.<x,y,z> = M.chart(); c_cart
        Chart (R^3, (x, y, z))

    The coordinates are then immediately accessible::

        sage: y
        y
        sage: y is c_cart[2]
        True

    Note that ``x, y, z`` declared in ``<x,y,z>`` are mere Python variable
    names and do not have to coincide with the coordinate symbols; for
    instance, one may write::

        sage: M = Manifold(3, 'R^3', r'\RR^3', structure='topological',
        ....:              start_index=1)
        sage: c_cart.<x1,y1,z1> = M.chart('x y z'); c_cart
        Chart (R^3, (x, y, z))

    Then ``y`` is not known as a global variable and the coordinate `y`
    is accessible only through the global variable ``y1``::

        sage: y1
        y
        sage: y1 is c_cart[2]
        True

    However, having the name of the Python variable coincide with the
    coordinate symbol is quite convenient; so it is recommended to declare::

        sage: forget()   # for doctests only
        sage: M = Manifold(3, 'R^3', r'\RR^3', structure='topological', start_index=1)
        sage: c_cart.<x,y,z> = M.chart()

    Spherical coordinates on the subset `U` of `\RR^3` that is the
    complement of the half-plane `\{y=0, x \geq 0\}`::

        sage: U = M.open_subset('U')
        sage: c_spher.<r,th,ph> = U.chart(r'r:(0,+oo) th:(0,pi):\theta ph:(0,2*pi):\phi')
        sage: c_spher
        Chart (U, (r, th, ph))

    Note the prefix 'r' for the string defining the coordinates in the
    arguments of ``chart``.

    Coordinates are Sage symbolic variables (see
    :mod:`sage.symbolic.expression`)::

        sage: type(th)
        <type 'sage.symbolic.expression.Expression'>
        sage: latex(th)
        {\theta}
        sage: assumptions(th)
        [th is real, th > 0, th < pi]

    Coordinate are also accessible by their indices::

        sage: x1 = c_spher[1]; x2 = c_spher[2]; x3 = c_spher[3]
        sage: [x1, x2, x3]
        [r, th, ph]
        sage: (x1, x2, x3) == (r, th, ph)
        True

    The full set of coordinates is obtained by means of the slice ``[:]``::

        sage: c_cart[:]
        (x, y, z)
        sage: c_spher[:]
        (r, th, ph)

    Let us check that the declared coordinate ranges have been taken into
    account::

        sage: c_cart.coord_range()
        x: (-oo, +oo); y: (-oo, +oo); z: (-oo, +oo)
        sage: c_spher.coord_range()
        r: (0, +oo); th: (0, pi); ph: (0, 2*pi)
        sage: bool(th>0 and th<pi)
        True
        sage: assumptions()  # list all current symbolic assumptions
        [x is real, y is real, z is real, r is real, r > 0, th is real,
         th > 0, th < pi, ph is real, ph > 0, ph < 2*pi]

    The coordinate ranges are used for simplifications::

        sage: simplify(abs(r)) # r has been declared to lie in the interval (0,+oo)
        r
        sage: simplify(abs(x)) # no positive range has been declared for x
        abs(x)

    A coordinate can be declared periodic by adding the keyword ``periodic``
    to its range::

        sage: V = M.open_subset('V')
        sage: c_spher1.<r,th,ph1> = \
        ....: V.chart(r'r:(0,+oo) th:(0,pi):\theta ph1:(0,2*pi):periodic:\phi_1')
        sage: c_spher1.periods()
        {3: 2*pi}
        sage: c_spher1.coord_range()
        r: (0, +oo); th: (0, pi); ph1: [0, 2*pi] (periodic)

    It is equivalent to give the period as ``period=2*pi``, skipping the
    coordinate range::

        sage: c_spher2.<r,th,ph2> = \
        ....: V.chart(r'r:(0,+oo) th:(0,pi):\theta ph2:period=2*pi:\phi_2')
        sage: c_spher2.periods()
        {3: 2*pi}
        sage: c_spher2.coord_range()
        r: (0, +oo); th: (0, pi); ph2: [0, 2*pi] (periodic)

    Each constructed chart is automatically added to the manifold's
    user atlas::

        sage: M.atlas()
        [Chart (R^3, (x, y, z)), Chart (U, (r, th, ph)),
         Chart (V, (r, th, ph1)), Chart (V, (r, th, ph2))]

    and to the atlas of its domain::

        sage: U.atlas()
        [Chart (U, (r, th, ph))]

    Manifold subsets have a *default chart*, which, unless changed
    via the method
    :meth:`~sage.manifolds.manifold.TopologicalManifold.set_default_chart`,
    is the first defined chart on the subset (or on a open subset of it)::

        sage: M.default_chart()
        Chart (R^3, (x, y, z))
        sage: U.default_chart()
        Chart (U, (r, th, ph))

    The default charts are not privileged charts on the manifold, but rather
    charts whose name can be skipped in the argument list of functions having
    an optional ``chart=`` argument.

    The chart map `\varphi` acting on a point is obtained by means of the
    call operator, i.e. the operator ``()``::

        sage: p = M.point((1,0,-2)); p
        Point on the 3-dimensional topological manifold R^3
        sage: c_cart(p)
        (1, 0, -2)
        sage: c_cart(p) == p.coord(c_cart)
        True
        sage: q = M.point((2,pi/2,pi/3), chart=c_spher) # point defined by its spherical coordinates
        sage: c_spher(q)
        (2, 1/2*pi, 1/3*pi)
        sage: c_spher(q) == q.coord(c_spher)
        True
        sage: a = U.point((1,pi/2,pi)) # the default coordinates on U are the spherical ones
        sage: c_spher(a)
        (1, 1/2*pi, pi)
        sage: c_spher(a) == a.coord(c_spher)
        True

    Cartesian coordinates on `U` as an example of chart construction with
    coordinate restrictions: since `U` is the complement of the half-plane
    `\{y = 0, x \geq 0\}`, we must have `y \neq 0` or `x < 0` on U.
    Accordingly, we set::

        sage: c_cartU.<x,y,z> = U.chart(coord_restrictions=lambda x,y,z: (y!=0, x<0))
        sage: U.atlas()
        [Chart (U, (r, th, ph)), Chart (U, (x, y, z))]
        sage: M.atlas()
        [Chart (R^3, (x, y, z)), Chart (U, (r, th, ph)),
         Chart (V, (r, th, ph1)), Chart (V, (r, th, ph2)),
         Chart (U, (x, y, z))]
        sage: c_cartU.valid_coordinates(-1,0,2)
        True
        sage: c_cartU.valid_coordinates(1,0,2)
        False
        sage: c_cart.valid_coordinates(1,0,2)
        True

    Note that, as an example, the following would have meant `y \neq 0`
    *and* `x < 0`::

        c_cartU.<x,y,z> = U.chart(coord_restrictions=lambda x,y,z: [y!=0, x<0])

    Chart grids can be drawn in 2D or 3D graphics thanks to the method
    :meth:`plot`.

    """
    def __init__(self, domain, coordinates, calc_method=None, bounds=None, periods=None, coord_restrictions=None):
        r"""
        Construct a chart on a real topological manifold.

        TESTS::

            sage: forget()  # for doctests only
            sage: M = Manifold(2, 'M', structure='topological')
            sage: X.<x,y> = M.chart()
            sage: X
            Chart (M, (x, y))
            sage: type(X)
            <class 'sage.manifolds.chart.RealChart'>
            sage: assumptions()  # assumptions set in X._init_coordinates
            [x is real, y is real]
            sage: TestSuite(X).run()

        """
        super().__init__(domain, coordinates, calc_method=calc_method,
                         periods=periods, coord_restrictions=coord_restrictions)
        self._bounds = bounds
        self._tighten_bounds()
        self._fast_valid_coordinates = None

    @classmethod
    def _parse_coordinates(cls, domain, coordinates):
        r"""
        Initialization of the coordinates as symbolic variables.

        This method must be redefined by derived classes in order to take
        into account specificities (e.g. enforcing real coordinates).

        INPUT:

        - ``coord_list`` -- list (or space-separated concatenation) of
          coordinate fields.  Each field is a string of at most 3 items,
          separated by ":". These items are: the coordinate symbol, the
          (optional) coordinate range or indicator of the periodic
          character of the coordinate, and the (optional) coordinate
          LaTeX symbol

        TESTS::

            sage: from sage.manifolds.chart import RealChart
            sage: M = Manifold(2, 'M', structure='topological')
            sage: RealChart._parse_coordinates(M, ['x', 'y'])
            ((x, y),
            {'bounds': (((-Infinity, False), (+Infinity, False)),
            ((-Infinity, False), (+Infinity, False))),
            'periods': (None, None)})
            sage: RealChart._parse_coordinates(M, [r'x1:\xi:(0,1)', r'y1:\eta'])
            ((x1, y1),
            {'bounds': (((0, False), (1, False)),
            ((-Infinity, False), (+Infinity, False))),
            'periods': (None, None)})
        """
        from sage.symbolic.assumptions import assume
        if isinstance(coordinates, str):
            coord_list = coordinates.split()
        else:
            coord_list = coordinates
        xx_list = [] # will contain the coordinates as Sage symbolic variables
        bounds_list = [] # will contain the coordinate bounds
        period_list = []
        for coord_index, coord_field in enumerate(coord_list):
            coord_properties = coord_field.split(':')
            coord_symb = coord_properties[0].strip() # the coordinate symbol
            # default values, possibly redefined below:
            coord_latex = None
            xmin = -Infinity
            xmin_included = False
            xmax = +Infinity
            xmax_included = False
            period = None
            # scan of the properties other than the symbol:
            is_periodic = False
            for prop in coord_properties[1:]:
                prop1 = prop.strip()
                delim_min = prop1[0]
                if delim_min in ['[', ']', '(']:
                    # prop1 is the coordinate's range
                    xmin_str, xmax_str = prop1[1:len(prop1)-1].split(',')
                    if xmin_str not in ['-inf', '-Inf', '-infinity',
                                        '-Infinity', '-oo']:
                        xmin = SR(xmin_str)
                        xmin_included = ( delim_min == '[' )
                    if xmax_str not in ['inf', '+inf', 'Inf', '+Inf',
                                        'infinity', '+infinity', 'Infinity',
                                        '+Infinity', 'oo', '+oo']:
                        xmax = SR(xmax_str)
                        xmax_included = ( prop1[-1] == ']' )
                elif prop1[0:6] == 'period':
                    # prop1 indicates a periodic coordinate
                    is_periodic = True
                    if prop1[6:8] != 'ic':
                        # case prop1 = 'period=value'
                        xmin = 0
                        xmax = SR(prop1[7:])
                else:
                    # prop1 is the coordinate's LaTeX symbol
                    coord_latex = prop1
            # Construction of the coordinate as a Sage symbolic variable:
            coord_var = SR.var(coord_symb, domain='real',
                               latex_name=coord_latex)
            assume(coord_var, 'real')
            if is_periodic:
                period = xmax - xmin
                xmin_included = 'periodic'
                xmax_included = 'periodic'
            else:
                if not (xmin == -Infinity):
                    if xmin_included:
                        assume(coord_var >= xmin)
                    else:
                        assume(coord_var > xmin)
                if not (xmax == Infinity):
                    if xmax_included:
                        assume(coord_var <= xmax)
                    else:
                        assume(coord_var < xmax)
            xx_list.append(coord_var)
            bounds_list.append(((xmin, xmin_included), (xmax, xmax_included)))
            period_list.append(period)
        return tuple(xx_list), dict(bounds=tuple(bounds_list),
                                    periods=tuple(period_list))

    def coord_bounds(self, i=None):
        r"""
        Return the lower and upper bounds of the range of a coordinate.

        For a nicely formatted output, use :meth:`coord_range` instead.

        INPUT:

        - ``i`` -- (default: ``None``)  index of the coordinate; if ``None``,
          the bounds of all the coordinates are returned

        OUTPUT:

        - the coordinate bounds as the tuple
          ``((xmin, min_included), (xmax, max_included))`` where

          - ``xmin`` is the coordinate lower bound
          - ``min_included`` is a boolean, indicating whether the coordinate
            can take the value ``xmin``, i.e. ``xmin`` is a strict lower
            bound iff ``min_included`` is ``False``
          - ``xmin`` is the coordinate upper bound
          - ``max_included`` is a boolean, indicating whether the coordinate
            can take the value ``xmax``, i.e. ``xmax`` is a strict upper
            bound iff ``max_included`` is ``False``

        EXAMPLES:

        Some coordinate bounds on a 2-dimensional manifold::

            sage: forget()  # for doctests only
            sage: M = Manifold(2, 'M', structure='topological')
            sage: c_xy.<x,y> = M.chart('x y:[0,1)')
            sage: c_xy.coord_bounds(0)  # x in (-oo,+oo) (the default)
            ((-Infinity, False), (+Infinity, False))
            sage: c_xy.coord_bounds(1)  # y in [0,1)
            ((0, True), (1, False))
            sage: c_xy.coord_bounds()
            (((-Infinity, False), (+Infinity, False)), ((0, True), (1, False)))
            sage: c_xy.coord_bounds() == (c_xy.coord_bounds(0), c_xy.coord_bounds(1))
            True

        The coordinate bounds can also be recovered via the method
        :meth:`coord_range`::

            sage: c_xy.coord_range()
            x: (-oo, +oo); y: [0, 1)
            sage: c_xy.coord_range(y)
            y: [0, 1)

        or via Sage's function
        :func:`sage.symbolic.assumptions.assumptions`::

            sage: assumptions(x)
            [x is real]
            sage: assumptions(y)
            [y is real, y >= 0, y < 1]

        """
        if i is None:
            return self._bounds
        else:
            return self._bounds[i-self._sindex]

    def codomain(self):
        """
        Return the codomain of ``self`` as a set.

        EXAMPLES::

            sage: M = Manifold(2, 'R^2', structure='topological')
            sage: U = M.open_subset('U') # the complement of the half line {y=0, x >= 0}
            sage: c_spher.<r,phi> = U.chart(r'r:(0,+oo) phi:(0,2*pi):\phi')
            sage: c_spher.codomain()
            The Cartesian product of ((0, +oo), (0, 2*pi))

            sage: M = Manifold(3, 'R^3', r'\RR^3', structure='topological', start_index=1)
            sage: c_cart.<x,y,z> = M.chart()
            sage: c_cart.codomain()
            Vector space of dimension 3 over Real Field with 53 bits of precision

        In the current implementation, the codomain of periodic coordinates are represented
        by a fundamental domain::

            sage: V = M.open_subset('V')
            sage: c_spher1.<r,th,ph1> = \
            ....: V.chart(r'r:(0,+oo) th:(0,pi):\theta ph1:(0,2*pi):periodic:\phi_1')
            sage: c_spher1.codomain()
            The Cartesian product of ((0, +oo), (0, pi), [0, 2*pi))
        """
        from sage.sets.real_set import RealSet
        from sage.modules.free_module import VectorSpace
        from sage.categories.cartesian_product import cartesian_product
        intervals = tuple(RealSet.interval(xmin, xmax,
                                           lower_closed=(min_included == 'periodic' or min_included),
                                           upper_closed=(max_included != 'periodic' and max_included))
                          for ((xmin, min_included), (xmax, max_included)) in self._bounds)
        if all(interval.is_universe()
               for interval in intervals):
            ambient = VectorSpace(self.manifold().base_field(), self.manifold().dimension())
        else:
            ambient = cartesian_product(intervals)
        if self._restrictions:
            return self._restrict_set(ambient, self._restrictions)
        else:
            return ambient

    def coord_range(self, xx=None):
        r"""
        Display the range of a coordinate (or all coordinates), as an
        interval.

        INPUT:

        - ``xx`` -- (default: ``None``) symbolic expression corresponding
          to a coordinate of the current chart; if ``None``, the ranges of
          all coordinates are displayed

        EXAMPLES:

        Ranges of coordinates on a 2-dimensional manifold::

            sage: M = Manifold(2, 'M', structure='topological')
            sage: X.<x,y> = M.chart()
            sage: X.coord_range()
            x: (-oo, +oo); y: (-oo, +oo)
            sage: X.coord_range(x)
            x: (-oo, +oo)
            sage: U = M.open_subset('U', coord_def={X: [x>1, y<pi]})
            sage: XU = X.restrict(U)  # restriction of chart X to U
            sage: XU.coord_range()
            x: (1, +oo); y: (-oo, pi)
            sage: XU.coord_range(x)
            x: (1, +oo)
            sage: XU.coord_range(y)
            y: (-oo, pi)

        The output is LaTeX-formatted for the notebook::

            sage: latex(XU.coord_range(y))
            y :\ \left( -\infty, \pi \right)

        """
        from sage.tensor.modules.format_utilities import FormattedExpansion

        def _display_coord_range(self, xx, rtxt, rlatex):
            ind = self._xx.index(xx)
            bounds = self._bounds[ind]
            rtxt += "{}: ".format(xx)
            rlatex += latex(xx) + r":\ "
            if bounds[0][1]:
                rtxt += "["
                rlatex += r"\left["
            else:
                rtxt += "("
                rlatex += r"\left("
            xmin = bounds[0][0]
            if xmin == -Infinity:
                rtxt += "-oo, "
                rlatex += r"-\infty,"
            else:
                rtxt += "{}, ".format(xmin)
                rlatex += latex(xmin) + ","
            xmax = bounds[1][0]
            if xmax == Infinity:
                rtxt += "+oo"
                rlatex += r"+\infty"
            else:
                rtxt += "{}".format(xmax)
                rlatex += latex(xmax)
            if bounds[1][1]:
                rtxt += "]"
                rlatex += r"\right]"
                if bounds[1][1] == 'periodic':
                    rtxt += " (periodic)"
                    rlatex += r"\mbox{(periodic)}"
            else:
                rtxt += ")"
                rlatex += r"\right)"
            return rtxt, rlatex

        resu_txt = ""
        resu_latex = ""
        if xx is None:
            for x in self._xx:
                if resu_txt != "":
                    resu_txt += "; "
                    resu_latex += r";\quad "
                resu_txt, resu_latex = _display_coord_range(self, x, resu_txt,
                                                            resu_latex)
        else:
            resu_txt, resu_latex = _display_coord_range(self, xx, resu_txt,
                                                        resu_latex)
        return FormattedExpansion(resu_txt, resu_latex)

    def add_restrictions(self, restrictions):
        r"""
        Add some restrictions on the coordinates.

        This is deprecated; provide the restrictions at the time of creating
        the chart.

        INPUT:

        - ``restrictions`` -- list of restrictions on the
          coordinates, in addition to the ranges declared by the intervals
          specified in the chart constructor

        A restriction can be any symbolic equality or inequality involving
        the coordinates, such as ``x > y`` or ``x^2 + y^2 != 0``. The items
        of the list ``restrictions`` are combined with the ``and`` operator;
        if some restrictions are to be combined with the ``or`` operator
        instead, they have to be passed as a tuple in some single item
        of the list ``restrictions``. For example::

          restrictions = [x > y, (x != 0, y != 0), z^2 < x]

        means ``(x > y) and ((x != 0) or (y != 0)) and (z^2 < x)``.
        If the list ``restrictions`` contains only one item, this
        item can be passed as such, i.e. writing ``x > y`` instead
        of the single element list ``[x > y]``.

        EXAMPLES:

        Cartesian coordinates on the open unit disc in `\RR^2`::

            sage: M = Manifold(2, 'M', structure='topological') # the open unit disc
            sage: X.<x,y> = M.chart()
            sage: X.add_restrictions(x^2+y^2<1)
            doctest:warning...
            DeprecationWarning: Chart.add_restrictions is deprecated; provide the
            restrictions at the time of creating the chart
            See https://trac.sagemath.org/32102 for details.
            sage: X.valid_coordinates(0,2)
            False
            sage: X.valid_coordinates(0,1/3)
            True

        The restrictions are transmitted to subcharts::

            sage: A = M.open_subset('A') # annulus 1/2 < r < 1
            sage: X_A = X.restrict(A, x^2+y^2 > 1/4)
            sage: X_A._restrictions
            [x^2 + y^2 < 1, x^2 + y^2 > (1/4)]
            sage: X_A.valid_coordinates(0,1/3)
            False
            sage: X_A.valid_coordinates(2/3,1/3)
            True

        If appropriate, the restrictions are transformed into bounds on
        the coordinate ranges::

            sage: U = M.open_subset('U')
            sage: X_U = X.restrict(U)
            sage: X_U.coord_range()
            x: (-oo, +oo); y: (-oo, +oo)
            sage: X_U.add_restrictions([x<0, y>1/2])
            sage: X_U.coord_range()
            x: (-oo, 0); y: (1/2, +oo)

        """
        super().add_restrictions(restrictions)
        self._tighten_bounds()

    def _tighten_bounds(self):
        """
        Update coordinate bounds from the coordinate restrictions

        EXAMPLES::

            sage: M = Manifold(2, 'M', structure='topological') # the open unit disc
            sage: X.<x,y> = M.chart()
            sage: U = M.open_subset('U')
            sage: X_U = X.restrict(U, restrictions=[x<0, y>1/2])
            sage: X_U.coord_range()
            x: (-oo, 0); y: (1/2, +oo)

        """
        import operator
        bounds = list(self._bounds) # convert to a list for modifications
        new_restrictions = []
        for restrict in self._restrictions:
            restrict_used = False # determines whether restrict is used
                                  # to set some coordinate bound
            if not isinstance(restrict, (tuple, list, set, frozenset)): # case of combined
                                                                        # conditions excluded
                operands = restrict.operands()
                left = operands[0]
                right = operands[1]
                right_var = right.variables()
                if left in self._xx:
                    # the l.h.s. of the restriction is a single
                    # coordinate
                    right_coord = [coord for coord in self._xx
                                   if coord in right_var]
                    if not right_coord:
                        # there is no other coordinate in the r.h.s.
                        ind = self._xx.index(left)
                        left_bounds = list(bounds[ind])
                        oper = restrict.operator()
                        oinf = left_bounds[0][0] # old coord inf
                        osup = left_bounds[1][0] # old coord sup
                        if oper == operator.lt:
                            if osup == Infinity or right <= osup:
                                left_bounds[1] = (right, False)
                                restrict_used = True
                        elif oper == operator.le:
                            if osup == Infinity or right < osup:
                                left_bounds[1] = (right, True)
                                restrict_used = True
                        elif oper == operator.gt:
                            if oinf == -Infinity or right >= oinf:
                                left_bounds[0] = (right, False)
                                restrict_used = True
                        elif oper == operator.ge:
                            if oinf == -Infinity or right > oinf:
                                left_bounds[0] = (right, True)
                                restrict_used = True
                        bounds[ind] = tuple(left_bounds)
            if not restrict_used:
                # if restrict has not been used to set a coordinate bound
                # it is maintained in the list of restrictions:
                new_restrictions.append(restrict)
        self._bounds = tuple(bounds)
        self._restrictions = new_restrictions
        self._fast_valid_coordinates = None


    def restrict(self, subset, restrictions=None):
        r"""
        Return the restriction of the chart to some open subset of its domain.

        If the current chart is `(U, \varphi)`, a *restriction* (or *subchart*)
        is a chart `(V, \psi)` such that `V \subset U` and `\psi = \varphi|_V`.

        If such subchart has not been defined yet, it is constructed here.

        The coordinates of the subchart bare the same names as the coordinates
        of the current chart.

        INPUT:

        - ``subset`` -- open subset `V` of the chart domain `U` (must be an
          instance of :class:`~sage.manifolds.manifold.TopologicalManifold`)
        - ``restrictions`` -- (default: ``None``) list of coordinate
          restrictions defining the subset `V`

        A restriction can be any symbolic equality or inequality involving
        the coordinates, such as ``x > y`` or ``x^2 + y^2 != 0``. The items
        of the list ``restrictions`` are combined with the ``and`` operator;
        if some restrictions are to be combined with the ``or`` operator
        instead, they have to be passed as a tuple in some single item
        of the list ``restrictions``. For example::

          restrictions = [x > y, (x != 0, y != 0), z^2 < x]

        means ``(x > y) and ((x != 0) or (y != 0)) and (z^2 < x)``.
        If the list ``restrictions`` contains only one item, this
        item can be passed as such, i.e. writing ``x > y`` instead
        of the single element list ``[x > y]``.

        OUTPUT:

        - the chart `(V, \psi)` as a :class:`RealChart`

        EXAMPLES:

        Cartesian coordinates on the unit open disc in `\RR^2` as a subchart
        of the global Cartesian coordinates::

            sage: M = Manifold(2, 'R^2', structure='topological')
            sage: c_cart.<x,y> = M.chart() # Cartesian coordinates on R^2
            sage: D = M.open_subset('D') # the unit open disc
            sage: c_cart_D = c_cart.restrict(D, x^2+y^2<1)
            sage: p = M.point((1/2, 0))
            sage: p in D
            True
            sage: q = M.point((1, 2))
            sage: q in D
            False

        Cartesian coordinates on the annulus `1 < \sqrt{x^2 + y^2} < 2`::

            sage: A = M.open_subset('A')
            sage: c_cart_A = c_cart.restrict(A, [x^2+y^2>1, x^2+y^2<4])
            sage: p in A, q in A
            (False, False)
            sage: a = M.point((3/2,0))
            sage: a in A
            True

        """
        if subset == self.domain():
            return self
        if subset not in self._dom_restrict:
            if not subset.is_subset(self.domain()):
                raise ValueError("the specified subset is not a subset " +
                                 "of the domain of definition of the chart")
            coordinates = ""
            for coord in self._xx:
                coordinates += repr(coord) + ' '
            res_coord_restrictions = set(self._restrictions)
            res_coord_restrictions.update(self._normalize_coord_restrictions(self._xx, restrictions))
            res = type(self)(subset, coordinates,
                             calc_method=self._calc_method._current,
                             bounds=self._bounds,
                             # The coordinate restrictions are added
                             # to the result chart and possibly
                             # transformed into coordinate bounds:
                             coord_restrictions=res_coord_restrictions)
            # Update of supercharts and subcharts:
            res._supercharts.update(self._supercharts)
            for schart in self._supercharts:
                schart._subcharts.add(res)
                schart._dom_restrict[subset] = res
            # Update of domain restrictions:
            self._dom_restrict[subset] = res
        return self._dom_restrict[subset]

    def valid_coordinates(self, *coordinates, **kwds):
        r"""
        Check whether a tuple of coordinates can be the coordinates of a
        point in the chart domain.

        INPUT:

        - ``*coordinates`` -- coordinate values
        - ``**kwds`` -- options:

          - ``tolerance=0``, to set the absolute tolerance in the test of
            coordinate ranges
          - ``parameters=None``, to set some numerical values to parameters


        OUTPUT:

        - ``True`` if the coordinate values are admissible in the chart range
          and ``False`` otherwise

        EXAMPLES:

        Cartesian coordinates on a square interior::

            sage: forget()  # for doctest only
            sage: M = Manifold(2, 'M', structure='topological')  # the square interior
            sage: X.<x,y> = M.chart('x:(-2,2) y:(-2,2)')
            sage: X.valid_coordinates(0,1)
            True
            sage: X.valid_coordinates(-3/2,5/4)
            True
            sage: X.valid_coordinates(0,3)
            False

        The unit open disk inside the square::

            sage: D = M.open_subset('D', coord_def={X: x^2+y^2<1})
            sage: XD = X.restrict(D)
            sage: XD.valid_coordinates(0,1)
            False
            sage: XD.valid_coordinates(-3/2,5/4)
            False
            sage: XD.valid_coordinates(-1/2,1/2)
            True
            sage: XD.valid_coordinates(0,0)
            True

        Another open subset of the square, defined by `x^2+y^2<1` or
        (`x>0` and `|y|<1`)::

            sage: B = M.open_subset('B',
            ....:                   coord_def={X: (x^2+y^2<1,
            ....:                                  [x>0, abs(y)<1])})
            sage: XB = X.restrict(B)
            sage: XB.valid_coordinates(-1/2, 0)
            True
            sage: XB.valid_coordinates(-1/2, 3/2)
            False
            sage: XB.valid_coordinates(3/2, 1/2)
            True

        """
        n = len(coordinates)
        if n != self._manifold._dim:
            return False
        if 'tolerance' in kwds:
            tolerance = kwds['tolerance']
        else:
            tolerance = 0
        if 'parameters' in kwds:
            parameters = kwds['parameters']
        else:
            parameters = None
        # Check of the coordinate ranges:
        for x, bounds in zip(coordinates, self._bounds):
            xmin = bounds[0][0] - tolerance
            min_included = bounds[0][1]
            if min_included == 'periodic':
                continue  # no range to check for a periodic coordinate
            xmax = bounds[1][0] + tolerance
            max_included = bounds[1][1]
            if parameters:
                xmin = xmin.subs(parameters)
                xmax = xmax.subs(parameters)
            if min_included:
                if x < xmin:
                    return False
            elif x <= xmin:
                return False
            if max_included:
                if x > xmax:
                    return False
            elif x >= xmax:
                return False
        # Check of additional restrictions:
        if self._restrictions:
            substitutions = dict(zip(self._xx, coordinates))
            if parameters:
                substitutions.update(parameters)
            return self._check_restrictions(self._restrictions, substitutions)
        return True

    def valid_coordinates_numerical(self, *coordinates):
        r"""
        Check whether a tuple of float coordinates can be the coordinates
        of a point in the chart domain.

        This version is optimized for float numbers, and cannot accept
        parameters nor tolerance. The chart restriction must also be
        specified in CNF (i.e. a list of tuples).

        INPUT:

        - ``*coordinates`` -- coordinate values

        OUTPUT:

        - ``True`` if the coordinate values are admissible in the chart
          range and ``False`` otherwise

        EXAMPLES:

        Cartesian coordinates on a square interior::

            sage: forget()  # for doctest only
            sage: M = Manifold(2, 'M', structure='topological')  # the square interior
            sage: X.<x,y> = M.chart('x:(-2,2) y:(-2,2)')
            sage: X.valid_coordinates_numerical(0,1)
            True
            sage: X.valid_coordinates_numerical(-3/2,5/4)
            True
            sage: X.valid_coordinates_numerical(0,3)
            False

        The unit open disk inside the square::

            sage: D = M.open_subset('D', coord_def={X: x^2+y^2<1})
            sage: XD = X.restrict(D)
            sage: XD.valid_coordinates_numerical(0,1)
            False
            sage: XD.valid_coordinates_numerical(-3/2,5/4)
            False
            sage: XD.valid_coordinates_numerical(-1/2,1/2)
            True
            sage: XD.valid_coordinates_numerical(0,0)
            True

        Another open subset of the square, defined by `x^2 + y^2 < 1` or
        (`x > 0` and `|y| < 1`)::

            sage: B = M.open_subset('B',coord_def={X: [(x^2+y^2<1, x>0),
            ....:                   (x^2+y^2<1,  abs(y)<1)]})
            sage: XB = X.restrict(B)
            sage: XB.valid_coordinates_numerical(-1/2, 0)
            True
            sage: XB.valid_coordinates_numerical(-1/2, 3/2)
            False
            sage: XB.valid_coordinates_numerical(3/2, 1/2)
            True

        """
        # case fast callable already computed
        if self._fast_valid_coordinates is not None:
            return self._fast_valid_coordinates(*coordinates)

        # case fast callable has to be computed
        from operator import lt, gt

        if not isinstance(self._restrictions, (list, set, frozenset)):
            if isinstance(self._restrictions, tuple):
                self._restrictions = [self._restrictions]
            elif isinstance(self._restrictions, Expression):
                self._restrictions = [(self._restrictions,)]
            else:
                raise ValueError("restrictions must be in CNF (list of tuples)")

        list_of_clause = []
        for clause in self._restrictions:
            if not isinstance(clause, tuple):
                if isinstance(clause, Expression):
                    clause = (clause,)
                else:
                    raise ValueError("restrictions must be in CNF (list of tuples)")
            list_of_fast_callable = []
            for literal in clause:
                if not isinstance(literal, Expression):
                    raise ValueError("Restrictions must be in CNF (list of tuples)")
                # End of checks

                fl = fast_callable(literal.lhs(), vars=self[:], domain=float)
                fr = fast_callable(literal.rhs(), vars=self[:], domain=float)
                op = literal.operator()
                list_of_fast_callable.append((fl, fr, op))
            list_of_clause.append(list_of_fast_callable)

        # adding bounds as restrictions
        for x, bounds in zip(self[:], self._bounds):
            if bounds[0][1] == 'periodic':
                continue  # no range to check for a periodic coordinate
            xmin = bounds[0][0]
            xmax = bounds[1][0]

            if x <= xmin:
                return False
            if x >= xmax:
                return False

            if xmin is not -Infinity:
                fl = fast_callable(x, vars=self[:], domain=float)
                fr = fast_callable(SR(xmin), vars=self[:], domain=float)
                list_of_clause.append(((fl, fr, gt),))
            if xmax is not Infinity:
                fl = fast_callable(x, vars=self[:], domain=float)
                fr = fast_callable(SR(xmax), vars=self[:], domain=float)
                list_of_clause.append(((fl, fr, lt),))

        # final call
        def evaluate_fast_callable(*coordinates):
            for clause in list_of_clause:
                temp = False
                for fl, fr, op in clause:
                    temp = temp or op(fl(*coordinates), fr(*coordinates))
                if not temp:
                    return False
            return True

        self._fast_valid_coordinates = evaluate_fast_callable
        return self._fast_valid_coordinates(*coordinates)

    @options(max_range=8, color='red', style='-', thickness=1, plot_points=75,
             label_axes=True)
    def plot(self, chart=None, ambient_coords=None, mapping=None,
             fixed_coords=None, ranges=None, number_values=None,
             steps=None, parameters=None, **kwds):
        r"""
        Plot ``self`` as a grid in a Cartesian graph based on
        the coordinates of some ambient chart.

        The grid is formed by curves along which a chart coordinate
        varies, the other coordinates being kept fixed. It is drawn in
        terms of two (2D graphics) or three (3D graphics) coordinates
        of another chart, called hereafter the *ambient chart*.

        The ambient chart is related to the current chart either by
        a transition map if both charts are defined on the same manifold,
        or by the coordinate expression of some continuous map (typically an
        immersion). In the latter case, the two charts may be defined on two
        different manifolds.

        INPUT:

        - ``chart`` -- (default: ``None``) the ambient chart (see above); if
          ``None``, the ambient chart is set to the current chart
        - ``ambient_coords`` -- (default: ``None``) tuple containing the 2
          or 3 coordinates of the ambient chart in terms of which the plot
          is performed; if ``None``, all the coordinates of the ambient
          chart are considered
        - ``mapping`` -- (default: ``None``)
          :class:`~sage.manifolds.continuous_map.ContinuousMap`; continuous
          manifold map providing the link between the current chart and the
          ambient chart (cf. above); if ``None``, both charts are supposed
          to be defined on the same manifold and related by some transition
          map (see :meth:`~sage.manifolds.chart.Chart.transition_map`)
        - ``fixed_coords`` -- (default: ``None``) dictionary with keys the
          chart coordinates that are not drawn and with values the fixed
          value of these coordinates; if ``None``, all the coordinates of the
          current chart are drawn
        - ``ranges`` -- (default: ``None``) dictionary with keys the
          coordinates to be drawn and values tuples ``(x_min, x_max)``
          specifying the coordinate range for the plot; if ``None``, the
          entire coordinate range declared during the chart construction
          is considered (with ``-Infinity`` replaced by ``-max_range``
          and ``+Infinity`` by ``max_range``)
        - ``number_values`` -- (default: ``None``) either an integer or a
          dictionary with keys the coordinates to be drawn and values the
          number of constant values of the coordinate to be considered; if
          ``number_values`` is a single integer, it represents the number of
          constant values for all coordinates; if ``number_values`` is ``None``,
          it is set to 9 for a 2D plot and to 5 for a 3D plot
        - ``steps`` -- (default: ``None``) dictionary with keys the coordinates
          to be drawn and values the step between each constant value of
          the coordinate; if ``None``, the step is computed from the coordinate
          range (specified in ``ranges``) and ``number_values``. On the contrary
          if the step is provided for some coordinate, the corresponding
          number of constant values is deduced from it and the coordinate range.
        - ``parameters`` -- (default: ``None``) dictionary giving the numerical
          values of the parameters that may appear in the relation between
          the two coordinate systems
        - ``max_range`` -- (default: 8) numerical value substituted to
          +Infinity if the latter is the upper bound of the range of a
          coordinate for which the plot is performed over the entire coordinate
          range (i.e. for which no specific plot range has been set in
          ``ranges``); similarly ``-max_range`` is the numerical valued
          substituted for ``-Infinity``
        - ``color`` -- (default: ``'red'``) either a single color or a
          dictionary of colors, with keys the coordinates to be drawn,
          representing the colors of the lines along which the coordinate
          varies, the other being kept constant; if ``color`` is a single
          color, it is used for all coordinate lines
        - ``style`` -- (default: ``'-'``) either a single line style or
          a dictionary of line styles, with keys the coordinates to be
          drawn, representing the style of the lines along which the
          coordinate varies, the other being kept constant; if ``style``
          is a single style, it is used for all coordinate lines;
          NB: ``style`` is effective only for 2D plots
        - ``thickness`` -- (default: 1) either a single line thickness or a
          dictionary of line thicknesses, with keys the coordinates to be drawn,
          representing the thickness of the lines along which the coordinate
          varies, the other being kept constant; if ``thickness`` is a single
          value, it is used for all coordinate lines
        - ``plot_points`` -- (default: 75) either a single number of points or
          a dictionary of integers, with keys the coordinates to be drawn,
          representing the number of points to plot the lines along which the
          coordinate varies, the other being kept constant; if ``plot_points``
          is a single integer, it is used for all coordinate lines
        - ``label_axes`` -- (default: ``True``) boolean determining whether the
          labels of the ambient coordinate axes shall be added to the graph;
          can be set to ``False`` if the graph is 3D and must be superposed
          with another graph

        OUTPUT:

        - a graphic object, either a :class:`~sage.plot.graphics.Graphics`
          for a 2D plot (i.e. based on 2 coordinates of the ambient chart)
          or a :class:`~sage.plot.plot3d.base.Graphics3d` for a 3D plot
          (i.e. based on 3 coordinates of the ambient chart)

        EXAMPLES:

        A 2-dimensional chart plotted in terms of itself results in a
        rectangular grid::

            sage: R2 = Manifold(2, 'R^2', structure='topological') # the Euclidean plane
            sage: c_cart.<x,y> = R2.chart() # Cartesian coordinates
            sage: g = c_cart.plot()  # equivalent to c_cart.plot(c_cart)
            sage: g
            Graphics object consisting of 18 graphics primitives

        .. PLOT::

            R2 = Manifold(2, 'R^2', structure='topological')
            c_cart = R2.chart('x y')
            g = c_cart.plot()
            sphinx_plot(g)

        Grid of polar coordinates in terms of Cartesian coordinates in the
        Euclidean plane::

            sage: U = R2.open_subset('U', coord_def={c_cart: (y!=0, x<0)}) # the complement of the segment y=0 and x>0
            sage: c_pol.<r,ph> = U.chart(r'r:(0,+oo) ph:(0,2*pi):\phi') # polar coordinates on U
            sage: pol_to_cart = c_pol.transition_map(c_cart, [r*cos(ph), r*sin(ph)])
            sage: g = c_pol.plot(c_cart)
            sage: g
            Graphics object consisting of 18 graphics primitives

        .. PLOT::

            R2 = Manifold(2, 'R^2', structure='topological')
            c_cart = R2.chart('x y'); x, y = c_cart[:]
            U = R2.open_subset('U', coord_def={c_cart: (y!=0, x<0)})
            c_pol = U.chart(r'r:(0,+oo) ph:(0,2*pi):\phi'); r, ph = c_pol[:]
            pol_to_cart = c_pol.transition_map(c_cart, [r*cos(ph), r*sin(ph)])
            g = c_pol.plot(c_cart)
            sphinx_plot(g)

        Call with non-default values::

            sage: g = c_pol.plot(c_cart, ranges={ph:(pi/4,pi)},
            ....:                number_values={r:7, ph:17},
            ....:                color={r:'red', ph:'green'},
            ....:                style={r:'-', ph:'--'})

        .. PLOT::

            R2 = Manifold(2, 'R^2', structure='topological')
            c_cart = R2.chart('x y'); x, y = c_cart[:]
            U = R2.open_subset('U', coord_def={c_cart: (y!=0, x<0)})
            c_pol = U.chart(r'r:(0,+oo) ph:(0,2*pi):\phi'); r, ph = c_pol[:]
            pol_to_cart = c_pol.transition_map(c_cart, [r*cos(ph), r*sin(ph)])
            g = c_pol.plot(c_cart, ranges={ph:(pi/4,pi)}, number_values={r:7, ph:17},
                           color={r:'red', ph:'green'}, style={r:'-', ph:'--'})
            sphinx_plot(g)

        A single coordinate line can be drawn::

            sage: g = c_pol.plot(c_cart, fixed_coords={r: 2}) # draw a circle of radius r=2

        .. PLOT::

            R2 = Manifold(2, 'R^2', structure='topological')
            c_cart = R2.chart('x y'); x, y = c_cart[:]
            U = R2.open_subset('U', coord_def={c_cart: (y!=0, x<0)})
            c_pol = U.chart(r'r:(0,+oo) ph:(0,2*pi):\phi'); r, ph = c_pol[:]
            pol_to_cart = c_pol.transition_map(c_cart, [r*cos(ph), r*sin(ph)])
            g = c_pol.plot(c_cart, fixed_coords={r: 2})
            sphinx_plot(g)

        ::

            sage: g = c_pol.plot(c_cart, fixed_coords={ph: pi/4}) # draw a segment at phi=pi/4

        .. PLOT::

            R2 = Manifold(2, 'R^2', structure='topological')
            c_cart = R2.chart('x y'); x, y = c_cart[:]
            U = R2.open_subset('U', coord_def={c_cart: (y!=0, x<0)})
            c_pol = U.chart(r'r:(0,+oo) ph:(0,2*pi):\phi'); r, ph = c_pol[:]
            pol_to_cart = c_pol.transition_map(c_cart, [r*cos(ph), r*sin(ph)])
            g = c_pol.plot(c_cart, fixed_coords={ph: pi/4})
            sphinx_plot(g)

        An example with the ambient chart lying in an another manifold (the
        plot is then performed via some manifold map passed as the
        argument ``mapping``): 3D plot of the stereographic charts on the
        2-sphere::

            sage: S2 = Manifold(2, 'S^2', structure='topological') # the 2-sphere
            sage: U = S2.open_subset('U') ; V = S2.open_subset('V') # complement of the North and South pole, respectively
            sage: S2.declare_union(U,V)
            sage: c_xy.<x,y> = U.chart() # stereographic coordinates from the North pole
            sage: c_uv.<u,v> = V.chart() # stereographic coordinates from the South pole
            sage: xy_to_uv = c_xy.transition_map(c_uv, (x/(x^2+y^2), y/(x^2+y^2)),
            ....:                 intersection_name='W', restrictions1= x^2+y^2!=0,
            ....:                 restrictions2= u^2+v^2!=0)
            sage: uv_to_xy = xy_to_uv.inverse()
            sage: R3 = Manifold(3, 'R^3', structure='topological') # the Euclidean space R^3
            sage: c_cart.<X,Y,Z> = R3.chart()  # Cartesian coordinates on R^3
            sage: Phi = S2.continuous_map(R3, {(c_xy, c_cart): [2*x/(1+x^2+y^2),
            ....:                          2*y/(1+x^2+y^2), (x^2+y^2-1)/(1+x^2+y^2)],
            ....:                          (c_uv, c_cart): [2*u/(1+u^2+v^2),
            ....:                          2*v/(1+u^2+v^2), (1-u^2-v^2)/(1+u^2+v^2)]},
            ....:                         name='Phi', latex_name=r'\Phi') # Embedding of S^2 in R^3
            sage: g = c_xy.plot(c_cart, mapping=Phi)
            sage: g
            Graphics3d Object

        .. PLOT::

            S2 = Manifold(2, 'S^2', structure='topological')
            U = S2.open_subset('U') ; V = S2.open_subset('V')
            S2.declare_union(U,V)
            c_xy = U.chart('x y'); x, y = c_xy[:]
            c_uv = V.chart('u v'); u, v = c_uv[:]
            xy_to_uv = c_xy.transition_map(c_uv, (x/(x**2+y**2), y/(x**2+y**2)),
                             intersection_name='W', restrictions1= x**2+y**2!=0,
                             restrictions2= u**2+v**2!=0)
            uv_to_xy = xy_to_uv.inverse()
            R3 = Manifold(3, 'R^3', structure='topological')
            c_cart = R3.chart('X Y Z')
            Phi = S2.continuous_map(R3, {(c_xy, c_cart): [2*x/(1+x**2+y**2),
                              2*y/(1+x**2+y**2), (x**2+y**2-1)/(1+x**2+y**2)],
                              (c_uv, c_cart): [2*u/(1+u**2+v**2),
                              2*v/(1+u**2+v**2), (1-u**2-v**2)/(1+u**2+v**2)]},
                              name='Phi', latex_name=r'\Phi')
            sphinx_plot(c_xy.plot(c_cart, mapping=Phi))

        NB: to get a better coverage of the whole sphere, one should increase
        the coordinate sampling via the argument ``number_values`` or the
        argument ``steps`` (only the default value, ``number_values = 5``, is
        used here, which is pretty low).

        The same plot without the ``(X,Y,Z)`` axes labels::

            sage: g = c_xy.plot(c_cart, mapping=Phi, label_axes=False)

        The North and South stereographic charts on the same plot::

            sage: g2 = c_uv.plot(c_cart, mapping=Phi, color='green')
            sage: g + g2
            Graphics3d Object

        .. PLOT::

            S2 = Manifold(2, 'S^2', structure='topological')
            U = S2.open_subset('U') ; V = S2.open_subset('V')
            S2.declare_union(U,V)
            c_xy = U.chart('x y'); x, y = c_xy[:]
            c_uv = V.chart('u v'); u, v = c_uv[:]
            xy_to_uv = c_xy.transition_map(c_uv, (x/(x**2+y**2), y/(x**2+y**2)),
                             intersection_name='W', restrictions1= x**2+y**2!=0,
                             restrictions2= u**2+v**2!=0)
            uv_to_xy = xy_to_uv.inverse()
            R3 = Manifold(3, 'R^3', structure='topological')
            c_cart = R3.chart('X Y Z')
            Phi = S2.continuous_map(R3, {(c_xy, c_cart): [2*x/(1+x**2+y**2),
                              2*y/(1+x**2+y**2), (x**2+y**2-1)/(1+x**2+y**2)],
                              (c_uv, c_cart): [2*u/(1+u**2+v**2),
                              2*v/(1+u**2+v**2), (1-u**2-v**2)/(1+u**2+v**2)]},
                              name='Phi', latex_name=r'\Phi')
            g = c_xy.plot(c_cart, mapping=Phi, label_axes=False)
            g2 = c_uv.plot(c_cart, mapping=Phi, color='green')
            sphinx_plot(g+g2)

        South stereographic chart drawned in terms of the North one (we split
        the plot in four parts to avoid the singularity at `(u,v)=(0,0)`)::

            sage: W = U.intersection(V) # the subset common to both charts
            sage: c_uvW = c_uv.restrict(W) # chart (W,(u,v))
            sage: gSN1 = c_uvW.plot(c_xy, ranges={u:[-6.,-0.02], v:[-6.,-0.02]})  # long time
            sage: gSN2 = c_uvW.plot(c_xy, ranges={u:[-6.,-0.02], v:[0.02,6.]})  # long time
            sage: gSN3 = c_uvW.plot(c_xy, ranges={u:[0.02,6.], v:[-6.,-0.02]})  # long time
            sage: gSN4 = c_uvW.plot(c_xy, ranges={u:[0.02,6.], v:[0.02,6.]})  # long time
            sage: show(gSN1+gSN2+gSN3+gSN4, xmin=-1.5, xmax=1.5, ymin=-1.5, ymax=1.5)  # long time

        .. PLOT::

            S2 = Manifold(2, 'S^2', structure='topological')
            U = S2.open_subset('U'); V = S2.open_subset('V'); S2.declare_union(U,V)
            c_xy = U.chart('x y'); x, y = c_xy[:]
            c_uv = V.chart('u v'); u, v = c_uv[:]
            xy_to_uv = c_xy.transition_map(c_uv, (x/(x**2+y**2), y/(x**2+y**2)),
                              intersection_name='W', restrictions1= x**2+y**2!=0,
                              restrictions2= u**2+v**2!=0)
            uv_to_xy = xy_to_uv.inverse()
            c_uvW = c_uv.restrict(U.intersection(V))
            gSN1 = c_uvW.plot(c_xy, ranges={u:[-6.,-0.02], v:[-6.,-0.02]})
            gSN2 = c_uvW.plot(c_xy, ranges={u:[-6.,-0.02], v:[0.02,6.]})
            gSN3 = c_uvW.plot(c_xy, ranges={u:[0.02,6.], v:[-6.,-0.02]})
            gSN4 = c_uvW.plot(c_xy, ranges={u:[0.02,6.], v:[0.02,6.]})
            g = gSN1+gSN2+gSN3+gSN4; g.set_axes_range(-1.5, 1.5, -1.5, 1.5)
            sphinx_plot(g)

        The coordinate line `u = 1` (red) and the coordinate line `v = 1`
        (green) on the same plot::

            sage: gu1 = c_uvW.plot(c_xy, fixed_coords={u: 1}, max_range=20, plot_points=300)  # long time
            sage: gv1 = c_uvW.plot(c_xy, fixed_coords={v: 1}, max_range=20, plot_points=300, color='green')  # long time
            sage: gu1 + gv1  # long time
            Graphics object consisting of 2 graphics primitives

        .. PLOT::

            S2 = Manifold(2, 'S^2', structure='topological')
            U = S2.open_subset('U'); V = S2.open_subset('V'); S2.declare_union(U,V)
            c_xy = U.chart('x y'); x, y = c_xy[:]
            c_uv = V.chart('u v'); u, v = c_uv[:]
            xy_to_uv = c_xy.transition_map(c_uv, (x/(x**2+y**2), y/(x**2+y**2)),
                              intersection_name='W', restrictions1= x**2+y**2!=0,
                              restrictions2= u**2+v**2!=0)
            uv_to_xy = xy_to_uv.inverse()
            c_uvW = c_uv.restrict(U.intersection(V))
            gu1 = c_uvW.plot(c_xy, fixed_coords={u: 1}, max_range=20, plot_points=300)
            gv1 = c_uvW.plot(c_xy, fixed_coords={v: 1}, max_range=20, plot_points=300,
                             color='green')
            sphinx_plot(gu1+gv1)

        Note that we have set ``max_range=20`` to have a wider range for
        the coordinates `u` and `v`, i.e. to have `[-20, 20]` instead of
        the default `[-8, 8]`.

        A 3-dimensional chart plotted in terms of itself results in a 3D
        rectangular grid::

            sage: g = c_cart.plot() # equivalent to c_cart.plot(c_cart)  # long time
            sage: g  # long time
            Graphics3d Object

        .. PLOT::

            R3 = Manifold(3, 'R^3', structure='topological')
            c_cart = R3.chart('X Y Z')
            sphinx_plot(c_cart.plot())

        A 4-dimensional chart plotted in terms of itself (the plot is
        performed for at most 3 coordinates, which must be specified via
        the argument ``ambient_coords``)::

            sage: M = Manifold(4, 'M', structure='topological')
            sage: X.<t,x,y,z> = M.chart()
            sage: g = X.plot(ambient_coords=(t,x,y)) # the coordinate z is not depicted  # long time
            sage: g  # long time
            Graphics3d Object

        .. PLOT::

            M = Manifold(4, 'M', structure='topological')
            X = M.chart('t x y z'); t,x,y,z = X[:]
            g = X.plot(ambient_coords=(t,x,y))
            sphinx_plot(g)

        ::

            sage: g = X.plot(ambient_coords=(t,y)) # the coordinates x and z are not depicted
            sage: g
            Graphics object consisting of 18 graphics primitives

        .. PLOT::

            M = Manifold(4, 'M', structure='topological')
            X = M.chart('t x y z'); t,x,y,z = X[:]
            g = X.plot(ambient_coords=(t,y))
            sphinx_plot(g)

        Note that the default values of some arguments of the method ``plot``
        are stored in the dictionary ``plot.options``::

            sage: X.plot.options  # random (dictionary output)
            {'color': 'red', 'label_axes': True, 'max_range': 8,
             'plot_points': 75, 'style': '-', 'thickness': 1}

        so that they can be adjusted by the user::

            sage: X.plot.options['color'] = 'blue'

        From now on, all chart plots will use blue as the default color.
        To restore the original default options, it suffices to type::

            sage: X.plot.reset()

        """
        from sage.misc.functional import numerical_approx
        from sage.plot.graphics import Graphics
        from sage.plot.line import line
        from sage.manifolds.continuous_map import ContinuousMap
        from .utilities import set_axes_labels

        # Extract the kwds options
        max_range = kwds['max_range']
        color = kwds['color']
        style = kwds['style']
        thickness = kwds['thickness']
        plot_points = kwds['plot_points']
        label_axes = kwds['label_axes']

        def _plot_xx_list(xx_list, rem_coords, ranges, steps, number_values):
            r"""
            Helper function to plot the coordinate grid.
            """
            coord = rem_coords[0]
            xmin = ranges[coord][0]
            sx = steps[coord]
            resu = []
            for xx in xx_list:
                xc = xmin
                for i in range(number_values[coord]):
                    nxx = list(xx)
                    nxx[self._xx.index(coord)] = xc
                    resu.append(nxx)
                    xc += sx
            if len(rem_coords) == 1:
                return resu
            else:
                rem_coords.remove(coord)
                return _plot_xx_list(resu, rem_coords, ranges, steps,
                                     number_values)

        if chart is None:
            chart = self
        elif not isinstance(chart, Chart):
            raise TypeError("the argument 'chart' must be a coordinate chart")
        #
        # 1/ Determination of the relation between self and chart
        #    ------------------------------------------------------------
        nc = self._manifold.dimension()
        if chart is self:
            transf = self.multifunction(*(self._xx))
            if nc > 3:
                if ambient_coords is None:
                    raise TypeError("the argument 'ambient_coords' must be provided")
                if len(ambient_coords) > 3:
                    raise ValueError("too many ambient coordinates")
                fixed_coords = {}
                for coord in self._xx:
                    if coord not in ambient_coords:
                        fixed_coords[coord] = 0
        else:
            transf = None # to be the MultiCoordFunction object relating self
                          # to the ambient chart
            if mapping is None:
                if not self.domain().is_subset(chart.domain()):
                    raise ValueError("the domain of {} is not ".format(self) +
                                     "included in that of {}".format(chart))
                coord_changes = chart.domain()._coord_changes
                for chart_pair in coord_changes:
                    if chart_pair == (self, chart):
                        transf = coord_changes[chart_pair]._transf
                        break
                else:
                    # Search for a subchart
                    for chart_pair in coord_changes:
                        for schart in chart._subcharts:
                            if chart_pair == (self, schart):
                                transf = coord_changes[chart_pair]._transf
            else:
                if not isinstance(mapping, ContinuousMap):
                    raise TypeError("the argument 'mapping' must be a "
                                    "continuous manifold map")
                if not self.domain().is_subset(mapping.domain()):
                    raise ValueError("the domain of {} is not ".format(self) +
                                     "included in that of {}".format(mapping))
                if not chart.domain().is_subset(mapping._codomain):
                    raise ValueError("the domain of {} is not ".format(chart) +
                                     "included in the codomain of {}".format(
                                                                      mapping))
                try:
                    transf = mapping.coord_functions(chart1=self, chart2=chart)
                except ValueError:
                    pass
            if transf is None:
                raise ValueError("no relation has been found between " +
                                 "{} and {}".format(self, chart))
        #
        # 2/ Treatment of input parameters
        #    -----------------------------
        if fixed_coords is None:
            coords = self._xx
        else:
            fixed_coord_list = fixed_coords.keys()
            coords = []
            for coord in self._xx:
                if coord not in fixed_coord_list:
                    coords.append(coord)
            coords = tuple(coords)
        if ambient_coords is None:
            ambient_coords = chart._xx
        elif not isinstance(ambient_coords, tuple):
            ambient_coords = tuple(ambient_coords)
        nca = len(ambient_coords)
        if nca != 2 and nca !=3:
            raise ValueError("bad number of ambient coordinates: {}".format(nca))
        if ranges is None:
            ranges = {}
        ranges0 = {}
        for coord in coords:
            if coord in ranges:
                ranges0[coord] = (numerical_approx(ranges[coord][0]),
                                  numerical_approx(ranges[coord][1]))
            else:
                bounds = self._bounds[self._xx.index(coord)]
                if bounds[0][0] == -Infinity:
                    xmin = numerical_approx(-max_range)
                elif bounds[0][1]:
                    xmin = numerical_approx(bounds[0][0])
                else:
                    xmin = numerical_approx(bounds[0][0] + 1.e-3)
                if bounds[1][0] == Infinity:
                    xmax = numerical_approx(max_range)
                elif bounds[1][1]:
                    xmax = numerical_approx(bounds[1][0])
                else:
                    xmax = numerical_approx(bounds[1][0] - 1.e-3)
                ranges0[coord] = (xmin, xmax)
        ranges = ranges0
        if number_values is None:
            if nca == 2: # 2D plot
                number_values = 9
            else:   # 3D plot
                number_values = 5
        if not isinstance(number_values, dict):
            number_values0 = {}
            for coord in coords:
                number_values0[coord] = number_values
            number_values = number_values0
        if steps is None:
            steps = {}
        for coord in coords:
            if coord not in steps:
                steps[coord] = ((ranges[coord][1] - ranges[coord][0])
                                / (number_values[coord]-1))
            else:
                from sage.functions.other import floor
                number_values[coord] = 1 + floor((ranges[coord][1] - ranges[coord][0])
                                             / steps[coord])
        if not isinstance(color, dict):
            color0 = {}
            for coord in coords:
                color0[coord] = color
            color = color0
        if not isinstance(style, dict):
            style0 = {}
            for coord in coords:
                style0[coord] = style
            style = style0
        if not isinstance(thickness, dict):
            thickness0 = {}
            for coord in coords:
                thickness0[coord] = thickness
            thickness = thickness0
        if not isinstance(plot_points, dict):
            plot_points0 = {}
            for coord in coords:
                plot_points0[coord] = plot_points
            plot_points = plot_points0
        #
        # 3/ Plots
        #    -----
        xx0 = [0] * nc
        if fixed_coords is not None:
            if len(fixed_coords) != nc - len(coords):
                raise ValueError("bad number of fixed coordinates")
            for fc, val in fixed_coords.items():
                xx0[self._xx.index(fc)] = val
        ind_a = [chart._xx.index(ac) for ac in ambient_coords]
        resu = Graphics()
        for coord in coords:
            color_c, style_c = color[coord], style[coord]
            thickness_c = thickness[coord]
            rem_coords = list(coords)
            rem_coords.remove(coord)
            xx_list = [xx0]
            if len(rem_coords) >= 1:
                xx_list = _plot_xx_list(xx_list, rem_coords, ranges, steps,
                                        number_values)
            xmin, xmax = ranges[coord]
            nbp = plot_points[coord]
            dx = (xmax - xmin) / (nbp-1)
            ind_coord = self._xx.index(coord)
            for xx in xx_list:
                curve = []
                first_invalid = False # initialization
                xc = xmin
                xp = list(xx)
                if parameters is None:
                    for i in range(nbp):
                        xp[ind_coord] = xc
                        if self.valid_coordinates(*xp, tolerance=1e-13):
                            yp = transf(*xp, simplify=False)
                            curve.append( [numerical_approx(yp[j])
                                           for j in ind_a] )
                            first_invalid = True # next invalid point will be
                                                 # the first one
                        else:
                            if first_invalid:
                                # the curve is stopped at previous point and
                                # added to the graph:
                                resu += line(curve, color=color_c,
                                             linestyle=style_c,
                                             thickness=thickness_c)
                                curve = [] # a new curve will start at the
                                           # next valid point
                            first_invalid = False # next invalid point will not
                                                  # be the first one
                        xc += dx
                else:
                    for i in range(nbp):
                        xp[ind_coord] = xc
                        if self.valid_coordinates(*xp, tolerance=1e-13,
                                                  parameters=parameters):
                            yp = transf(*xp, simplify=False)
                            curve.append([numerical_approx(yp[j].substitute(parameters))
                                          for j in ind_a])
                            first_invalid = True # next invalid point will be
                                                 # the first one
                        else:
                            if first_invalid:
                                # the curve is stopped at previous point and
                                # added to the graph:
                                resu += line(curve, color=color_c,
                                             linestyle=style_c,
                                             thickness=thickness_c)
                                curve = [] # a new curve will start at the
                                           # next valid point
                            first_invalid = False # next invalid point will not
                                                  # be the first one
                        xc += dx
                if curve:
                    resu += line(curve, color=color_c,
                                 linestyle=style_c,
                                 thickness=thickness_c)
        if nca == 2:  # 2D graphic
            resu.set_aspect_ratio(1)
            if label_axes:
                # We update the dictionary _extra_kwds (options to be passed
                # to show()), instead of using the method
                # Graphics.axes_labels() since the latter is not robust w.r.t.
                # graph addition
                resu._extra_kwds['axes_labels'] = [r'$'+latex(ac)+r'$'
                                                   for ac in ambient_coords]
        else: # 3D graphic
            resu.aspect_ratio(1)
            if label_axes:
                labels = [str(ac) for ac in ambient_coords]
                resu = set_axes_labels(resu, *labels)
        return resu

# *****************************************************************************

class CoordChange(SageObject):
    r"""
    Transition map between two charts of a topological manifold.

    Giving two coordinate charts `(U, \varphi)` and `(V, \psi)` on a
    topological manifold `M` of dimension `n` over a topological field `K`,
    the *transition map from* `(U, \varphi)` *to* `(V, \psi)` is the map

    .. MATH::

        \psi\circ\varphi^{-1}: \varphi(U\cap V) \subset K^n
        \rightarrow \psi(U\cap V) \subset K^n.

    In other words, the transition map `\psi \circ \varphi^{-1}` expresses
    the coordinates `(y^1, \ldots, y^n)` of `(V, \psi)` in terms of the
    coordinates `(x^1, \ldots, x^n)` of `(U, \varphi)` on the open subset
    where the two charts intersect, i.e. on `U \cap V`.

    INPUT:

    - ``chart1`` -- chart `(U, \varphi)`
    - ``chart2`` -- chart `(V, \psi)`
    - ``transformations`` -- tuple (or list) `(Y_1, \ldots, Y_2)`, where
      `Y_i` is the symbolic expression of the coordinate `y^i` in terms
      of the coordinates `(x^1, \ldots, x^n)`

    EXAMPLES:

    Transition map on a 2-dimensional topological manifold::

        sage: M = Manifold(2, 'M', structure='topological')
        sage: X.<x,y> = M.chart()
        sage: Y.<u,v> = M.chart()
        sage: X_to_Y = X.transition_map(Y, [x+y, x-y])
        sage: X_to_Y
        Change of coordinates from Chart (M, (x, y)) to Chart (M, (u, v))
        sage: type(X_to_Y)
        <class 'sage.manifolds.chart.CoordChange'>
        sage: X_to_Y.display()
        u = x + y
        v = x - y

    """
    def __init__(self, chart1, chart2, *transformations):
        r"""
        Construct a transition map.

        TESTS::

            sage: M = Manifold(2, 'M', structure='topological')
            sage: X.<x,y> = M.chart()
            sage: Y.<u,v> = M.chart()
            sage: X_to_Y = X.transition_map(Y, [x+y, x-y])
            sage: X_to_Y
            Change of coordinates from Chart (M, (x, y)) to Chart (M, (u, v))
            sage: type(X_to_Y)
            <class 'sage.manifolds.chart.CoordChange'>
            sage: TestSuite(X_to_Y).run()

        """
        self._n1 = len(chart1._xx)
        self._n2 = len(chart2._xx)
        if len(transformations) != self._n2:
            raise ValueError("{} coordinate transformations ".format(self._n2)
                             + "must be provided")
        self._chart1 = chart1
        self._chart2 = chart2
        # The coordinate transformations are implemented via the class
        # MultiCoordFunction:
        self._transf = chart1.multifunction(*transformations)
        self._inverse = None
        # If the two charts are on the same open subset, the coordinate change
        # is added to the subset (and supersets) dictionary:
        if chart1.domain() == chart2.domain():
            domain = chart1.domain()
            for sdom in domain.open_supersets():
                sdom._coord_changes[(chart1, chart2)] = self

    def _repr_(self):
        r"""
        String representation of the transition map.

        TESTS::

            sage: M = Manifold(2, 'M', structure='topological')
            sage: X.<x,y> = M.chart()
            sage: Y.<u,v> = M.chart()
            sage: X_to_Y = X.transition_map(Y, [x+y, x-y])
            sage: X_to_Y._repr_()
            'Change of coordinates from Chart (M, (x, y)) to Chart (M, (u, v))'
            sage: repr(X_to_Y)  # indirect doctest
            'Change of coordinates from Chart (M, (x, y)) to Chart (M, (u, v))'
            sage: X_to_Y  # indirect doctest
            Change of coordinates from Chart (M, (x, y)) to Chart (M, (u, v))

        """
        return "Change of coordinates from {} to {}".format(self._chart1,
                                                            self._chart2)

    def _latex_(self):
        r"""
        LaTeX representation of the transition map.

        TESTS::

            sage: M = Manifold(2, 'M', structure='topological')
            sage: X.<x,y> = M.chart()
            sage: Y.<u,v> = M.chart()
            sage: X_to_Y = X.transition_map(Y, [x+y, x-y])
            sage: X_to_Y._latex_()
            \left(M,(x, y)\right) \rightarrow \left(M,(u, v)\right)
            sage: latex(X_to_Y)  # indirect doctest
            \left(M,(x, y)\right) \rightarrow \left(M,(u, v)\right)

        """
        return latex(self._chart1) + r' \rightarrow ' + latex(self._chart2)

    def __eq__(self, other):
        r"""
        Equality operator.

        TESTS::

            sage: M = Manifold(2, 'M', structure='topological')
            sage: X.<x,y> = M.chart()
            sage: Y.<u,v> = M.chart()
            sage: X_to_Y = X.transition_map(Y, [x+y, x-y])
            sage: X_to_Y == X_to_Y
            True
            sage: X_to_Y1 = X.transition_map(Y, [x+y, x-y])
            sage: X_to_Y == X_to_Y1
            True
            sage: X_to_Y2 = X.transition_map(Y, [2*y, -x])
            sage: X_to_Y == X_to_Y2
            False
            sage: Z.<w,z> = M.chart()
            sage: X_to_Z = X.transition_map(Z, [x+y, x-y])
            sage: X_to_Y == X_to_Z
            False

        """
        if other is self:
            return True
        if not isinstance(other, CoordChange):
            return False
        return ((self._chart1 == other._chart1)
                and (self._chart2 == other._chart2)
                and (self._transf == other._transf))

    def __ne__(self, other):
        r"""
        Non-equality operator.

        TESTS::

            sage: M = Manifold(2, 'M', structure='topological')
            sage: X.<x,y> = M.chart()
            sage: Y.<u,v> = M.chart()
            sage: X_to_Y = X.transition_map(Y, [x+y, x-y])
            sage: X_to_Y2 = X.transition_map(Y, [2*y, -x])
            sage: X_to_Y != X_to_Y2
            True

        """
        return not (self == other)

    def __call__(self, *coords):
        r"""
        Compute the new coordinates from old ones.

        INPUT:

        - ``coords`` -- values of coordinates of ``chart1``

        OUTPUT:

        - tuple of values of coordinates of ``chart2``

        EXAMPLES::

            sage: M = Manifold(2, 'M', structure='topological')
            sage: X.<x,y> = M.chart()
            sage: Y.<u,v> = M.chart()
            sage: X_to_Y = X.transition_map(Y, [x+y, x-y])
            sage: X_to_Y(1,2)
            (3, -1)

        """
        return self._transf(*coords)

    def inverse(self):
        r"""
        Return the inverse coordinate transformation.

        If the inverse is not already known, it is computed here. If the
        computation fails, the inverse can be set by hand via the method
        :meth:`set_inverse`.

        OUTPUT:

        - an instance of :class:`CoordChange` representing the inverse of
          the current coordinate transformation

        EXAMPLES:

        Inverse of a coordinate transformation corresponding to a rotation
        in the Cartesian plane::

            sage: M = Manifold(2, 'M', structure='topological')
            sage: c_xy.<x,y> = M.chart()
            sage: c_uv.<u,v> = M.chart()
            sage: phi = var('phi', domain='real')
            sage: xy_to_uv = c_xy.transition_map(c_uv,
            ....:                                [cos(phi)*x + sin(phi)*y,
            ....:                                 -sin(phi)*x + cos(phi)*y])
            sage: M.coord_changes()
            {(Chart (M, (x, y)),
              Chart (M, (u, v))): Change of coordinates from Chart (M, (x, y)) to Chart (M, (u, v))}
            sage: uv_to_xy = xy_to_uv.inverse(); uv_to_xy
            Change of coordinates from Chart (M, (u, v)) to Chart (M, (x, y))
            sage: uv_to_xy.display()
            x = u*cos(phi) - v*sin(phi)
            y = v*cos(phi) + u*sin(phi)
            sage: M.coord_changes()  # random (dictionary output)
            {(Chart (M, (u, v)),
              Chart (M, (x, y))): Change of coordinates from Chart (M, (u, v)) to Chart (M, (x, y)),
             (Chart (M, (x, y)),
              Chart (M, (u, v))): Change of coordinates from Chart (M, (x, y)) to Chart (M, (u, v))}

        The result is cached::

            sage: xy_to_uv.inverse() is uv_to_xy
            True

        We have as well::

            sage: uv_to_xy.inverse() is xy_to_uv
            True

        """
        from sage.symbolic.relation import solve
        if self._inverse is not None:
            return self._inverse
        # The computation is necessary:
        x1 = self._chart1._xx  # list of coordinates in chart1
        x2 = self._chart2._xx  # list of coordinates in chart2
        n1 = self._n1
        n2 = self._n2
        if n1 != n2:
            raise ValueError("the change of coordinates is not invertible " +
                             "(different number of coordinates in the two " +
                             "charts)")
        # New symbolic variables (different from x2 to allow for a
        #  correct solution even when chart2 = chart1):
        base_field = self._chart1.domain().base_field_type()
        if base_field == 'real':
            coord_domain = ['real' for i in range(n2)]
        elif base_field == 'complex':
            coord_domain = ['complex' for i in range(n2)]
        else:
            coord_domain = [None for i in range(n2)]
        for i in range(n2):
            if x2[i].is_positive():
                coord_domain[i] = 'positive'
        xp2 = [ SR.temp_var(domain=coord_domain[i]) for i in range(n2) ]
        xx2 = self._transf.expr()
        equations = [xp2[i] == xx2[i] for i in range(n2)]
        try:
            solutions = solve(equations, *x1, solution_dict=True)
        except RuntimeError:
            raise RuntimeError("the system could not be solved; use " +
                               "set_inverse() to set the inverse manually")
        substitutions = dict(zip(xp2, x2))
        if len(solutions) == 1:
            x2_to_x1 = [solutions[0][x1[i]].subs(substitutions)
                                                            for i in range(n1)]
            x2_to_x1_simpl = [] # to store simplified transformations
            for transf in x2_to_x1:
                try:
                    transf = self._chart2.simplify(transf)
                except AttributeError:
                    pass
                x2_to_x1_simpl.append(transf)
            x2_to_x1 = x2_to_x1_simpl
        else:
            list_x2_to_x1 = []
            for sol in solutions:
                if x2[0] in sol:
                    raise ValueError("the system could not be solved; use " +
                                     "set_inverse() to set the inverse " +
                                     "manually")
                try:
                    x2_to_x1 = [sol[x1[i]].subs(substitutions) for i in range(n1)]
                except KeyError: # sol is not a valid solution
                    continue
                x2_to_x1_simpl = [] # to store simplified transformations
                for transf in x2_to_x1:
                    try:
                        transf = self._chart2.simplify(transf)
                    except AttributeError:
                        pass
                    x2_to_x1_simpl.append(transf)
                x2_to_x1 = x2_to_x1_simpl
                if self._chart1.valid_coordinates(*x2_to_x1):
                    list_x2_to_x1.append(x2_to_x1)
            if len(list_x2_to_x1) == 0:
                raise ValueError("no solution found; use set_inverse() to " +
                                 "set the inverse manually")
            if len(list_x2_to_x1) > 1:
                print("Multiple solutions found: ")
                print(list_x2_to_x1)
                raise ValueError(
                   "non-unique solution to the inverse coordinate " +
                   "transformation; use set_inverse() to set the inverse " +
                   "manually")
            x2_to_x1 = list_x2_to_x1[0]
        self._inverse = type(self)(self._chart2, self._chart1, *x2_to_x1)
        self._inverse._inverse = self
        SR.cleanup_var(xp2)
        return self._inverse

    def set_inverse(self, *transformations, **kwds):
        r"""
        Sets the inverse of the coordinate transformation.

        This is useful when the automatic computation via :meth:`inverse()`
        fails.

        INPUT:

        - ``transformations`` -- the inverse transformations expressed as a
          list of the expressions of the "old" coordinates in terms of the
          "new" ones
        - ``kwds`` -- optional arguments; valid keywords are

          - ``check`` (default: ``True``) -- boolean determining whether the
            provided transformations are checked to be indeed the inverse
            coordinate transformations
          - ``verbose`` (default: ``False``) -- boolean determining whether
            some details of the check are printed out; if ``False``, no
            output is printed if the check is passed (see example below)

        EXAMPLES:

        From spherical coordinates to Cartesian ones in the plane::

            sage: M = Manifold(2, 'R^2', structure='topological')
            sage: U = M.open_subset('U') # complement of the half line {y=0, x>= 0}
            sage: c_cart.<x,y> = U.chart()
            sage: c_spher.<r,ph> = U.chart(r'r:(0,+oo) ph:(0,2*pi):\phi')
            sage: spher_to_cart = c_spher.transition_map(c_cart,
            ....:                                        [r*cos(ph), r*sin(ph)])
            sage: spher_to_cart.set_inverse(sqrt(x^2+y^2), atan2(y,x))
            Check of the inverse coordinate transformation:
              r == r  *passed*
              ph == arctan2(r*sin(ph), r*cos(ph))  **failed**
              x == x  *passed*
              y == y  *passed*
            NB: a failed report can reflect a mere lack of simplification.

        As indicated, the failure for ``ph`` is due to a lack of simplification
        of the ``arctan2`` term, not to any error in the provided inverse
        formulas.

        We have now::

            sage: spher_to_cart.inverse()
            Change of coordinates from Chart (U, (x, y)) to Chart (U, (r, ph))
            sage: spher_to_cart.inverse().display()
            r = sqrt(x^2 + y^2)
            ph = arctan2(y, x)
            sage: M.coord_changes()  # random (dictionary output)
            {(Chart (U, (r, ph)),
              Chart (U, (x, y))): Change of coordinates from Chart (U, (r, ph))
               to Chart (U, (x, y)),
             (Chart (U, (x, y)),
              Chart (U, (r, ph))): Change of coordinates from Chart (U, (x, y))
               to Chart (U, (r, ph))}

        One can suppress the check of the provided formulas by means of the
        optional argument ``check=False``::

            sage: spher_to_cart.set_inverse(sqrt(x^2+y^2), atan2(y,x),
            ....:                           check=False)

        However, it is not recommended to do so, the check being (obviously)
        useful to avoid some mistake. For instance, if the term
        ``sqrt(x^2+y^2)`` contains a typo (``x^3`` instead of ``x^2``),
        we get::

            sage: spher_to_cart.set_inverse(sqrt(x^3+y^2), atan2(y,x))
            Check of the inverse coordinate transformation:
              r == sqrt(r*cos(ph)^3 + sin(ph)^2)*r  **failed**
              ph == arctan2(r*sin(ph), r*cos(ph))  **failed**
              x == sqrt(x^3 + y^2)*x/sqrt(x^2 + y^2)  **failed**
              y == sqrt(x^3 + y^2)*y/sqrt(x^2 + y^2)  **failed**
            NB: a failed report can reflect a mere lack of simplification.

        If the check is passed, no output is printed out::

            sage: M = Manifold(2, 'M')
            sage: X1.<x,y> = M.chart()
            sage: X2.<u,v> = M.chart()
            sage: X1_to_X2 = X1.transition_map(X2, [x+y, x-y])
            sage: X1_to_X2.set_inverse((u+v)/2, (u-v)/2)

        unless the option ``verbose`` is set to ``True``::

            sage: X1_to_X2.set_inverse((u+v)/2, (u-v)/2, verbose=True)
            Check of the inverse coordinate transformation:
              x == x  *passed*
              y == y  *passed*
              u == u  *passed*
              v == v  *passed*

        TESTS:

        Check that :trac:`31923` is fixed::

            sage: X1_to_X2.inverse().inverse() is X1_to_X2
            True

        Check of keyword arguments::

            sage: X1_to_X2.set_inverse((u+v)/2, (u-v)/2, bla=3)
            Traceback (most recent call last):
            ...
            TypeError: bla is not a valid keyword argument

        """
        check = kwds.pop('check', True)
        verbose = kwds.pop('verbose', False)
        for unknown_key in kwds:
            raise TypeError("{} is not a valid keyword "
                            "argument".format(unknown_key))
        self._inverse = type(self)(self._chart2, self._chart1,
                                   *transformations)
        self._inverse._inverse = self
        if check:
            infos = ["Check of the inverse coordinate transformation:"]
            x1 = self._chart1._xx
            x2 = self._chart2._xx
            x1_to_x1 = self._inverse(*(self(*x1)))
            x2_to_x2 = self(*(self._inverse(*x2)))
            any_failure = False  # a priori
            for x, xc in zip(x1, x1_to_x1):
                eq = x == self._chart1.simplify(xc)
                if bool(eq):
                    resu = '*passed*'
                else:
                    resu = '**failed**'
                    any_failure = True
                infos.append("  {}  {}".format(eq, resu))
            for x, xc in zip(x2, x2_to_x2):
                eq = x == self._chart2.simplify(xc)
                if bool(eq):
                    resu = '*passed*'
                else:
                    resu = '**failed**'
                    any_failure = True
                infos.append("  {}  {}".format(eq, resu))
            if any_failure:
                infos.append("NB: a failed report can reflect a mere lack of "
                             "simplification.")
            if verbose or any_failure:
                for li in infos:
                    print(li)

    def __mul__(self, other):
        r"""
        Composition with another change of coordinates.

        INPUT:

        - ``other`` -- another change of coordinate, the final chart of
          it is the initial chart of ``self``

        OUTPUT:

        - the change of coordinates `X_1 \to X_3`, where `X_1` is the initial
          chart of ``other`` and `X_3` is the final chart of ``self``

        EXAMPLES::

            sage: M = Manifold(2, 'M', structure='topological')
            sage: X.<x,y> = M.chart()
            sage: U.<u,v> = M.chart()
            sage: X_to_U = X.transition_map(U, (x+y, x-y))
            sage: W.<w,z> = M.chart()
            sage: U_to_W = U.transition_map(W, (u+cos(u)/2, v-sin(v)/2))
            sage: X_to_W = U_to_W * X_to_U; X_to_W
            Change of coordinates from Chart (M, (x, y)) to Chart (M, (w, z))
            sage: X_to_W.display()
            w = 1/2*cos(x)*cos(y) - 1/2*sin(x)*sin(y) + x + y
            z = -1/2*cos(y)*sin(x) + 1/2*cos(x)*sin(y) + x - y

        """
        if not isinstance(other, CoordChange):
            raise TypeError("{} is not a change of coordinate".format(other))
        if other._chart2 != self._chart1:
            raise ValueError("composition not possible: " +
                             "{} is different from {}".format(other._chart2,
                                                              other._chart1))
        transf = self._transf(*(other._transf.expr()))
        return type(self)(other._chart1, self._chart2, *transf)

    def restrict(self, dom1, dom2=None):
        r"""
        Restriction to subsets.

        INPUT:

        - ``dom1`` -- open subset of the domain of ``chart1``
        - ``dom2`` -- (default: ``None``) open subset of the domain of
          ``chart2``; if ``None``, ``dom1`` is assumed

        OUTPUT:

        - the transition map between the charts restricted to the
          specified subsets

        EXAMPLES::

            sage: M = Manifold(2, 'M', structure='topological')
            sage: X.<x,y> = M.chart()
            sage: Y.<u,v> = M.chart()
            sage: X_to_Y = X.transition_map(Y, [x+y, x-y])
            sage: U = M.open_subset('U', coord_def={X: x>0, Y: u+v>0})
            sage: X_to_Y_U = X_to_Y.restrict(U); X_to_Y_U
            Change of coordinates from Chart (U, (x, y)) to Chart (U, (u, v))
            sage: X_to_Y_U.display()
            u = x + y
            v = x - y

        The result is cached::

            sage: X_to_Y.restrict(U) is X_to_Y_U
            True

        """
        if dom2 is None:
            dom2 = dom1
        ch1 = self._chart1.restrict(dom1)
        ch2 = self._chart2.restrict(dom2)
        if (ch1, ch2) in dom1.coord_changes():
            return dom1.coord_changes()[(ch1, ch2)]
        return type(self)(self._chart1.restrict(dom1),
                          self._chart2.restrict(dom2), *(self._transf.expr()))

    def display(self):
        r"""
        Display of the coordinate transformation.

        The output is either text-formatted (console mode) or LaTeX-formatted
        (notebook mode).

        EXAMPLES:

        From spherical coordinates to Cartesian ones in the plane::

            sage: M = Manifold(2, 'R^2', structure='topological')
            sage: U = M.open_subset('U') # the complement of the half line {y=0, x>= 0}
            sage: c_cart.<x,y> = U.chart()
            sage: c_spher.<r,ph> = U.chart(r'r:(0,+oo) ph:(0,2*pi):\phi')
            sage: spher_to_cart = c_spher.transition_map(c_cart, [r*cos(ph), r*sin(ph)])
            sage: spher_to_cart.display()
            x = r*cos(ph)
            y = r*sin(ph)
            sage: latex(spher_to_cart.display())
            \left\{\begin{array}{lcl} x & = & r \cos\left({\phi}\right) \\
             y & = & r \sin\left({\phi}\right) \end{array}\right.

        A shortcut is ``disp()``::

            sage: spher_to_cart.disp()
            x = r*cos(ph)
            y = r*sin(ph)

        """
        from sage.misc.latex import latex
        from sage.tensor.modules.format_utilities import FormattedExpansion
        coords2 = self._chart2[:]
        n2 = len(coords2)
        expr = self._transf.expr('SR')
        rtxt = ""
        if n2 == 1:
            rlatex = r"\begin{array}{lcl}"
        else:
            rlatex = r"\left\{\begin{array}{lcl}"
        for i in range(n2):
            x2 = coords2[i]
            x2f = expr[i]
            rtxt += repr(x2) + " = " + repr(x2f) + "\n"
            rlatex += latex(x2) + r" & = & " + latex(x2f) + r"\\"
        rtxt = rtxt[:-1]  # remove the last new line
        rlatex = rlatex[:-2] + r"\end{array}"
        if n2 > 1:
            rlatex += r"\right."
        return FormattedExpansion(rtxt, rlatex)

    disp = display<|MERGE_RESOLUTION|>--- conflicted
+++ resolved
@@ -959,25 +959,11 @@
 
         """
         if isinstance(restrict, tuple): # case of 'or' conditions
-<<<<<<< HEAD
-            combine = False
-            for cond in restrict:
-                combine = combine or self._check_restrictions(cond,
-                                                              substitutions)
-            return combine
-        elif isinstance(restrict, (list, set, frozenset)): # case of 'and' conditions
-            combine = True
-            for cond in restrict:
-                combine = combine and self._check_restrictions(cond,
-                                                               substitutions)
-            return combine
-=======
             return any(self._check_restrictions(cond, substitutions)
                        for cond in restrict)
         elif isinstance(restrict, (list, set, frozenset)): # case of 'and' conditions
             return all(self._check_restrictions(cond, substitutions)
                        for cond in restrict)
->>>>>>> bf62543e
         # Case of a single condition:
         return bool(restrict.subs(substitutions))
 
