# -*- coding: utf-8 -*-
r"""
Class Groups of Number Fields

An element of a class group is stored as a pair consisting of both an explicit
ideal in that ideal class, and a list of exponents giving that ideal class in
terms of the generators of the parent class group. These can be accessed with
the ``ideal()`` and ``exponents()`` methods respectively.

EXAMPLES::

    sage: x = polygen(ZZ, 'x')
    sage: K.<a> = NumberField(x^2 + 23)
    sage: I = K.class_group().gen(); I
    Fractional ideal class (2, 1/2*a - 1/2)
    sage: I.ideal()
    Fractional ideal (2, 1/2*a - 1/2)
    sage: I.exponents()
    (1,)

    sage: I.ideal() * I.ideal()
    Fractional ideal (4, 1/2*a + 3/2)
    sage: (I.ideal() * I.ideal()).reduce_equiv()
    Fractional ideal (2, 1/2*a + 1/2)
    sage: J = I * I; J    # class group multiplication is automatically reduced
    Fractional ideal class (2, 1/2*a + 1/2)
    sage: J.ideal()
    Fractional ideal (2, 1/2*a + 1/2)
    sage: J.exponents()
    (2,)

    sage: I * I.ideal()   # ideal classes coerce to their representative ideal
    Fractional ideal (4, 1/2*a + 3/2)

    sage: O = K.OK(); O
    Maximal Order in Number Field in a with defining polynomial x^2 + 23
    sage: O*(2, 1/2*a + 1/2)
    Fractional ideal (2, 1/2*a + 1/2)
    sage: (O*(2, 1/2*a + 1/2)).is_principal()
    False
    sage: (O*(2, 1/2*a + 1/2))^3
    Fractional ideal (1/2*a - 3/2)
"""

from sage.groups.abelian_gps.values import AbelianGroupWithValues_class, AbelianGroupWithValuesElement
from sage.groups.abelian_gps.abelian_group_element import AbelianGroupElement
from sage.structure.element import MonoidElement
from sage.rings.integer_ring import ZZ


class FractionalIdealClass(AbelianGroupWithValuesElement):
    r"""
    A fractional ideal class in a number field.

    EXAMPLES::

        sage: x = polygen(ZZ, 'x')
        sage: G = NumberField(x^2 + 23,'a').class_group(); G
        Class group of order 3 with structure C3 of
         Number Field in a with defining polynomial x^2 + 23
        sage: I = G.0; I
        Fractional ideal class (2, 1/2*a - 1/2)
        sage: I.ideal()
        Fractional ideal (2, 1/2*a - 1/2)

        sage: K.<w> = QuadraticField(-23)
        sage: OK = K.ring_of_integers()
        sage: C = OK.class_group()
        sage: P2a, P2b = [P for P, e in (2*OK).factor()]
        sage: c = C(P2a); c
        Fractional ideal class (2, 1/2*w - 1/2)
        sage: c.gens()
        (2, 1/2*w - 1/2)
    """
    def __init__(self, parent, element, ideal=None):
        """
        Return the ideal class of this fractional ideal.

        EXAMPLES::

            sage: x = polygen(ZZ, 'x')
            sage: K.<a> = NumberField(x^2 + 23,'a'); G = K.class_group()
            sage: G(K.ideal(13, a + 4))
            Fractional ideal class (13, 1/2*a + 17/2)
        """
        if element is None:
            element = parent._ideal_log(ideal)
        AbelianGroupWithValuesElement.__init__(self, parent, element, ideal)

    def _repr_(self):
        r"""
        Return string representation of this fractional ideal class.

         EXAMPLES::

            sage: x = polygen(ZZ, 'x')
            sage: K.<a> = NumberField(x^2 + 23,'a'); G = K.class_group()
            sage: G(K.ideal(13, a + 4))._repr_()
            'Fractional ideal class (13, 1/2*a + 17/2)'
            sage: G(K.ideal(59, a+6))._repr_()
            'Trivial principal fractional ideal class'
        """
        if self.is_principal():
            return 'Trivial principal fractional ideal class'
        return 'Fractional ideal class %s'%self._value._repr_short()

    def _mul_(self, other):
        r"""
        Multiplication of two (S-)ideal classes.

        EXAMPLES::

            sage: x = polygen(ZZ, 'x')
            sage: G = NumberField(x^2 + 23,'a').class_group(); G
            Class group of order 3 with structure C3 of
             Number Field in a with defining polynomial x^2 + 23
            sage: I = G.0; I
            Fractional ideal class (2, 1/2*a - 1/2)
            sage: I*I # indirect doctest
            Fractional ideal class (2, 1/2*a + 1/2)
            sage: I*I*I # indirect doctest
            Trivial principal fractional ideal class

            sage: K.<a> = QuadraticField(-14)
            sage: I = K.ideal(2,a)
            sage: S = (I,)
            sage: CS = K.S_class_group(S)
            sage: G = K.ideal(3,a+1)
            sage: CS(G)*CS(G)
            Trivial S-ideal class
        """
        m = AbelianGroupElement._mul_(self, other)
        m._value = (self.ideal() * other.ideal()).reduce_equiv()
        return m

    def _div_(self, other):
        r"""
        Division of two ideal classes.

        EXAMPLES::

            sage: x = polygen(ZZ, 'x')
            sage: G = NumberField(x^2 + 23,'a').class_group(); G
            Class group of order 3 with structure C3 of
             Number Field in a with defining polynomial x^2 + 23
            sage: I = G.0; I
            Fractional ideal class (2, 1/2*a - 1/2)
            sage: I*I # indirect doctest
            Fractional ideal class (2, 1/2*a + 1/2)
            sage: I*I*I # indirect doctest
            Trivial principal fractional ideal class
        """
        m = AbelianGroupElement._div_(self, other)
        m._value = (self.ideal() / other.ideal()).reduce_equiv()
        return m

    def __pow__(self, n):
        r"""
        Raise this element to the power n.

        EXAMPLES::

            sage: x = polygen(ZZ, 'x')
            sage: K.<a> = NumberField(x^3 - 3*x + 8)
            sage: C = K.class_group()
            sage: c = C(2, a)
            sage: c^2
            Fractional ideal class (4, a)
            sage: c^3
            Trivial principal fractional ideal class
            sage: c^1000
            Fractional ideal class (2, a)
            sage: (c^2)^2
            Fractional ideal class (2, a)
        """
        # We use MonoidElement's __pow__ routine, since that does
        # repeated squaring, and hence the ideal gets reduced as
        # we go along; actually computing self._value ** n would
        # be disastrous.
        n = n % self.order()
        return MonoidElement.__pow__(self, n)

    def inverse(self):
        r"""
        Return the multiplicative inverse of this ideal class.

        EXAMPLES::

            sage: x = polygen(ZZ, 'x')
            sage: K.<a> = NumberField(x^3 - 3*x + 8); G = K.class_group()
            sage: G(2, a).inverse()
            Fractional ideal class (2, a^2 + 2*a - 1)
            sage: ~G(2, a)
            Fractional ideal class (2, a^2 + 2*a - 1)
        """
        m = AbelianGroupElement.__invert__(self)
        m._value = (~self.ideal()).reduce_equiv()
        return m

    __invert__ = inverse

    def is_principal(self):
        r"""
        Return ``True`` iff this ideal class is the trivial (principal) class.

        EXAMPLES::

            sage: K.<w> = QuadraticField(-23)
            sage: OK = K.ring_of_integers()
            sage: C = OK.class_group()
            sage: P2a, P2b = [P for P, e in (2*OK).factor()]
            sage: c = C(P2a)
            sage: c.is_principal()
            False
            sage: (c^2).is_principal()
            False
            sage: (c^3).is_principal()
            True
        """
        return self.is_one()

    def reduce(self):
        r"""
        Return representative for this ideal class that has been
        reduced using PARI's :pari:`idealred`.

        EXAMPLES::

            sage: x = polygen(ZZ, 'x')
            sage: k.<a> = NumberField(x^2 + 20072); G = k.class_group(); G
            Class group of order 76 with structure C38 x C2 of
             Number Field in a with defining polynomial x^2 + 20072
            sage: I = (G.0)^11; I
            Fractional ideal class (33, 1/2*a + 8)
            sage: J = G(I.ideal()^5); J
            Fractional ideal class (39135393, 1/2*a + 13654253)
            sage: J.reduce()
            Fractional ideal class (73, 1/2*a + 47)
            sage: J == I^5
            True
        """
        return self.parent()(self.ideal().reduce_equiv())

    def ideal(self):
        r"""
        Return a representative ideal in this ideal class.

        EXAMPLES::

            sage: K.<w> = QuadraticField(-23)
            sage: OK = K.ring_of_integers()
            sage: C = OK.class_group()
            sage: P2a, P2b = [P for P, e in (2*OK).factor()]
            sage: c = C(P2a); c
            Fractional ideal class (2, 1/2*w - 1/2)
            sage: c.ideal()
            Fractional ideal (2, 1/2*w - 1/2)
        """
        return self.value()

    def representative_prime(self, norm_bound=1000):
        r"""
        Return a prime ideal in this ideal class.

        INPUT:

        - ``norm_bound`` -- (positive integer) upper bound on the norm of primes tested.

        EXAMPLES::

<<<<<<< HEAD
            sage: x = polygen(ZZ, 'x')
            sage: K.<a> = NumberField(x^2 + 31)
            sage: K.class_number()
            3
            sage: Cl = K.class_group()
            sage: [c.representative_prime() for c in Cl]
            [Fractional ideal (3),
             Fractional ideal (2, 1/2*a + 1/2),
             Fractional ideal (2, 1/2*a - 1/2)]

            sage: K.<a> = NumberField(x^2 + 223)
            sage: K.class_number()
            7
            sage: Cl = K.class_group()
            sage: [c.representative_prime() for c in Cl]
            [Fractional ideal (3),
             Fractional ideal (2, 1/2*a + 1/2),
             Fractional ideal (17, 1/2*a + 7/2),
             Fractional ideal (7, 1/2*a - 1/2),
             Fractional ideal (7, 1/2*a + 1/2),
             Fractional ideal (17, 1/2*a + 27/2),
             Fractional ideal (2, 1/2*a - 1/2)]
=======
           sage: K.<a> = NumberField(x^2 + 31)
           sage: K.class_number()
           3
           sage: Cl = K.class_group()
           sage: [c.representative_prime() for c in Cl]
           [Fractional ideal (3),
            Fractional ideal (2, 1/2*a + 1/2),
            Fractional ideal (2, 1/2*a - 1/2)]

           sage: K.<a> = NumberField(x^2 + 223)
           sage: K.class_number()
           7
           sage: Cl = K.class_group()
           sage: [c.representative_prime() for c in Cl]
           [Fractional ideal (3),
            Fractional ideal (2, 1/2*a + 1/2),
            Fractional ideal (17, 1/2*a + 7/2),
            Fractional ideal (7, 1/2*a - 1/2),
            Fractional ideal (7, 1/2*a + 1/2),
            Fractional ideal (17, 1/2*a + 27/2),
            Fractional ideal (2, 1/2*a - 1/2)]
>>>>>>> 3202f651
        """
        if self.value().is_prime():
            return self.value()
        c = self.reduce()
        if c.value().is_prime():
            return c.value()
        # otherwise we just search:
        Cl = self.parent()
        K = Cl.number_field()
        from sage.rings.real_mpfr import RR
        for P in K.primes_of_bounded_norm_iter(RR(norm_bound)):
            if Cl(P)==c:
                return P
        raise RuntimeError("No prime of norm less than %s found in class %s" % (norm_bound, c))

    def gens(self):
        r"""
        Return generators for a representative ideal in this
        (`S`-)ideal class.

        EXAMPLES::

            sage: K.<w> = QuadraticField(-23)
            sage: OK = K.ring_of_integers()
            sage: C = OK.class_group()
            sage: P2a, P2b = [P for P, e in (2*OK).factor()]
            sage: c = C(P2a); c
            Fractional ideal class (2, 1/2*w - 1/2)
            sage: c.gens()
            (2, 1/2*w - 1/2)
       """
        return self.ideal().gens()


class SFractionalIdealClass(FractionalIdealClass):
    r"""
    An `S`-fractional ideal class in a number field for a tuple `S` of primes.

    EXAMPLES::

        sage: K.<a> = QuadraticField(-14)
        sage: I = K.ideal(2, a)
        sage: S = (I,)
        sage: CS = K.S_class_group(S)
        sage: J = K.ideal(7, a)
        sage: G = K.ideal(3, a + 1)
        sage: CS(I)
        Trivial S-ideal class
        sage: CS(J)
        Trivial S-ideal class
        sage: CS(G)
        Fractional S-ideal class (3, a + 1)

    ::

        sage: K.<a> = QuadraticField(-14)
        sage: I = K.ideal(2, a)
        sage: S = (I,)
        sage: CS = K.S_class_group(S)
        sage: J = K.ideal(7, a)
        sage: G = K.ideal(3, a + 1)
        sage: CS(I).ideal()
        Fractional ideal (2, a)
        sage: CS(J).ideal()
        Fractional ideal (7, a)
        sage: CS(G).ideal()
        Fractional ideal (3, a + 1)

    ::

        sage: K.<a> = QuadraticField(-14)
        sage: I = K.ideal(2, a)
        sage: S = (I,)
        sage: CS = K.S_class_group(S)
        sage: G = K.ideal(3, a + 1)
        sage: CS(G).inverse()
        Fractional S-ideal class (3, a + 2)

    TESTS::

        sage: K.<a> = QuadraticField(-14)
        sage: I = K.ideal(2,a)
        sage: S = (I,)
        sage: CS = K.S_class_group(S)
        sage: J = K.ideal(7,a)
        sage: G = K.ideal(3,a+1)
        sage: CS(I).order()
        1
        sage: CS(J).order()
        1
        sage: CS(G).order()
        2
    """

    def _repr_(self):
        r"""
        Return a string representation of the `S`-ideal class of this fractional ideal.

        EXAMPLES::

            sage: K.<a> = QuadraticField(-14)
            sage: I = K.ideal(2,a)
            sage: J = K.ideal(3, a + 2)
            sage: S = (I,)
            sage: CS = K.S_class_group(S)
            sage: CS(J)
            Fractional S-ideal class (3, a + 2)
            sage: CS(J^2)
            Trivial S-ideal class
        """
        if self.is_trivial():
            return 'Trivial S-ideal class'
        return 'Fractional S-ideal class %s' % self._value._repr_short()


class ClassGroup(AbelianGroupWithValues_class):
    r"""
    The class group of a number field.

    EXAMPLES::

        sage: x = polygen(ZZ, 'x')
        sage: K.<a> = NumberField(x^2 + 23)
        sage: G = K.class_group(); G
        Class group of order 3 with structure C3 of
         Number Field in a with defining polynomial x^2 + 23
        sage: G.category()
        Category of finite enumerated commutative groups

    Note the distinction between abstract generators, their ideal, and
    exponents::

        sage: C = NumberField(x^2 + 120071, 'a').class_group(); C
        Class group of order 500 with structure C250 x C2
        of Number Field in a with defining polynomial x^2 + 120071
        sage: c = C.gen(0)
        sage: c  # random
        Fractional ideal class (5, 1/2*a + 3/2)
        sage: c.ideal()  # random
        Fractional ideal (5, 1/2*a + 3/2)
        sage: c.ideal() is c.value()   # alias
        True
        sage: c.exponents()
        (1, 0)
    """
    Element = FractionalIdealClass

    def __init__(self, gens_orders, names, number_field, gens, proof=True):
        r"""
        Create a class group.

        TESTS::

            sage: x = polygen(ZZ, 'x')
            sage: K.<a> = NumberField(x^2 + 23)
            sage: G = K.class_group()
            sage: TestSuite(G).run()
        """
        AbelianGroupWithValues_class.__init__(self, gens_orders, names, gens,
                                              values_group=number_field.ideal_monoid())
        self._proof_flag = proof
        self._number_field = number_field

    def _element_constructor_(self, *args, **kwds):
        r"""
        Create an element of this class group from the given data. This may be:
        an ideal class in this number field; an ideal class in a subfield; or
        anything from which an ideal in this number field can be constructed.

        EXAMPLES::

            sage: x = polygen(ZZ, 'x')
            sage: K.<b> = NumberField(x^2 + 389)
            sage: C = K.class_group()
            sage: C(K.ideal(b)) # indirect doctest
            Trivial principal fractional ideal class
            sage: C(K.ideal(59049, b + 35312)) # indirect doctest
            Fractional ideal class (59049, b + 35312)
            sage: C((59049, b + 35312)) # indirect doctest
            Fractional ideal class (59049, b + 35312)
            sage: C(59049, b + 35312) # indirect doctest
            Fractional ideal class (59049, b + 35312)

            sage: K.<a> = QuadraticField(-23)
            sage: L.<b> = K.extension(x^2 - 2)
            sage: CK = K.class_group()
            sage: CL = L.class_group()
            sage: [CL(I).exponents() for I in CK]
            [(0,), (2,), (4,)]
        """
        if isinstance(args[0], FractionalIdealClass):
            return self.element_class(self, None, self._number_field.ideal(args[0].ideal()))
        else:
            I = self._number_field.ideal(*args, **kwds)
            if I.is_zero():
                raise TypeError("The zero ideal is not a fractional ideal")
            return self.element_class(self, None, I)

    def _ideal_log(self, ideal):
        """
        Compute the exponents from the ``ideal``.

        Used by the element constructor if necessary.

        EXAMPLES::

<<<<<<< HEAD
            sage: x = polygen(ZZ, 'x')
=======
>>>>>>> 3202f651
            sage: K.<a> = NumberField(x^2 + 23, 'a')
            sage: G = K.class_group()
            sage: g = G.an_element()
            sage: G._ideal_log(g.ideal())
            (1,)
            sage: g.exponents()
            (1,)
        """
        return tuple(ZZ(order) for order in ideal.ideal_class_log(proof=self._proof_flag))

    def gens_ideals(self):
        r"""
        Return generating ideals for the (`S`-)class group.

        This is an alias for :meth:`gens_values`.

        OUTPUT:

        A tuple of ideals, one for each abstract Abelian group generator.

        EXAMPLES::

            sage: x = polygen(ZZ, 'x')
            sage: K.<a> = NumberField(x^4 + 23)
            sage: K.class_group().gens_ideals()   # random gens (platform dependent)
            (Fractional ideal (2, 1/4*a^3 - 1/4*a^2 + 1/4*a - 1/4),)

            sage: C = NumberField(x^2 + x + 23899, 'a').class_group(); C
            Class group of order 68 with structure C34 x C2 of Number Field
            in a with defining polynomial x^2 + x + 23899
            sage: C.gens()
            (Fractional ideal class (7, a + 5), Fractional ideal class (5, a + 3))
            sage: C.gens_ideals()
            (Fractional ideal (7, a + 5), Fractional ideal (5, a + 3))
        """
        return self.gens_values()

    def __iter__(self):
        r"""
        Return an iterator of all ideal classes in this class group.

        EXAMPLES::

            sage: x = polygen(ZZ, 'x')
            sage: K.<a> = NumberField(x^4 + 23)
            sage: G = K.class_group()
            sage: G
            Class group of order 3 with structure C3 of Number Field
            in a with defining polynomial x^4 + 23
            sage: list(G)
            [Trivial principal fractional ideal class,
             Fractional ideal class (2, 1/4*a^3 - 1/4*a^2 + 1/4*a - 1/4),
             Fractional ideal class (2, 1/2*a^2 + 1/2)]
            sage: G.list()
            (Trivial principal fractional ideal class,
             Fractional ideal class (2, 1/4*a^3 - 1/4*a^2 + 1/4*a - 1/4),
             Fractional ideal class (2, 1/2*a^2 + 1/2))

        TESTS::

            sage: K.<a> = NumberField(x^2 + 1)
            sage: G = K.class_group()
            sage: G
            Class group of order 1 of Number Field in a with defining polynomial x^2 + 1
            sage: list(G)
            [Trivial principal fractional ideal class]
            sage: G.list()
            (Trivial principal fractional ideal class,)
        """
        return self._iter_inner(self.one(), 0)

    def _iter_inner(self, i0, k):
        r"""
        Yield all elements of the coset `i0 * \{h in H_k\}`, where
        `H_k` is the subgroup of ``self`` generated by ``self.gens()[k:]``.

        Each new element provided costs exactly one group operation, and is
        not necessarily reduced.

        EXAMPLES::

            sage: x = ZZ['x'].gen()
            sage: K.<v> = NumberField(x^4 + 90*x^2 + 45)
            sage: OK = K.maximal_order()
            sage: G = OK.class_group()
            sage: iter = G._iter_inner(G.gen(0)^2,1)
            sage: all(next(iter) in G for _ in range(4))
            True
        """
        if k == self.ngens():
            yield i0
            return
        gk = self.gen(k)
        for _ in range(self._gens_orders[k]):
            for J in self._iter_inner(i0, k + 1):
                yield J
            i0 = i0 * gk
        return

    def _repr_(self):
        r"""
        Return string representation of ``self``.

        EXAMPLES::

            sage: x = polygen(ZZ, 'x')
            sage: C = NumberField(x^2 + 23, 'a').class_group()
            sage: C._repr_()
            'Class group of order 3 with structure C3 of Number Field in a with defining polynomial x^2 + 23'
        """
        s = 'Class group of order %s '%self.order()
        if self.order() > 1:
            s += 'with structure %s '%self._group_notation(self.gens_orders())
        s += 'of %s'%self.number_field()
        return s

    def number_field(self):
        r"""
        Return the number field that this (`S`-)class group is attached to.

        EXAMPLES::

            sage: x = polygen(ZZ, 'x')
            sage: C = NumberField(x^2 + 23, 'w').class_group(); C
            Class group of order 3 with structure C3 of
             Number Field in w with defining polynomial x^2 + 23
            sage: C.number_field()
            Number Field in w with defining polynomial x^2 + 23

            sage: K.<a> = QuadraticField(-14)
            sage: CS = K.S_class_group(K.primes_above(2))
            sage: CS.number_field()
            Number Field in a with defining polynomial x^2 + 14 with a = 3.741657386773942?*I
        """
        return self._number_field


class SClassGroup(ClassGroup):
    r"""
    The `S`-class group of a number field.

    EXAMPLES::

        sage: K.<a> = QuadraticField(-14)
        sage: S = K.primes_above(2)
        sage: K.S_class_group(S).gens()   # random gens (platform dependent)
        (Fractional S-ideal class (3, a + 2),)

        sage: K.<a> = QuadraticField(-974)
        sage: CS = K.S_class_group(K.primes_above(2)); CS
        S-class group of order 18 with structure C6 x C3 of
         Number Field in a with defining polynomial x^2 + 974 with a = 31.20897306865447?*I
        sage: CS.gen(0) # random
        Fractional S-ideal class (3, a + 2)
        sage: CS.gen(1) # random
        Fractional S-ideal class (31, a + 24)
    """
    Element = SFractionalIdealClass

    def __init__(self, gens_orders, names, number_field, gens, S, proof=True):
        r"""
        Create an `S`-class group.

        EXAMPLES::

            sage: K.<a> = QuadraticField(-14)
            sage: I = K.ideal(2,a)
            sage: S = (I,)
            sage: K.S_class_group(S)
            S-class group of order 2 with structure C2 of Number Field in a with defining polynomial x^2 + 14 with a = 3.741657386773942?*I
            sage: K.<a> = QuadraticField(-105)
            sage: K.S_class_group([K.ideal(13, a + 8)])
            S-class group of order 4 with structure C2 x C2 of Number Field in a with defining polynomial x^2 + 105 with a = 10.24695076595960?*I
        """
        AbelianGroupWithValues_class.__init__(self, gens_orders, names, gens,
                                              values_group=number_field.ideal_monoid())
        self._proof_flag = proof
        self._number_field = number_field
        self._S = S

    def S(self):
        r"""
        Return the set (or rather tuple) of primes used to define this class group.

        EXAMPLES::

            sage: K.<a> = QuadraticField(-14)
            sage: I = K.ideal(2, a)
            sage: S = (I,)
            sage: CS = K.S_class_group(S);CS
            S-class group of order 2 with structure C2 of
             Number Field in a with defining polynomial x^2 + 14 with a = 3.741657386773942?*I
            sage: T = tuple()
            sage: CT = K.S_class_group(T);CT
            S-class group of order 4 with structure C4 of
             Number Field in a with defining polynomial x^2 + 14 with a = 3.741657386773942?*I
            sage: CS.S()
            (Fractional ideal (2, a),)
            sage: CT.S()
            ()
        """
        return self._S

    def _ideal_log(self, ideal):
        """
        Compute the exponents from the ``ideal``.

        Used by the element constructor if necessary.

        EXAMPLES::

            sage: K.<a> = QuadraticField(-14)
            sage: I = K.ideal(2,a)
            sage: S = (I,)
            sage: CS = K.S_class_group(S)
            sage: s = CS.an_element()
            sage: CS._ideal_log(s.ideal())
            (1,)
            sage: s.exponents()
            (1,)
        """
        return tuple(ZZ(order) for order in ideal.S_ideal_class_log(self.S()))

    def _element_constructor_(self, *args, **kwds):
        r"""
        Create an element of this class group from the given data.

        EXAMPLES::

            sage: K.<a> = QuadraticField(-14)
            sage: I = K.ideal(2,a)
            sage: S = (I,)
            sage: CS = K.S_class_group(S)
            sage: J = K.ideal(7,a)
            sage: G = K.ideal(3,a+1)
            sage: CS(I)
            Trivial S-ideal class
            sage: CS(J)
            Trivial S-ideal class
            sage: CS(G)
            Fractional S-ideal class (3, a + 1)
        """
        if isinstance(args[0], FractionalIdealClass):
            return self.element_class(self, None, args[0].ideal())
        else:
            I = self.number_field().ideal(*args, **kwds)
            if I.is_zero():
                raise TypeError("The zero ideal is not a fractional ideal")
            return self.element_class(self, None, I)

    def _repr_(self):
        r"""
        Return string representation of this S-class group.

        EXAMPLES::

            sage: K.<a> = QuadraticField(-14)
            sage: CS = K.S_class_group(K.primes_above(2))
            sage: CS._repr_()
            'S-class group of order 2 with structure C2 of Number Field in a with defining polynomial x^2 + 14 with a = 3.741657386773942?*I'
        """
        s = 'S-class group of order %s ' % self.order()
        if self.order() > 1:
            s += 'with structure %s ' % self._group_notation(self.gens_orders())
        s += 'of %s' % self.number_field()
        return s<|MERGE_RESOLUTION|>--- conflicted
+++ resolved
@@ -268,7 +268,6 @@
 
         EXAMPLES::
 
-<<<<<<< HEAD
             sage: x = polygen(ZZ, 'x')
             sage: K.<a> = NumberField(x^2 + 31)
             sage: K.class_number()
@@ -291,29 +290,6 @@
              Fractional ideal (7, 1/2*a + 1/2),
              Fractional ideal (17, 1/2*a + 27/2),
              Fractional ideal (2, 1/2*a - 1/2)]
-=======
-           sage: K.<a> = NumberField(x^2 + 31)
-           sage: K.class_number()
-           3
-           sage: Cl = K.class_group()
-           sage: [c.representative_prime() for c in Cl]
-           [Fractional ideal (3),
-            Fractional ideal (2, 1/2*a + 1/2),
-            Fractional ideal (2, 1/2*a - 1/2)]
-
-           sage: K.<a> = NumberField(x^2 + 223)
-           sage: K.class_number()
-           7
-           sage: Cl = K.class_group()
-           sage: [c.representative_prime() for c in Cl]
-           [Fractional ideal (3),
-            Fractional ideal (2, 1/2*a + 1/2),
-            Fractional ideal (17, 1/2*a + 7/2),
-            Fractional ideal (7, 1/2*a - 1/2),
-            Fractional ideal (7, 1/2*a + 1/2),
-            Fractional ideal (17, 1/2*a + 27/2),
-            Fractional ideal (2, 1/2*a - 1/2)]
->>>>>>> 3202f651
         """
         if self.value().is_prime():
             return self.value()
@@ -520,10 +496,7 @@
 
         EXAMPLES::
 
-<<<<<<< HEAD
-            sage: x = polygen(ZZ, 'x')
-=======
->>>>>>> 3202f651
+            sage: x = polygen(ZZ, 'x')
             sage: K.<a> = NumberField(x^2 + 23, 'a')
             sage: G = K.class_group()
             sage: g = G.an_element()
