# sage_setup: distribution = sagemath-categories
r"""
Elements of Infinite Polynomial Rings

AUTHORS:

- Simon King <simon.king@nuigalway.ie>
- Mike Hansen <mhansen@gmail.com>

An Infinite Polynomial Ring has generators `x_\ast, y_\ast,...`, so
that the variables are of the form `x_0, x_1, x_2, ..., y_0, y_1,
y_2,...,...` (see :mod:`~sage.rings.polynomial.infinite_polynomial_ring`).
Using the generators, we can create elements as follows::

    sage: X.<x,y> = InfinitePolynomialRing(QQ)
    sage: a = x[3]
    sage: b = y[4]
    sage: a
    x_3
    sage: b
    y_4
    sage: c = a*b + a^3 - 2*b^4
    sage: c
    x_3^3 + x_3*y_4 - 2*y_4^4

Any Infinite Polynomial Ring ``X`` is equipped with a monomial ordering.
We only consider monomial orderings in which:

    ``X.gen(i)[m] > X.gen(j)[n]`` `\iff` ``i<j``, or ``i==j`` and ``m>n``

Under this restriction, the monomial ordering can be lexicographic
(default), degree lexicographic, or degree reverse lexicographic.
Here, the ordering is lexicographic, and elements can be compared
as usual::

    sage: X._order
    'lex'
    sage: a > b
    True

Note that, when a method is called that is not directly implemented
for 'InfinitePolynomial', it is tried to call this method for the
underlying *classical* polynomial. This holds, e.g., when applying the
``latex`` function::

    sage: latex(c)
    x_{3}^{3} + x_{3} y_{4} - 2 y_{4}^{4}

There is a permutation action on Infinite Polynomial Rings by
permuting the indices of the variables::

    sage: P = Permutation(((4,5),(2,3)))
    sage: c^P
    x_2^3 + x_2*y_5 - 2*y_5^4

Note that ``P(0)==0``, and thus variables of index zero are invariant
under the permutation action.  More generally, if ``P`` is any
callable object that accepts non-negative integers as input and
returns non-negative integers, then ``c^P`` means to apply ``P`` to
the variable indices occurring in ``c``.

If you want to substitute variables you can use the standard polynomial
methods, such as
:meth:`~sage.rings.polynomial.infinite_polynomial_element.InfinitePolynomial_sparse.subs`::

    sage: R.<x,y> = InfinitePolynomialRing(QQ)
    sage: f = x[1] + x[1]*x[2]*x[3]
    sage: f.subs({x[1]: x[0]})
    x_3*x_2*x_0 + x_0
    sage: g = x[0] + x[1] + y[0]
    sage: g.subs({x[0]: y[0]})
    x_1 + 2*y_0

TESTS:

We test whether coercion works, even in complicated cases in which
finite polynomial rings are merged with infinite polynomial rings::

    sage: A.<a> = InfinitePolynomialRing(ZZ,implementation='sparse',order='degrevlex')
    sage: B.<b_2,b_1> = A[]
    sage: C.<b,c> = InfinitePolynomialRing(B,order='degrevlex')
    sage: C
    Infinite polynomial ring in b, c over Infinite polynomial ring in a over Integer Ring
    sage: 1/2*b_1*a[4] + c[3]
    1/2*a_4*b_1 + c_3

"""

# ****************************************************************************
#       Copyright (C) 2009 Simon King <king@mathematik.nuigalway.ie>
#                          and Mike Hansen <mhansen@gmail.com>,
#
#  Distributed under the terms of the GNU General Public License (GPL)
#
#    This code is distributed in the hope that it will be useful,
#    but WITHOUT ANY WARRANTY; without even the implied warranty of
#    MERCHANTABILITY or FITNESS FOR A PARTICULAR PURPOSE.  See the GNU
#    General Public License for more details.
#
#  The full text of the GPL is available at:
#
#                  https://www.gnu.org/licenses/
# ****************************************************************************

from sage.rings.integer_ring import ZZ
from sage.rings.integer import Integer
from sage.structure.richcmp import richcmp
from sage.misc.cachefunc import cached_method
from sage.misc.inherit_comparison import InheritComparisonClasscallMetaclass
from sage.structure.element import RingElement
from .commutative_polynomial import CommutativePolynomial
from .multi_polynomial import MPolynomial
import copy


class InfinitePolynomial(CommutativePolynomial, metaclass=InheritComparisonClasscallMetaclass):
    """
    Create an element of a Polynomial Ring with a Countably Infinite Number of Variables.

    Usually, an InfinitePolynomial is obtained by using the generators
    of an Infinite Polynomial Ring (see :mod:`~sage.rings.polynomial.infinite_polynomial_ring`)
    or by conversion.

    INPUT:

    - ``A`` -- an Infinite Polynomial Ring.
    - ``p`` -- a *classical* polynomial that can be interpreted in ``A``.

    ASSUMPTIONS:

    In the dense implementation, it must be ensured that the argument
    ``p`` coerces into ``A._P`` by a name preserving conversion map.

    In the sparse implementation, in the direct construction of an
    infinite polynomial, it is *not* tested whether the argument ``p``
    makes sense in ``A``.

    EXAMPLES::

        sage: from sage.rings.polynomial.infinite_polynomial_element import InfinitePolynomial
        sage: X.<alpha> = InfinitePolynomialRing(ZZ)
        sage: P.<alpha_1,alpha_2> = ZZ[]

    Currently, ``P`` and ``X._P`` (the underlying polynomial ring of
    ``X``) both have two variables::

        sage: X._P
        Multivariate Polynomial Ring in alpha_1, alpha_0 over Integer Ring

    By default, a coercion from ``P`` to  ``X._P`` would not be name preserving.
    However, this is taken care for; a name preserving conversion is impossible,
    and by consequence an error is raised::

        sage: InfinitePolynomial(X, (alpha_1+alpha_2)^2)
        Traceback (most recent call last):
        ...
        TypeError: Could not find a mapping of the passed element to this ring.

    When extending the underlying polynomial ring, the construction of
    an infinite polynomial works::

        sage: alpha[2]
        alpha_2
        sage: InfinitePolynomial(X, (alpha_1+alpha_2)^2)
        alpha_2^2 + 2*alpha_2*alpha_1 + alpha_1^2

    In the sparse implementation, it is not checked whether the
    polynomial really belongs to the parent, and when it does not,
    the results may be unexpected due to coercions::

        sage: Y.<alpha,beta> = InfinitePolynomialRing(GF(2), implementation='sparse')
        sage: a = (alpha_1+alpha_2)^2
        sage: InfinitePolynomial(Y, a)
        alpha_0^2 + beta_0^2

    However, it is checked when doing a conversion::

        sage: Y(a)
        alpha_2^2 + alpha_1^2

    """

    @staticmethod
    def __classcall_private__(cls, A, p):
        r"""
        TESTS::

            sage: from sage.rings.polynomial.infinite_polynomial_element import InfinitePolynomial
            sage: X.<x,y> = InfinitePolynomialRing(ZZ, implementation='sparse')
            sage: xy = (x[0] + y[0]).polynomial()
            sage: xy.parent()
            Multivariate Polynomial Ring in x_1, x_0, y_1, y_0 over Integer Ring
            sage: sparse_xy = InfinitePolynomial(X, xy); sparse_xy
            x_0 + y_0
            sage: isinstance(sparse_xy, InfinitePolynomial)
            True
            sage: type(sparse_xy)
            <class 'sage.rings.polynomial.infinite_polynomial_element.InfinitePolynomial_sparse'>
            sage: X.<x,y> = InfinitePolynomialRing(ZZ, implementation='dense')
            sage: dense_xy = InfinitePolynomial(X, xy); dense_xy
            x_0 + y_0
            sage: isinstance(dense_xy, InfinitePolynomial)
            True
            sage: type(dense_xy)
            <class 'sage.rings.polynomial.infinite_polynomial_element.InfinitePolynomial_dense'>
        """
        from sage.structure.element import parent
        if hasattr(A, '_P'):
            if parent(p) is A._P or (A._P.base_ring().has_coerce_map_from(parent(p))):
                return InfinitePolynomial_dense(A, p)
            # MPolynomialRing_polydict is crab. So, in that case, use sage_eval
            from sage.rings.polynomial.multi_polynomial_ring import MPolynomialRing_polydict
            if isinstance(A._P, MPolynomialRing_polydict):
                from sage.rings.polynomial.infinite_polynomial_ring import GenDictWithBasering
                from sage.misc.sage_eval import sage_eval
                p = sage_eval(repr(p), GenDictWithBasering(A._P, A._P.gens_dict()))
                return InfinitePolynomial_dense(A, p)
            else:
                # Now there remains to fight the oddities and bugs of libsingular.
                PP = p.parent()
                if A._P.has_coerce_map_from(PP):
                    if A._P.ngens() == PP.ngens():  # coercion is sometimes by position!
                        f = PP.hom(PP.variable_names(), A._P)
                        try:
                            return InfinitePolynomial_dense(A, f(p))
                        except (ValueError, TypeError):
                            # last desperate attempt: String conversion
                            from sage.misc.sage_eval import sage_eval
                            from sage.rings.polynomial.infinite_polynomial_ring import GenDictWithBasering
                            # the base ring may be a function field, therefore
                            # we need GenDictWithBasering
                            return InfinitePolynomial_dense(A, sage_eval(repr(p), GenDictWithBasering(A._P, A._P.gens_dict())))
                    return InfinitePolynomial_dense(A, A._P(p))
                # there is no coercion, so, we set up a name-preserving map.
                SV = set(repr(x) for x in p.variables())
                f = PP.hom([x if x in SV else 0 for x in PP.variable_names()], A._P)
                try:
                    return InfinitePolynomial_dense(A, f(p))
                except (ValueError, TypeError):
                    # last desperate attempt: String conversion
                    from sage.misc.sage_eval import sage_eval
                    from sage.rings.polynomial.infinite_polynomial_ring import GenDictWithBasering
                    # the base ring may be a function field, therefore
                    # we need GenDictWithBasering
                    return InfinitePolynomial_dense(A, sage_eval(repr(p), GenDictWithBasering(A._P, A._P.gens_dict())))
        return InfinitePolynomial_sparse(A, p)

    # Construction and other basic methods
    # We assume that p is good input. Type checking etc. is now done
    # in the _element_constructor_ of the parent.
    def __init__(self, A, p):
        """
        TESTS::

            sage: X.<x> = InfinitePolynomialRing(QQ)
            sage: a = x[1] + x[2]
            sage: a == loads(dumps(a))
            True

        """

        # Despite the above comment, it can still happen that p is in
        # the wrong ring and we get here without going through
        # _element_constructor_.  See trac 22514 for examples.
        # So a little extra checking is done here.
        if not isinstance(p, MPolynomial) or p.base_ring() is not A.base_ring():
            # coerce to a convenient multivariate polynomial ring
            p = A._minP(p)

        self._has_footprint = False
        self._footprint = {}
        self._p = p
        RingElement.__init__(self, A)

    def _repr_(self):
        """
        TESTS::

            sage: X.<x> = InfinitePolynomialRing(QQ)
            sage: str(x[1] + x[2])  # indirect doctest
            'x_2 + x_1'
        """
        return repr(self._p)

    def __hash__(self):
        """
        TESTS::

            sage: X.<x> = InfinitePolynomialRing(QQ)
            sage: a = x[0] + x[1]
            sage: b = 1 + 4*x[1]
            sage: hash(a) != hash(b)
            True
        """
        return hash(self._p)

    def polynomial(self):
        """
        Return the underlying polynomial.

        EXAMPLES::

            sage: X.<x,y> = InfinitePolynomialRing(GF(7))
            sage: p = x[2]*y[1] + 3*y[0]
            sage: p
            x_2*y_1 + 3*y_0
            sage: p.polynomial()
            x_2*y_1 + 3*y_0
            sage: p.polynomial().parent()
            Multivariate Polynomial Ring in x_2, x_1, x_0, y_2, y_1, y_0
             over Finite Field of size 7
            sage: p.parent()
            Infinite polynomial ring in x, y over Finite Field of size 7

        """
        return self._p

    def _getAttributeNames(self):
        """
        This method implements tab completion, see :issue:`6854`.

        EXAMPLES::

            sage: X.<x> = InfinitePolynomialRing(QQ)
            sage: import sage.interfaces.tab_completion as s
            sage: p = x[3]*x[2]
            sage: s.completions('p.co',globals()) # indirect doctest
            ['p.coefficient',
             'p.coefficients',
             'p.constant_coefficient',
             'p.content',
             'p.content_ideal']
        """
        return dir(self._p)

    def __dir__(self):
        """
        This method implements tab completion, see :issue:`6854`.

        TESTS::

            sage: X.<x> = InfinitePolynomialRing(QQ)
            sage: import sage.interfaces.tab_completion as s
            sage: p = x[3]*x[2]
            sage: s.completions('p.co',globals()) # indirect doc test
            ['p.coefficient',
             'p.coefficients',
             'p.constant_coefficient',
             'p.content',
             'p.content_ideal']
            sage: 'constant_coefficient' in dir(p) # indirect doctest
            True
        """
        return dir(self._p)

    def __getattr__(self, s):
        """
        NOTE:

        This method will only be called if an attribute of ``self``
        is requested that is not known to Python. In that case,
        the corresponding attribute of the underlying polynomial
        of ``self`` is returned.

        EXAMPLES:

        Elements of Infinite Polynomial Rings have no genuine
        ``_latex_`` method. But the method inherited from the
        underlying polynomial suffices::

            sage: X.<alpha> = InfinitePolynomialRing(QQ)
            sage: latex(alpha[3]*alpha[2]^2) # indirect doctest
            \alpha_{3} \alpha_{2}^{2}

        Related with issues :issue:`6854` and :issue:`7580`, the attribute
        ``__methods__`` is treated in a special way, which
        makes introspection and tab completion work::

            sage: import sage.interfaces.tab_completion as s
            sage: p = alpha[3]*alpha[2]^2
            sage: s.completions('p.co',globals()) # indirect doc test
            ['p.coefficient',
             'p.coefficients',
             'p.constant_coefficient',
             'p.content',
             'p.content_ideal']
            sage: 'constant_coefficient' in dir(p) # indirect doctest
            True

        """
        if s == '__members__':
            return dir(self._p)
        if s == '__methods__':
            return [X for X in dir(self._p) if hasattr(self._p, X)
                    and ('method' in str(type(getattr(self._p, X))))]
        try:
            return getattr(self._p, s)
        except AttributeError:
            raise AttributeError('%s has no attribute %s' % (self.__class__, s))

    def subs(self, fixed=None, **kwargs):
        """
        Substitute variables in ``self``.

        INPUT:

        - ``fixed`` -- (optional) ``dict`` with ``{variable: value}`` pairs
        - ``**kwargs`` -- named parameters

        OUTPUT:

        the resulting substitution

        EXAMPLES::

            sage: R.<x,y> = InfinitePolynomialRing(QQ)
            sage: f = x[1] + x[1]*x[2]*x[3]

        Passing ``fixed={x[1]: x[0]}``. Note that the keys may be given
        using the generators of the infinite polynomial ring
        or as a string::

            sage: f.subs({x[1]: x[0]})
            x_3*x_2*x_0 + x_0
            sage: f.subs({'x_1': x[0]})
            x_3*x_2*x_0 + x_0

        Passing the variables as names parameters::

            sage: f.subs(x_1=y[1])
            x_3*x_2*y_1 + y_1
            sage: f.subs(x_1=y[1], x_2=2)
            2*x_3*y_1 + y_1

        The substitution returns the original polynomial if you try
        to substitute a variable not present::

            sage: g = x[0] + x[1]
            sage: g.subs({y[0]: x[0]})
            x_1 + x_0

        The substitution can also handle matrices::

            sage: # needs sage.modules
            sage: M = matrix([[1,0], [0,2]])
            sage: N = matrix([[0,3], [4,0]])
            sage: g = x[0]^2 + 3*x[1]
            sage: g.subs({'x_0': M})
            [3*x_1 + 1         0]
            [        0 3*x_1 + 4]
            sage: g.subs({x[0]: M, x[1]: N})
            [ 1  9]
            [12  4]

        If you pass both ``fixed`` and ``kwargs``, any conflicts
        will defer to ``fixed``::

            sage: R.<x,y> = InfinitePolynomialRing(QQ)
            sage: f = x[0]
            sage: f.subs({x[0]: 1})
            1
            sage: f.subs(x_0=5)
            5
            sage: f.subs({x[0]: 1}, x_0=5)
            1

        TESTS::

            sage: # needs sage.modules
            sage: g.subs(fixed=x[0], x_1=N)
            Traceback (most recent call last):
            ...
            ValueError: fixed must be a dict
        """
        if fixed:
            if not isinstance(fixed, dict):
                raise ValueError('fixed must be a dict')
            kwargs.update(fixed)
        try:
            return self(**kwargs)
        except TypeError:
            str_kwargs = {str(k): v for k, v in kwargs.items()}
            return self(**str_kwargs)

    def ring(self):
        """
        The ring which ``self`` belongs to.

        This is the same as ``self.parent()``.

        EXAMPLES::

            sage: X.<x,y> = InfinitePolynomialRing(ZZ,implementation='sparse')
            sage: p = x[100]*y[1]^3*x[1]^2 + 2*x[10]*y[30]
            sage: p.ring()
            Infinite polynomial ring in x, y over Integer Ring

        """
        return self.parent()

    def is_unit(self):
        r"""
        Answer whether ``self`` is a unit.

        EXAMPLES::

            sage: R1.<x,y> = InfinitePolynomialRing(ZZ)
            sage: R2.<a,b> = InfinitePolynomialRing(QQ)
            sage: (1 + x[2]).is_unit()
            False
            sage: R1(1).is_unit()
            True
            sage: R1(2).is_unit()
            False
            sage: R2(2).is_unit()
            True
            sage: (1 + a[2]).is_unit()
            False

        Check that :issue:`22454` is fixed::

            sage: _.<x> = InfinitePolynomialRing(Zmod(4))
            sage: (1 + 2*x[0]).is_unit()
            True
            sage: (x[0]*x[1]).is_unit()
            False
            sage: _.<x> = InfinitePolynomialRing(Zmod(900))
            sage: (7+150*x[0] + 30*x[1] + 120*x[1]*x[100]).is_unit()
            True

        TESTS::

            sage: R.<x> = InfinitePolynomialRing(ZZ.quotient_ring(8))
            sage: [R(i).is_unit() for i in range(8)]
            [False, True, False, True, False, True, False, True]
        """
        return self._p.is_unit()

    def is_nilpotent(self):
        r"""
        Return ``True`` if ``self`` is nilpotent, i.e., some power of ``self``
        is 0.

        EXAMPLES::

            sage: R.<x> = InfinitePolynomialRing(QQbar)                                 # needs sage.rings.number_field
            sage: (x[0] + x[1]).is_nilpotent()                                          # needs sage.rings.number_field
            False
            sage: R(0).is_nilpotent()                                                   # needs sage.rings.number_field
            True
            sage: _.<x> = InfinitePolynomialRing(Zmod(4))
            sage: (2*x[0]).is_nilpotent()
            True
            sage: (2+x[4]*x[7]).is_nilpotent()
            False
            sage: _.<y> = InfinitePolynomialRing(Zmod(100))
            sage: (5+2*y[0] + 10*(y[0]^2+y[1]^2)).is_nilpotent()
            False
            sage: (10*y[2] + 20*y[5] - 30*y[2]*y[5] + 70*(y[2]^2+y[5]^2)).is_nilpotent()
            True
        """
        return self._p.is_nilpotent()

    def numerator(self):
        r"""
        Return a numerator of ``self``, computed as ``self * self.denominator()``.

<<<<<<< HEAD
        .. warning::
=======
        .. WARNING::
>>>>>>> b42e2d9c

           This is not the numerator of the rational function
           defined by ``self``, which would always be ``self`` since it is a
           polynomial.

        EXAMPLES::

            sage: X.<x> = InfinitePolynomialRing(QQ)
            sage: p = 2/3*x[1] + 4/9*x[2] - 2*x[1]*x[3]
            sage: num = p.numerator(); num
            -18*x_3*x_1 + 4*x_2 + 6*x_1

        TESTS::

            sage: num.parent()
            Infinite polynomial ring in x over Rational Field

        Check that :issue:`37756` is fixed::

            sage: R.<a> = InfinitePolynomialRing(QQ)
            sage: P.<x,y> = QQ[]
            sage: FF = P.fraction_field()
            sage: FF(a[0])
            Traceback (most recent call last):
            ...
            TypeError: Could not find a mapping of the passed element to this ring.
        """
        P = self.parent()
        return InfinitePolynomial(P, self._p.numerator())

    @cached_method
    def variables(self):
        """
        Return the variables occurring in ``self`` (tuple of elements of some polynomial ring).

        EXAMPLES::

            sage: X.<x> = InfinitePolynomialRing(QQ)
            sage: p = x[1] + x[2] - 2*x[1]*x[3]
            sage: p.variables()
            (x_3, x_2, x_1)
            sage: x[1].variables()
            (x_1,)
            sage: X(1).variables()
            ()

        """
        if hasattr(self._p, 'variables'):
            P = self.parent()
            return tuple(InfinitePolynomial(P, v) for v in self._p.variables())
        return ()

    def monomials(self):
        """
        Return the list of monomials in ``self``.

        The returned list is decreasingly ordered by the term ordering of
        ``self.parent()``.

        EXAMPLES::

            sage: X.<x> = InfinitePolynomialRing(QQ)
            sage: p = x[1]^3 + x[2] - 2*x[1]*x[3]
            sage: p.monomials()
            [x_3*x_1, x_2, x_1^3]

            sage: X.<x> = InfinitePolynomialRing(QQ, order='deglex')
            sage: p = x[1]^3 + x[2] - 2*x[1]*x[3]
            sage: p.monomials()
            [x_1^3, x_3*x_1, x_2]
        """
        P = self.parent()
        return [InfinitePolynomial(P, m) for m in self._p.monomials()]

    def monomial_coefficient(self, mon):
        """
<<<<<<< HEAD
        Return the base ring element that is the coefficient of ``mon`` in ``self``.
=======
        Return the base ring element that is the coefficient of ``mon``
        in ``self``.
>>>>>>> b42e2d9c

        This function contrasts with the function :meth:`coefficient`,
        which returns the coefficient of a monomial viewing this
        polynomial in a polynomial ring over a base ring having fewer
        variables.

        INPUT:

<<<<<<< HEAD
        - ``mon`` -- a monomial of the parent of ``self``
=======
        - ``mon`` -- a monomial in the parent of ``self``
>>>>>>> b42e2d9c

        OUTPUT: coefficient in base ring

        .. SEEALSO::

            For coefficients in a base ring of fewer variables,
            look at :meth:`coefficient`.

        EXAMPLES::

            sage: X.<x> = InfinitePolynomialRing(QQ)
            sage: f = 2*x[0]*x[2] + 3*x[1]^2
            sage: c = f.monomial_coefficient(x[1]^2); c
            3
            sage: c.parent()
            Rational Field

            sage: c = f.coefficient(x[2]); c
            2*x_0
            sage: c.parent()
            Infinite polynomial ring in x over Rational Field
<<<<<<< HEAD
=======

>>>>>>> b42e2d9c
        """
        return self._p.monomial_coefficient(mon._p)

    @cached_method
    def max_index(self):
        r"""
        Return the maximal index of a variable occurring in ``self``, or -1 if ``self`` is scalar.

        EXAMPLES::

            sage: X.<x,y> = InfinitePolynomialRing(QQ)
            sage: p = x[1]^2 + y[2]^2 + x[1]*x[2]*y[3] + x[1]*y[4]
            sage: p.max_index()
            4
            sage: x[0].max_index()
            0
            sage: X(10).max_index()
            -1
        """
        return max([Integer(str(X).split('_')[1]) for X in self.variables()]+[-1])

    def _rmul_(self, left):
        """
        TESTS::

            sage: R.<alpha,beta> = InfinitePolynomialRing(QQ, implementation='sparse')
            sage: R.from_base_ring(4)   # indirect doctest
            4

        """
        return type(self)(self.parent(), left * self._p)

    def _lmul_(self, right):
        """
        TESTS::

            sage: R.<alpha,beta> = InfinitePolynomialRing(QQ, implementation='sparse')
            sage: alpha[3]*4   # indirect doctest
            4*alpha_3

        """
        return type(self)(self.parent(), self._p * right)

    def _div_(self, x):
        r"""
        Division of Infinite Polynomials.

        EXAMPLES:

        Division by a rational over `\QQ`::

            sage: X.<x> = InfinitePolynomialRing(QQ, implementation='sparse')
            sage: x[0]/2
            1/2*x_0

        Division by an integer over `\ZZ`::

            sage: R.<x> = InfinitePolynomialRing(ZZ, implementation='sparse')
            sage: p = x[3] + x[2]
            sage: q = p/2
            sage: q
            1/2*x_3 + 1/2*x_2
            sage: q.parent()
            Infinite polynomial ring in x over Rational Field

        Division by a non-zero element::

            sage: R.<x> = InfinitePolynomialRing(QQ, implementation='sparse')
            sage: 1/x[1]
            1/x_1
            sage: (x[0]/x[0])
            x_0/x_0
            sage: qt = 1/x[2] + 2/x[1]; qt
            (2*x_2 + x_1)/(x_2*x_1)
            sage: qt.parent()
            Fraction Field of Infinite polynomial ring in x over Rational Field

            sage: z = 1/(x[2]*(x[1]+x[2]))+1/(x[1]*(x[1]+x[2]))
            sage: z.parent()
            Fraction Field of Infinite polynomial ring in x over Rational Field
            sage: factor(z)                                                             # needs sage.libs.singular
            x_1^-1 * x_2^-1
        """
        if not x.variables():
            p = self.base_ring()(x._p)
            divisor = self.base_ring().one() / p  # use induction
            OUTP = self.parent().tensor_with_ring(divisor.base_ring())
            return OUTP(self) * OUTP(divisor)
        else:
            from sage.rings.fraction_field_element import FractionFieldElement
            field = self.parent().fraction_field()
            # there remains a problem in reduction
            return FractionFieldElement(field, self, x, reduce=False)

    def _floordiv_(self, x):
        """
        EXAMPLES::

            sage: X.<x> = InfinitePolynomialRing(ZZ)
            sage: x[2]//x[2] # indirect doctest
            1
        """
        try:
            return InfinitePolynomial_sparse(self.parent(), self._p // x._p)
        except Exception:
            pass
        # We can now assume that self._p and x._p actually are polynomials,
        # hence, their parent is not just the underlying ring.
        VarList = list(set(self._p.parent().variable_names()).union(set(x._p.parent().variable_names())))
        VarList.sort(key=self.parent().varname_key, reverse=True)
        if VarList:
            from sage.rings.polynomial.polynomial_ring_constructor import PolynomialRing
            R = PolynomialRing(self._p.base_ring(), VarList, order=self.parent()._order)
        else:
            R = self._p.base_ring()
        return InfinitePolynomial_sparse(self.parent(), R(self._p) // R(x._p))

    @cached_method
    def lm(self):
        """
        The leading monomial of ``self``.

        EXAMPLES::

            sage: X.<x,y> = InfinitePolynomialRing(QQ)
            sage: p = 2*x[10]*y[30] + x[10]*y[1]^3*x[1]^2
            sage: p.lm()
            x_10*x_1^2*y_1^3

        """
        if hasattr(self._p, 'lm'):
            return InfinitePolynomial(self.parent(), self._p.lm())
        if self._p == 0:
            return self
        if hasattr(self._p, 'variable_name'):  # if it is univariate
            return InfinitePolynomial(self.parent(),
                                      self._p.parent().gen() ** max(self._p.exponents()))
        return self  # if it is scalar

    @cached_method
    def lc(self):
        """
        The coefficient of the leading term of ``self``.

        EXAMPLES::

            sage: X.<x,y> = InfinitePolynomialRing(QQ)
            sage: p = 2*x[10]*y[30] + 3*x[10]*y[1]^3*x[1]^2
            sage: p.lc()
            3

        """
        if hasattr(self._p, 'lc'):
            return self._p.lc()
        if hasattr(self._p, 'variable_name'):  # univariate case
            return self._p.leading_coefficient()
        # scalar case
        return self._p

    @cached_method
    def lt(self):
        """
        The leading term (= product of coefficient and monomial) of ``self``.

        EXAMPLES::

            sage: X.<x,y> = InfinitePolynomialRing(QQ)
            sage: p = 2*x[10]*y[30] + 3*x[10]*y[1]^3*x[1]^2
            sage: p.lt()
            3*x_10*x_1^2*y_1^3

        """
        if hasattr(self._p, 'lt'):
            return InfinitePolynomial(self.parent(), self._p.lt())
        if self._p == 0:
            return self
        if hasattr(self._p, 'variable_name'):  # if it is univariate
            return InfinitePolynomial(self.parent(), self._p.leading_coefficient()*self._p.parent().gen()**max(self._p.exponents()))
        return self  # if it is scalar

    def tail(self):
        """
        The tail of ``self`` (this is ``self`` minus its leading term).

        EXAMPLES::

            sage: X.<x,y> = InfinitePolynomialRing(QQ)
            sage: p = 2*x[10]*y[30] + 3*x[10]*y[1]^3*x[1]^2
            sage: p.tail()
            2*x_10*y_30

        """
        return self-self.lt()

    def squeezed(self):
        """
        Reduce the variable indices occurring in ``self``.

        OUTPUT:

        Apply a permutation to ``self`` that does not change the order of
        the variable indices of ``self`` but squeezes them into the range
        1,2,...

        EXAMPLES::

            sage: X.<x,y> = InfinitePolynomialRing(QQ,implementation='sparse')
            sage: p = x[1]*y[100] + x[50]*y[1000]
            sage: p.squeezed()
            x_2*y_4 + x_1*y_3

        """
        Indices = set([0] + [Integer(str(Y).split('_')[1])
                             for Y in self.variables()])
        Indices = sorted(Indices)

        def P(n):
            return Indices.index(n) if n in Indices else n

        return self**P

    def footprint(self):
        """
        Leading exponents sorted by index and generator.

        OUTPUT:

        ``D`` -- a dictionary whose keys are the occurring variable indices.

        ``D[s]`` is a list ``[i_1,...,i_n]``, where ``i_j`` gives the
        exponent of ``self.parent().gen(j)[s]`` in the leading
        term of ``self``.

        EXAMPLES::

            sage: X.<x,y> = InfinitePolynomialRing(QQ)
            sage: p = x[30]*y[1]^3*x[1]^2 + 2*x[10]*y[30]
            sage: sorted(p.footprint().items())
            [(1, [2, 3]), (30, [1, 0])]

        TESTS:

        This is a test whether it also works when the underlying polynomial ring is
        not implemented in libsingular::

            sage: X.<x> = InfinitePolynomialRing(ZZ)
            sage: Y.<y,z> = X[]
            sage: Z.<a> = InfinitePolynomialRing(Y)
            sage: Z
            Infinite polynomial ring in a over Multivariate Polynomial Ring in y, z over Infinite polynomial ring in x over Integer Ring
            sage: type(Z._P)
            <class 'sage.rings.polynomial.multi_polynomial_ring.MPolynomialRing_polydict_with_category'>
            sage: p = a[12]^3*a[2]^7*a[4] + a[4]*a[2]
            sage: sorted(p.footprint().items())
            [(2, [7]), (4, [1]), (12, [3])]

        """
        if not self._has_footprint:
            PARENT = self.parent()
            l = len(self.parent()._names)
            # get the pairs (shift,exponent) of the leading monomial, indexed by the variable names
            Vars = self._p.parent().variable_names()
            from sage.rings.polynomial.multi_polynomial import MPolynomial_libsingular
            if isinstance(self._p, MPolynomial_libsingular):
                L = [(Vars[i].split('_'), e) for i, e in enumerate(self._p.lm().exponents(as_ETuples=False)[0]) if e]
            elif hasattr(self._p, 'lm'):
                # self._p  is multivariate, but not libsingular, hence,
                # exponents is slow and does not accept the optional argument as_ETuples.
                # Thus, fall back to regular expressions
                L = PARENT._find_varpowers.findall(repr(self.lm()._p))
                L = [((x[0:2]), int(x[2]) if x[2] else 1) for x in L]
            else:  # it is a univariate polynomial -- this should never happen, but just in case...
                L = [(Vars[0].split('_'), self._p.degree())]
            for t in L:
                n = t[0][0]       # the variable *n*ame
                s = int(t[0][1])  # the variable *s*hift
                if s not in self._footprint:
                    self._footprint[s] = [0]*l
                self._footprint[s][self.parent()._name_dict[n]] = t[1]   # the exponent
            self._has_footprint = True
        return self._footprint

    def symmetric_cancellation_order(self, other):
        """
        Comparison of leading terms by Symmetric Cancellation Order, `<_{sc}`.

        INPUT:

        ``self``, ``other`` -- two Infinite Polynomials

        ASSUMPTION:

        Both Infinite Polynomials are non-zero.

        OUTPUT:

        ``(c, sigma, w)``, where

        * c = -1,0,1, or None if the leading monomial of ``self`` is smaller, equal,
          greater, or incomparable with respect to ``other`` in the monomial
          ordering of the Infinite Polynomial Ring
        * sigma is a permutation witnessing
          ``self`` `<_{sc}` ``other`` (resp. ``self`` `>_{sc}` ``other``)
          or is 1 if ``self.lm()==other.lm()``
        * w is 1 or is a term so that
          ``w*self.lt()^sigma == other.lt()`` if `c\\le 0`, and
          ``w*other.lt()^sigma == self.lt()`` if `c=1`

        THEORY:

        If the Symmetric Cancellation Order is a well-quasi-ordering
        then computation of Groebner bases always terminates. This is
        the case, e.g., if the monomial order is lexicographic. For
        that reason, lexicographic order is our default order.

        EXAMPLES::

            sage: X.<x,y> = InfinitePolynomialRing(QQ)
            sage: (x[2]*x[1]).symmetric_cancellation_order(x[2]^2)
            (None, 1, 1)
            sage: (x[2]*x[1]).symmetric_cancellation_order(x[2]*x[3]*y[1])
            (-1, [2, 3, 1], y_1)
            sage: (x[2]*x[1]*y[1]).symmetric_cancellation_order(x[2]*x[3]*y[1])
            (None, 1, 1)
            sage: (x[2]*x[1]*y[1]).symmetric_cancellation_order(x[2]*x[3]*y[2])
            (-1, [2, 3, 1], 1)

        """
        PARENT = self.parent()
        other = PARENT(other)
        slt = self.lt()
        olt = other.lt()
        if self.lm() == other.lm():
            if olt == 0:
                return (0, 1, 1)
            return (0, 1, self.lc() / other.lc())
        if self.lm() < other.lm():
            rawcmp = -1
            Fsmall = dict([[k[0], [e for e in k[1]]]
                           for k in self.footprint().items()])
            Fbig = dict([[k[0], [e for e in k[1]]]
                         for k in other.footprint().items()])
            ltsmall = slt
            ltbig = olt
        else:
            rawcmp = 1
            Fbig = dict([[k[0], [e for e in k[1]]] for k in self.footprint().items()])
            Fsmall = dict([[k[0], [e for e in k[1]]] for k in other.footprint().items()])
            ltbig = slt
            ltsmall = olt
        # Case 1: one of the Infinite Polynomials is scalar.
        if not Fsmall:
            return (rawcmp, 1, ltbig/ltsmall)
        # "not Fbig" is now impossible, because we only consider *global* monomial orderings.
        # These are the occurring shifts:
        Lsmall = sorted(Fsmall.keys())
        Lbig = sorted(Fbig.keys())
        P = list(range(Lbig[-1] + 1))
        gens = list(range(PARENT.ngens()))
        if Lsmall[0] == 0:
            if 0 not in Fbig:
                return (None, 1, 1)
            Lsmall.pop(0)
            Lbig.pop(0)
            ExpoSmall = Fsmall[0]
            ExpoBig = Fbig[0]
            for k in gens:
                if ExpoBig[k] < ExpoSmall[k]:
                    return (None, 1, 1)
                ExpoBig[k] -= ExpoSmall[k]
        lenBig = len(Lbig)
        j = -1  # will have Lbig[j] -- a shift of the bigger polynomial
        for i in Lsmall:  # i is a shift of the smaller polynomial
            j += 1
            ExpoSmall = Fsmall[i]
            while j < lenBig:
                found = False
                if Lbig[j] >= i:
                    ExpoBigSave = [e for e in Fbig[Lbig[j]]]
                    ExpoBig = Fbig[Lbig[j]]
                    found = True
                    for k in gens:
                        if ExpoBig[k] < ExpoSmall[k]:
                            found = False
                            Fbig[Lbig[j]] = ExpoBigSave
                            break
                        ExpoBig[k] -= ExpoSmall[k]
                if found:
                    break
                j += 1
            if j == lenBig:
                # no "increasing" permutation transforms
                # the smaller monomial into a factor of
                # the bigger monomial
                return (None, 1, 1)
            tmp = P[i]
            P[i] = Lbig[j]
            P[Lbig[j]] = tmp
        # now, P defines an 'up-shift' permutation, slt^P divides olt, and
        # Fbig contains the exponents for olt/slt^P.
        OUT = PARENT(PARENT._base(ltbig.lc() / ltsmall.lc()))
        for shift, Expo in Fbig.items():
            for g in gens:
                if Expo[g]:
                    OUT *= PARENT.gen(g)[shift] ** Expo[g]
        from sage.combinat.permutation import Permutation
        return (rawcmp, Permutation(P[1:]), OUT)

    def coefficient(self, monomial):
        """
        Returns the coefficient of a monomial in this polynomial.

        INPUT:

        - A monomial (element of the parent of self) or
        - a dictionary that describes a monomial (the keys
          are variables of the parent of self, the values
          are the corresponding exponents)

        EXAMPLES:

        We can get the coefficient in front of monomials::

            sage: X.<x> = InfinitePolynomialRing(QQ)
            sage: a = 2*x[0]*x[1] + x[1] + x[2]
            sage: a.coefficient(x[0])
            2*x_1
            sage: a.coefficient(x[1])
            2*x_0 + 1
            sage: a.coefficient(x[2])
            1
            sage: a.coefficient(x[0]*x[1])
            2

        We can also pass in a dictionary::

            sage: a.coefficient({x[0]:1, x[1]:1})
            2

        """
        P = self.parent()
        if self._p == 0:
            return P.zero()
        if isinstance(monomial, self.__class__):
<<<<<<< HEAD
            if not (P.has_coerce_map_from(monomial.parent())):
=======
            if not P.has_coerce_map_from(monomial.parent()):
>>>>>>> b42e2d9c
                return P.zero()
            if hasattr(self._p, 'variables'):
                VarList = [str(X) for X in self._p.variables()]
            else:
                VarList = []
            if hasattr(monomial._p, 'variables'):
                VarList.extend([str(X) for X in monomial._p.variables()])
            VarList = list(set(VarList))
            VarList.sort(key=P.varname_key, reverse=True)
            from sage.rings.polynomial.polynomial_ring_constructor import PolynomialRing
            if len(VarList) == 1:
                # 'xx' is guaranteed to be no variable
                # name of monomial, since coercions
                # were tested before
                R = PolynomialRing(self._p.base_ring(), VarList + ['xx'], order=P._order)
                S = PolynomialRing(self._p.base_ring(), VarList, order=P._order)
                res = S(R(self._p).coefficient(R(monomial._p)))
                return InfinitePolynomial(P, res)

            R = PolynomialRing(self._p.base_ring(), VarList, order=P._order)
            res = R(self._p).coefficient(R(monomial._p))
            return InfinitePolynomial(P, res)

        if isinstance(monomial, dict):
            if monomial:
                I = iter(monomial)
                K = next(I)
                del monomial[K]
                return self.coefficient(K).coefficient(monomial)
            return self
        raise TypeError("Objects of type %s have no coefficients in InfinitePolynomials" % (type(monomial)))

    # Essentials for Buchberger
    def reduce(self, I, tailreduce=False, report=None):
        r"""
        Symmetrical reduction of ``self`` with respect to a symmetric ideal (or list of Infinite Polynomials).

        INPUT:

        - ``I`` -- a :class:`~sage.rings.polynomial.symmetric_ideal.SymmetricIdeal` or a list
          of Infinite Polynomials.
        - ``tailreduce`` -- (bool, default ``False``) *Tail reduction* is performed if this
          parameter is ``True``.
        - ``report`` -- (object, default ``None``) If not ``None``, some information on the
          progress of computation is printed, since reduction of huge polynomials may take
          a long time.

        OUTPUT:

        Symmetrical reduction of ``self`` with respect to ``I``, possibly with tail reduction.

        THEORY:

        Reducing an element `p` of an Infinite Polynomial Ring `X` by
        some other element `q` means the following:

        1. Let `M` and `N` be the leading terms of `p` and `q`.
        2. Test whether there is a permutation `P` that does not does not diminish the variable
           indices occurring in `N` and preserves their order, so that there is some term `T\in X`
           with `TN^P = M`. If there is no such permutation, return `p`
        3. Replace `p` by `p-T q^P` and continue with step 1.

        EXAMPLES::

            sage: X.<x,y> = InfinitePolynomialRing(QQ)
            sage: p = y[1]^2*y[3] + y[2]*x[3]^3
            sage: p.reduce([y[2]*x[1]^2])
            x_3^3*y_2 + y_3*y_1^2

        The preceding is correct: If a permutation turns
        ``y[2]*x[1]^2`` into a factor of the leading monomial
        ``y[2]*x[3]^3`` of ``p``, then it interchanges the variable
        indices 1 and 2; this is not allowed in a symmetric
        reduction. However, reduction by ``y[1]*x[2]^2`` works, since
        one can change variable index 1 into 2 and 2 into 3::

            sage: p.reduce([y[1]*x[2]^2])                                               # needs sage.libs.singular
            y_3*y_1^2

        The next example shows that tail reduction is not done, unless
        it is explicitly advised.  The input can also be a Symmetric
        Ideal::

            sage: I = (y[3])*X
            sage: p.reduce(I)
            x_3^3*y_2 + y_3*y_1^2
            sage: p.reduce(I, tailreduce=True)                                          # needs sage.libs.singular
            x_3^3*y_2

        Last, we demonstrate the ``report`` option::

            sage: p = x[1]^2 + y[2]^2 + x[1]*x[2]*y[3] + x[1]*y[4]
            sage: p.reduce(I, tailreduce=True, report=True)                             # needs sage.libs.singular
            :T[2]:>
            >
            x_1^2 + y_2^2

        The output ':' means that there was one reduction of the
        leading monomial. 'T[2]' means that a tail reduction was
        performed on a polynomial with two terms. At '>', one round of
        the reduction process is finished (there could only be several
        non-trivial rounds if `I` was generated by more than one
        polynomial).

        """
        from sage.rings.polynomial.symmetric_reduction import SymmetricReductionStrategy
        if hasattr(I, 'gens'):
            I = I.gens()
        if (not I):
            return self
        I = list(I)
        S = SymmetricReductionStrategy(self.parent(), I, tailreduce)
        return S.reduce(self, report=report)

    # Further methods
    def stretch(self, k):
        r"""
        Stretch ``self`` by a given factor.

        INPUT:

        ``k`` -- an integer.

        OUTPUT:

        Replace `v_n` with `v_{n\cdot k}` for all generators `v_\ast` occurring in self.

        EXAMPLES::

            sage: X.<x> = InfinitePolynomialRing(QQ)
            sage: a = x[0] + x[1] + x[2]
            sage: a.stretch(2)
            x_4 + x_2 + x_0

            sage: X.<x,y> = InfinitePolynomialRing(QQ)
            sage: a = x[0] + x[1] + y[0]*y[1]; a
            x_1 + x_0 + y_1*y_0
            sage: a.stretch(2)
            x_2 + x_0 + y_2*y_0

        TESTS:

        The following would hardly work in a dense implementation,
        because an underlying polynomial ring with 6001 variables
        would be created. This is avoided in the sparse
        implementation::

            sage: X.<x> = InfinitePolynomialRing(QQ, implementation='sparse')
            sage: a = x[2] + x[3]
            sage: a.stretch(2000)
            x_6000 + x_4000

        """
        def P(n):
            return k*n
        return self ** P

    def __iter__(self):
        """
        Return an iterator over all pairs ``(coefficient, monomial)``
        of this polynomial.

        EXAMPLES::

            sage: X.<x,y> = InfinitePolynomialRing(QQ)
            sage: a = x[0] + 2*x[1] + y[0]*y[1]
            sage: list(a)
            [(2, x_1), (1, x_0), (1, y_1*y_0)]
        """
        return iter((coefficient,
                     self.__class__(self.parent(), monomial))
                    for coefficient, monomial in self._p)

    def gcd(self, x):
        """
        computes the greatest common divisor

        EXAMPLES::

            sage: R.<x>=InfinitePolynomialRing(QQ)
            sage: p1=x[0] + x[1]**2
            sage: gcd(p1,p1+3)
            1
            sage: gcd(p1,p1)==p1
            True
        """
        P = self.parent()
        self._p = P._P(self._p)
        x._p = P._P(x._p)
        return self.__class__.__base__(self.parent(), self._p.gcd(x._p))


class InfinitePolynomial_sparse(InfinitePolynomial):
    """
    Element of a sparse Polynomial Ring with a Countably Infinite Number of Variables.

    INPUT:

    - ``A`` -- an Infinite Polynomial Ring in sparse implementation
    - ``p`` -- a *classical* polynomial that can be interpreted in ``A``.

    Of course, one should not directly invoke this class, but rather
    construct elements of ``A`` in the usual way.

    EXAMPLES::

        sage: A.<a> = QQ[]
        sage: B.<b,c> = InfinitePolynomialRing(A,implementation='sparse')
        sage: p = a*b[100] + 1/2*c[4]
        sage: p
        a*b_100 + 1/2*c_4
        sage: p.parent()
        Infinite polynomial ring in b, c
         over Univariate Polynomial Ring in a over Rational Field
        sage: p.polynomial().parent()
        Multivariate Polynomial Ring in b_100, b_0, c_4, c_0
         over Univariate Polynomial Ring in a over Rational Field

    """

    def __call__(self, *args, **kwargs):
        """
        EXAMPLES::

            sage: X.<x> = InfinitePolynomialRing(QQ,implementation='sparse')
            sage: a = x[0] + x[1]
            sage: a(x_0=2,x_1=x[1])
            x_1 + 2
            sage: _.parent()
            Infinite polynomial ring in x over Rational Field
            sage: a(x_1=3)
            x_0 + 3
            sage: _.parent()
            Infinite polynomial ring in x over Rational Field
            sage: a(x_1=x[100])
            x_100 + x_0

            sage: M = matrix([[1,1], [2,0]])                                            # needs sage.modules
            sage: a(x_1=M)                                                              # needs sage.modules
            [x_0 + 1       1]
            [      2     x_0]
        """
        # Replace any InfinitePolynomials by their underlying polynomials
        if hasattr(self._p, 'variables'):
            V = [str(x) for x in self._p.variables()]
        else:
            V = []
        for kw in kwargs:
            value = kwargs[kw]
            if isinstance(value, InfinitePolynomial):
                kwargs[kw] = value._p
                V.append(kw)
                if hasattr(value._p, 'variables'):
                    V.extend([str(x) for x in value._p.variables()])
        args = list(args)
        for i, arg in enumerate(args):
            if isinstance(arg, InfinitePolynomial):
                args[i] = arg._p
                if hasattr(arg._p, 'variables'):
                    V.extend([str(x) for x in arg._p.variables()])
        V = list(set(V))
        V.sort(key=self.parent().varname_key, reverse=True)
        if V:
            from sage.rings.polynomial.polynomial_ring_constructor import PolynomialRing
            R = PolynomialRing(self._p.base_ring(), V, order=self.parent()._order)
        else:
            return self
        res = R(self._p)(*args, **kwargs)
        try:
            from sage.misc.sage_eval import sage_eval
            return sage_eval(repr(res), self.parent().gens_dict())
        except Exception:
            return res

    # Basic arithmetics
    def _add_(self, x):
        """
        EXAMPLES::

            sage: X.<x> = InfinitePolynomialRing(QQ)
            sage: x[1] + x[2] # indirect doctest
            x_2 + x_1

        Check adding from a different parent::

            sage: Y.<x_0> = PolynomialRing(QQ)
            sage: x[0] - x_0
            0
        """
        # One may need a new parent for  self._p and x._p
        try:
            return InfinitePolynomial_sparse(self.parent(), self._p + x._p)
        except Exception:
            pass
        # We can now assume that self._p and x._p actually are polynomials,
        # hence, their parent is not simply the underlying ring.
        VarList = list(set(self._p.parent().variable_names()).union(set(x._p.parent().variable_names())))
        VarList.sort(key=self.parent().varname_key, reverse=True)
        if VarList:
            from sage.rings.polynomial.polynomial_ring_constructor import PolynomialRing
            R = PolynomialRing(self._p.base_ring(), VarList, order=self.parent()._order)
        else:
            R = self._p.base_ring()
        return InfinitePolynomial_sparse(self.parent(), R(self._p) + R(x._p))

    def _mul_(self, x):
        """
        EXAMPLES::

            sage: X.<x> = InfinitePolynomialRing(ZZ)
            sage: x[2]*x[1] # indirect doctest
            x_2*x_1

        """
        try:
            return InfinitePolynomial_sparse(self.parent(), self._p * x._p)
        except Exception:
            pass
        # We can now assume that self._p and x._p actually are polynomials,
        # hence, their parent is not just the underlying ring.
        VarList = list(set(self._p.parent().variable_names()).union(set(x._p.parent().variable_names())))
        VarList.sort(key=self.parent().varname_key, reverse=True)
        if VarList:
            from sage.rings.polynomial.polynomial_ring_constructor import PolynomialRing
            R = PolynomialRing(self._p.base_ring(), VarList, order=self.parent()._order)
        else:
            R = self._p.base_ring()
        return InfinitePolynomial_sparse(self.parent(), R(self._p) * R(x._p))

    def _sub_(self, x):
        """
        EXAMPLES::

            sage: X.<x> = InfinitePolynomialRing(QQ)
            sage: x[2] - x[1] # indirect doctest
            x_2 - x_1

        """
        try:
            return InfinitePolynomial_sparse(self.parent(), self._p - x._p)
        except Exception:
            pass
        # We can now assume that self._p and x._p actually are polynomials,
        # hence, their parent is not just the underlying ring.
        VarList = list(set(self._p.parent().variable_names()).union(x._p.parent().variable_names()))
        VarList.sort(key=self.parent().varname_key, reverse=True)
        if VarList:
            from sage.rings.polynomial.polynomial_ring_constructor import PolynomialRing
            R = PolynomialRing(self._p.base_ring(), VarList, order=self.parent()._order)
        else:
            R = self._p.base_ring()
        return InfinitePolynomial_sparse(self.parent(), R(self._p) - R(x._p))

    def __pow__(self, n):
        """
        Exponentiation by an integer, or action by a callable object

        NOTE:

        The callable object must accept non-negative integers as input
        and return non-negative integers. Typical use case is a
        permutation, that will result in the corresponding permutation
        of variables.

        EXAMPLES::

            sage: X.<x,y> = InfinitePolynomialRing(QQ, implementation='sparse')
            sage: p = x[10]*y[2] + 2*x[1]*y[3]
            sage: P = Permutation(((1,2),(3,4,5)))
            sage: p^P # indirect doctest
            x_10*y_1 + 2*x_2*y_4

        """
        P = self.parent()
        if callable(n):
            if (self._p.parent() == self._p.base_ring()):
                return self
            if not (hasattr(self._p, 'variables') and self._p.variables()):
                return self
            if hasattr(n, 'to_cycles') and hasattr(n, '__len__'):  # duck typing Permutation
                # auxiliary function, necessary since n(m) raises an error if m>len(n)
                l = len(n)

                def p(m):
                    return n(m) if 0 < m <= l else m
            else:  # Permutation group element
                p = n

            def q(s):
                return s[0] + '_' + str(p(ZZ(s[1])))

            newVars = [q(X.split('_')) for X in self._p.parent().variable_names()]
            if not newVars:
                return self
            copyVars = copy.copy(newVars)
            newVars = list(set(list(self._p.parent().variable_names())+newVars))
            newVars.sort(key=self.parent().varname_key, reverse=True)
            if newVars == list(self._p.parent().variable_names()):
                newR = self._p.parent()
            else:
                from sage.rings.polynomial.polynomial_ring_constructor import PolynomialRing
                newR = PolynomialRing(self._p.base_ring(), newVars, order=P._order)
            mapR = self._p.parent().hom(copyVars, newR)
            return InfinitePolynomial_sparse(self.parent(), mapR(self._p))
        return InfinitePolynomial_sparse(self.parent(), self._p**n)

    # Basic tools for Buchberger algorithm:
    # order, leading term/monomial, symmetric cancellation order

    def _richcmp_(self, x, op):
        r"""
        Comparison of Infinite Polynomials.

        NOTE:

        Let x and y be generators of the parent of self. We only consider
        monomial orderings in which x[m] > y[n] iff x appears earlier in the
        list of generators than y, or x==y and m>n

        Under this restriction, the monomial ordering can be 'lex' (default),
        'degrevlex' or 'deglex'.

        EXAMPLES::

            sage: X.<x,y> = InfinitePolynomialRing(QQ, implementation='sparse')
            sage: a = x[10]^3
            sage: b = x[1] + x[2]
            sage: c = x[1] + x[2]
            sage: d = y[1] + x[2]
            sage: a == a # indirect doctest
            True
            sage: b == c # indirect doctest
            True
            sage: a == b # indirect doctest
            False
            sage: c > d # indirect doctest
            True

        TESTS:

        A classical and an infinite sparse polynomial ring. Note that
        the Sage coercion system allows comparison only if a common
        parent for the two rings can be constructed. This is why we
        have to have the order 'degrevlex'::

            sage: X.<x,y> = InfinitePolynomialRing(ZZ,order='degrevlex', implementation='sparse')
            sage: Y.<z,x_3,x_1> = QQ[]
            sage: x[3] == x_3 # indirect doctest
            True

        Two infinite polynomial rings in different implementation and
        order::

            sage: Y = InfinitePolynomialRing(QQ,['x','y'],order='deglex', implementation='dense')
            sage: x[2] == Y(x[2]) # indirect doctest
            True

        An example in which a previous version had failed::

            sage: X.<x,y> = InfinitePolynomialRing(GF(3), order='degrevlex', implementation='sparse')
            sage: p = Y('x_3*x_0^2 + x_0*y_3*y_0')
            sage: q = Y('x_1*x_0^2 + x_0*y_1*y_0')
            sage: p < q
            False

        """
        # We can assume that self.parent() is x.parent(),
        # but of course the underlying polynomial rings
        # may be widely different, and the sage coercion
        # system can't guess what order we want.
        from sage.structure.element import parent
        R1 = parent(self._p)
        R2 = parent(x._p)
        if (hasattr(R1, 'has_coerce_map_from') and R1.has_coerce_map_from(R2)) or (hasattr(R2, 'has_coerce_map_from') and R2.has_coerce_map_from(R1)):
            return richcmp(self._p, x._p, op)
        VarList = list(set(self._p.parent().variable_names()).union(x._p.parent().variable_names()))
        VarList.sort(key=self.parent().varname_key, reverse=True)
        if VarList:
            from sage.rings.polynomial.polynomial_ring_constructor import PolynomialRing
            R = PolynomialRing(self._p.base_ring(), VarList, order=self.parent()._order)
        else:
            R = self._p.base_ring()
        if (self._p.parent() is self._p.base_ring()) or not self._p.parent().gens():
            fself = self._p.base_ring()
        else:
            fself = self._p.parent().hom(self._p.parent().variable_names(), R)
        if (x._p.parent() is x._p.base_ring()) or not x._p.parent().gens():
            fx = x._p.base_ring()
        else:
            fx = x._p.parent().hom(x._p.parent().variable_names(), R)
        return richcmp(fself(self._p), fx(x._p), op)


class InfinitePolynomial_dense(InfinitePolynomial):
    """
    Element of a dense Polynomial Ring with a Countably Infinite Number of Variables.

    INPUT:

    - ``A`` -- an Infinite Polynomial Ring in dense implementation
    - ``p`` -- a *classical* polynomial that can be interpreted in ``A``.

    Of course, one should not directly invoke this class, but rather
    construct elements of ``A`` in the usual way.

    """

    def __call__(self, *args, **kwargs):
        """
        EXAMPLES::

            sage: X.<x> = InfinitePolynomialRing(QQ)
            sage: a = x[0] + x[1]
            sage: a(x_0=2, x_1=x[1])
            x_1 + 2
            sage: _.parent()
            Infinite polynomial ring in x over Rational Field
            sage: a(x_1=3)
            x_0 + 3
            sage: _.parent()
            Infinite polynomial ring in x over Rational Field

            sage: a(x_1=x[100])
            x_100 + x_0

        """
        # Replace any InfinitePolynomials by their underlying polynomials
        for kw in kwargs:
            value = kwargs[kw]
            if isinstance(value, InfinitePolynomial):
                kwargs[kw] = value._p
        args = list(args)
        for i, arg in enumerate(args):
            if isinstance(arg, InfinitePolynomial):
                args[i] = arg._p
        self._p = self.parent().polynomial_ring()(self._p)
        res = self._p(*args, **kwargs)
        try:
            return self.parent()(res)
        except ValueError:
            return res

    def _richcmp_(self, x, op):
        r"""
        TESTS:

        A classical and an infinite polynomial ring::

            sage: X.<x,y> = InfinitePolynomialRing(ZZ, order='degrevlex')
            sage: Y.<z,x_3,x_1> = QQ[]
            sage: x[3] == x_3
            True

        Two infinite polynomial rings with different order and
        implementation::

            sage: Y = InfinitePolynomialRing(QQ,['x','y'], order='deglex', implementation='sparse')
            sage: x[2] == Y(x[2])
            True

        An example in which a previous version had failed::

            sage: X.<x,y> = InfinitePolynomialRing(GF(3), order='degrevlex', implementation='dense')
            sage: p = Y('x_3*x_0^2 + x_0*y_3*y_0')
            sage: q = Y('x_1*x_0^2 + x_0*y_1*y_0')
            sage: p < q
            False

        """
        # We can assume that self and x belong to the same ring.
        # We can not assume yet that self._p and
        # x._p are already defined over self.parent()._P
        # It won't hurt to change self in place.
        # But, to be on the safe side...
        try:
            self._p = self.parent()._P(self._p)
        except Exception:
            pass
        try:
            x._p = x.parent()._P(x._p)
        except Exception:
            pass
        return richcmp(self._p, x._p, op)

    # Basic arithmetics
    def _add_(self, x):
        """
        EXAMPLES::

            sage: X.<x> = InfinitePolynomialRing(QQ)
            sage: x[1] + x[2] # indirect doctest
            x_2 + x_1

        """
        P = self.parent()
        self._p = P._P(self._p)
        x._p = P._P(x._p)
        return InfinitePolynomial_dense(self.parent(), self._p + x._p)

    def _mul_(self, x):
        """
        EXAMPLES::

            sage: X.<x> = InfinitePolynomialRing(QQ)
            sage: x[2]*x[1] # indirect doctest
            x_2*x_1

        """
        P = self.parent()
        self._p = P._P(self._p)
        x._p = P._P(x._p)
        return InfinitePolynomial_dense(self.parent(), self._p * x._p)

    def _sub_(self, x):
        """
        EXAMPLES::

            sage: X.<x> = InfinitePolynomialRing(QQ)
            sage: x[2] - x[1] # indirect doctest
            x_2 - x_1

        """
        P = self.parent()
        self._p = P._P(self._p)
        x._p = P._P(x._p)
        return InfinitePolynomial_dense(self.parent(), self._p - x._p)

    def __pow__(self, n):
        """
        Exponentiation by an integer, or action by a callable object

        NOTE:

        The callable object must accept non-negative integers as input
        and return non-negative integers. Typical use case is a
        permutation, that will result in the corresponding permutation
        of variables.

        EXAMPLES::

            sage: X.<x,y> = InfinitePolynomialRing(QQ)
            sage: x[10]^3
            x_10^3
            sage: p = x[10]*y[2] + 2*x[1]*y[3]
            sage: P = Permutation(((1,2),(3,4,5)))
            sage: p^P
            x_10*y_1 + 2*x_2*y_4

        """
        P = self.parent()
        if callable(n):
            if (self._p.parent() == self._p.base_ring()):
                return self
            if not (hasattr(self._p, 'variables') and self._p.variables()):
                return self
            if hasattr(n, 'to_cycles') and hasattr(n, '__len__'):  # duck typing Permutation
                # auxiliary function, necessary since n(m) raises an error if m>len(n)
                l = len(n)

                def p(m):
                    return n(m) if 0 < m <= l else m
            else:  # Permutation group element
                p = n

            # determine whether the maximal index must be raised
            oldMax = P._max
            newMax = max([p(X) for X in range(oldMax+1)]+[oldMax])
            if newMax > P._max:
                P.gen()[newMax]
            self._p = P._P(self._p)
            # next, determine the images of variable names
            PP = P._P
            PPgens = PP.gens()

            newVars = []
            sh = PP.ngens() // P.ngens() - 1
            blocklength = sh
            nM = sh + 1
            for i in range(P.ngens()):
                newVars.extend([PPgens[sh-p(j)] for j in range(blocklength, -1, -1)])
                sh += nM
            mapR = PP.hom(newVars, PP)
            return InfinitePolynomial_dense(self.parent(), mapR(self._p))

        # else, n is supposed to be an integer
        return InfinitePolynomial_dense(self.parent(), self._p**n)<|MERGE_RESOLUTION|>--- conflicted
+++ resolved
@@ -565,11 +565,7 @@
         r"""
         Return a numerator of ``self``, computed as ``self * self.denominator()``.
 
-<<<<<<< HEAD
-        .. warning::
-=======
         .. WARNING::
->>>>>>> b42e2d9c
 
            This is not the numerator of the rational function
            defined by ``self``, which would always be ``self`` since it is a
@@ -646,12 +642,8 @@
 
     def monomial_coefficient(self, mon):
         """
-<<<<<<< HEAD
-        Return the base ring element that is the coefficient of ``mon`` in ``self``.
-=======
         Return the base ring element that is the coefficient of ``mon``
         in ``self``.
->>>>>>> b42e2d9c
 
         This function contrasts with the function :meth:`coefficient`,
         which returns the coefficient of a monomial viewing this
@@ -660,11 +652,7 @@
 
         INPUT:
 
-<<<<<<< HEAD
-        - ``mon`` -- a monomial of the parent of ``self``
-=======
         - ``mon`` -- a monomial in the parent of ``self``
->>>>>>> b42e2d9c
 
         OUTPUT: coefficient in base ring
 
@@ -686,10 +674,7 @@
             2*x_0
             sage: c.parent()
             Infinite polynomial ring in x over Rational Field
-<<<<<<< HEAD
-=======
-
->>>>>>> b42e2d9c
+
         """
         return self._p.monomial_coefficient(mon._p)
 
@@ -1134,11 +1119,7 @@
         if self._p == 0:
             return P.zero()
         if isinstance(monomial, self.__class__):
-<<<<<<< HEAD
-            if not (P.has_coerce_map_from(monomial.parent())):
-=======
             if not P.has_coerce_map_from(monomial.parent()):
->>>>>>> b42e2d9c
                 return P.zero()
             if hasattr(self._p, 'variables'):
                 VarList = [str(X) for X in self._p.variables()]
