"""
Univariate Polynomial Base Class

AUTHORS:

-  William Stein: first version.

-  Martin Albrecht: Added singular coercion.

-  Robert Bradshaw: Move Polynomial_generic_dense to Cython.

-  Miguel Marco: Implemented resultant in the case where PARI fails.

-  Simon King: Use a faster way of conversion from the base ring.

-  Julian Rueth (2012-05-25,2014-05-09): Fixed is_squarefree() for imperfect
   fields, fixed division without remainder over QQbar; added ``_cache_key``
   for polynomials with unhashable coefficients

-  Simon King (2013-10): Implement copying of :class:`PolynomialBaseringInjection`.

TESTS::

    sage: R.<x> = ZZ[]
    sage: f = x^5 + 2*x^2 + (-1)
    sage: f == loads(dumps(f))
    True

    sage: PolynomialRing(ZZ,'x').objgen()
    (Univariate Polynomial Ring in x over Integer Ring, x)
"""

#*****************************************************************************
#       Copyright (C) 2007 William Stein <wstein@gmail.com>
#
#  Distributed under the terms of the GNU General Public License (GPL)
#  as published by the Free Software Foundation; either version 2 of
#  the License, or (at your option) any later version.
#                  http://www.gnu.org/licenses/
#*****************************************************************************


cdef is_FractionField, is_RealField, is_ComplexField
cdef ZZ, QQ, RR, CC, RDF, CDF

import operator, copy, re

import sage.rings.rational
import sage.rings.integer
import polynomial_ring
import sage.rings.arith
import sage.rings.integer_ring
import sage.rings.rational_field
import sage.rings.finite_rings.integer_mod_ring
import sage.rings.complex_field
import sage.rings.fraction_field_element
import sage.rings.infinity as infinity
from sage.misc.sage_eval import sage_eval
from sage.misc.latex import latex
from sage.structure.factorization import Factorization
from sage.structure.element import coerce_binop

from sage.interfaces.singular import singular as singular_default, is_SingularElement
from sage.libs.all import pari, pari_gen, PariError

from sage.rings.real_mpfr import RealField, is_RealField, RR

from sage.rings.complex_field import is_ComplexField, ComplexField
CC = ComplexField()

from sage.rings.real_double import is_RealDoubleField, RDF
from sage.rings.complex_double import is_ComplexDoubleField, CDF
from sage.rings.real_mpfi import is_RealIntervalField

from sage.structure.element import generic_power
from sage.structure.element cimport parent_c as parent
from sage.structure.element cimport (Element, RingElement,
        ModuleElement, MonoidElement, coercion_model)

from sage.rings.rational_field import QQ, is_RationalField
from sage.rings.integer_ring import ZZ, is_IntegerRing
from sage.rings.integer cimport smallInteger
from sage.rings.fraction_field import is_FractionField
from sage.rings.padics.generic_nodes import is_pAdicRing, is_pAdicField

from sage.rings.integral_domain import is_IntegralDomain
from sage.structure.parent_gens cimport ParentWithGens

from sage.misc.derivative import multi_derivative

from sage.rings.arith import sort_complex_numbers_for_display

import polynomial_fateman

from sage.rings.integer cimport Integer
from sage.rings.ideal import is_Ideal
from sage.rings.polynomial.polynomial_ring_constructor import PolynomialRing
from sage.rings.polynomial.polynomial_ring import is_PolynomialRing
from sage.rings.polynomial.multi_polynomial_ring import is_MPolynomialRing
from sage.misc.cachefunc import cached_function

from sage.categories.map cimport Map
from sage.categories.morphism cimport Morphism

from sage.misc.superseded import deprecation

cpdef is_Polynomial(f):
    """
    Return True if f is of type univariate polynomial.

    INPUT:


    -  ``f`` - an object


    EXAMPLES::

        sage: from sage.rings.polynomial.polynomial_element import is_Polynomial
        sage: R.<x> = ZZ[]
        sage: is_Polynomial(x^3 + x + 1)
        True
        sage: S.<y> = R[]
        sage: f = y^3 + x*y -3*x; f
        y^3 + x*y - 3*x
        sage: is_Polynomial(f)
        True

    However this function does not return True for genuine multivariate
    polynomial type objects or symbolic polynomials, since those are
    not of the same data type as univariate polynomials::

        sage: R.<x,y> = QQ[]
        sage: f = y^3 + x*y -3*x; f
        y^3 + x*y - 3*x
        sage: is_Polynomial(f)
        False
        sage: var('x,y')
        (x, y)
        sage: f = y^3 + x*y -3*x; f
        y^3 + x*y - 3*x
        sage: is_Polynomial(f)
        False
    """
    return isinstance(f, Polynomial)

from polynomial_compiled cimport CompiledPolynomialFunction

from polydict import ETuple

cdef object is_AlgebraicRealField
cdef object is_AlgebraicField
cdef object is_AlgebraicField_common
cdef object NumberField_quadratic
cdef object is_ComplexIntervalField

cdef void late_import():
    # A hack to avoid circular imports.
    global is_AlgebraicRealField
    global is_AlgebraicField
    global is_AlgebraicField_common
    global NumberField_quadratic
    global is_ComplexIntervalField

    if is_AlgebraicRealField is not None:
        return

    import sage.rings.qqbar
    is_AlgebraicRealField = sage.rings.qqbar.is_AlgebraicRealField
    is_AlgebraicField = sage.rings.qqbar.is_AlgebraicField
    is_AlgebraicField_common = sage.rings.qqbar.is_AlgebraicField_common
    import sage.rings.number_field.number_field
    NumberField_quadratic = sage.rings.number_field.number_field.NumberField_quadratic
    import sage.rings.complex_interval_field
    is_ComplexIntervalField = sage.rings.complex_interval_field.is_ComplexIntervalField

cdef class Polynomial(CommutativeAlgebraElement):
    """
    A polynomial.

    EXAMPLE::

        sage: R.<y> = QQ['y']
        sage: S.<x> = R['x']
        sage: S
        Univariate Polynomial Ring in x over Univariate Polynomial Ring in y
        over Rational Field
        sage: f = x*y; f
        y*x
        sage: type(f)
        <type 'sage.rings.polynomial.polynomial_element.Polynomial_generic_dense'>
        sage: p = (y+1)^10; p(1)
        1024

    .. automethod:: _add_
    .. automethod:: _sub_
    .. automethod:: _lmul_
    .. automethod:: _rmul_
    .. automethod:: _mul_
    .. automethod:: _mul_trunc_
    """

    def __init__(self, parent, is_gen = False, construct=False):
        """
        The following examples illustrate creation of elements of
        polynomial rings, and some basic arithmetic.

        First we make a polynomial over the integers and do some
        arithmetic::

            sage: R.<x> = ZZ[]
            sage: f = x^5 + 2*x^2 + (-1); f
            x^5 + 2*x^2 - 1
            sage: f^2
            x^10 + 4*x^7 - 2*x^5 + 4*x^4 - 4*x^2 + 1

        Next we do arithmetic in a sparse polynomial ring over the
        integers::

            sage: R.<x> = ZZ[ ]; R
            Univariate Polynomial Ring in x over Integer Ring
            sage: S.<Z> = R[ ]; S
            Univariate Polynomial Ring in Z over Univariate Polynomial Ring in x over Integer Ring
            sage: f = Z^3 + (x^2-2*x+1)*Z - 3; f
            Z^3 + (x^2 - 2*x + 1)*Z - 3
            sage: f*f
            Z^6 + (2*x^2 - 4*x + 2)*Z^4 - 6*Z^3 + (x^4 - 4*x^3 + 6*x^2 - 4*x + 1)*Z^2 + (-6*x^2 + 12*x - 6)*Z + 9
            sage: f^3 == f*f*f
            True
        """
        CommutativeAlgebraElement.__init__(self, parent)
        self._is_gen = is_gen

    def _dict_to_list(self, x, zero):
          if len(x) == 0:
              return []
          n = max(x.keys())
          if isinstance(n, tuple): # a mpoly dict
              n = n[0]
              v = [zero] * (n+1)
              for i, z in x.iteritems():
                  v[i[0]] = z
          else:
              v = [zero] * (n+1)
              for i, z in x.iteritems():
                  v[i] = z
          return v

    cpdef ModuleElement _add_(self, ModuleElement right):
        r"""
        Add two polynomials.

        EXAMPLES::

            sage: R = ZZ['x']
            sage: p = R([1,2,3,4])
            sage: q = R([4,-3,2,-1])
            sage: p + q    # indirect doctest
            3*x^3 + 5*x^2 - x + 5
        """
        cdef Py_ssize_t i, min
        cdef list x = self.list()
        cdef list y = right.list()

        if len(x) > len(y):
            min = len(y)
            high = x[min:]
        elif len(x) < len(y):
            min = len(x)
            high = y[min:]
        else:
            min = len(x)
            high = []

        low = [x[i] + y[i] for i in range(min)]
        return self._parent(low + high)

    cpdef ModuleElement _neg_(self):
        return self._parent([-x for x in self.list()])

    cpdef bint is_zero(self):
        r"""
        Test whether this polynomial is zero.

        EXAMPLES::

            sage: R = GF(2)['x']['y']
            sage: R([0,1]).is_zero()
            False
            sage: R([0]).is_zero()
            True
            sage: R([-1]).is_zero()
            False
        """
        return self.degree() < 0

    cpdef bint is_one(self):
        r"""
        Test whether this polynomial is 1.

        EXAMPLES::

            sage: R.<x> = QQ[]
            sage: (x-3).is_one()
            False
            sage: R(1).is_one()
            True

            sage: R2.<y> = R[]
            sage: R2(x).is_one()
            False
            sage: R2(1).is_one()
            True
            sage: R2(-1).is_one()
            False
        """
        return self.degree() == 0 and self[0].is_one()

    def plot(self, xmin=None, xmax=None, *args, **kwds):
        """
        Return a plot of this polynomial.

        INPUT:


        -  ``xmin`` - float

        -  ``xmax`` - float

        -  ``*args, **kwds`` - passed to either plot or
           point


        OUTPUT: returns a graphic object.

        EXAMPLES::

            sage: x = polygen(GF(389))
            sage: plot(x^2 + 1, rgbcolor=(0,0,1))
            Graphics object consisting of 1 graphics primitive
            sage: x = polygen(QQ)
            sage: plot(x^2 + 1, rgbcolor=(1,0,0))
            Graphics object consisting of 1 graphics primitive
        """
        R = self.base_ring()
        from sage.plot.all import plot, point, line
        if R.characteristic() == 0:
            if xmin is None and xmax is None:
                (xmin, xmax) = (-1,1)
            elif xmin is None or xmax is None:
                raise AttributeError("must give both plot endpoints")
            return plot(self.__call__, (xmin, xmax), *args, **kwds)
        else:
            if R.is_finite():
                v = list(R)
                v.sort()
                w = dict([(v[i],i) for i in range(len(v))])
                z = [(i, w[self(v[i])]) for i in range(len(v))]
                return point(z, *args, **kwds)
        raise NotImplementedError("plotting of polynomials over %s not implemented"%R)

    cpdef ModuleElement _lmul_(self, RingElement left):
        """
        Multiply self on the left by a scalar.

        EXAMPLE::

            sage: R.<x> = ZZ[]
            sage: f = (x^3 + x + 5)
            sage: f._lmul_(7)
            7*x^3 + 7*x + 35
            sage: 7*f
            7*x^3 + 7*x + 35
        """
        # todo -- should multiply individual coefficients??
        #         that could be in derived class.
        #         Note that we are guaranteed that right is in the base ring, so this could be fast.
        if left == 0:
            return self.parent().zero()
        return self.parent()(left) * self

    cpdef ModuleElement _rmul_(self, RingElement right):
        """
        Multiply self on the right by a scalar.

        EXAMPLE::

            sage: R.<x> = ZZ[]
            sage: f = (x^3 + x + 5)
            sage: f._rmul_(7)
            7*x^3 + 7*x + 35
            sage: f*7
            7*x^3 + 7*x + 35
        """
        # todo -- Should multiply individual coefficients??
        #         that could be in derived class.
        #         Note that we are guaranteed that right is in the base ring, so this could be fast.
        if right == 0:
            return self.parent().zero()
        return self * self.parent()(right)

    def subs(self, *x, **kwds):
        r"""
        Identical to self(\*x).

        See the docstring for ``self.__call__``.

        EXAMPLES::

            sage: R.<x> = QQ[]
            sage: f = x^3 + x - 3
            sage: f.subs(x=5)
            127
            sage: f.subs(5)
            127
            sage: f.subs({x:2})
            7
            sage: f.subs({})
            x^3 + x - 3
            sage: f.subs({'x':2})
            Traceback (most recent call last):
            ...
            TypeError: keys do not match self's parent
        """
        if len(x) == 1 and isinstance(x[0], dict):
            g = self.parent().gen()
            if g in x[0]:
                return self(x[0][g])
            elif len(x[0]) > 0:
                raise TypeError("keys do not match self's parent")
            return self
        return self.__call__(*x, **kwds)
    substitute = subs

    def __call__(self, *args, **kwds):
        """
        Evaluate this polynomial.

        INPUT:

        - ``*args`` -- ring elements, need not be in the coefficient ring of
            the polynomial. The **first** positional argument is substituted
            for the polynomial's indeterminate. Remaining arguments, if any,
            are used **from left to right** to evaluate the coefficients.
        - ``**kwds`` -- variable name-value pairs.

        OUTPUT:

        The value of the polynomial at the point specified by the arguments.

        ALGORITHM:

        By default, use Horner's method or create a
        :class:`~sage.rings.polynomial.polynomial_compiled.CompiledPolynomialFunction`
        depending on the polynomial's degree.

        Element classes may define a method called `_evaluate_polynomial` to
        provide a specific evaluation algorithm for a given argument type.

        EXAMPLES::

            sage: R.<x> = QQ[]
            sage: f = x/2 - 5
            sage: f(3)
            -7/2
            sage: R.<x> = ZZ[]
            sage: f = (x-1)^5
            sage: f(2/3)
            -1/243

        We evaluate a polynomial over a quaternion algebra::

            sage: A.<i,j,k> = QuaternionAlgebra(QQ, -1,-1)
            sage: R.<w> = PolynomialRing(A,sparse=True)
            sage: f = i*j*w^5 - 13*i*w^2 + (i+j)*w + i
            sage: f(i+j+1)
            24 + 26*i - 10*j - 25*k
            sage: w = i+j+1; i*j*w^5 - 13*i*w^2 + (i+j)*w + i
            24 + 26*i - 10*j - 25*k

        The parent ring of the answer always "starts" with the parent of
        the object at which we are evaluating. Thus, e.g., if we input a
        matrix, we are guaranteed to get a matrix out, though the base ring
        of that matrix may change depending on the base of the polynomial
        ring. ::

            sage: R.<x> = QQ[]
            sage: f = R(2/3)
            sage: a = matrix(ZZ,2)
            sage: b = f(a); b
            [2/3   0]
            [  0 2/3]
            sage: b.parent()
            Full MatrixSpace of 2 by 2 dense matrices over Rational Field
            sage: f = R(1)
            sage: b = f(a); b
            [1 0]
            [0 1]
            sage: b.parent()
            Full MatrixSpace of 2 by 2 dense matrices over Rational Field

        ::

            sage: R.<w> = GF(17)[]
            sage: f = w^3 + 3*w +2
            sage: f(5)
            6
            sage: f(w=5)
            6
            sage: f(x=10)   # x isn't mentioned
            w^3 + 3*w + 2

        Nested polynomial ring elements can be called like multivariate
        polynomials. Note the order of the arguments::

            sage: R.<x> = QQ[]; S.<y> = R[]
            sage: f = x+y*x+y^2
            sage: f.parent()
            Univariate Polynomial Ring in y over Univariate Polynomial Ring in x over Rational Field
            sage: f(2)
            3*x + 4
            sage: f(2,4)
            16
            sage: f(y=2,x=4)
            16
            sage: f(2,x=4)
            16
            sage: f(2,x=4,z=5)
            16
            sage: f(2,4, z=10)
            16
            sage: f(y=x)
            2*x^2 + x
            sage: f(x=y)
            2*y^2 + y

        Also observe that ``f(y0, x0)`` means ``f(x=x0)(y=y0)``, not
        ``f(y=y0)(x=x0)``. The two expressions may take different values::

            sage: f(y, x)
            y^2 + x*y + x
            sage: f(y)(x)
            2*x^2 + x

        Polynomial ring elements can also, like multivariate
        polynomials, be called with an argument that is a list or
        tuple containing the values to be substituted, though it is
        perhaps more natural to just unpack the list::

            sage: f([2]) # calling with a list
            3*x + 4
            sage: f((2,)) # calling with a tuple
            3*x + 4
            sage: f(*[2]) # unpacking the list to call normally
            3*x + 4

        The following results in an element of the symbolic ring. ::

            sage: f(x=sqrt(2))
            (y + sqrt(2))*y + sqrt(2)

        ::

            sage: R.<t> = PowerSeriesRing(QQ, 't'); S.<x> = R[]
            sage: f = 1 + x*t^2 + 3*x*t^4
            sage: f(2)
            1 + 2*t^2 + 6*t^4
            sage: f(2, 1/2)
            15/8

        Some special cases are optimized. ::

            sage: R.<x> = PolynomialRing(QQ, sparse=True)
            sage: f = x^3-2*x
            sage: f(x) is f
            True
            sage: f(1/x)
            (-2*x^2 + 1)/x^3

            sage: f = x^100 + 3
            sage: f(0)
            3
            sage: parent(f(0))
            Rational Field
            sage: parent(f(Qp(5)(0)))
            5-adic Field with capped relative precision 20

        TESTS:

        The following shows that :trac:`2360` is indeed fixed. ::

            sage: R.<x,y> = ZZ[]
            sage: P.<a> = ZZ[]
            sage: e = [x^2,y^3]
            sage: f = 6*a^4
            sage: f(x)
            6*x^4
            sage: f(e)
            Traceback (most recent call last):
            ...
            TypeError: Wrong number of arguments
            sage: f(x)
            6*x^4

        The following shows that :trac:`9006` is also fixed. ::

            sage: f = ZZ['x'](1000000 * [1])
            sage: f(1)
            1000000

        The following test came up in :trac:`9051`::

            sage: Cif = ComplexIntervalField(64)
            sage: R.<x> = Cif[]
            sage: f = 2*x-1
            sage: jj = Cif(RIF(0,2))
            sage: f(jj).center(), f(jj).diameter()
            (1.00000000000000000, 4.00000000000000000)

        The following failed before the patch to :trac:`3979`

        ::

            sage: R.<x> = ZZ[]
            sage: S.<y> = R[]
            sage: g = x*y + 1
            sage: g(x=3)
            3*y + 1

        ::

            sage: Pol_x.<x> = QQ[]
            sage: Pol_xy.<y> = Pol_x[]
            sage: pol = 1000*x^2*y^2 + 100*y + 10*x + 1

            sage: pol(y, 0)
            100*y + 1

            sage: pol(~y, 0)
            (y + 100)/y

            sage: pol(y=x, x=1)
            1000*x^2 + 100*x + 11

            sage: zero = Pol_xy(0)
            sage: zero(1).parent()
            Univariate Polynomial Ring in x over Rational Field

            sage: zero = QQ['x'](0)
            sage: a = matrix(ZZ, [[1]])
            sage: zero(a).parent()
            Full MatrixSpace of 1 by 1 dense matrices over Rational Field

            sage: pol(y, x).parent() is pol(x, y).parent() is pol(y, y).parent() is Pol_xy
            True

            sage: pol(x, x).parent()
            Univariate Polynomial Ring in x over Rational Field

            sage: one = Pol_xy(1)
            sage: one(1, 1.).parent()
            Real Field with 53 bits of precision

            sage: zero = GF(2)['x'](0)
            sage: zero(1.).parent() # should raise an error
            Traceback (most recent call last):
            TypeError: unsupported operand parent(s) for '+': ...

            sage: pol(x, y, x=1)
            Traceback (most recent call last):
            ...
            TypeError: Wrong number of arguments

        AUTHORS:

        -  David Joyner (2005-04-10)

        -  William Stein (2006-01-22): change so parent is determined by the
           arithmetic

        -  William Stein (2007-03-24): fix parent being determined in the
           constant case!

        -  Robert Bradshaw (2007-04-09): add support for nested calling

        -  Tom Boothby (2007-05-01): evaluation done by
           CompiledPolynomialFunction

        -  William Stein (2007-06-03): add support for keyword arguments.

        -  Francis Clarke (2012-08-26): fix keyword substitution in the
           leading coefficient.
        """
        cdef long i
        cdef long d = self.degree()
        cdef Polynomial pol

        # Isolate the variable we are interested in, check remaining arguments

        a = kwds.pop(self.variable_name(), None)
        if args:
            if a is not None:
                raise TypeError("unsupported mix of keyword and positional arguments")
            if isinstance(args[0], (list, tuple)):
                if len(args) > 1:
                    raise TypeError("invalid arguments")
                args = args[0]
            a, args = args[0], args[1:]
        if a is None:
            a = self._parent.gen()

        cst = self[0]
        eval_coeffs = False
        if args or kwds:
            try:
                # Note that we may be calling a different implementation that
                # is more permissive about its arguments than we are.
                cst = cst(*args, **kwds)
                eval_coeffs = True
            except TypeError:
                if args: # bwd compat: nonsense *keyword* arguments are okay
                    raise TypeError("Wrong number of arguments")

        # Handle optimized special cases. The is_exact() clause should not be
        # necessary, but power series and perhaps other inexact rings use
        # is_zero() in the sense of "is zero up to the precision to which it is
        # known".

        if d <= 0 or (isinstance(a, Element) and a.parent().is_exact()
                      and a.is_zero()):
            return cst + parent(a)(0)

        # Evaluate the coefficients

        if eval_coeffs:
            pol = self.map_coefficients(lambda c: c(*args, **kwds),
                                        new_base_ring=cst.parent())
        else:
            pol = self

        # Evaluate the resulting univariate polynomial

        if parent(a) is pol._parent and a.is_gen():
            return pol

        try:
            return a._evaluate_polynomial(pol)
        except (AttributeError, NotImplementedError):
            pass

        if pol._compiled is None:
            if d < 4 or d > 50000:
                result = pol[d]
                for i in xrange(d - 1, -1, -1):
                    result = result * a + pol[i]
                return result
            pol._compiled = CompiledPolynomialFunction(pol.list())

        return pol._compiled.eval(a)

    def _compile(self):
        # For testing
        self._compiled = CompiledPolynomialFunction(self.list())
        return self._compiled

    def _get_compiled(self):
        # For testing
        return self._compiled

    def _fast_float_(self, *vars):
        """
        Returns a quickly-evaluating function on floats.

        EXAMPLE::

            sage: R.<t> = QQ[]
            sage: f = t^3-t
            sage: ff = f._fast_float_()
            sage: ff(10)
            990.0

        Horner's method is used::

            sage: f = (t+10)^3; f
            t^3 + 30*t^2 + 300*t + 1000
            sage: list(f._fast_float_())
            ['load 0', 'push 30.0', 'add', 'load 0', 'mul', 'push 300.0', 'add', 'load 0', 'mul', 'push 1000.0', 'add']

        TESTS::

            sage: f = t + 2 - t
            sage: ff = f._fast_float_()
            sage: ff(3)
            2.0
            sage: list(f._fast_float_())
            ['push 2.0']

            sage: f = t - t
            sage: ff = f._fast_float_()
            sage: ff(3)
            0.0
            sage: list(f._fast_float_())
            ['push 0.0']
        """
        from sage.ext.fast_eval import fast_float_arg, fast_float_constant
        var = (<ParentWithGens>self._parent)._names[0]
        if len(vars) == 0:
            x = fast_float_arg(0)
        elif var in vars:
            x = fast_float_arg(list(vars).index(var))
        else:
            raise ValueError("free variable: %s" % var)
        cdef int i, d = self.degree()
        expr = x
        coeff = self[d]
        if d <= 0:
            return fast_float_constant(coeff)
        if coeff != 1:
            expr *= fast_float_constant(coeff)
        for i from d > i >= 0:
            coeff = self[i]
            if coeff:
                expr += fast_float_constant(coeff)
            if i > 0:
                expr *= x
        return expr

    def _fast_callable_(self, etb):
        r"""
        Given an ExpressionTreeBuilder, return an Expression representing
        this value.

        EXAMPLES::

            sage: from sage.ext.fast_callable import ExpressionTreeBuilder
            sage: etb = ExpressionTreeBuilder(vars=['t'])
            sage: R.<t> = QQ[]
            sage: v = R.random_element(6); v
            -t^6 - 12*t^5 + 1/2*t^4 - 1/95*t^3 - 1/2*t^2 - 4
            sage: v._fast_callable_(etb)
            add(mul(mul(add(mul(add(mul(add(mul(add(mul(v_0, -1), -12), v_0), 1/2), v_0), -1/95), v_0), -1/2), v_0), v_0), -4)

        TESTS::

            sage: R(2)._fast_callable_(etb)
            2
            sage: R(0)._fast_callable_(etb)
            0
            sage: fast_callable(R(2))(3)
            2
        """
        x = etb.var(self.variable_name())
        expr = x
        cdef int i, d = self.degree()
        coeff = self[d]
        # We handle polynomial rings like QQ['x']['y']; that gives us some
        # slowdown.  Optimize away some of that:
        if len(etb._vars) == 1:
            # OK, we're in the (very common) univariate case.
            coeff_maker = etb.constant
        else:
            # There may be variables in our coefficients...
            coeff_maker = etb.make
        if d <= 0:
            return coeff_maker(coeff)
        if coeff != 1:
            expr *= coeff_maker(coeff)
        for i from d > i >= 0:
            coeff = self[i]
            if coeff:
                expr += coeff_maker(coeff)
            if i > 0:
                expr *= x
        return expr

    cpdef int _cmp_(self, Element other) except -2:
        """
        Compare the two polynomials self and other.

        We order polynomials first by degree (but treating 0 as having
        degree 0), then in dictionary order starting with the
        coefficient of largest degree.

        EXAMPLES::

            sage: R.<x> = QQ['x']
            sage: 3*x^3  + 5 > 10*x^2 + 19
            True
            sage: x^2 - 2*x - 1 < x^2 - 1
            True
            sage: x^2 - 2*x - 1 > x^2 - 1
            False
            sage: x^3 - 3 > 393939393
            True

        Test comparison with zero (:trac:`18633`)::

            sage: 0 < R(1)
            True
            sage: R(-1) < 0
            True
            sage: -x < 0
            False
            sage: R(0) == R(0)
            True
        """
        cdef Py_ssize_t d1 = self.degree()
        cdef Py_ssize_t d2 = other.degree()

        # Special case constant polynomials
        if d1 <= 0 and d2 <= 0:
            return cmp(self[0], other[0])

        # For different degrees, compare the degree
        if d1 != d2:
            if d1 < d2:
                return -1
            else:
                return 1

        cdef Py_ssize_t i
        cdef int c
        for i in reversed(range(d1+1)):
            c = cmp(self[i], other[i])
            if c: return c
        return 0

    def __nonzero__(self):
        """
        EXAMPLES::

            sage: P = PolynomialRing(ZZ,'x')(0)
            sage: bool(P)
            False
            sage: P = PolynomialRing(ZZ, 'x')([1,2,3])
            sage: bool(P)
            True
        """
        return self.degree() >= 0

    def __getitem__(self, n):
        r"""
        Return the `n`-th coefficient or slice of ``self``.

        .. WARNING::

            If `P` is a polynomial of degree `d`, then ``P[i]``
            returns `0` when `i < 0` or `i > d`.  This behaviour
            intentionally differs from that of lists: if `L` is a list
            of length `n`, then Python defines ``L[-i] = L[n - i]``
            for `0 < i \le n``.  The definition used here is more
            meaningful for polynomials, since it can be extended
            immediately to Laurent series, for example.

        EXAMPLES:

        We illustrate the difference between polynomials and lists
        when negative indices are involved::

            sage: R.<x> = QQ[]
            sage: f = x + 2
            sage: f[-1]
            0
            sage: list(f)[-1]
            1

        TESTS:

        Check that the step argument in a slice is taken into account
        (see :trac:`18940`)::

            sage: R.<x> = ZZ[]
            sage: f = sum(x^j for j in range(5)); f
            x^4 + x^3 + x^2 + x + 1
            sage: f[-2:4:2]
            x^2 + 1

        Negative values of the step argument are forbidden:

            sage: f[3:-1:-2]
            Traceback (most recent call last):
            ...
            IndexError: step (= -2) must be strictly positive

        """
        cdef Py_ssize_t d = self.degree() + 1
        if isinstance(n, slice):
            start, stop, step = n.start, n.stop, n.step
            if step is None:
                step = 1
            elif step <= 0:
                raise IndexError("step (= %s) must be strictly positive" % step)
            if start is None:
                start = 0
            elif start < 0:
                start %= step
            if stop is None or stop > d:
                stop = d
            if step == 1:
                values = ([self.base_ring().zero()] * start
                          + [self.get_unsafe(i) for i in xrange(start, stop)])
            else:
                values = {i: self.get_unsafe(i)
                          for i in xrange(start, stop, step)}
            return self.parent()(values)
        else:
            if n < 0 or n >= d:
                return self.base_ring().zero()
            return self.get_unsafe(n)

    cdef get_unsafe(self, Py_ssize_t i):
        """
        Return the `i`-th coefficient of ``self``.

        Used as building block for a generic :meth:`__getitem__`.
        """
        raise NotImplementedError

    def __iter__(self):
        return iter(self.list())

    def _cache_key(self):
        """
        Return a hashable key which identifies this element.

        EXAMPLES::

            sage: K.<u> = Qq(4)
            sage: R.<x> = K[]
            sage: f = x
            sage: hash(f)
            Traceback (most recent call last):
            ...
            TypeError: unhashable type: 'sage.rings.padics.padic_ZZ_pX_CR_element.pAdicZZpXCRElement'
            sage: f._cache_key()
            (..., (0, 1 + O(2^20)))

            sage: @cached_function
            ....: def foo(t): return t
            ....:
            sage: foo(x)
            (1 + O(2^20))*x

        """
        return (self.parent(), tuple(self))

    def __hash__(self):
        return self._hash_c()

    cdef long _hash_c(self) except -1:
        """
        This hash incorporates the variable name in an effort to respect
        the obvious inclusions into multi-variable polynomial rings.

        The tuple algorithm is borrowed from
        http://effbot.org/zone/python-hash.htm.

        EXAMPLES::

            sage: R.<x>=ZZ[]
            sage: hash(R(1))==hash(1)  # respect inclusions of the integers
            True
            sage: hash(R.0)==hash(FractionField(R).0)  # respect inclusions into the fraction field
            True
            sage: R.<x>=QQ[]
            sage: hash(R(1/2))==hash(1/2)  # respect inclusions of the rationals
            True
            sage: hash(R.0)==hash(FractionField(R).0)  # respect inclusions into the fraction field
            True
            sage: R.<x>=IntegerModRing(11)[]
            sage: hash(R.0)==hash(FractionField(R).0)  # respect inclusions into the fraction field
            True

        TESTS:

        Verify that :trac:`16251` has been resolved, i.e., polynomials with
        unhashable coefficients are unhashable::

            sage: K.<a> = Qq(9)
            sage: R.<t> = K[]
            sage: hash(t)
            Traceback (most recent call last):
            ...
            TypeError: unhashable type: 'sage.rings.padics.padic_ZZ_pX_CR_element.pAdicZZpXCRElement'

        """
        cdef long result = 0 # store it in a c-int and just let the overflowing additions wrap
        cdef long result_mon
        cdef long c_hash
        cdef long var_name_hash
        cdef int i
        for i from 0<= i <= self.degree():
            if i == 1:
                # we delay the hashing until now to not waste it on a constant poly
                var_name_hash = hash((<ParentWithGens>self._parent)._names[0])
            # I'm assuming (incorrectly) that hashes of zero indicate that the element is 0.
            # This assumption is not true, but I think it is true enough for the purposes and it
            # it allows us to write fast code that omits terms with 0 coefficients.  This is
            # important if we want to maintain the '==' relationship with sparse polys.
            c_hash = hash(self[i])
            if c_hash != 0:
                if i == 0:
                    result += c_hash
                else:
                    # Hash (self[i], generator, i) as a tuple according to the algorithm.
                    result_mon = c_hash
                    result_mon = (1000003 * result_mon) ^ var_name_hash
                    result_mon = (1000003 * result_mon) ^ i
                    result += result_mon
        if result == -1:
            return -2
        return result

    def __float__(self):
         if self.degree() > 0:
             raise TypeError("cannot coerce nonconstant polynomial to float")
         return float(self[0])

    def __int__(self):
        if self.degree() > 0:
            raise TypeError("cannot coerce nonconstant polynomial to int")
        return int(self[0])

    def _im_gens_(self, codomain, im_gens):
        """
        EXAMPLES::

            sage: R.<x> = ZZ[]
            sage: H = Hom(R, QQ); H
            Set of Homomorphisms from Univariate Polynomial Ring in x over Integer Ring to Rational Field
            sage: f = H([5]); f
            Ring morphism:
              From: Univariate Polynomial Ring in x over Integer Ring
              To:   Rational Field
              Defn: x |--> 5
            sage: f(x)
            5
            sage: f(x^2 + 3)
            28
        """
        a = im_gens[0]
        P = a.parent()
        d = self.degree()
        result = P._coerce_(self[d])
        i = d - 1
        while i >= 0:
            result = result * a + P._coerce_(self[i])
            i -= 1
        return result

    def _integer_(self, ZZ):
        r"""
        EXAMPLES::

            sage: k = GF(47)
            sage: R.<x> = PolynomialRing(k)
            sage: ZZ(R(45))
            45
            sage: ZZ(3*x + 45)
            Traceback (most recent call last):
            ...
            TypeError: cannot coerce nonconstant polynomial
        """
        if self.degree() > 0:
            raise TypeError("cannot coerce nonconstant polynomial")
        return ZZ(self[0])

    def _rational_(self):
        r"""
        EXAMPLES::

            sage: R.<x> = PolynomialRing(QQ)
            sage: QQ(R(45/4))
            45/4
            sage: QQ(3*x + 45)
            Traceback (most recent call last):
            ...
            TypeError: not a constant polynomial
        """
        if self.degree() > 0:
            raise TypeError("not a constant polynomial")
        return sage.rings.rational.Rational(self[0])

    def _symbolic_(self, R):
        """
        EXAMPLES::

            sage: R.<x> = QQ[]
            sage: f = x^3 + x
            sage: g = f._symbolic_(SR); g
            x^3 + x
            sage: g(x=2)
            10

            sage: g = SR(f)
            sage: g(x=2)
            10

        The polynomial does not have to be over a field of
        characteristic 0::

            sage: R.<w> = GF(7)[]
            sage: f = SR(2*w^3 + 1); f
            2*w^3 + 1
            sage: f.variables()
            (w,)
        """
        d = dict([(repr(g), R.var(g)) for g in self.parent().gens()])
        return self.subs(**d)

    def __invert__(self):
        """
        EXAMPLES::

            sage: R.<x> = QQ[]
            sage: f = x - 90283
            sage: f.__invert__()
            1/(x - 90283)
            sage: ~f
            1/(x - 90283)
        """
        return self.parent().one()/self

    def inverse_of_unit(self):
        """
        EXAMPLES::

            sage: R.<x> = QQ[]
            sage: f = x - 90283
            sage: f.inverse_of_unit()
            Traceback (most recent call last):
            ...
            ValueError: self is not a unit.
            sage: f = R(-90283); g = f.inverse_of_unit(); g
            -1/90283
            sage: parent(g)
            Univariate Polynomial Ring in x over Rational Field
        """
        if self.degree() > 0:
            if not self.is_unit():
                raise ValueError("self is not a unit.")
            else:
                raise NotImplementedError("polynomial inversion over non-integral domains not implemented")
        return self.parent()(~(self[0]))

    def inverse_mod(a, m):
        """
        Inverts the polynomial a with respect to m, or raises a ValueError
        if no such inverse exists. The parameter m may be either a single
        polynomial or an ideal (for consistency with inverse_mod in other
        rings).

        .. SEEALSO::

            If you are only interested in the inverse modulo a monomial `x^k`
            then you might use the specialized method
            :meth:`inverse_series_trunc` which is much faster.

        EXAMPLES::

            sage: S.<t> = QQ[]
            sage: f = inverse_mod(t^2 + 1, t^3 + 1); f
            -1/2*t^2 - 1/2*t + 1/2
            sage: f * (t^2 + 1) % (t^3 + 1)
            1
            sage: f = t.inverse_mod((t+1)^7); f
            -t^6 - 7*t^5 - 21*t^4 - 35*t^3 - 35*t^2 - 21*t - 7
            sage: (f * t) + (t+1)^7
            1
            sage: t.inverse_mod(S.ideal((t + 1)^7)) == f
            True

        This also works over inexact rings, but note that due to rounding
        error the product may not always exactly equal the constant
        polynomial 1 and have extra terms with coefficients close to zero. ::

            sage: R.<x> = RDF[]
            sage: epsilon = RDF(1).ulp()*50   # Allow an error of up to 50 ulp
            sage: f = inverse_mod(x^2 + 1, x^5 + x + 1); f  # abs tol 1e-14
            0.4*x^4 - 0.2*x^3 - 0.4*x^2 + 0.2*x + 0.8
            sage: poly = f * (x^2 + 1) % (x^5 + x + 1)
            sage: # Remove noisy zero terms:
            sage: parent(poly)([ 0.0 if abs(c)<=epsilon else c for c in poly.coefficients(sparse=False) ])
            1.0
            sage: f = inverse_mod(x^3 - x + 1, x - 2); f
            0.14285714285714285
            sage: f * (x^3 - x + 1) % (x - 2)
            1.0
            sage: g = 5*x^3+x-7; m = x^4-12*x+13; f = inverse_mod(g, m); f
            -0.0319636125...*x^3 - 0.0383269759...*x^2 - 0.0463050900...*x + 0.346479687...
            sage: poly = f*g % m
            sage: # Remove noisy zero terms:
            sage: parent(poly)([ 0.0 if abs(c)<=epsilon else c for c in poly.coefficients(sparse=False) ])  # abs tol 1e-14
            1.0000000000000004

        ALGORITHM: Solve the system as + mt = 1, returning s as the inverse
        of a mod m.

        Uses the Euclidean algorithm for exact rings, and solves a linear
        system for the coefficients of s and t for inexact rings (as the
        Euclidean algorithm may not converge in that case).

        AUTHORS:

        - Robert Bradshaw (2007-05-31)
        """
        from sage.rings.ideal import is_Ideal
        if is_Ideal(m):
            v = m.gens_reduced()
            if len(v) > 1:
                raise NotImplementedError("Don't know how to invert modulo non-principal ideal %s" % m)
            m = v[0]
        if m.degree() == 1 and m[1].is_unit():
            # a(x) mod (x-r) = a(r)
            r = -m[0]
            if not m[1].is_one():
                r *= m.base_ring()(~m[1])
            u = a(r)
            if u.is_unit():
                return a.parent()(~u)
        if a.parent().is_exact():
            # use xgcd
            g, s, _ = a.xgcd(m)
            if g == 1:
                return s
            elif g.is_unit():
                return g.inverse_of_unit() * s
            else:
                raise ValueError("Impossible inverse modulo")
        else:
            # xgcd may not converge for inexact rings.
            # Instead solve for the coefficients of
            # s (degree n-1) and t (degree n-2) in
            #               as + mt = 1
            # as a linear system.
            from sage.matrix.constructor import matrix
            from sage.modules.free_module_element import vector
            a %= m
            n = m.degree()
            R = a.parent().base_ring()
            M = matrix(R, 2*n-1)
            # a_i s_j x^{i+j} terms
            for i in range(n):
                for j in range(n):
                    M[i+j, j] = a[i]
            # m_i t_j x^{i+j} terms
            for i in range(n+1):
                for j in range(n-1):
                    M[i+j, j+n] = m[i]
            v = vector(R, [R.one()] + [R.zero()]*(2*n-2)) # the constant polynomial 1
            if M.is_invertible():
                x = M.solve_right(v) # there has to be a better way to solve
                return a.parent()(list(x)[0:n])
            else:
                raise ValueError("Impossible inverse modulo")

    cpdef Polynomial inverse_series_trunc(self, long prec):
        r"""
        Return a polynomial approximation of precision ``prec`` of the inverse
        series of this polynomial.

        .. SEEALSO::

            The method :meth:`inverse_mod` allows more generally to invert this
            polynomial with respect to any ideal.

        EXAMPLES::

            sage: x = polygen(ZZ)
            sage: s = (1+x).inverse_series_trunc(5)
            sage: s
            x^4 - x^3 + x^2 - x + 1
            sage: s * (1+x)
            x^5 + 1

        Note that the constant coefficient needs to be a unit::

            sage: ZZx.<x> = ZZ[]
            sage: ZZxy.<y> = ZZx[]
            sage: (1+x + y**2).inverse_series_trunc(4)
            Traceback (most recent call last):
            ...
            ValueError: constant term x + 1 is not a unit
            sage: (1+x + y**2).change_ring(ZZx.fraction_field()).inverse_series_trunc(4)
            (-1/(x^2 + 2*x + 1))*y^2 + 1/(x + 1)

        The method works over any polynomial ring::

            sage: R = Zmod(4)
            sage: Rx.<x> = R[]
            sage: Rxy.<y> = Rx[]

            sage: p = 1 + (1+2*x)*y + x**2*y**4
            sage: q = p.inverse_series_trunc(10)
            sage: (p*q).truncate(11)
            (2*x^4 + 3*x^2 + 3)*y^10 + 1

        Even noncommutative ones::

            sage: M = MatrixSpace(ZZ,2)
            sage: x = polygen(M)
            sage: p = M([1,2,3,4])*x^3 + M([-1,0,0,1])*x^2 + M([1,3,-1,0])*x + M.one()
            sage: q = p.inverse_series_trunc(5)
            sage: (p*q).truncate(5) == M.one()
            True
            sage: q = p.inverse_series_trunc(13)
            sage: (p*q).truncate(13) == M.one()
            True

        TESTS::

            sage: x = polygen(ZZ['a','b'])
            sage: (x+1).inverse_series_trunc(0)
            Traceback (most recent call last):
            ...
            ValueError: the precision must be positive, got 0
        """
        if prec <= 0:
            raise ValueError("the precision must be positive, got {}".format(prec))

        if not self[0].is_unit():
            raise ValueError("constant term {} is not a unit".format(self[0]))

        R = self._parent
        A = R.base_ring()
        try:
            first_coeff = self[0].inverse_of_unit()
        except AttributeError:
            first_coeff = A(~self[0])

        current = R(first_coeff)
        for next_prec in sage.misc.misc.newton_method_sizes(prec)[1:]:
            z = current._mul_trunc_(self, next_prec)._mul_trunc_(current, next_prec)
            current = current + current - z
        return current

    def __long__(self):
        """
        EXAMPLES::

            sage: R.<x> = ZZ[]
            sage: f = x - 902384
            sage: long(f)
            Traceback (most recent call last):
            ...
            TypeError: cannot coerce nonconstant polynomial to long
            sage: long(R(939392920202))
            939392920202L
        """
        if self.degree() > 0:
            raise TypeError("cannot coerce nonconstant polynomial to long")
        return long(self[0])

    cpdef RingElement _mul_(self, RingElement right):
        """
        EXAMPLES::

            sage: R.<x> = ZZ[]
            sage: (x - 4)*(x^2 - 8*x + 16)
            x^3 - 12*x^2 + 48*x - 64
            sage: C.<t> = PowerSeriesRing(ZZ)
            sage: D.<s> = PolynomialRing(C)
            sage: z = (1 + O(t)) + t*s^2
            sage: z*z
            t^2*s^4 + (2*t + O(t^2))*s^2 + 1 + O(t)

            ## More examples from trac 2943, added by Kiran S. Kedlaya 2 Dec 09
            sage: C.<t> = PowerSeriesRing(Integers())
            sage: D.<s> = PolynomialRing(C)
            sage: z = 1 + (t + O(t^2))*s + (t^2 + O(t^3))*s^2
            sage: z*z
            (t^4 + O(t^5))*s^4 + (2*t^3 + O(t^4))*s^3 + (3*t^2 + O(t^3))*s^2 + (2*t + O(t^2))*s + 1
        """
        if not self or not right:
            return self._parent.zero()

        if self._parent.is_exact():
            return self._mul_karatsuba(right)
        else:
            return self._mul_generic(right)

    def _mul_trunc(self, right, n):
        r"""
        Deprecated alias of :meth:`_mul_trunc_`

        EXAMPLES::

            sage: R.<x> = QQ[]
            sage: x._mul_trunc(x, 1)
            doctest:...: DeprecationWarning: _mul_trunc is deprecated, use
            _mul_trunc_ instead
            See http://trac.sagemath.org/18420 for details.
            0
        """
        from sage.misc.superseded import deprecation
        deprecation(18420, "_mul_trunc is deprecated, use _mul_trunc_ instead")
        return self._mul_trunc_(right, n)

    cpdef Polynomial _mul_trunc_(self, Polynomial right, long n):
        r"""
        Return the truncated multiplication of two polynomials up to ``n``.

        This is the default implementation that does the multiplication and then
        truncate! There are custom implementations in several subclasses:

        - :meth:`on dense polynomial over integers (via FLINT) <sage.rings.polynomial.polynomial_integer_dense_flint.Polynomial_integer_dense_flint._mul_trunc_>`

        - :meth:`on dense polynomial over Z/nZ (via FLINT)
          <sage.rings.polynomial.polynomial_zmod_flint.Polynomial_zmod_flint._mul_trunc_>`

        - :meth:`on dense rational polynomial (via FLINT)
          <sage.rings.polynomial.polynomial_rational_flint.Polynomial_rational_flint._mul_trunc_>`

        - :meth:`on dense polynomial on Z/nZ (via NTL)
          <sage.rings.polynomial.polynomial_modn_dense_ntl.Polynomial_dense_modn_ntl_zz._mul_trunc_>`

        EXAMPLES::

            sage: R = QQ['x']['y']
            sage: y = R.gen()
            sage: x = R.base_ring().gen()
            sage: p1 = 1 - x*y + 2*y**3
            sage: p2 = -1/3 + y**5
            sage: p1._mul_trunc_(p2, 5)
            -2/3*y^3 + 1/3*x*y - 1/3

        .. TODO::

            implement a generic truncated Karatsuba and use it here.
        """
        return (self.truncate(n) * right.truncate(n)).truncate(n)

    def square(self):
        """
        Returns the square of this polynomial.

        TODO:

        - This is just a placeholder; for now it just uses ordinary
          multiplication. But generally speaking, squaring is faster than
          ordinary multiplication, and it's frequently used, so subclasses
          may choose to provide a specialised squaring routine.

        - Perhaps this even belongs at a lower level? RingElement or
          something?

        AUTHORS:

        - David Harvey (2006-09-09)

        EXAMPLES::

            sage: R.<x> = QQ[]
            sage: f = x^3 + 1
            sage: f.square()
            x^6 + 2*x^3 + 1
            sage: f*f
            x^6 + 2*x^3 + 1
        """
        return self * self

    def squarefree_decomposition(self):
        """
        Return the square-free decomposition of this polynomial.  This is a
        partial factorization into square-free, coprime polynomials.

        EXAMPLES::

            sage: x = polygen(QQ)
            sage: p = 37 * (x-1)^3 * (x-2)^3 * (x-1/3)^7 * (x-3/7)
            sage: p.squarefree_decomposition()
            (37*x - 111/7) * (x^2 - 3*x + 2)^3 * (x - 1/3)^7
            sage: p = 37 * (x-2/3)^2
            sage: p.squarefree_decomposition()
            (37) * (x - 2/3)^2
            sage: x = polygen(GF(3))
            sage: x.squarefree_decomposition()
            x
            sage: f = QQbar['x'](1)
            sage: f.squarefree_decomposition()
            1

        """
        if self.degree() < 0:
            raise ValueError("square-free decomposition not defined for zero polynomial")
        if hasattr(self.base_ring(),'_squarefree_decomposition_univariate_polynomial'):
            return self.base_ring()._squarefree_decomposition_univariate_polynomial(self)
        raise NotImplementedError("square-free decomposition not implemented for this polynomial")

    def is_square(self, root=False):
        """
        Returns whether or not polynomial is square. If the optional
        argument ``root`` is set to ``True``, then also returns the square root
        (or ``None``, if the polynomial is not square).

        INPUT:

        -  ``root`` - whether or not to also return a square
           root (default: ``False``)

        OUTPUT:

        -  ``bool`` - whether or not a square

        -  ``root`` - (optional) an actual square root if
           found, and ``None`` otherwise.

        EXAMPLES::

            sage: R.<x> = PolynomialRing(QQ)
            sage: (x^2 + 2*x + 1).is_square()
            True
            sage: (x^4 + 2*x^3 - x^2 - 2*x + 1).is_square(root=True)
            (True, x^2 + x - 1)

            sage: f = 12*(x+1)^2 * (x+3)^2
            sage: f.is_square()
            False
            sage: f.is_square(root=True)
            (False, None)

            sage: h = f/3; h
            4*x^4 + 32*x^3 + 88*x^2 + 96*x + 36
            sage: h.is_square(root=True)
            (True, 2*x^2 + 8*x + 6)

            sage: S.<y> = PolynomialRing(RR)
            sage: g = 12*(y+1)^2 * (y+3)^2

            sage: g.is_square()
            True

        TESTS:

        Make sure :trac:`9093` is fixed::

            sage: R(1).is_square()
            True
            sage: R(4/9).is_square(root=True)
            (True, 2/3)
            sage: R(-1/3).is_square()
            False
            sage: R(0).is_square()
            True
        """
        if self.is_zero():
            return (True, self) if root else True

        try:
            f = self.squarefree_decomposition()
        except NotImplementedError:
            f = self.factor()

        u = self.parent().base_ring()(f.unit())

        if all(a[1] % 2 == 0 for a in f) and u.is_square():
            g = u.sqrt()
            for a in f:
                g *= a[0] ** (a[1] / 2)
            return (True, g) if root else True
        else:
            return (False, None) if root else False

    def any_root(self, ring=None, degree=None, assume_squarefree=False):
        """
        Return a root of this polynomial in the given ring.

        INPUT:

        - ``ring`` -- The ring in which a root is sought.  By default
          this is the coefficient ring.

        - ``degree`` (None or nonzero integer) -- Used for polynomials
          over finite fields.  Returns a root of degree
          ``abs(degree)`` over the ground field.  If negative, also
          assumes that all factors of this polynomial are of degree
          ``abs(degree)``.  If None, returns a root of minimal degree
          contained within the given ring.

        - ``assume_squarefree`` (bool) -- Used for polynomials over
          finite fields.  If True, this polynomial is assumed to be
          squarefree.

        EXAMPLES::

            sage: R.<x> = GF(11)[]
            sage: f = 7*x^7 + 8*x^6 + 4*x^5 + x^4 + 6*x^3 + 10*x^2 + 8*x + 5
            sage: f.any_root()
            2
            sage: f.factor()
            (7) * (x + 9) * (x^6 + 10*x^4 + 6*x^3 + 5*x^2 + 2*x + 2)
            sage: f = x^6 + 10*x^4 + 6*x^3 + 5*x^2 + 2*x + 2
            sage: f.any_root(GF(11^6, 'a'))
            a^5 + a^4 + 7*a^3 + 2*a^2 + 10*a
            sage: sorted(f.roots(GF(11^6, 'a')))
            [(10*a^5 + 2*a^4 + 8*a^3 + 9*a^2 + a, 1), (a^5 + a^4 + 7*a^3 + 2*a^2 + 10*a, 1), (9*a^5 + 5*a^4 + 10*a^3 + 8*a^2 + 3*a + 1, 1), (2*a^5 + 8*a^4 + 3*a^3 + 6*a + 2, 1), (a^5 + 3*a^4 + 8*a^3 + 2*a^2 + 3*a + 4, 1), (10*a^5 + 3*a^4 + 8*a^3 + a^2 + 10*a + 4, 1)]
            sage: f.any_root(GF(11^6, 'a'))
            a^5 + a^4 + 7*a^3 + 2*a^2 + 10*a

            sage: g = (x-1)*(x^2 + 3*x + 9) * (x^5 + 5*x^4 + 8*x^3 + 5*x^2 + 3*x + 5)
            sage: g.any_root(ring=GF(11^10, 'b'), degree=1)
            1
            sage: g.any_root(ring=GF(11^10, 'b'), degree=2)
            5*b^9 + 4*b^7 + 4*b^6 + 8*b^5 + 10*b^2 + 10*b + 5
            sage: g.any_root(ring=GF(11^10, 'b'), degree=5)
            5*b^9 + b^8 + 3*b^7 + 2*b^6 + b^5 + 4*b^4 + 3*b^3 + 7*b^2 + 10*b

        TESTS::

            sage: R.<x> = GF(5)[]
            sage: K.<a> = GF(5^12)
            sage: for _ in range(40):
            ....:     f = R.random_element(degree=4)
            ....:     assert f(f.any_root(K)) == 0

        Check that our Cantor-Zassenhaus implementation does not loop
        over finite fields of even characteristic (see :trac:`16162`)::

            sage: K.<a> = GF(2**8)
            sage: x = polygen(K)
            sage: (x**2+x+1).any_root() # used to loop
            Traceback (most recent call last):
            ...
            ValueError: no roots A 1
            sage: (x**2+a+1).any_root()
            a^7 + a^2

        Also check that such computations can be interrupted::

            sage: K.<a> = GF(2^8)
            sage: x = polygen(K)
            sage: pol = x^1000000 + x + a
            sage: alarm(0.5); pol.any_root()
            Traceback (most recent call last):
            ...
            AlarmInterrupt

        Check root computation over large finite fields::

            sage: K.<a> = GF(2**50)
            sage: x = polygen(K)
            sage: (x**10+x+a).any_root()
            a^49 + a^47 + a^44 + a^42 + a^41 + a^39 + a^38 + a^37 + a^36 + a^34 + a^33 + a^29 + a^27 + a^26 + a^25 + a^23 + a^18 + a^13 + a^7 + a^5 + a^4 + a^3 + a^2 + a
            sage: K.<a> = GF(2**150)
            sage: x = polygen(K)
            sage: (x**10+x+a).any_root()
            a^149 + a^148 + a^146 + a^144 + a^143 + a^140 + a^138 + a^136 + a^134 + a^132 + a^131 + a^130 + a^129 + a^127 + a^123 + a^120 + a^118 + a^114 + a^113 + a^112 + a^111 + a^108 + a^104 + a^103 + a^102 + a^99 + a^98 + a^94 + a^91 + a^90 + a^88 + a^79 + a^78 + a^75 + a^73 + a^72 + a^67 + a^65 + a^64 + a^63 + a^62 + a^61 + a^59 + a^57 + a^52 + a^50 + a^48 + a^47 + a^46 + a^45 + a^43 + a^41 + a^39 + a^37 + a^34 + a^31 + a^29 + a^27 + a^25 + a^23 + a^22 + a^20 + a^18 + a^16 + a^14 + a^11 + a^10 + a^8 + a^6 + a^5 + a^4 + a + 1
        """
        if self.base_ring().is_finite() and self.base_ring().is_field():
            if self.degree() < 0:
                return ring(0)
            if self.degree() == 0:
                raise ValueError, "no roots A %s"%self
            if not assume_squarefree:
                SFD = self.squarefree_decomposition()
                SFD.sort()
                for f, e in SFD:
                    try:
                        return f.any_root(ring, degree, True)
                    except ValueError:
                        pass
            if self.degree() == 1 and (degree is None or degree == 1):
                if ring is None:
                    return -self[0]/self[1]
                else:
                    return ring(-self[0]/self[1])
            q = self.base_ring().order()
            if ring is None:
                allowed_deg_mult = Integer(1)
            else:
                if not (self.base_ring().is_field() and self.base_ring().is_finite()):
                    raise NotImplementedError
                if ring.characteristic() != self.base_ring().characteristic():
                    raise ValueError, "ring must be an extension of the base ring"
                if not (ring.is_field() and ring.is_finite()):
                    raise NotImplementedError
                allowed_deg_mult = Integer(ring.factored_order()[0][1]) # generally it will be the quotient of this by the degree of the base ring.
            if degree is None:
                x = self.parent().gen()
                if allowed_deg_mult == 1:
                    xq = pow(x,q,self)
                    self = self.gcd(xq-x)
                    degree = -1
                    if self.degree() == 0:
                        raise ValueError, "no roots B %s"%self
                else:
                    xq = x
                    d = Integer(0)
                    while True:
                        # one pass for roots that actually lie within ring.
                        e = self.degree()
                        if 2*d+2 > e:
                            # this polynomial has no factors dividing allowed_deg_mult
                            if allowed_deg_mult % e == 0:
                                degree = -e
                            break
                        while d < allowed_deg_mult:
                            d = d+1
                            xq = pow(xq,q,self)
                            if d.divides(allowed_deg_mult):
                                break
                        A = self.gcd(xq-x)
                        if A != 1:
                            self = A
                            degree = -d
                            break
                        if d == allowed_deg_mult:
                            break
                    if degree is None:
                        if allowed_deg_mult == 1:
                            raise ValueError, "no roots C %s"%self
                        xq = x
                        d = Integer(0)
                        while True:
                            # now another for roots that will lie in an extension.
                            e = self.degree()
                            if 2*d+2 > e:
                                # this polynomial is irreducible.
                                degree = -e
                                break
                            while True:
                                # we waste a little effort here in computing the xq again.
                                d = d+1
                                xq = pow(xq,q,self)
                                if allowed_deg_mult.divides(d):
                                    break
                            A = self.gcd(xq-x)
                            if A != 1:
                                self = A
                                degree = -d
                                break
            if degree == 0:
                raise ValueError, "degree should be nonzero"
            R = self.parent()
            x = R.gen()
            if degree > 0:
                xq = x
                d = 0
                while True:
                    e = self.degree()
                    if 2*d > e:
                        if degree != e:
                            raise ValueError, "no roots D %s"%self
                        break
                    d = d+1
                    xq = pow(xq,q,self)
                    if d == degree:
                        break
                    A = self.gcd(xq-x)
                    if A != 1:
                        self = self // A
                if d == degree:
                    self = self.gcd(xq-x)
                    if self.degree() == 0:
                        raise ValueError, "no roots E %s"%self
            else:
                degree = -degree
            if ring is None:
                if degree == 1:
                    ring = self.base_ring()
                else:
                    ring = self.base_ring().extension(degree) # this won't work yet.
            # now self has only roots of degree ``degree``.
            # for now, we only implement the Cantor-Zassenhaus split
            k = self.degree() // degree
            if k == 1:
                try:
                    return self.roots(ring, multiplicities=False)[0] # is there something better to do here?
                except IndexError:
                    raise ValueError, "no roots F %s"%self
            if q % 2 == 0:
                while True:
                    T = R.random_element(2*degree-1)
                    if T == 0:
                        continue
                    T = T.monic()
                    C = T
                    for i in range(degree-1):
                        C = T + pow(C,q,self)
                    h = self.gcd(C)
                    hd = h.degree()
                    if hd != 0 or hd != self.degree():
                        if 2*hd <= self.degree():
                            return h.any_root(ring, -degree, True)
                        else:
                            return (self//h).any_root(ring, -degree, True)
            else:
                while True:
                    T = R.random_element(2*degree-1)
                    if T == 0:
                        continue
                    T = T.monic()
                    h = self.gcd(pow(T, Integer((q**degree-1)/2), self)-1)
                    hd = h.degree()
                    if hd != 0 and hd != self.degree():
                        if 2*hd <= self.degree():
                            return h.any_root(ring, -degree, True)
                        else:
                            return (self//h).any_root(ring, -degree, True)
        else:
            return self.roots(ring=ring, multiplicities=False)[0]


    def __div__(self, right):
        """
        EXAMPLES::

            sage: x = QQ['x'].0
            sage: f = (x^3 + 5)/3; f
            1/3*x^3 + 5/3
            sage: f.parent()
            Univariate Polynomial Ring in x over Rational Field

        If we do the same over `\ZZ` the result is in the
        polynomial ring over `\QQ`.

        ::

            sage: x  = ZZ['x'].0
            sage: f = (x^3 + 5)/3; f
            1/3*x^3 + 5/3
            sage: f.parent()
            Univariate Polynomial Ring in x over Rational Field

        Divides can make elements of the fraction field::

            sage: R.<x> = QQ['x']
            sage: f = x^3 + 5
            sage: g = R(3)
            sage: h = f/g; h
            1/3*x^3 + 5/3
            sage: h.parent()
            Fraction Field of Univariate Polynomial Ring in x over Rational Field

        This is another example over a non-prime finite field (submitted by
        a student of Jon Hanke). It illustrates cancellation between the
        numerator and denominator over a non-prime finite field.

        ::

            sage: R.<x> = PolynomialRing(GF(5^2, 'a'), 'x')
            sage: f = x^3 + 4*x
            sage: f / (x - 1)
            x^2 + x

        Be careful about coercions (this used to be broken)::

            sage: R.<x> = ZZ['x']
            sage: f = x / Mod(2,5); f
            3*x
            sage: f.parent()
            Univariate Polynomial Ring in x over Ring of integers modulo 5

        TESTS:

        Check that :trac:`12217` is fixed::

            sage: P.<x> = GF(5)[]
            sage: x/0
            Traceback (most recent call last):
            ...
            ZeroDivisionError: Inverse does not exist.

            sage: P.<x> = GF(25, 'a')[]
            sage: x/5
            Traceback (most recent call last):
            ...
            ZeroDivisionError: division by zero in Finite Field in a of size 5^2
        """
        try:
            if not isinstance(right, Element) or right.parent() != self.parent():
                R = self.parent().base_ring()
                x = R._coerce_(right)
                return self * ~x
        except (TypeError, ValueError):
            pass
        return RingElement.__div__(self, right)


    def __pow__(self, right, modulus):
        """
        EXAMPLES::

            sage: x = polygen(QQ['u']['v'])
            sage: f = x - 1
            sage: f._pow(3)
            x^3 - 3*x^2 + 3*x - 1
            sage: f^3
            x^3 - 3*x^2 + 3*x - 1

            sage: R = PolynomialRing(GF(2), 'x')
            sage: f = R(x^9 + x^7 + x^6 + x^5 + x^4 + x^2 + x)
            sage: h = R(x^10 + x^7 + x^6 + x^5 + x^4 + x^3 + x^2 + 1)
            sage: pow(f, 2, h)
            x^9 + x^8 + x^7 + x^5 + x^3

        TESTS::

            sage: x = polygen(QQ['u']['v'])
            sage: x^(1/2)
            Traceback (most recent call last):
            ...
            TypeError: non-integral exponents not supported

        ::

            sage: x^x
            Traceback (most recent call last):
            ...
            TypeError: non-integral exponents not supported

        ::

            sage: k = GF(5)
            sage: D.<x> = k[]
            sage: l.<x> = k.extension(x^2 + 2)
            sage: R.<t> = l[]
            sage: f = t^4 + (2*x - 1)*t^3 + (2*x + 1)*t^2 + 3
            sage: h = t^4 - x*t^3 + (3*x + 1)*t^2 + 2*t + 2*x - 1
            sage: pow(f, 2, h)
            3*t^3 + (2*x + 3)*t^2 + (2*x + 2)*t + 2*x + 2
            sage: pow(f, 10**7, h)
            4*x*t^3 + 2*x*t^2 + 4*x*t + 4

        Check that :trac:`18457` is fixed::

            sage: R.<x> = PolynomialRing(GF(5), sparse=True)
            sage: (1+x)^(5^10) # used to hang forever
            x^9765625 + 1
            sage: S.<t> = GF(3)[]
            sage: R1.<x> = PolynomialRing(S, sparse=True)
            sage: (1+x+t)^(3^10)
            x^59049 + t^59049 + 1
            sage: R2.<x> = PolynomialRing(S, sparse=False)
            sage: (1+x+t)^(3^10)
            x^59049 + t^59049 + 1

        Check that the algorithm used is indeed correct::

            sage: from sage.structure.element import generic_power
            sage: R1 = PolynomialRing(GF(8,'a'), 'x')
            sage: R2 = PolynomialRing(GF(9,'b'), 'x', sparse=True)
            sage: R3 = PolynomialRing(R2, 'y')
            sage: R4 = PolynomialRing(R1, 'y', sparse=True)
            sage: for d in range(20,40): # long time
            ....:     for R in [R1, R2, R3, R3]:
            ....:         a = R.random_element()
            ....:         assert a^d == generic_power(a,d)
        """
        if type(right) is not Integer:
            try:
                right = Integer(right)
            except TypeError:
                raise TypeError("non-integral exponents not supported")

        if self.degree() <= 0:
            return self.parent()(self[0]**right)
        if right < 0:
            return (~self)**(-right)
        if modulus:
            from sage.rings.arith import power_mod
            return power_mod(self, right, modulus)
        if (<Polynomial>self) == self.parent().gen():   # special case x**n should be faster!
            P = self.parent()
            R = P.base_ring()
            if P.is_sparse():
                v = {right:R.one()}
            else:
                v = [R.zero()]*right + [R.one()]
            return self.parent()(v, check=False)
        if right > 20: # no gain below
            p = self.parent().characteristic()
            if p > 0 and p <= right and (self.base_ring() in sage.categories.integral_domains.IntegralDomains() or p.is_prime()):
                x = self.parent().gen()
                one = self.parent().one()
                ret = one
                e = 1
                q = right
                sparse = self.parent().is_sparse()
                if sparse:
                    d = self.dict()
                else:
                    c = self.list()
                while q > 0:
                    q, r = q.quo_rem(p)
                    if r != 0:
                        if sparse:
                            tmp = self.parent()({e*k : d[k]**e for k in d})
                        else:
                            tmp = [0] * (e * len(c) - e + 1)
                            for i in range(len(c)):
                                tmp[e*i] = c[i]**e
                            tmp = self.parent()(tmp)
                        ret *= generic_power(tmp, r, one=one)
                    e *= p
                return ret

        return generic_power(self,right)

    def _pow(self, right):
        # TODO: fit __pow__ into the arithmetic structure
        if self.degree() <= 0:
            return self.parent()(self[0]**right)
        if right < 0:
            return (~self)**(-right)
        if (<Polynomial>self) == self.parent().gen():   # special case x**n should be faster!
            v = [0]*right + [1]
            return self.parent()(v, check=True)
        return generic_power(self, right)

    def _repr(self, name=None):
        """
        Return the string representation of this polynomial.

        INPUT:

        - ``name`` - None or a string; used for printing the variable.

        EXAMPLES::

            sage: S.<t> = QQ[]
            sage: R.<x> = S[]
            sage: f = (1 - t^3)*x^3 - t^2*x^2 - x + 1
            sage: f._repr()
            '(-t^3 + 1)*x^3 - t^2*x^2 - x + 1'
            sage: f._repr('z')
            '(-t^3 + 1)*z^3 - t^2*z^2 - z + 1'
            sage: P.<y> = RR[]
            sage: y, -y
            (y, -y)
        """
        s = " "
        m = self.degree() + 1
        if name is None:
            name = self.parent().variable_name()
        atomic_repr = self.parent().base_ring()._repr_option('element_is_atomic')
        coeffs = self.list()
        for n in reversed(xrange(m)):
            x = coeffs[n]
            if x:
                if n != m-1:
                    s += " + "
                x = y = repr(x)
                if y.find("-") == 0:
                    y = y[1:]
                if not atomic_repr and n > 0 and (y.find("+") != -1 or y.find("-") != -1):
                    x = "(%s)"%x
                if n > 1:
                    var = "*%s^%s"%(name,n)
                elif n==1:
                    var = "*%s"%name
                else:
                    var = ""
                s += "%s%s"%(x,var)
        s = s.replace(" + -", " - ")
        s = re.sub(r' 1(\.0+)?\*',' ', s)
        s = re.sub(r' -1(\.0+)?\*',' -', s)
        if s == " ":
            return "0"
        return s[1:]

    def _repr_(self):
        r"""
        Return string representation of this polynomial.

        EXAMPLES::

            sage: R.<x> = PolynomialRing(QQ, implementation="FLINT")
            sage: f = x^3+2/3*x^2 - 5/3
            sage: f._repr_()
            'x^3 + 2/3*x^2 - 5/3'
            sage: f.rename('vaughn')
            Traceback (most recent call last):
            ...
            NotImplementedError: object does not support renaming: x^3 + 2/3*x^2 - 5/3
        """
        return self._repr()

    def _latex_(self, name=None):
        r"""
        Return the latex representation of this polynomial.

        EXAMPLES:

        A fairly simple example over `\QQ`.

        ::

            sage: C3.<omega> = CyclotomicField(3)
            sage: R.<X> = C3[]
            sage: f = X^3 - omega*X
            sage: latex(f)
            X^{3} - \omega X
            sage: R.<x> = RDF[]
            sage: latex(x+2)
            x + 2.0

        The following illustrates the fix of trac #2586::

            sage: latex(ZZ['alpha']['b']([0, ZZ['alpha'].0]))
            \alpha b

        The following illustrates a (non-intentional) superfluity of parentheses

            sage: K.<I>=QuadraticField(-1)
            sage: R.<x>=K[]
            sage: latex(I*x^2-I*x)
            \left(\sqrt{-1}\right) x^{2} + \left(-\sqrt{-1}\right) x
        """
        s = " "
        coeffs = self.list()
        m = len(coeffs)
        if name is None:
            name = self.parent().latex_variable_names()[0]
        atomic_repr = self.parent().base_ring()._repr_option('element_is_atomic')
        for n in reversed(xrange(m)):
            x = coeffs[n]
            x = y = latex(x)
            if x != '0':
                if n != m-1:
                    s += " + "
                if y.find("-") == 0:
                    y = y[1:]
                if not atomic_repr and n > 0 and (y.find("+") != -1 or y.find("-") != -1):
                    x = "\\left(%s\\right)"%x
                if n > 1:
                    var = "|%s^{%s}"%(name,n)
                elif n==1:
                    var = "|%s"%name
                else:
                    var = ""
                s += "%s %s"%(x,var)
        s = s.replace(" + -", " - ")
        s = re.sub(" 1(\.0+)? \|"," ", s)
        s = re.sub(" -1(\.0+)? \|", " -", s)
        s = s.replace("|","")
        if s==" ":
            return "0"
        return s[1:].lstrip().rstrip()

    def _sage_input_(self, sib, coerced):
        r"""
        Produce an expression which will reproduce this value when
        evaluated.

        EXAMPLES::

            sage: K.<x> = ZZ[]
            sage: sage_input(K(0), verify=True)
            # Verified
            ZZ['x'](0)
            sage: sage_input(K(-54321), preparse=False, verify=True)
            # Verified
            ZZ['x'](-54321)
            sage: sage_input(x, verify=True)
            # Verified
            R.<x> = ZZ[]
            x
            sage: sage_input(x, preparse=False)
            R = ZZ['x']
            x = R.gen()
            x
            sage: sage_input((3*x-2)^3, verify=True)
            # Verified
            R.<x> = ZZ[]
            27*x^3 - 54*x^2 + 36*x - 8
            sage: L.<y> = K[]
            sage: sage_input(L(0), verify=True)
            # Verified
            ZZ['x']['y'](0)
            sage: sage_input((x+y+1)^2, verify=True)
            # Verified
            R1.<x> = ZZ[]
            R2.<y> = R1[]
            y^2 + (2*x + 2)*y + (x^2 + 2*x + 1)
            sage: sage_input(RR(pi) * polygen(RR), verify=True)
            # Verified
            R.<x> = RR[]
            3.1415926535897931*x
            sage: sage_input(polygen(GF(7)) + 12, verify=True)
            # Verified
            R.<x> = GF(7)[]
            x + 5
            sage: from sage.misc.sage_input import SageInputBuilder
            sage: K(0)._sage_input_(SageInputBuilder(), True)
            {atomic:0}
            sage: (x^2 - 1)._sage_input_(SageInputBuilder(), False)
            {binop:- {binop:** {gen:x {constr_parent: {subscr: {atomic:ZZ}[{atomic:'x'}]} with gens: ('x',)}} {atomic:2}} {atomic:1}}
        """
        if self.degree() > 0:
            gen = sib.gen(self.parent())
            coeffs = self.list()
            terms = []
            for i in range(len(coeffs)-1, -1, -1):
                if i > 0:
                    if i > 1:
                        gen_pow = gen**sib.int(i)
                    else:
                        gen_pow = gen
                    terms.append(sib.prod((sib(coeffs[i], True), gen_pow), simplify=True))
                else:
                    terms.append(sib(coeffs[i], True))
            return sib.sum(terms, simplify=True)
        elif coerced:
            return sib(self.constant_coefficient(), True)
        else:
            return sib(self.parent())(sib(self.constant_coefficient(), True))

    def __setitem__(self, n, value):
        """
        Set the n-th coefficient of this polynomial. This always raises an
        IndexError, since in Sage polynomials are immutable.

        INPUT:


        -  ``n`` - an integer

        -  ``value`` - value to set the n-th coefficient to


        OUTPUT: an IndexError is always raised.

        EXAMPLES::

            sage: R.<x> = ZZ[]
            sage: f = x^3 + x + 1
            sage: f[2] = 3
            Traceback (most recent call last):
            ...
            IndexError: polynomials are immutable
        """
        raise IndexError("polynomials are immutable")


    def __floordiv__(self,right):
        """
        Quotient of division of self by other. This is denoted //.

        If self = quotient \* right + remainder, this function returns
        quotient.

        EXAMPLES::

            sage: R.<x> = ZZ[]
            sage: f = x^3 + x + 1
            sage: g = f*(x^2-2) + x
            sage: g.__floordiv__(f)
            x^2 - 2
            sage: g//f
            x^2 - 2
        """
        Q, _ = self.quo_rem(right)
        return Q

    def __mod__(self, other):
        """
        Remainder of division of self by other.

        EXAMPLES::

            sage: R.<x> = ZZ[]
            sage: x % (x+1)
            -1
            sage: (x^3 + x - 1) % (x^2 - 1)
            2*x - 1
        """
        _, R = self.quo_rem(other)
        return R

    def mod(self, other):
        """
        Remainder of division of self by other.

        EXAMPLES::

            sage: R.<x> = ZZ[]
            sage: x % (x+1)
            -1
            sage: (x^3 + x - 1) % (x^2 - 1)
            2*x - 1
        """
        return self.__mod__(other)

    def _is_atomic(self):
        """
        EXAMPLES::

            sage: R.<x> = QQ[]
            sage: S.<y> = R[]
            sage: S(x+2)
            x + 2
            sage: S(x+2)._is_atomic()
            False
            sage: S(x)._is_atomic()
            True
        """
        return (self.degree() == self.valuation() and
                self.leading_coefficient()._is_atomic())

    def _mul_generic(self, right):
        """
        Compute the product of self and right using the classical quadratic
        algorithm. This method is the default for inexact rings.

        For two polynomials of degree n and m this method needs
        (m+1)*(n+1) products and n*m additions

        EXAMPLES::

            sage: K.<x> = QQ[]
            sage: f = 1+3*x+4*x^2+x^3
            sage: g = x^2+3*x^5
            sage: f._mul_generic(g)
            3*x^8 + 12*x^7 + 9*x^6 + 4*x^5 + 4*x^4 + 3*x^3 + x^2

        Show the product in the symbolic ring::

            sage: L = SR['x']
            sage: var('a0,a1,b0,b1')
            (a0, a1, b0, b1)
            sage: L([a0,a1])._mul_generic(L([b0,b1]))
            a1*b1*x^2 + (a1*b0 + a0*b1)*x + a0*b0

        A non-commutative example::

            sage: A.<i,j,k> = QuaternionAlgebra(QQ, -1,-1)
            sage: R.<w> = PolynomialRing(A)
            sage: f = i*w + j
            sage: g = k*w + 1
            sage: f._mul_generic(g)
            -j*w^2 + 2*i*w + j
            sage: g._mul_generic(f)
            j*w^2 + j


        TESTS::

            sage: K.<x> = QQ[]
            sage: f = K(0)
            sage: g = K.random_element(10)
            sage: f._mul_generic(g)
            0
            sage: g._mul_generic(f)
            0
            sage: f._mul_generic(K(0))
            0
            sage: g._mul_generic(g) - g._mul_karatsuba(g)
            0
            sage: h = K(QQ.random_element(100,100))
            sage: f._mul_generic(h)
            0
            sage: K([h*c for c in g.list()]) - g._mul_generic(h)
            0
            sage: g._mul_generic(h) - K([h*c for c in g.list()])
            0
        """
        if self is right:
            return self._square_generic()
        x = self.list()
        y = right.list()
        return self._parent(do_schoolbook_product(x,y))

    def _square_generic(self):
        x = self.list()
        cdef Py_ssize_t i, j
        cdef Py_ssize_t d = len(x)-1
        zero = self._parent.base_ring().zero()
        two = self._parent.base_ring()(2)
        coeffs = [zero] * (2 * d + 1)
        for i from 0 <= i <= d:
            coeffs[2*i] = x[i] * x[i]
            for j from 0 <= j < i:
                coeffs[i+j] += two * x[i] * x[j]
        return self._parent(coeffs)

    def _mul_fateman(self, right):
        r"""
        Returns the product of two polynomials using Kronecker's trick to
        do the multiplication. This could be used over a generic base
        ring.

        .. note::

           -  Since this is implemented in interpreted Python, it could be
              hugely sped up by reimplementing it in Pyrex.

           -  Over the reals there is precision loss, at least in the current
              implementation.


        INPUT:

        -  ``self`` - Polynomial

        -  ``right`` - Polynomial (over same base ring as
           self)


        OUTPUT: Polynomial - The product self\*right.

        ALGORITHM: Based on a paper by R. Fateman

        http://www.cs.berkeley.edu/~fateman/papers/polysbyGMP.pdf

        The idea is to encode dense univariate polynomials as big integers,
        instead of sequences of coefficients. The paper argues that because
        integer multiplication is so cheap, that encoding 2 polynomials to
        big numbers and then decoding the result might be faster than
        popular multiplication algorithms. This seems true when the degree
        is larger than 200.

        EXAMPLES::

            sage: S.<y> = PolynomialRing(RR)
            sage: f = y^10 - 1.393493*y + 0.3
            sage: f._mul_karatsuba(f,0)
            y^20 - 2.78698600000000*y^11 + 0.600000000000000*y^10 + 1.11022302462516e-16*y^8 - 1.11022302462516e-16*y^6 - 1.11022302462516e-16*y^3 + 1.94182274104900*y^2 - 0.836095800000000*y + 0.0900000000000000
            sage: f._mul_fateman(f)
            y^20 - 2.78698600000000*y^11 + 0.600000000000000*y^10 + 1.94182274104900*y^2 - 0.836095800000000*y + 0.0900000000000000

        Advantages:


        -  Faster than Karatsuba over `\QQ` and
           `\ZZ` (but much slower still than calling NTL's
           optimized C++ implementation, which is the default over
           `\ZZ`)

        -  Potentially less complicated.


        Drawbacks:


        -  Slower over R when the degree of both of polynomials is less
           than 250 (roughly).

        -  Over R, results may not be as accurate as the Karatsuba case.
           This is because we represent coefficients of polynomials over R as
           fractions, then convert them back to floating-point numbers.


        AUTHORS:

        - Didier Deshommes (2006-05-25)
        """
        return self.parent()(polynomial_fateman._mul_fateman_mul(self,right))

    def _mul_karatsuba(self, right, K_threshold = None):
        r"""
        Compute the product of two polynomials using the Karatsuba divide
        and conquer multiplication algorithm. This is only used over a
        generic base ring. (Special libraries like Flint are used, e.g., for
        the integers and rationals, which are much faster.)

        INPUT:

          - ``self`` - Polynomial
          - ``right`` - Polynomial (over same base ring as self)
          - ``K_threshold`` - (optional) Integer. A threshold to fall back to
          schoolbook algorithm. In the recursion, if one of the polynomials is
          of degree less that K_threshold then the classic quadratic polynomial
          is used.

        OUTPUT: Polynomial - The product self\*right.

        ALGORITHM: The basic idea is to use that

        .. math::

                            (aX + b) (cX + d) = acX^2 + ((a+b)(c+d)-ac-bd)X + bd


        where ac=a\*c and bd=b\*d, which requires three multiplications
        instead of the naive four. Given f and g of arbitrary degree bigger
        than one, let e be min(deg(f),deg(g))/2. Write

        .. math::

               f = a X^e + b   \text{ and }   g = c X^e + d


        and use the identity

        .. math::

               (aX^e + b) (cX^e + d) = ac X^{2e} +((a+b)(c+d) - ac - bd)X^e + bd


        to recursively compute `fg`.

        If `self` is a polynomial of degree n and `right` is a polynomial of
        degree m with n < m, then we interpret `right` as

        ..math::

            g0 + g1*x^n +g2*x^{2n} + ... + gq*x^{nq}

        where `gi` are polynomials of degree <= n. We then compute each product
        `gi*right` with Karatsuba multiplication and reconstruct `self*right`
        from the partial products.

        The theoretical complexity for multiplying two polynomials of the same
        degree n is O(n^log(3,2)). Through testing of polynomials of degree up
        to 5000 we get that the number of operations for two polynomials of
        degree up to n-1 is bounded by:

        7.53*n**1.59 additions and 1.46*n**1.59 products on the base ring.

        For polynomials of degree m-1 and n-1 with m<n the number of operations
        is bounded by:

        8.11*m**0.59*n additions and 1.56*m**0.59*n products.

        (The bound might be worse for larger degrees.)

        EXAMPLES::

            sage: K.<x> = QQ[]
            sage: f = 1+3*x+4*x^2+x^3
            sage: g = x^2+3*x^5
            sage: f._mul_karatsuba(g,0)
            3*x^8 + 12*x^7 + 9*x^6 + 4*x^5 + 4*x^4 + 3*x^3 + x^2
            sage: f._mul_karatsuba(g,2)
            3*x^8 + 12*x^7 + 9*x^6 + 4*x^5 + 4*x^4 + 3*x^3 + x^2

        Show the product in the symbolic ring::

            sage: L = SR['x']
            sage: var('a0,a1,b0,b1')
            (a0, a1, b0, b1)
            sage: L([a0,a1])._mul_karatsuba(L([b0,b1]),0)
            a1*b1*x^2 + ((a0 + a1)*(b0 + b1) - a0*b0 - a1*b1)*x + a0*b0
            sage: L([a0,a1])._mul_karatsuba(L([b0,b1]),2)
            a1*b1*x^2 + (a1*b0 + a0*b1)*x + a0*b0

        A noncommutative example::

            sage: A.<i,j,k> = QuaternionAlgebra(QQ, -1,-1)
            sage: R.<w> = PolynomialRing(A)
            sage: f = i*w + j
            sage: g = k*w + 1
            sage: f._mul_karatsuba(g,0)
            -j*w^2 + 2*i*w + j
            sage: g._mul_karatsuba(f,0)
            j*w^2 + j

        TESTS::

            sage: K.<x> = QQ[]
            sage: f = K(0)
            sage: g = K.random_element(10)
            sage: f._mul_karatsuba(g,0)
            0
            sage: g._mul_karatsuba(f,0)
            0
            sage: f._mul_karatsuba(K(0),0)
            0
            sage: g._mul_generic(g) - g._mul_karatsuba(g,0)
            0
            sage: h = K(QQ.random_element(100,100))
            sage: f._mul_karatsuba(h)
            0
            sage: K([h*c for c in g.list()]) - g._mul_generic(h)
            0
            sage: g._mul_karatsuba(h) - K([h*c for c in g.list()])
            0

        Random tests for noncommutative rings::

            sage: A.<i,j,k> = QuaternionAlgebra(QQ, -1,-1)
            sage: R.<w> = PolynomialRing(A)
            sage: f = R.random_element(randint(10,100))
            sage: g = R.random_element(randint(10,100))
            sage: f._mul_generic(g) == f._mul_karatsuba(g,0)
            True
            sage: f._mul_generic(g) == f._mul_karatsuba(g,16)
            True
            sage: g = R.random_element(0)
            sage: f._mul_karatsuba(g,0) == f._mul_generic(g)
            True
            sage: g._mul_karatsuba(f,0) == g._mul_generic(f)
            True

        Polynomials over matrices::

            sage: K = PolynomialRing(MatrixSpace(QQ,2),'x')
            sage: f = K.random_element(randint(5,10))
            sage: g = K.random_element(randint(5,10))
            sage: h1 = f._mul_generic(g)
            sage: h2 = f._mul_karatsuba(g,randint(0,10))
            sage: h1 == h2
            True
        """
        if self.is_zero():
            return self
        elif right.is_zero():
            return right
        f = self.list()
        g = right.list()
        n = len(f)
        m = len(g)
        if n == 1:
            c = f[0]
            return self._parent([c*a for a in g])
        if m == 1:
            c = g[0]
            return self._parent([a*c for a in f])
        if K_threshold is None:
            K_threshold = self._parent._Karatsuba_threshold
        if n <= K_threshold or m <= K_threshold:
            return self._parent(do_schoolbook_product(f,g))
        if n == m:
            return self._parent(do_karatsuba(f,g, K_threshold, 0, 0, n))
        return self._parent(do_karatsuba_different_size(f,g, K_threshold))

    def base_ring(self):
        """
        Return the base ring of the parent of self.

        EXAMPLES::

            sage: R.<x> = ZZ[]
            sage: x.base_ring()
            Integer Ring
            sage: (2*x+3).base_ring()
            Integer Ring
        """
        return self.parent().base_ring()

    cpdef base_extend(self, R):
        """
        Return a copy of this polynomial but with coefficients in R, if
        there is a natural map from coefficient ring of self to R.

        EXAMPLES::

            sage: R.<x> = QQ[]
            sage: f = x^3 - 17*x + 3
            sage: f.base_extend(GF(7))
            Traceback (most recent call last):
            ...
            TypeError: no such base extension
            sage: f.change_ring(GF(7))
            x^3 + 4*x + 3
        """
        S = self.parent().base_extend(R)
        return S(self)

    def change_variable_name(self, var):
        """
        Return a new polynomial over the same base ring but in a different
        variable.

        EXAMPLES::

            sage: x = polygen(QQ,'x')
            sage: f = -2/7*x^3 + (2/3)*x - 19/993; f
            -2/7*x^3 + 2/3*x - 19/993
            sage: f.change_variable_name('theta')
            -2/7*theta^3 + 2/3*theta - 19/993
        """
        R = self.parent().base_ring()[var]
        return R(self.list())

    def change_ring(self, R):
        """
        Return a copy of this polynomial but with coefficients in R, if at
        all possible.

        EXAMPLES::

            sage: K.<z> = CyclotomicField(3)
            sage: f = K.defining_polynomial()
            sage: f.change_ring(GF(7))
            x^2 + x + 1
        """
        S = self.parent().change_ring(R)
        return S(self)

    def _mpoly_dict_recursive(self, variables=None, base_ring=None):
        """
        Return a dict of coefficient entries suitable for construction of a
        MPolynomial_polydict with the given variables.

        EXAMPLES::

            sage: R.<x> = ZZ[]
            sage: R(0)._mpoly_dict_recursive()
            {}
            sage: f = 7*x^5 + x^2 - 2*x - 3
            sage: f._mpoly_dict_recursive()
            {(0,): -3, (1,): -2, (2,): 1, (5,): 7}
        """
        if not self:
            return {}

        var = self.parent().variable_name()
        if variables is None:
            variables = self.parent().variable_names_recursive()
        if not var in variables:
            x = base_ring(self) if base_ring else self
            const_ix = ETuple((0,)*len(variables))
            return { const_ix: x }

        prev_variables = variables[:list(variables).index(var)]
        const_ix = ETuple((0,)*len(prev_variables))
        mpolys = None

        if len(prev_variables) > 0:
            try:
                mpolys = [a._mpoly_dict_recursive(prev_variables, base_ring) for a in self]
            except AttributeError as msg:
                pass

        if mpolys is None:
            if base_ring is not None and base_ring is not self.base_ring():
                mpolys = [{const_ix:base_ring(a)} if a else {} for a in self]
            else:
                mpolys = [{const_ix:a} if a else {} for a in self]

        D = {}
        leftovers = (0,) * (len(variables) - len(prev_variables) - 1)
        for k in range(len(mpolys)):
            for i,a in mpolys[k].iteritems():
                j = ETuple((k,) + leftovers)
                D[i + j] = a

        return D

    def __copy__(self):
        """
        Return a "copy" of self. This is just self, since in Sage
        polynomials are immutable this just returns self again.

        EXAMPLES:

        We create the polynomial `f=x+3`, then note that
        the copy is just the same polynomial again, which is fine since
        polynomials are immutable.

        ::

            sage: x = ZZ['x'].0
            sage: f = x + 3
            sage: g = copy(f)
            sage: g is f
            True
        """
        return self

    def degree(self, gen=None):
        """
        Return the degree of this polynomial. The zero polynomial has
        degree -1.

        EXAMPLES::

            sage: x = ZZ['x'].0
            sage: f = x^93 + 2*x + 1
            sage: f.degree()
            93
            sage: x = PolynomialRing(QQ, 'x', sparse=True).0
            sage: f = x^100000
            sage: f.degree()
            100000

        ::

            sage: x = QQ['x'].0
            sage: f = 2006*x^2006 - x^2 + 3
            sage: f.degree()
            2006
            sage: f = 0*x
            sage: f.degree()
            -1
            sage: f = x + 33
            sage: f.degree()
            1

        AUTHORS:

        - Naqi Jaffery (2006-01-24): examples
        """
        raise NotImplementedError

    def euclidean_degree(self):
        r"""
        Return the degree of this element as an element of a euclidean domain.

        If this polynomial is defined over a field, this is simply its :meth:`degree`.

        EXAMPLES::

            sage: R.<x> = QQ[]
            sage: x.euclidean_degree()
            1
            sage: R.<x> = ZZ[]
            sage: x.euclidean_degree()
            Traceback (most recent call last):
            ...
            NotImplementedError

        """
        from sage.categories.fields import Fields
        if self.base_ring() in Fields():
            return self.degree()
        raise NotImplementedError

    def denominator(self):
        """
        Return a denominator of self.

        First, the lcm of the denominators of the entries of self
        is computed and returned. If this computation fails, the
        unit of the parent of self is returned.

        Note that some subclasses may implement their own
        denominator function. For example, see
        :class:`sage.rings.polynomial.polynomial_rational_flint.Polynomial_rational_flint`

        .. warning::

           This is not the denominator of the rational function
           defined by self, which would always be 1 since self is a
           polynomial.

        EXAMPLES:

        First we compute the denominator of a polynomial with
        integer coefficients, which is of course 1.

        ::

            sage: R.<x> = ZZ[]
            sage: f = x^3 + 17*x + 1
            sage: f.denominator()
            1

        Next we compute the denominator of a polynomial with rational
        coefficients.

        ::

            sage: R.<x> = PolynomialRing(QQ)
            sage: f = (1/17)*x^19 - (2/3)*x + 1/3; f
            1/17*x^19 - 2/3*x + 1/3
            sage: f.denominator()
            51

        Finally, we try to compute the denominator of a polynomial with
        coefficients in the real numbers, which is a ring whose elements do
        not have a denominator method.

        ::

            sage: R.<x> = RR[]
            sage: f = x + RR('0.3'); f
            x + 0.300000000000000
            sage: f.denominator()
            1.00000000000000

        Check that the denominator is an element over the base whenever the base
        has no denominator function. This closes #9063.

        ::

            sage: R.<a> = GF(5)[]
            sage: x = R(0)
            sage: x.denominator()
            1
            sage: type(x.denominator())
            <type 'sage.rings.finite_rings.integer_mod.IntegerMod_int'>
            sage: isinstance(x.numerator() / x.denominator(), Polynomial)
            True
            sage: isinstance(x.numerator() / R(1), Polynomial)
            False

        TESTS:

        Check that :trac:`18518` is fixed::

            sage: R.<x> = PolynomialRing(QQ, sparse=True)
            sage: p = x^(2^100) - 1/2
            sage: p.denominator()
            2
        """

        if self.degree() == -1:
            return self.base_ring().one()
        x = self.coefficients()
        try:
            d = x[0].denominator()
            for y in x:
                d = d.lcm(y.denominator())
            return d
        except(AttributeError):
            return self.base_ring().one()

    def numerator(self):
        """
        Return a numerator of self computed as self * self.denominator()

        Note that some subclases may implement its own numerator
        function. For example, see
        :class:`sage.rings.polynomial.polynomial_rational_flint.Polynomial_rational_flint`

        .. warning::

          This is not the numerator of the rational function
          defined by self, which would always be self since self is a
          polynomial.

        EXAMPLES:

        First we compute the numerator of a polynomial with
        integer coefficients, which is of course self.

        ::

            sage: R.<x> = ZZ[]
            sage: f = x^3 + 17*x + 1
            sage: f.numerator()
            x^3 + 17*x + 1
            sage: f == f.numerator()
            True

        Next we compute the numerator of a polynomial with rational
        coefficients.

        ::

            sage: R.<x> = PolynomialRing(QQ)
            sage: f = (1/17)*x^19 - (2/3)*x + 1/3; f
            1/17*x^19 - 2/3*x + 1/3
            sage: f.numerator()
            3*x^19 - 34*x + 17
            sage: f == f.numerator()
            False

        We try to compute the denominator of a polynomial with
        coefficients in the real numbers, which is a ring whose elements do
        not have a denominator method.

        ::

            sage: R.<x> = RR[]
            sage: f = x + RR('0.3'); f
            x + 0.300000000000000
            sage: f.numerator()
            x + 0.300000000000000

        We check that the computation the numerator and denominator
        are valid

        ::

            sage: K=NumberField(symbolic_expression('x^3+2'),'a')['s,t']['x']
            sage: f=K.random_element()
            sage: f.numerator() / f.denominator() == f
            True
            sage: R=RR['x']
            sage: f=R.random_element()
            sage: f.numerator() / f.denominator() == f
            True
        """
        return self * self.denominator()

    def derivative(self, *args):
        r"""
        The formal derivative of this polynomial, with respect to variables
        supplied in args.

        Multiple variables and iteration counts may be supplied; see
        documentation for the global derivative() function for more
        details.

        .. seealso::

           :meth:`_derivative`

        EXAMPLES::

            sage: R.<x> = PolynomialRing(QQ)
            sage: g = -x^4 + x^2/2 - x
            sage: g.derivative()
            -4*x^3 + x - 1
            sage: g.derivative(x)
            -4*x^3 + x - 1
            sage: g.derivative(x, x)
            -12*x^2 + 1
            sage: g.derivative(x, 2)
            -12*x^2 + 1

        ::

            sage: R.<t> = PolynomialRing(ZZ)
            sage: S.<x> = PolynomialRing(R)
            sage: f = t^3*x^2 + t^4*x^3
            sage: f.derivative()
            3*t^4*x^2 + 2*t^3*x
            sage: f.derivative(x)
            3*t^4*x^2 + 2*t^3*x
            sage: f.derivative(t)
            4*t^3*x^3 + 3*t^2*x^2
        """
        return multi_derivative(self, args)

    # add .diff(), .differentiate() as aliases for .derivative()
    diff = differentiate = derivative

    def _derivative(self, var=None):
        r"""
        Return the formal derivative of this polynomial with respect to the
        variable var.

        If var is the generator of this polynomial ring (or the default
        value None), this is the usual formal derivative.

        Otherwise, _derivative(var) is called recursively for each of the
        coefficients of this polynomial.

        .. seealso::

           :meth:`derivative`

        EXAMPLES::

            sage: R.<x> = ZZ[]
            sage: R(0)._derivative()
            0
            sage: parent(R(0)._derivative())
            Univariate Polynomial Ring in x over Integer Ring

        ::

            sage: f = 7*x^5 + x^2 - 2*x - 3
            sage: f._derivative()
            35*x^4 + 2*x - 2
            sage: f._derivative(None)
            35*x^4 + 2*x - 2
            sage: f._derivative(x)
            35*x^4 + 2*x - 2

        In the following example, it doesn't recognise 2\*x as the
        generator, so it tries to differentiate each of the coefficients
        with respect to 2\*x, which doesn't work because the integer
        coefficients don't have a _derivative() method::

            sage: f._derivative(2*x)
            Traceback (most recent call last):
            ...
            AttributeError: 'sage.rings.integer.Integer' object has no attribute '_derivative'

        Examples illustrating recursive behaviour::

            sage: R.<x> = ZZ[]
            sage: S.<y> = PolynomialRing(R)
            sage: f = x^3 + y^3
            sage: f._derivative()
            3*y^2
            sage: f._derivative(y)
            3*y^2
            sage: f._derivative(x)
            3*x^2

        ::

            sage: R = ZZ['x']
            sage: S = R.fraction_field(); x = S.gen()
            sage: R(1).derivative(R(x))
            0
        """
        if var is not None and var != self._parent.gen():
            # call _derivative() recursively on coefficients
            return self._parent([coeff._derivative(var) for coeff in self.list()])

        # compute formal derivative with respect to generator
        if self.is_zero():
            return self
        cdef Py_ssize_t n, degree = self.degree()
        if degree == 0:
            return self.parent().zero()
        coeffs = self.list()
        return self._parent([n*coeffs[n] for n from 1 <= n <= degree])

    def integral(self,var=None):
        """
        Return the integral of this polynomial.

        By default, the integration variable is the variable of the
        polynomial.

        Otherwise, the integration variable is the optional parameter ``var``

        .. NOTE::

            The integral is always chosen so that the constant term is 0.

        EXAMPLES::

            sage: R.<x> = ZZ[]
            sage: R(0).integral()
            0
            sage: f = R(2).integral(); f
            2*x

        Note that the integral lives over the fraction field of the
        scalar coefficients::

            sage: f.parent()
            Univariate Polynomial Ring in x over Rational Field
            sage: R(0).integral().parent()
            Univariate Polynomial Ring in x over Rational Field

            sage: f = x^3 + x - 2
            sage: g = f.integral(); g
            1/4*x^4 + 1/2*x^2 - 2*x
            sage: g.parent()
            Univariate Polynomial Ring in x over Rational Field

        This shows that the issue at :trac:`7711` is resolved::

            sage: P.<x,z> = PolynomialRing(GF(2147483647))
            sage: Q.<y> = PolynomialRing(P)
            sage: p=x+y+z
            sage: p.integral()
            -1073741823*y^2 + (x + z)*y

            sage: P.<x,z> = PolynomialRing(GF(next_prime(2147483647)))
            sage: Q.<y> = PolynomialRing(P)
            sage: p=x+y+z
            sage: p.integral()
            1073741830*y^2 + (x + z)*y

        A truly convoluted example::

            sage: A.<a1, a2> = PolynomialRing(ZZ)
            sage: B.<b> = PolynomialRing(A)
            sage: C.<c> = PowerSeriesRing(B)
            sage: R.<x> = PolynomialRing(C)
            sage: f = a2*x^2 + c*x - a1*b
            sage: f.parent()
            Univariate Polynomial Ring in x over Power Series Ring in c
            over Univariate Polynomial Ring in b over Multivariate Polynomial
            Ring in a1, a2 over Integer Ring
            sage: f.integral()
            1/3*a2*x^3 + 1/2*c*x^2 - a1*b*x
            sage: f.integral().parent()
            Univariate Polynomial Ring in x over Power Series Ring in c
            over Univariate Polynomial Ring in b over Multivariate Polynomial
            Ring in a1, a2 over Rational Field
            sage: g = 3*a2*x^2 + 2*c*x - a1*b
            sage: g.integral()
            a2*x^3 + c*x^2 - a1*b*x
            sage: g.integral().parent()
            Univariate Polynomial Ring in x over Power Series Ring in c
            over Univariate Polynomial Ring in b over Multivariate Polynomial
            Ring in a1, a2 over Rational Field

        Integration with respect to a variable in the base ring::

            sage: R.<x> = QQ[]
            sage: t = PolynomialRing(R,'t').gen()
            sage: f = x*t +5*t^2
            sage: f.integral(x)
            5*x*t^2 + 1/2*x^2*t

        TESTS:

        Check that :trac:`18600` is fixed::

            sage: Sx.<x> = ZZ[]
            sage: Sxy.<y> = Sx[]
            sage: Sxyz.<z> = Sxy[]
            sage: p = 1 + x*y + x*z + y*z^2
            sage: q = p.integral()
            sage: q
            1/3*y*z^3 + 1/2*x*z^2 + (x*y + 1)*z
            sage: q.parent()
            Univariate Polynomial Ring in z over Univariate Polynomial Ring in y
            over Univariate Polynomial Ring in x over Rational Field
            sage: q.derivative() == p
            True
            sage: p.integral(y)
            1/2*y^2*z^2 + x*y*z + 1/2*x*y^2 + y
            sage: p.integral(y).derivative(y) == p
            True
            sage: p.integral(x).derivative(x) == p
            True

        Check that it works with non-integral domains (:trac:`18600`)::

            sage: x = polygen(Zmod(4))
            sage: p = x**4 + 1
            sage: p.integral()
            x^5 + x
            sage: p.integral().derivative() == p
            True
        """
        R = self._parent

        # TODO:
        # calling the coercion model bin_op is much more accurate than using the
        # true division (which is bypassed by polynomials). But it does not work
        # in all cases!!
        cm = coercion_model
        try:
            S = cm.bin_op(R.one(), ZZ.one(), operator.div).parent()
            Q = S.base_ring()
        except TypeError:
            Q = (R.base_ring().one()/ZZ.one()).parent()
            S = R.change_ring(Q)
        if var is not None and var != R.gen():
            # call integral() recursively on coefficients
            return S([coeff.integral(var) for coeff in self])
        cdef Py_ssize_t n
        zero = Q.zero()
        p = [zero] + [cm.bin_op(Q(self[n]), n+1, operator.div) if self[n] else zero for n in range(self.degree()+1)]
        return S(p)

    def dict(self):
        """
        Return a sparse dictionary representation of this univariate
        polynomial.

        EXAMPLES::

            sage: R.<x> = QQ[]
            sage: f = x^3 + -1/7*x + 13
            sage: f.dict()
            {0: 13, 1: -1/7, 3: 1}
        """
        X = {}
        Y = self.list()
        for i in xrange(len(Y)):
            c = Y[i]
            if c:
                X[i] = c
        return X

    def factor(self, **kwargs):
        r"""
        Return the factorization of ``self`` over its base ring.

        INPUT:

        - ``kwargs`` -- any keyword arguments are passed to the method
          ``_factor_univariate_polynomial()`` of the base ring if it
          defines such a method.

        OUTPUT:

        - A factorization of ``self`` over its parent into a unit and
          irreducible factors.  If the parent is a polynomial ring
          over a field, these factors are monic.

        EXAMPLES:

        Factorization is implemented over various rings. Over `\QQ`::

            sage: x = QQ['x'].0
            sage: f = (x^3 - 1)^2
            sage: f.factor()
            (x - 1)^2 * (x^2 + x + 1)^2

        Since `\QQ` is a field, the irreducible factors are monic::

            sage: f = 10*x^5 - 1
            sage: f.factor()
            (10) * (x^5 - 1/10)
            sage: f = 10*x^5 - 10
            sage: f.factor()
            (10) * (x - 1) * (x^4 + x^3 + x^2 + x + 1)

        Over `\ZZ` the irreducible factors need not be monic::

            sage: x = ZZ['x'].0
            sage: f = 10*x^5 - 1
            sage: f.factor()
            10*x^5 - 1

        We factor a non-monic polynomial over a finite field of 25
        elements::

            sage: k.<a> = GF(25)
            sage: R.<x> = k[]
            sage: f = 2*x^10 + 2*x + 2*a
            sage: F = f.factor(); F
            (2) * (x + a + 2) * (x^2 + 3*x + 4*a + 4) * (x^2 + (a + 1)*x + a + 2) * (x^5 + (3*a + 4)*x^4 + (3*a + 3)*x^3 + 2*a*x^2 + (3*a + 1)*x + 3*a + 1)

        Notice that the unit factor is included when we multiply `F`
        back out::

            sage: expand(F)
            2*x^10 + 2*x + 2*a

        A new ring.  In the example below, we set the special method
        ``_factor_univariate_polynomial()`` in the base ring which is
        called to factor univariate polynomials.  This facility can be
        used to easily extend polynomial factorization to work over
        new rings you introduce::

             sage: R.<x> = PolynomialRing(IntegerModRing(4),implementation="NTL")
             sage: (x^2).factor()
             Traceback (most recent call last):
             ...
             NotImplementedError: factorization of polynomials over rings with composite characteristic is not implemented
             sage: R.base_ring()._factor_univariate_polynomial = lambda f: f.change_ring(ZZ).factor()
             sage: (x^2).factor()
             x^2
             sage: del R.base_ring()._factor_univariate_polynomial # clean up

        Arbitrary precision real and complex factorization::

            sage: R.<x> = RealField(100)[]
            sage: F = factor(x^2-3); F
            (x - 1.7320508075688772935274463415) * (x + 1.7320508075688772935274463415)
            sage: expand(F)
            x^2 - 3.0000000000000000000000000000
            sage: factor(x^2 + 1)
            x^2 + 1.0000000000000000000000000000

            sage: R.<x> = ComplexField(100)[]
            sage: F = factor(x^2+3); F
            (x - 1.7320508075688772935274463415*I) * (x + 1.7320508075688772935274463415*I)
            sage: expand(F)
            x^2 + 3.0000000000000000000000000000
            sage: factor(x^2+1)
            (x - I) * (x + I)
            sage: f = R(I) * (x^2 + 1) ; f
            I*x^2 + I
            sage: F = factor(f); F
            (1.0000000000000000000000000000*I) * (x - I) * (x + I)
            sage: expand(F)
            I*x^2 + I

        Over a number field::

            sage: K.<z> = CyclotomicField(15)
            sage: x = polygen(K)
            sage: ((x^3 + z*x + 1)^3*(x - z)).factor()
            (x - z) * (x^3 + z*x + 1)^3
            sage: cyclotomic_polynomial(12).change_ring(K).factor()
            (x^2 - z^5 - 1) * (x^2 + z^5)
            sage: ((x^3 + z*x + 1)^3*(x/(z+2) - 1/3)).factor()
            (-1/331*z^7 + 3/331*z^6 - 6/331*z^5 + 11/331*z^4 - 21/331*z^3 + 41/331*z^2 - 82/331*z + 165/331) * (x - 1/3*z - 2/3) * (x^3 + z*x + 1)^3

        Over a relative number field::

            sage: x = polygen(QQ)
            sage: K.<z> = CyclotomicField(3)
            sage: L.<a> = K.extension(x^3 - 2)
            sage: t = polygen(L, 't')
            sage: f = (t^3 + t + a)*(t^5 + t + z); f
            t^8 + t^6 + a*t^5 + t^4 + z*t^3 + t^2 + (a + z)*t + z*a
            sage: f.factor()
            (t^3 + t + a) * (t^5 + t + z)

        Over the real double field::

            sage: R.<x> = RDF[]
            sage: (-2*x^2 - 1).factor()
            (-2.0) * (x^2 + 0.5000000000000001)
            sage: (-2*x^2 - 1).factor().expand()
            -2.0*x^2 - 1.0000000000000002
            sage: f = (x - 1)^3
            sage: f.factor()  # abs tol 2e-5
            (x - 1.0000065719436413) * (x^2 - 1.9999934280563585*x + 0.9999934280995487)

        The above output is incorrect because it relies on the
        :meth:`.roots` method, which does not detect that all the roots
        are real::

            sage: f.roots()  # abs tol 2e-5
            [(1.0000065719436413, 1)]

        Over the complex double field the factors are approximate and
        therefore occur with multiplicity 1::

            sage: R.<x> = CDF[]
            sage: f = (x^2 + 2*R(I))^3
            sage: F = f.factor()
            sage: F  # abs tol 3e-5
            (x - 1.0000138879287663 + 1.0000013435286879*I) * (x - 0.9999942196864997 + 0.9999873009803959*I) * (x - 0.9999918923847313 + 1.0000113554909125*I) * (x + 0.9999908759550227 - 1.0000069659624138*I) * (x + 0.9999985293216753 - 0.9999886153831807*I) * (x + 1.0000105947233 - 1.0000044186544053*I)
            sage: [f(t[0][0]).abs() for t in F] # abs tol 1e-13
            [1.979365054e-14, 1.97936298566e-14, 1.97936990747e-14, 3.6812407475e-14, 3.65211563729e-14, 3.65220890052e-14]

        Factoring polynomials over `\ZZ/n\ZZ` for
        composite `n` is not implemented::

            sage: R.<x> = PolynomialRing(Integers(35))
            sage: f = (x^2+2*x+2)*(x^2+3*x+9)
            sage: f.factor()
            Traceback (most recent call last):
            ...
            NotImplementedError: factorization of polynomials over rings with composite characteristic is not implemented

        Factoring polynomials over the algebraic numbers (see
        :trac:`8544`)::

            sage: R.<x> = QQbar[]
            sage: (x^8-1).factor()
            (x - 1) * (x - 0.7071067811865475? - 0.7071067811865475?*I) * (x - 0.7071067811865475? + 0.7071067811865475?*I) * (x - I) * (x + I) * (x + 0.7071067811865475? - 0.7071067811865475?*I) * (x + 0.7071067811865475? + 0.7071067811865475?*I) * (x + 1)

        Factoring polynomials over the algebraic reals (see
        :trac:`8544`)::

            sage: R.<x> = AA[]
            sage: (x^8+1).factor()
            (x^2 - 1.847759065022574?*x + 1.000000000000000?) * (x^2 - 0.7653668647301795?*x + 1.000000000000000?) * (x^2 + 0.7653668647301795?*x + 1.000000000000000?) * (x^2 + 1.847759065022574?*x + 1.000000000000000?)

        TESTS:

        This came up in ticket #7088::

            sage: R.<x>=PolynomialRing(ZZ)
            sage: f = 12*x^10 + x^9 + 432*x^3 + 9011
            sage: g = 13*x^11 + 89*x^3 + 1
            sage: F = f^2 * g^3
            sage: F = f^2 * g^3; F.factor()
            (12*x^10 + x^9 + 432*x^3 + 9011)^2 * (13*x^11 + 89*x^3 + 1)^3
            sage: F = f^2 * g^3 * 7; F.factor()
            7 * (12*x^10 + x^9 + 432*x^3 + 9011)^2 * (13*x^11 + 89*x^3 + 1)^3

        This example came up in ticket #7097::

            sage: x = polygen(QQ)
            sage: f = 8*x^9 + 42*x^6 + 6*x^3 - 1
            sage: g = x^24 - 12*x^23 + 72*x^22 - 286*x^21 + 849*x^20 - 2022*x^19 + 4034*x^18 - 6894*x^17 + 10182*x^16 - 13048*x^15 + 14532*x^14 - 13974*x^13 + 11365*x^12 - 7578*x^11 + 4038*x^10 - 1766*x^9 + 762*x^8 - 408*x^7 + 236*x^6 - 126*x^5 + 69*x^4 - 38*x^3 + 18*x^2 - 6*x + 1
            sage: assert g.is_irreducible()
            sage: K.<a> = NumberField(g)
            sage: len(f.roots(K))
            9
            sage: f.factor()
            (8) * (x^3 + 1/4) * (x^6 + 5*x^3 - 1/2)
            sage: f.change_ring(K).factor()
            (8) * (x - 3260097/3158212*a^22 + 35861067/3158212*a^21 - 197810817/3158212*a^20 + 722970825/3158212*a^19 - 1980508347/3158212*a^18 + 4374189477/3158212*a^17 - 4059860553/1579106*a^16 + 6442403031/1579106*a^15 - 17542341771/3158212*a^14 + 20537782665/3158212*a^13 - 20658463789/3158212*a^12 + 17502836649/3158212*a^11 - 11908953451/3158212*a^10 + 6086953981/3158212*a^9 - 559822335/789553*a^8 + 194545353/789553*a^7 - 505969453/3158212*a^6 + 338959407/3158212*a^5 - 155204647/3158212*a^4 + 79628015/3158212*a^3 - 57339525/3158212*a^2 + 26692783/3158212*a - 1636338/789553) * ...
            sage: f = QQbar['x'](1)
            sage: f.factor()
            1

        Factorization also works even if the variable of the finite
        field is nefariously labeled "x"::

            sage: R.<x> = GF(3^2, 'x')[]
            sage: f = x^10 +7*x -13
            sage: G = f.factor(); G
            (x + x) * (x + 2*x + 1) * (x^4 + (x + 2)*x^3 + (2*x + 2)*x + 2) * (x^4 + 2*x*x^3 + (x + 1)*x + 2)
            sage: prod(G) == f
            True

        ::

            sage: R.<x0> = GF(9,'x')[]  # purposely calling it x to test robustness
            sage: f = x0^3 + x0 + 1
            sage: f.factor()
            (x0 + 2) * (x0 + x) * (x0 + 2*x + 1)
            sage: f = 0*x0
            sage: f.factor()
            Traceback (most recent call last):
            ...
            ValueError: factorization of 0 not defined

        ::

            sage: f = x0^0
            sage: f.factor()
            1

        Over a complicated number field::

            sage: x = polygen(QQ, 'x')
            sage: f = x^6 + 10/7*x^5 - 867/49*x^4 - 76/245*x^3 + 3148/35*x^2 - 25944/245*x + 48771/1225
            sage: K.<a> = NumberField(f)
            sage: S.<T> = K[]
            sage: ff = S(f); ff
            T^6 + 10/7*T^5 - 867/49*T^4 - 76/245*T^3 + 3148/35*T^2 - 25944/245*T + 48771/1225
            sage: F = ff.factor()
            sage: len(F)
            4
            sage: F[:2]
            [(T - a, 1), (T - 40085763200/924556084127*a^5 - 145475769880/924556084127*a^4 + 527617096480/924556084127*a^3 + 1289745809920/924556084127*a^2 - 3227142391585/924556084127*a - 401502691578/924556084127, 1)]
            sage: expand(F)
            T^6 + 10/7*T^5 - 867/49*T^4 - 76/245*T^3 + 3148/35*T^2 - 25944/245*T + 48771/1225

        ::

            sage: f = x^2 - 1/3
            sage: K.<a> = NumberField(f)
            sage: A.<T> = K[]
            sage: A(x^2 - 1).factor()
            (T - 1) * (T + 1)


        ::

            sage: A(3*x^2 - 1).factor()
            (3) * (T - a) * (T + a)

        ::

            sage: A(x^2 - 1/3).factor()
            (T - a) * (T + a)

        Test that ticket #10279 is fixed::

            sage: R.<t> = PolynomialRing(QQ)
            sage: K.<a> = NumberField(t^4 - t^2 + 1)
            sage: pol = t^3 + (-4*a^3 + 2*a)*t^2 - 11/3*a^2*t + 2/3*a^3 - 4/3*a
            sage: pol.factor()
            (t - 2*a^3 + a) * (t - 4/3*a^3 + 2/3*a) * (t - 2/3*a^3 + 1/3*a)

        Test that this factorization really uses ``nffactor()`` internally::

            sage: pari.default("debug", 3)
            sage: F = pol.factor()
            <BLANKLINE>
            Entering nffactor:
            ...
            sage: pari.default("debug", 0)

        Test that ticket #10369 is fixed::

            sage: x = polygen(QQ)
            sage: K.<a> = NumberField(x^6 + x^5 + x^4 + x^3 + x^2 + x + 1)
            sage: R.<t> = PolynomialRing(K)

            sage: pol = (-1/7*a^5 - 1/7*a^4 - 1/7*a^3 - 1/7*a^2 - 2/7*a - 1/7)*t^10 + (4/7*a^5 - 2/7*a^4 - 2/7*a^3 - 2/7*a^2 - 2/7*a - 6/7)*t^9 + (90/49*a^5 + 152/49*a^4 + 18/49*a^3 + 24/49*a^2 + 30/49*a + 36/49)*t^8 + (-10/49*a^5 + 10/7*a^4 + 198/49*a^3 - 102/49*a^2 - 60/49*a - 26/49)*t^7 + (40/49*a^5 + 45/49*a^4 + 60/49*a^3 + 277/49*a^2 - 204/49*a - 78/49)*t^6 + (90/49*a^5 + 110/49*a^4 + 2*a^3 + 80/49*a^2 + 46/7*a - 30/7)*t^5 + (30/7*a^5 + 260/49*a^4 + 250/49*a^3 + 232/49*a^2 + 32/7*a + 8)*t^4 + (-184/49*a^5 - 58/49*a^4 - 52/49*a^3 - 66/49*a^2 - 72/49*a - 72/49)*t^3 + (18/49*a^5 - 32/49*a^4 + 10/49*a^3 + 4/49*a^2)*t^2 + (2/49*a^4 - 4/49*a^3 + 2/49*a^2)*t
            sage: pol.factor()
            (-1/7*a^5 - 1/7*a^4 - 1/7*a^3 - 1/7*a^2 - 2/7*a - 1/7) * t * (t - a^5 - a^4 - a^3 - a^2 - a - 1)^4 * (t^5 + (-12/7*a^5 - 10/7*a^4 - 8/7*a^3 - 6/7*a^2 - 4/7*a - 2/7)*t^4 + (12/7*a^5 - 8/7*a^3 + 16/7*a^2 + 2/7*a + 20/7)*t^3 + (-20/7*a^5 - 20/7*a^3 - 20/7*a^2 + 4/7*a - 2)*t^2 + (12/7*a^5 + 12/7*a^3 + 2/7*a + 16/7)*t - 4/7*a^5 - 4/7*a^3 - 4/7*a - 2/7)

            sage: pol = (1/7*a^2 - 1/7*a)*t^10 + (4/7*a - 6/7)*t^9 + (102/49*a^5 + 99/49*a^4 + 96/49*a^3 + 93/49*a^2 + 90/49*a + 150/49)*t^8 + (-160/49*a^5 - 36/49*a^4 - 48/49*a^3 - 8/7*a^2 - 60/49*a - 60/49)*t^7 + (30/49*a^5 - 55/49*a^4 + 20/49*a^3 + 5/49*a^2)*t^6 + (6/49*a^4 - 12/49*a^3 + 6/49*a^2)*t^5
            sage: pol.factor()
            (1/7*a^2 - 1/7*a) * t^5 * (t^5 + (-40/7*a^5 - 38/7*a^4 - 36/7*a^3 - 34/7*a^2 - 32/7*a - 30/7)*t^4 + (60/7*a^5 - 30/7*a^4 - 18/7*a^3 - 9/7*a^2 - 3/7*a)*t^3 + (60/7*a^4 - 40/7*a^3 - 16/7*a^2 - 4/7*a)*t^2 + (30/7*a^3 - 25/7*a^2 - 5/7*a)*t + 6/7*a^2 - 6/7*a)

            sage: pol = x^10 + (4/7*a - 6/7)*x^9 + (9/49*a^2 - 3/7*a + 15/49)*x^8 + (8/343*a^3 - 32/343*a^2 + 40/343*a - 20/343)*x^7 + (5/2401*a^4 - 20/2401*a^3 + 40/2401*a^2 - 5/343*a + 15/2401)*x^6 + (-6/16807*a^4 + 12/16807*a^3 - 18/16807*a^2 + 12/16807*a - 6/16807)*x^5
            sage: pol.factor()
            x^5 * (x^5 + (4/7*a - 6/7)*x^4 + (9/49*a^2 - 3/7*a + 15/49)*x^3 + (8/343*a^3 - 32/343*a^2 + 40/343*a - 20/343)*x^2 + (5/2401*a^4 - 20/2401*a^3 + 40/2401*a^2 - 5/343*a + 15/2401)*x - 6/16807*a^4 + 12/16807*a^3 - 18/16807*a^2 + 12/16807*a - 6/16807)

        Factoring over a number field over which we cannot factor the
        discriminant by trial division::

            sage: x = polygen(QQ)
            sage: K.<a> = NumberField(x^16 - x - 6)
            sage: R.<x> = PolynomialRing(K)
            sage: f = (x+a)^50 - (a-1)^50
            sage: len(factor(f))
            6
            sage: pari(K.discriminant()).factor(limit=0)
            [-1, 1; 3, 15; 23, 1; 887, 1; 12583, 1; 2354691439917211, 1]
            sage: factor(K.discriminant())
            -1 * 3^15 * 23 * 887 * 12583 * 6335047 * 371692813

        Factoring over a number field over which we cannot factor the
        discriminant and over which `nffactor()` fails::

            sage: p = next_prime(10^50); q = next_prime(10^51); n = p*q;
            sage: K.<a> = QuadraticField(p*q)
            sage: R.<x> = PolynomialRing(K)
            sage: K.pari_polynomial('a').nffactor("x^2+1")
            Mat([x^2 + 1, 1])
            sage: factor(x^2 + 1)
            x^2 + 1
            sage: factor( (x - a) * (x + 2*a) )
            (x - a) * (x + 2*a)

        A test where nffactor used to fail without a nf structure::

            sage: x = polygen(QQ)
            sage: K = NumberField([x^2-1099511627777, x^3-3],'a')
            sage: x = polygen(K)
            sage: f = x^3 - 3
            sage: factor(f)
            (x - a1) * (x^2 + a1*x + a1^2)

        We check that :trac:`7554` is fixed::

            sage: L.<q> = LaurentPolynomialRing(QQ)
            sage: F = L.fraction_field()
            sage: R.<x> = PolynomialRing(F)
            sage: factor(x)
            x
            sage: factor(x^2 - q^2)
            (-1) * (-x + q) * (x + q)
            sage: factor(x^2 - q^-2)
            (1/q^2) * (q*x - 1) * (q*x + 1)

            sage: P.<a,b,c> = PolynomialRing(ZZ)
            sage: R.<x> = PolynomialRing(FractionField(P))
            sage: p = (x - a)*(b*x + c)*(a*b*x + a*c) / (a + 2)
            sage: factor(p)
            (a/(a + 2)) * (x - a) * (b*x + c)^2
        """
        # PERFORMANCE NOTE:
        #     In many tests with SMALL degree PARI is substantially
        #     better than NTL.  (And magma is better yet.)  And the
        #     timing difference has nothing to do with moving Python
        #     data to NTL and back.
        #     For large degree ( > 1500) in the one test I tried, NTL was
        #     *much* better than MAGMA, and far better than PARI.  So probably
        #     NTL's implementation is asymptotically better.  I could use
        #     PARI for smaller degree over other rings besides Z, and use
        #     NTL in general.
        # A remark from Bill Hart (2007-09-25) about the above observation:
        ## NTL uses the Berlekamp-Zassenhaus method with van Hoeij's improvements.
        ## But so does Magma since about Jul 2001.
        ##
        ## But here's the kicker. PARI also uses this algorithm. Even Maple uses
        ## it!
        ##
        ## NTL's LLL algorithms are extremely well developed (van Hoeij uses
        ## LLL). There is also a possible speed difference in whether one uses
        ## quadratic convergence or not in the Hensel lift. But the right choice
        ## is not always what one thinks.
        ##
        ## But more than likely NTL is just better for large problems because
        ## Victor Shoup was very careful with the choice of strategies and
        ## parameters he used. Paul Zimmerman supplied him with a pile of
        ## polynomials to factor for comparison purposes and these seem to have
        ## been used to tune the algorithm for a wide range of inputs, including
        ## cases that van Hoeij's algorithm doesn't usually like.
        ##
        ## If you have a bound on the coefficients of the factors, one can surely
        ## do better than a generic implementation, but probably not much better
        ## if there are many factors.
        ##

        ## HUGE TODO, refactor the code below here such that this method will
        ## have as only the following code
        ##
        ## R = self.parent().base_ring()
        ## return R._factor_univariate_polynomial(self)
        ##
        ## in this way we can move the specific logic of factoring to the
        ## self.parent().base_ring() and get rid of all the ugly
        ## is_SomeType(R) checks and get way nicer structured code
        ## 200 lines of spagetti code is just way to much!

        if self.degree() < 0:
            raise ValueError("factorization of 0 not defined")
        if self.degree() == 0:
            return Factorization([], unit=self[0])

        R = self.parent().base_ring()
        if hasattr(R, '_factor_univariate_polynomial'):
            return R._factor_univariate_polynomial(self, **kwargs)

        G = None
        ch = R.characteristic()
        if not (ch == 0 or sage.rings.arith.is_prime(ch)):
            raise NotImplementedError("factorization of polynomials over rings with composite characteristic is not implemented")

        from sage.rings.number_field.number_field_base import is_NumberField
        from sage.rings.number_field.number_field_rel import is_RelativeNumberField
        from sage.rings.number_field.all import NumberField
        from sage.rings.finite_rings.constructor import is_FiniteField
        from sage.rings.finite_rings.integer_mod_ring import is_IntegerModRing
        from sage.rings.integer_ring import is_IntegerRing

        n = None

        if is_IntegerModRing(R) or is_IntegerRing(R):
            try:
                G = list(self._pari_with_name().factor())
            except PariError:
                raise NotImplementedError

        elif is_RelativeNumberField(R):

            M = R.absolute_field('a')
            from_M, to_M = M.structure()
            g = M['x']([to_M(x) for x in self.list()])
            F = g.factor()
            S = self.parent()
            v = [(S([from_M(x) for x in f.list()]), e) for f, e in F]
            return Factorization(v, from_M(F.unit()))

        elif is_FiniteField(R):
            v = [x._pari_("a") for x in self.list()]
            f = pari(v).Polrev()
            G = list(f.factor())

        elif is_NumberField(R):
            if R.degree() == 1:
                factors = self.change_ring(QQ).factor()
                return Factorization([(self._parent(p), e) for p, e in factors], R(factors.unit()))

            # Convert the polynomial we want to factor to PARI
            f = self._pari_with_name()
            try:
                try:
                    # Try to compute the PARI nf structure with important=False.
                    # This will raise RuntimeError if the computation is too
                    # difficult.  It will raise TypeError if the defining
                    # polynomial is not integral.
                    Rpari = R.pari_nf(important=False)
                except RuntimeError:
                    # Cannot easily compute the nf structure, use the defining
                    # polynomial instead.
                    Rpari = R.pari_polynomial("y")
                # nffactor() can fail with PariError "precision too low"
                G = list(Rpari.nffactor(f))
            except (PariError, TypeError):
                # Use factornf() which only needs the defining polynomial,
                # which does not require an integral polynomial and which
                # has no problems with floating-point precision.
                G = list(f.factornf(R.pari_polynomial("y")))
            # PARI's nffactor() ignores the unit, _factor_pari_helper()
            # adds back the unit of the factorization.
            return self._factor_pari_helper(G)

        if G is None:
            # See if we can do this as a singular polynomial as a fallback
            # This was copied from the general multivariate implementation
            try:
                if R.is_finite():
                    if R.characteristic() > 1<<29:
                        raise NotImplementedError("Factorization of multivariate polynomials over prime fields with characteristic > 2^29 is not implemented.")

                P = self.parent()
                P._singular_().set_ring()
                S = self._singular_().factorize()
                factors = S[1]
                exponents = S[2]
                v = sorted([( P(factors[i+1]),
                              sage.rings.integer.Integer(exponents[i+1]))
                            for i in range(len(factors))])
                unit = P.one()
                for i in range(len(v)):
                    if v[i][0].is_unit():
                        unit = unit * v[i][0]
                        del v[i]
                        break
                F = Factorization(v, unit=unit)
                F.sort()
                return F
            except (TypeError, AttributeError):
                raise NotImplementedError

        return self._factor_pari_helper(G, n)

    def _factor_pari_helper(self, G, n=None, unit=None):
        """
        Fix up and normalize a factorization that came from PARI.

        TESTS::

            sage: R.<x>=PolynomialRing(ZZ)
            sage: f = (2*x + 1) * (3*x^2 - 5)^2
            sage: f._factor_pari_helper(pari(f).factor())
            (2*x + 1) * (3*x^2 - 5)^2
            sage: f._factor_pari_helper(pari(f).factor(), unit=11)
            11 * (2*x + 1) * (3*x^2 - 5)^2
            sage: (8*f)._factor_pari_helper(pari(f).factor())
            8 * (2*x + 1) * (3*x^2 - 5)^2
            sage: (8*f)._factor_pari_helper(pari(f).factor(), unit=11)
            88 * (2*x + 1) * (3*x^2 - 5)^2
            sage: QQ['x'](f)._factor_pari_helper(pari(f).factor())
            (18) * (x + 1/2) * (x^2 - 5/3)^2
            sage: QQ['x'](f)._factor_pari_helper(pari(f).factor(), unit=11)
            (198) * (x + 1/2) * (x^2 - 5/3)^2

            sage: f = prod((k^2*x^k + k)^(k-1) for k in primes(10))
            sage: F = f._factor_pari_helper(pari(f).factor()); F
            1323551250 * (2*x^2 + 1) * (3*x^3 + 1)^2 * (5*x^5 + 1)^4 * (7*x^7 + 1)^6
            sage: F.prod() == f
            True
            sage: QQ['x'](f)._factor_pari_helper(pari(f).factor())
            (1751787911376562500) * (x^2 + 1/2) * (x^3 + 1/3)^2 * (x^5 + 1/5)^4 * (x^7 + 1/7)^6

            sage: g = GF(19)['x'](f)
            sage: G = g._factor_pari_helper(pari(g).factor()); G
            (4) * (x + 3) * (x + 16)^5 * (x + 11)^6 * (x^2 + 7*x + 9)^4 * (x^2 + 15*x + 9)^4 * (x^3 + 13)^2 * (x^6 + 8*x^5 + 7*x^4 + 18*x^3 + 11*x^2 + 12*x + 1)^6
            sage: G.prod() == g
            True
        """
        pols = G[0]
        exps = G[1]
        R = self.parent()
        F = [(R(f), int(e)) for f, e in zip(pols, exps)]

        if unit is None:
            unit = self.leading_coefficient()
        else:
            unit *= self.leading_coefficient()

        if R.base_ring().is_field():
            # When the base ring is a field we normalize
            # the irreducible factors so they have leading
            # coefficient 1.
            for i, (f, e) in enumerate(F):
                if not f.is_monic():
                    F[i] = (f.monic(), e)

        else:
            # Otherwise we have to adjust for
            # the content ignored by PARI.
            content_fix = R.base_ring().one()
            for f, e in F:
                if not f.is_monic():
                    content_fix *= f.leading_coefficient()**e
            unit //= content_fix
            if not unit.is_unit():
                F.append((R(unit), ZZ(1)))
                unit = R.base_ring().one()

        if not n is None:
            pari.set_real_precision(n)  # restore precision
        return Factorization(F, unit)

    def splitting_field(self, names, map=False, **kwds):
        """
        Compute the absolute splitting field of a given polynomial.

        INPUT:

        - ``names`` -- a variable name for the splitting field.

        - ``map`` -- (default: ``False``) also return an embedding of
          ``self`` into the resulting field.

        - ``kwds`` -- additional keywords depending on the type.
          Currently, only number fields are implemented. See
          :func:`sage.rings.number_field.splitting_field.splitting_field`
          for the documentation of these keywords.

        OUTPUT:

        If ``map`` is ``False``, the splitting field as an absolute field.
        If ``map`` is ``True``, a tuple ``(K, phi)`` where ``phi`` is an
        embedding of the base field of ``self`` in ``K``.

        EXAMPLES::

            sage: R.<x> = PolynomialRing(ZZ)
            sage: K.<a> = (x^3 + 2).splitting_field(); K
            Number Field in a with defining polynomial x^6 + 3*x^5 + 6*x^4 + 11*x^3 + 12*x^2 - 3*x + 1
            sage: K.<a> = (x^3 - 3*x + 1).splitting_field(); K
            Number Field in a with defining polynomial x^3 - 3*x + 1

        Relative situation::

            sage: R.<x> = PolynomialRing(QQ)
            sage: K.<a> = NumberField(x^3 + 2)
            sage: S.<t> = PolynomialRing(K)
            sage: L.<b> = (t^2 - a).splitting_field()
            sage: L
            Number Field in b with defining polynomial t^6 + 2

        With ``map=True``, we also get the embedding of the base field
        into the splitting field::

            sage: L.<b>, phi = (t^2 - a).splitting_field(map=True)
            sage: phi
            Ring morphism:
              From: Number Field in a with defining polynomial x^3 + 2
              To:   Number Field in b with defining polynomial t^6 + 2
              Defn: a |--> b^2

        An example over a finite field::

            sage: P.<x> = PolynomialRing(GF(7))
            sage: t = x^2 + 1
            sage: t.splitting_field('b')
            Finite Field in b of size 7^2

            sage: P.<x> = PolynomialRing(GF(7^3, 'a'))
            sage: t = x^2 + 1
            sage: t.splitting_field('b', map=True)
            (Finite Field in b of size 7^6,
             Ring morphism:
               From: Finite Field in a of size 7^3
               To:   Finite Field in b of size 7^6
               Defn: a |--> 2*b^4 + 6*b^3 + 2*b^2 + 3*b + 2)

        If the extension is trivial and the generators have the same
        name, the map will be the identity::

            sage: t = 24*x^13 + 2*x^12 + 14
            sage: t.splitting_field('a', map=True)
            (Finite Field in a of size 7^3,
             Identity endomorphism of Finite Field in a of size 7^3)

            sage: t = x^56 - 14*x^3
            sage: t.splitting_field('b', map=True)
            (Finite Field in b of size 7^3,
             Ring morphism:
             From: Finite Field in a of size 7^3
               To:   Finite Field in b of size 7^3
               Defn: a |--> b)

        .. SEEALSO::

            :func:`sage.rings.number_field.splitting_field.splitting_field` for more examples over number fields

        TESTS::

            sage: K.<a,b> = x.splitting_field()
            Traceback (most recent call last):
            ...
            IndexError: the number of names must equal the number of generators
            sage: polygen(RR).splitting_field('x')
            Traceback (most recent call last):
            ...
            NotImplementedError: splitting_field() is only implemented over number fields and finite fields

            sage: P.<x> = PolynomialRing(GF(11^5, 'a'))
            sage: t = x^2 + 1
            sage: t.splitting_field('b')
            Finite Field in b of size 11^10
            sage: t = 24*x^13 + 2*x^12 + 14
            sage: t.splitting_field('b')
            Finite Field in b of size 11^30
            sage: t = x^56 - 14*x^3
            sage: t.splitting_field('b')
            Finite Field in b of size 11^130

            sage: P.<x> = PolynomialRing(GF(19^6, 'a'))
            sage: t = -x^6 + x^2 + 1
            sage: t.splitting_field('b')
            Finite Field in b of size 19^6
            sage: t = 24*x^13 + 2*x^12 + 14
            sage: t.splitting_field('b')
            Finite Field in b of size 19^18
            sage: t = x^56 - 14*x^3
            sage: t.splitting_field('b')
            Finite Field in b of size 19^156

            sage: P.<x> = PolynomialRing(GF(83^6, 'a'))
            sage: t = 2*x^14 - 5 + 6*x
            sage: t.splitting_field('b')
            Finite Field in b of size 83^84
            sage: t = 24*x^13 + 2*x^12 + 14
            sage: t.splitting_field('b')
            Finite Field in b of size 83^78
            sage: t = x^56 - 14*x^3
            sage: t.splitting_field('b')
            Finite Field in b of size 83^12

            sage: P.<x> = PolynomialRing(GF(401^13, 'a'))
            sage: t = 2*x^14 - 5 + 6*x
            sage: t.splitting_field('b')
            Finite Field in b of size 401^104
            sage: t = 24*x^13 + 2*x^12 + 14
            sage: t.splitting_field('b')
            Finite Field in b of size 401^156
            sage: t = x^56 - 14*x^3
            sage: t.splitting_field('b')
            Finite Field in b of size 401^52

        """
        name = sage.structure.parent_gens.normalize_names(1, names)[0]

        from sage.rings.number_field.number_field_base import is_NumberField
        from sage.rings.finite_rings.finite_field_base import is_FiniteField

        f = self.monic()            # Given polynomial, made monic
        F = f.parent().base_ring()  # Base field
        if not F.is_field():
            F = F.fraction_field()
            f = self.change_ring(F)

        if is_NumberField(F):
            from sage.rings.number_field.splitting_field import splitting_field
            return splitting_field(f, name, map, **kwds)
        elif is_FiniteField(F):
            degree = sage.rings.arith.lcm([f.degree() for f, _ in self.factor()])
            return F.extension(degree, name, map=map, **kwds)

        raise NotImplementedError("splitting_field() is only implemented over number fields and finite fields")

    def pseudo_quo_rem(self,other):
        """
        Compute the pseudo-division of two polynomials.

        INPUT:

        - ``other`` -- a nonzero polynomial

        OUTPUT:

        `Q` and `R` such that `l^{m-n+1} \mathrm{self} = Q \cdot\mathrm{other} + R`
        where `m` is the degree of this polynomial, `n` is the degree of
        ``other``, `l` is the leading coefficient of ``other``. The result is
        such that `\deg(R) < \deg(\mathrm{other})`.

        ALGORITHM:

        Algorithm 3.1.2 in [GTM138]_.

        EXAMPLES::

            sage: R.<x> = PolynomialRing(ZZ, sparse=True)
            sage: p = x^4 + 6*x^3 + x^2 - x + 2
            sage: q = 2*x^2 - 3*x - 1
            sage: (quo,rem)=p.pseudo_quo_rem(q); quo,rem
            (4*x^2 + 30*x + 51, 175*x + 67)
            sage: 2^(4-2+1)*p == quo*q + rem
            True

            sage: S.<T> = R[]
            sage: p = (-3*x^2 - x)*T^3 - 3*x*T^2 + (x^2 - x)*T + 2*x^2 + 3*x - 2
            sage: q = (-x^2 - 4*x - 5)*T^2 + (6*x^2 + x + 1)*T + 2*x^2 - x
            sage: quo,rem=p.pseudo_quo_rem(q); quo,rem
            ((3*x^4 + 13*x^3 + 19*x^2 + 5*x)*T + 18*x^4 + 12*x^3 + 16*x^2 + 16*x,
             (-113*x^6 - 106*x^5 - 133*x^4 - 101*x^3 - 42*x^2 - 41*x)*T - 34*x^6 + 13*x^5 + 54*x^4 + 126*x^3 + 134*x^2 - 5*x - 50)
            sage: (-x^2 - 4*x - 5)^(3-2+1) * p == quo*q + rem
            True

        REFERENCES:

        .. [GTM138] Henri Cohen. A Course in Computational Number Theory.
           Graduate Texts in Mathematics, vol. 138. Springer, 1993.
        """
        if other.is_zero():
            raise ZeroDivisionError("Pseudo-division by zero is not possible")

        # if other is a constant, then R = 0 and Q = self * other^(deg(self))
        if other in self.parent().base_ring():
            return (self * other**(self.degree()), self.parent().zero())

        R = self
        B = other
        Q = self.parent().zero()
        e = self.degree() - other.degree() + 1
        d = B.leading_coefficient()

        while not R.degree() < B.degree():
            c = R.leading_coefficient()
            diffdeg = R.degree() - B.degree()
            Q = d*Q + self.parent()(c).shift(diffdeg)
            R = d*R - c*B.shift(diffdeg)
            e -= 1

        q = d**e
        return (q*Q,q*R)

    @coerce_binop
    def gcd(self, other):
        """
        Return a greatest common divisor of this polynomial and ``other``.

        INPUT:

        - ``other`` -- a polynomial in the same ring as this polynomial

        OUTPUT:

        A greatest common divisor as a polynomial in the same ring as
        this polynomial. If the base ring is a field, the return value
        is a monic polynomial.

        .. NOTE::

            The actual algorithm for computing greatest common divisors depends
            on the base ring underlying the polynomial ring. If the base ring
            defines a method ``_gcd_univariate_polynomial``, then this method
            will be called (see examples below).

        EXAMPLES::

            sage: R.<x> = QQ[]
            sage: (2*x^2).gcd(2*x)
            x
            sage: R.zero().gcd(0)
            0
            sage: (2*x).gcd(0)
            x

        One can easily add gcd functionality to new rings by providing a method
        ``_gcd_univariate_polynomial``::

            sage: O = ZZ[-sqrt(5)]
            sage: R.<x> = O[]
            sage: a = O.1
            sage: p = x + a
            sage: q = x^2 - 5
            sage: p.gcd(q)
            Traceback (most recent call last):
            ...
            NotImplementedError: Order in Number Field in a with defining polynomial x^2 - 5 does not provide a gcd implementation for univariate polynomials
            sage: S.<x> = O.number_field()[]
            sage: O._gcd_univariate_polynomial = lambda f,g : R(S(f).gcd(S(g)))
            sage: p.gcd(q)
            x + a
            sage: del O._gcd_univariate_polynomial
        """
        if hasattr(self.base_ring(), '_gcd_univariate_polynomial'):
            return self.base_ring()._gcd_univariate_polynomial(self, other)
        else:
            raise NotImplementedError("%s does not provide a gcd implementation for univariate polynomials"%self.base_ring())

    @coerce_binop
    def lcm(self, other):
        """
        Let f and g be two polynomials. Then this function returns the
        monic least common multiple of f and g.
        """
        f = self*other
        g = self.gcd(other)
        q = f//g
        return ~(q.leading_coefficient())*q

    def _lcm(self, other):
        """
        Let f and g be two polynomials. Then this function returns the
        monic least common multiple of f and g.
        """
        f = self*other
        g = self.gcd(other)
        q = f//g
        return ~(q.leading_coefficient())*q  # make monic  (~ is inverse in python)

    def is_primitive(self, n=None, n_prime_divs=None):
        """
        Returns ``True`` if the polynomial is primitive.  The semantics of
        "primitive" depend on the polynomial coefficients.

        - (field theory) A polynomial of degree `m` over a finite field
          `\GF{q}` is primitive if it is irreducible and its root in
          `\GF{q^m}` generates the multiplicative group `\GF{q^m}^*`.

        - (ring theory) A polynomial over a ring is primitive if its
          coefficients generate the unit ideal.

        Calling `is_primitive` on a polynomial over an infinite field will
        raise an error.

        The additional inputs to this function are to speed up computation for
        field semantics (see note).

        INPUTS:

          - ``n`` (default: ``None``) - if provided, should equal
            `q-1` where ``self.parent()`` is the field with `q`
            elements;  otherwise it will be computed.

          - ``n_prime_divs`` (default: ``None``) - if provided, should
            be a list of the prime divisors of ``n``; otherwise it
            will be computed.

        .. note::

          Computation of the prime divisors of ``n`` can dominate the running
          time of this method, so performing this computation externally
          (e.g. ``pdivs=n.prime_divisors()``) is a good idea for repeated calls
          to is_primitive for polynomials of the same degree.

          Results may be incorrect if the wrong ``n`` and/or factorization are
          provided.

        EXAMPLES::

          Field semantics examples.

          ::

            sage: R.<x> = GF(2)['x']
            sage: f = x^4+x^3+x^2+x+1
            sage: f.is_irreducible(), f.is_primitive()
            (True, False)
            sage: f = x^3+x+1
            sage: f.is_irreducible(), f.is_primitive()
            (True, True)
            sage: R.<x> = GF(3)[]
            sage: f = x^3-x+1
            sage: f.is_irreducible(), f.is_primitive()
            (True, True)
            sage: f = x^2+1
            sage: f.is_irreducible(), f.is_primitive()
            (True, False)
            sage: R.<x> = GF(5)[]
            sage: f = x^2+x+1
            sage: f.is_primitive()
            False
            sage: f = x^2-x+2
            sage: f.is_primitive()
            True
            sage: x=polygen(QQ); f=x^2+1
            sage: f.is_primitive()
            Traceback (most recent call last):
            ...
            NotImplementedError: is_primitive() not defined for polynomials over infinite fields.

          Ring semantics examples.

          ::

            sage: x=polygen(ZZ)
            sage: f = 5*x^2+2
            sage: f.is_primitive()
            True
            sage: f = 5*x^2+5
            sage: f.is_primitive()
            False

            sage: K=NumberField(x^2+5,'a')
            sage: R=K.ring_of_integers()
            sage: a=R.gen(1)
            sage: a^2
            -5
            sage: f=a*x+2
            sage: f.is_primitive()
            True
            sage: f=(1+a)*x+2
            sage: f.is_primitive()
            False

            sage: x=polygen(Integers(10));
            sage: f=5*x^2+2
            sage: #f.is_primitive()  #BUG:: elsewhere in Sage, should return True
            sage: f=4*x^2+2
            sage: #f.is_primitive()  #BUG:: elsewhere in Sage, should return False

        TESTS::

            sage: R.<x> = GF(2)['x']
            sage: f = x^4+x^3+x^2+x+1
            sage: f.is_primitive(15)
            False
            sage: f.is_primitive(15, [3,5])
            False
            sage: f.is_primitive(n_prime_divs=[3,5])
            False
            sage: f = x^3+x+1
            sage: f.is_primitive(7, [7])
            True
            sage: R.<x> = GF(3)[]
            sage: f = x^3-x+1
            sage: f.is_primitive(26, [2,13])
            True
            sage: f = x^2+1
            sage: f.is_primitive(8, [2])
            False
            sage: R.<x> = GF(5)[]
            sage: f = x^2+x+1
            sage: f.is_primitive(24, [2,3])
            False
            sage: f = x^2-x+2
            sage: f.is_primitive(24, [2,3])
            True
            sage: x=polygen(Integers(103)); f=x^2+1
            sage: f.is_primitive()
            False
        """
        R = self.base_ring()
        if R.is_field():
            if not R.is_finite():
                raise NotImplementedError("is_primitive() not defined for polynomials over infinite fields.")

            if not self.is_irreducible():
                return False
            if n is None:
                q = self.base_ring().order()
                n = q ** self.degree() - 1
            y = self.parent().quo(self).gen()
            from sage.groups.generic import order_from_multiple
            return n == order_from_multiple(y, n, n_prime_divs, operation="*")
        else:
            return R.ideal(self.coefficients())==R.ideal(1)

    def is_constant(self):
        """
        Return True if this is a constant polynomial.

        OUTPUT:


        -  ``bool`` - True if and only if this polynomial is
           constant


        EXAMPLES::

            sage: R.<x> = ZZ[]
            sage: x.is_constant()
            False
            sage: R(2).is_constant()
            True
            sage: R(0).is_constant()
            True
        """
        return self.degree() <= 0

    def is_monomial(self):
        """
        Returns True if self is a monomial, i.e., a power of the generator.

        EXAMPLES::

            sage: R.<x> = QQ[]
            sage: x.is_monomial()
            True
            sage: (x+1).is_monomial()
            False
            sage: (x^2).is_monomial()
            True
            sage: R(1).is_monomial()
            True

        The coefficient must be 1::

            sage: (2*x^5).is_monomial()
            False

        To allow a non-1 leading coefficient, use is_term()::

            sage: (2*x^5).is_term()
            True

        .. warning::

           The definition of is_monomial in Sage up to 4.7.1 was the
           same as is_term, i.e., it allowed a coefficient not equal
           to 1.
        """
        return len(self.exponents()) == 1 and self.leading_coefficient() == 1

    def is_term(self):
        """
        Return True if self is an element of the base ring times a
        power of the generator.

        EXAMPLES::

            sage: R.<x> = QQ[]
            sage: x.is_term()
            True
            sage: R(1).is_term()
            True
            sage: (3*x^5).is_term()
            True
            sage: (1+3*x^5).is_term()
            False

        To require that the coefficient is 1, use is_monomial() instead::

            sage: (3*x^5).is_monomial()
            False
        """
        return len(self.exponents()) == 1

    def root_field(self, names, check_irreducible=True):
        """
        Return the field generated by the roots of the irreducible
        polynomial self. The output is either a number field, relative
        number field, a quotient of a polynomial ring over a field, or the
        fraction field of the base ring.

        EXAMPLES::

            sage: R.<x> = QQ['x']
            sage: f = x^3 + x + 17
            sage: f.root_field('a')
            Number Field in a with defining polynomial x^3 + x + 17

        ::

            sage: R.<x> = QQ['x']
            sage: f = x - 3
            sage: f.root_field('b')
            Rational Field

        ::

            sage: R.<x> = ZZ['x']
            sage: f = x^3 + x + 17
            sage: f.root_field('b')
            Number Field in b with defining polynomial x^3 + x + 17

        ::

            sage: y = QQ['x'].0
            sage: L.<a> = NumberField(y^3-2)
            sage: R.<x> = L['x']
            sage: f = x^3 + x + 17
            sage: f.root_field('c')
            Number Field in c with defining polynomial x^3 + x + 17 over its base field

        ::

            sage: R.<x> = PolynomialRing(GF(9,'a'))
            sage: f = x^3 + x^2 + 8
            sage: K.<alpha> = f.root_field(); K
            Univariate Quotient Polynomial Ring in alpha over Finite Field in a of size 3^2 with modulus x^3 + x^2 + 2
            sage: alpha^2 + 1
            alpha^2 + 1
            sage: alpha^3 + alpha^2
            1

        ::

            sage: R.<x> = QQ[]
            sage: f = x^2
            sage: K.<alpha> = f.root_field()
            Traceback (most recent call last):
            ...
            ValueError: polynomial must be irreducible

        TESTS::

            sage: (PolynomialRing(Integers(31),name='x').0+5).root_field('a')
            Ring of integers modulo 31
        """
        from sage.rings.number_field.number_field import is_NumberField, NumberField

        R = self.base_ring()
        if not R.is_integral_domain():
            raise ValueError("the base ring must be a domain")

        if check_irreducible and not self.is_irreducible():
            raise ValueError("polynomial must be irreducible")

        if self.degree() <= 1:
            return R.fraction_field()

        if sage.rings.integer_ring.is_IntegerRing(R):
            return NumberField(self, names)

        if sage.rings.rational_field.is_RationalField(R) or is_NumberField(R):
            return NumberField(self, names)

        return R.fraction_field()[self.parent().variable_name()].quotient(self, names)

    def sylvester_matrix(self, right, variable = None):
        """
        Returns the Sylvester matrix of self and right.

        Note that the Sylvester matrix is not defined if one of the polynomials
        is zero.

        INPUT:

        - right: a polynomial in the same ring as self.
        - variable: optional, included for compatibility with the multivariate
          case only. The variable of the polynomials.

        EXAMPLES::

            sage: R.<x> = PolynomialRing(ZZ)
            sage: f = (6*x + 47)*(7*x^2 - 2*x + 38)
            sage: g = (6*x + 47)*(3*x^3 + 2*x + 1)
            sage: M = f.sylvester_matrix(g)
            sage: M
            [  42  317  134 1786    0    0    0]
            [   0   42  317  134 1786    0    0]
            [   0    0   42  317  134 1786    0]
            [   0    0    0   42  317  134 1786]
            [  18  141   12  100   47    0    0]
            [   0   18  141   12  100   47    0]
            [   0    0   18  141   12  100   47]

        If the polynomials share a non-constant common factor then the
        determinant of the Sylvester matrix will be zero::

            sage: M.determinant()
            0

        If self and right are polynomials of positive degree, the determinant
        of the Sylvester matrix is the resultant of the polynomials.::

            sage: h1 = R.random_element()
            sage: h2 = R.random_element()
            sage: M1 = h1.sylvester_matrix(h2)
            sage: M1.determinant() == h1.resultant(h2)
            True

        The rank of the Sylvester matrix is related to the degree of the
        gcd of self and right::

            sage: f.gcd(g).degree() == f.degree() + g.degree() - M.rank()
            True
            sage: h1.gcd(h2).degree() == h1.degree() + h2.degree() - M1.rank()
            True

        TESTS:

        The variable is optional, but must be the same in both rings::

            sage: K.<x> = QQ['x']
            sage: f = x+1
            sage: g = QQ['y']([1, 0, 1])
            sage: f.sylvester_matrix(f, x)
            [1 1]
            [1 1]
            sage: f.sylvester_matrix(g, x)
            Traceback (most recent call last):
            ...
            TypeError: no common canonical parent for objects with parents: 'Univariate Polynomial Ring in x over Rational Field' and 'Univariate Polynomial Ring in y over Rational Field'

        Polynomials must be defined over compatible base rings::

            sage: f = QQ['x']([1, 0, 1])
            sage: g = ZZ['x']([1, 0, 1])
            sage: h = GF(25, 'a')['x']([1, 0, 1])
            sage: f.sylvester_matrix(g)
            [1 0 1 0]
            [0 1 0 1]
            [1 0 1 0]
            [0 1 0 1]
            sage: g.sylvester_matrix(h)
            [1 0 1 0]
            [0 1 0 1]
            [1 0 1 0]
            [0 1 0 1]
            sage: f.sylvester_matrix(h)
            Traceback (most recent call last):
            ...
            TypeError: no common canonical parent for objects with parents: 'Univariate Polynomial Ring in x over Rational Field' and 'Univariate Polynomial Ring in x over Finite Field in a of size 5^2'

        We can compute the sylvester matrix of a univariate and multivariate
        polynomial::

            sage: K.<x,y> = QQ['x,y']
            sage: g = K.random_element()
            sage: f.sylvester_matrix(g) == K(f).sylvester_matrix(g,x)
            True

        Corner cases::

            sage: K.<x>=QQ[]
            sage: f = x^2+1
            sage: g = K(0)
            sage: f.sylvester_matrix(g)
            Traceback (most recent call last):
            ...
            ValueError: The Sylvester matrix is not defined for zero polynomials
            sage: g.sylvester_matrix(f)
            Traceback (most recent call last):
            ...
            ValueError: The Sylvester matrix is not defined for zero polynomials
            sage: g.sylvester_matrix(g)
            Traceback (most recent call last):
            ...
            ValueError: The Sylvester matrix is not defined for zero polynomials
            sage: K(3).sylvester_matrix(x^2)
            [3 0]
            [0 3]
            sage: K(3).sylvester_matrix(K(4))
            []
        """

        # This code is almost exactly the same as that of
        # sylvester_matrix() in multi_polynomial.pyx.

        if self.parent() != right.parent():
            a, b = coercion_model.canonical_coercion(self,right)
            variable = a.parent()(self.variables()[0])
            #We add the variable to cover the case that right is a multivariate
            #polynomial
            return a.sylvester_matrix(b, variable)

        if variable:
            if variable.parent() != self.parent():
                variable = self.parent()(variable)

        from sage.matrix.constructor import matrix

        # The dimension of the sage matrix is self.degree() + right.degree()

        if self.is_zero() or right.is_zero():
            raise ValueError("The Sylvester matrix is not defined for zero polynomials")

        m = self.degree()
        n = right.degree()

        M = matrix(self.base_ring(), n + m, n + m)

        r = 0
        offset = 0
        for _ in range(n):
            for c in range(m, -1, -1):
                M[r, m - c + offset] = self[c]
            offset += 1
            r += 1

        offset = 0
        for _ in range(m):
            for c in range(n, -1, -1):
                M[r, n - c + offset] = right[c]
            offset += 1
            r += 1

        return M

    cpdef constant_coefficient(self):
        """
        Return the constant coefficient of this polynomial.

        OUTPUT: element of base ring

        EXAMPLES::

            sage: R.<x> = QQ[]
            sage: f = -2*x^3 + 2*x - 1/3
            sage: f.constant_coefficient()
            -1/3
        """
        return self[0]

    cpdef Polynomial _new_constant_poly(self, a, Parent P):
        """
        Create a new constant polynomial from a in P, which MUST be an
        element of the base ring of P (this is not checked).

        EXAMPLE::

            sage: R.<w> = PolynomialRing(GF(9,'a'), sparse=True)
            sage: a = w._new_constant_poly(0, R); a
            0
            sage: a.coefficients()
            []
        """
        if a:
            return self.__class__(P,[a], check=False) #P._element_constructor(a, check=False)
        return self.__class__(P,[], check=False)

    def is_monic(self):
        """
        Returns True if this polynomial is monic. The zero polynomial is by
        definition not monic.

        EXAMPLES::

            sage: x = QQ['x'].0
            sage: f = x + 33
            sage: f.is_monic()
            True
            sage: f = 0*x
            sage: f.is_monic()
            False
            sage: f = 3*x^3 + x^4 + x^2
            sage: f.is_monic()
            True
            sage: f = 2*x^2 + x^3 + 56*x^5
            sage: f.is_monic()
            False

        AUTHORS:

        - Naqi Jaffery (2006-01-24): examples
        """
        return not self.is_zero() and self[self.degree()] == 1

    def is_unit(self):
        r"""
        Return True if this polynomial is a unit.

        EXAMPLES::

            sage: a = Integers(90384098234^3)
            sage: b = a(2*191*236607587)
            sage: b.is_nilpotent()
            True
            sage: R.<x> = a[]
            sage: f = 3 + b*x + b^2*x^2
            sage: f.is_unit()
            True
            sage: f = 3 + b*x + b^2*x^2 + 17*x^3
            sage: f.is_unit()
            False

        TESTS:

        Check that :trac:`18600` is fixed::

            sage: R.<x> = PolynomialRing(ZZ, sparse=True)
            sage: c = x^2^100 + 1
            sage: c.is_unit()
            False

        EXERCISE (Atiyah-McDonald, Ch 1): Let `A[x]` be a
        polynomial ring in one variable. Then
        `f=\sum a_i x^i \in A[x]` is a unit if and only if
        `a_0` is a unit and `a_1,\ldots, a_n` are
        nilpotent.
        """
        if self.degree() > 0:
            try:
                if self._parent.base_ring().is_integral_domain():
                    return False
            except NotImplementedError:
                pass
            for c in self.coefficients()[1:]:
                if not c.is_nilpotent():
                    return False
        return self[0].is_unit()

    def is_nilpotent(self):
        r"""
        Return True if this polynomial is nilpotent.

        EXAMPLES::

            sage: R = Integers(12)
            sage: S.<x> = R[]
            sage: f = 5 + 6*x
            sage: f.is_nilpotent()
            False
            sage: f = 6 + 6*x^2
            sage: f.is_nilpotent()
            True
            sage: f^2
            0

        EXERCISE (Atiyah-McDonald, Ch 1): Let `A[x]` be a
        polynomial ring in one variable. Then
        `f=\sum a_i x^i \in A[x]` is nilpotent if and only if
        every `a_i` is nilpotent.

        TESTS:

        Check that :trac:`18600` is fixed::

            sage: R.<x> = PolynomialRing(Zmod(4), sparse=True)
            sage: (2*x^2^100 + 2).is_nilpotent()
            True
        """
        for c in self.coefficients():
            if not c.is_nilpotent():
                return False
        return True

    def is_gen(self):
        r"""
        Return True if this polynomial is the distinguished generator of
        the parent polynomial ring.

        EXAMPLES::

            sage: R.<x> = QQ[]
            sage: R(1).is_gen()
            False
            sage: R(x).is_gen()
            True

        Important - this function doesn't return True if self equals the
        generator; it returns True if self *is* the generator.

        ::

            sage: f = R([0,1]); f
            x
            sage: f.is_gen()
            False
            sage: f is x
            False
            sage: f == x
            True
        """
        return bool(self._is_gen)

    def leading_coefficient(self):
        """
        Return the leading coefficient of this polynomial.

        OUTPUT: element of the base ring

        EXAMPLES::

            sage: R.<x> = QQ[]
            sage: f = (-2/5)*x^3 + 2*x - 1/3
            sage: f.leading_coefficient()
            -2/5
        """
        return self[self.degree()]

    def monic(self):
        """
        Return this polynomial divided by its leading coefficient. Does not
        change this polynomial.

        EXAMPLES::

            sage: x = QQ['x'].0
            sage: f = 2*x^2 + x^3 + 56*x^5
            sage: f.monic()
            x^5 + 1/56*x^3 + 1/28*x^2
            sage: f = (1/4)*x^2 + 3*x + 1
            sage: f.monic()
            x^2 + 12*x + 4

        The following happens because `f = 0` cannot be made into a
        monic polynomial

        ::

            sage: f = 0*x
            sage: f.monic()
            Traceback (most recent call last):
            ...
            ZeroDivisionError: rational division by zero

        Notice that the monic version of a polynomial over the integers is
        defined over the rationals.

        ::

            sage: x = ZZ['x'].0
            sage: f = 3*x^19 + x^2 - 37
            sage: g = f.monic(); g
            x^19 + 1/3*x^2 - 37/3
            sage: g.parent()
            Univariate Polynomial Ring in x over Rational Field

        AUTHORS:

        - Naqi Jaffery (2006-01-24): examples
        """
        if self.is_monic():
            return self
        a = ~self.leading_coefficient()
        R = self.parent()
        if a.parent() != R.base_ring():
            S = R.base_extend(a.parent())
            return a*S(self)
        else:
            return a*self

    def coefficients(self, sparse=True):
        """
        Return the coefficients of the monomials appearing in self.
        If ``sparse=True`` (the default), it returns only the non-zero coefficients.
        Otherwise, it returns the same value as ``self.list()``.
        (In this case, it may be slightly faster to invoke ``self.list()`` directly.)

        EXAMPLES::

            sage: _.<x> = PolynomialRing(ZZ)
            sage: f = x^4+2*x^2+1
            sage: f.coefficients()
            [1, 2, 1]
            sage: f.coefficients(sparse=False)
            [1, 0, 2, 0, 1]
        """
        zero = self.parent().base_ring().zero()
        if (sparse):
          return [c for c in self.list() if c != zero]
        else:
          return self.list()

    def exponents(self):
        """
        Return the exponents of the monomials appearing in self.

        EXAMPLES::

            sage: _.<x> = PolynomialRing(ZZ)
            sage: f = x^4+2*x^2+1
            sage: f.exponents()
            [0, 2, 4]
        """
        zero = self.parent().base_ring().zero()
        l = self.list()
        return [i for i in range(len(l)) if l[i] != zero]

    def list(self):
        """
        Return a new copy of the list of the underlying elements of self.

        EXAMPLES::

            sage: R.<x> = QQ[]
            sage: f = (-2/5)*x^3 + 2*x - 1/3
            sage: v = f.list(); v
            [-1/3, 2, 0, -2/5]

        Note that v is a list, it is mutable, and each call to the list
        method returns a new list::

            sage: type(v)
            <type 'list'>
            sage: v[0] = 5
            sage: f.list()
            [-1/3, 2, 0, -2/5]

        Here is an example with a generic polynomial ring::

            sage: R.<x> = QQ[]
            sage: S.<y> = R[]
            sage: f = y^3 + x*y -3*x; f
            y^3 + x*y - 3*x
            sage: type(f)
            <type 'sage.rings.polynomial.polynomial_element.Polynomial_generic_dense'>
            sage: v = f.list(); v
            [-3*x, x, 0, 1]
            sage: v[0] = 10
            sage: f.list()
            [-3*x, x, 0, 1]
        """
        raise NotImplementedError

    def prec(self):
        """
        Return the precision of this polynomial. This is always infinity,
        since polynomials are of infinite precision by definition (there is
        no big-oh).

        EXAMPLES::

            sage: x = polygen(ZZ)
            sage: (x^5 + x + 1).prec()
            +Infinity
            sage: x.prec()
            +Infinity
        """
        return infinity.infinity

    def padded_list(self, n=None):
        """
        Return list of coefficients of self up to (but not including)
        `q^n`.

        Includes 0's in the list on the right so that the list has length
        `n`.

        INPUT:


        -  ``n`` - (default: None); if given, an integer that
           is at least 0


        EXAMPLES::

            sage: x = polygen(QQ)
            sage: f = 1 + x^3 + 23*x^5
            sage: f.padded_list()
            [1, 0, 0, 1, 0, 23]
            sage: f.padded_list(10)
            [1, 0, 0, 1, 0, 23, 0, 0, 0, 0]
            sage: len(f.padded_list(10))
            10
            sage: f.padded_list(3)
            [1, 0, 0]
            sage: f.padded_list(0)
            []
            sage: f.padded_list(-1)
            Traceback (most recent call last):
            ...
            ValueError: n must be at least 0

        TESTS:

        Check that :trac:`18600` is fixed::

            sage: R.<x> = PolynomialRing(ZZ, sparse=True)
            sage: (x^2^100 + x^8 - 1).padded_list(10)
            [-1, 0, 0, 0, 0, 0, 0, 0, 1, 0]
        """
        if n is None:
            return self.list()
        if n < 0:
            raise ValueError("n must be at least 0")
        if self.degree() < n:
            v = self.list()
            z = self._parent.base_ring().zero()
            return v + [z]*(n - len(v))
        else:
            return self[:int(n)].padded_list(n)

    def coeffs(self):
        r"""
        Using ``coeffs()`` is now deprecated (:trac:`17518`).
        Returns ``self.list()``.

        (It is potentially slightly faster to use
        ``self.list()`` directly.)

        EXAMPLES::

            sage: x = QQ['x'].0
            sage: f = 10*x^3 + 5*x + 2/17
            sage: f.coeffs()
            doctest:...: DeprecationWarning: The use of coeffs() is now deprecated in favor of coefficients(sparse=False).
            See http://trac.sagemath.org/17518 for details.
            [2/17, 5, 0, 10]
        """
        deprecation(17518, 'The use of coeffs() is now deprecated in favor of coefficients(sparse=False).')
        return self.list()

    def newton_raphson(self, n, x0):
        """
        Return a list of n iterative approximations to a root of this
        polynomial, computed using the Newton-Raphson method.

        The Newton-Raphson method is an iterative root-finding algorithm.
        For f(x) a polynomial, as is the case here, this is essentially the
        same as Horner's method.

        INPUT:


        -  ``n`` - an integer (=the number of iterations),

        -  ``x0`` - an initial guess x0.


        OUTPUT: A list of numbers hopefully approximating a root of
        f(x)=0.

        If one of the iterates is a critical point of f then a
        ZeroDivisionError exception is raised.

        EXAMPLES::

            sage: x = PolynomialRing(RealField(), 'x').gen()
            sage: f = x^2 - 2
            sage: f.newton_raphson(4, 1)
            [1.50000000000000, 1.41666666666667, 1.41421568627451, 1.41421356237469]

        AUTHORS:

        - David Joyner and William Stein (2005-11-28)
        """
        n = sage.rings.integer.Integer(n)
        df = self.derivative()
        K = self.parent().base_ring()
        a = K(x0)
        L = []
        for i in range(n):
            a -= self(a) / df(a)
            L.append(a)
        return L

    def polynomial(self, var):
        r"""
        Let var be one of the variables of the parent of self. This returns
        self viewed as a univariate polynomial in var over the polynomial
        ring generated by all the other variables of the parent.

        For univariate polynomials, if var is the generator of the parent
        ring, we return this polynomial, otherwise raise an error.

        EXAMPLES::

            sage: R.<x> = QQ[]
            sage: (x+1).polynomial(x)
            x + 1

        TESTS::

            sage: x.polynomial(1)
            Traceback (most recent call last):
            ...
            ValueError: given variable is not the generator of parent.
        """
        if self._parent.ngens() == 1:
            if self._parent.gen() == var:
                return self
            raise ValueError("given variable is not the generator of parent.")
        raise NotImplementedError

    def newton_slopes(self, p, lengths=False):
        """
        Return the `p`-adic slopes of the Newton polygon of self,
        when this makes sense.

        OUTPUT:

        If `lengths` is `False`, a list of rational numbers. If `lengths` is
        `True`, a list of couples `(s,l)` where `s` is the slope and `l` the
        length of the corresponding segment in the Newton polygon.

        EXAMPLES::

            sage: x = QQ['x'].0
            sage: f = x^3 + 2
            sage: f.newton_slopes(2)
            [1/3, 1/3, 1/3]
            sage: R.<x> = PolynomialRing(ZZ, sparse=True)
            sage: p = x^5 + 6*x^2 + 4
            sage: p.newton_slopes(2)
            [1/2, 1/2, 1/3, 1/3, 1/3]
            sage: p.newton_slopes(2, lengths=True)
            [(1/2, 2), (1/3, 3)]
            sage: (x^2^100 + 27).newton_slopes(3, lengths=True)
            [(3/1267650600228229401496703205376, 1267650600228229401496703205376)]

        ALGORITHM: Uses PARI if `lengths` is `False`.
        """
        if not lengths:
            f = self._pari_()
            v = list(f.newtonpoly(p))
            return [sage.rings.rational.Rational(x) for x in v]

        e = self.exponents()
        c = self.coefficients()
        if len(e) == 0: return []
        if len(e) == 1:
            if e[0] == 0: return []
            else:         return [(infinity.infinity, e[0])]

        if e[0] == 0: slopes = []
        else:         slopes = [(infinity.infinity, e[0])]

        points = [(e[0], c[0].valuation(p)), (e[1], c[1].valuation(p))]
        slopes.append((-(c[1].valuation(p)-c[0].valuation(p))/(e[1] - e[0]), e[1]-e[0]))
        for i in range(2, len(e)):
            v = c[i].valuation(p)
            s = -(v-points[-1][1])/(e[i]-points[-1][0])
            while len(slopes) > 0 and s >= slopes[-1][0]:
                slopes = slopes[:-1]
                points = points[:-1]
                s = -(v-points[-1][1])/(e[i]-points[-1][0])
            slopes.append((s,e[i]-points[-1][0]))
            points.append((e[i],v))

        return slopes


    #####################################################################
    # Conversions to other systems
    #####################################################################
    def _pari_(self):
        r"""
        Return polynomial as a PARI object.

        Sage does not handle PARI's variable ordering requirements
        gracefully at this time. In practice, this means that the variable
        ``x`` needs to be the topmost variable, as in the
        example.

        EXAMPLES::

            sage: f = QQ['x']([0,1,2/3,3])
            sage: pari(f)
            3*x^3 + 2/3*x^2 + x

        ::

            sage: S.<a> = QQ['a']
            sage: R.<x> = S['x']
            sage: f = R([0, a]) + R([0, 0, 2/3])
            sage: pari(f)
            2/3*x^2 + a*x

        Polynomials over a number field work, provided that the variable is
        called 'x'::

            sage: x = polygen(QQ)
            sage: K.<b> = NumberField(x^2 + x + 1)
            sage: R.<x> = PolynomialRing(K)
            sage: pol = (b + x)^3; pol
            x^3 + 3*b*x^2 + (-3*b - 3)*x + 1
            sage: pari(pol)
            Mod(1, y^2 + y + 1)*x^3 + Mod(3*y, y^2 + y + 1)*x^2 + Mod(-3*y - 3, y^2 + y + 1)*x + Mod(1, y^2 + y + 1)

        TESTS:

        Unfortunately, variable names matter::

            sage: R.<x, y> = QQ[]
            sage: S.<a> = R[]
            sage: f = x^2 + a; g = y^3 + a
            sage: pari(f)
            Traceback (most recent call last):
            ...
            PariError: incorrect priority in gtopoly: variable x <= a

        Stacked polynomial rings, first with a univariate ring on the
        bottom::

            sage: S.<a> = QQ['a']
            sage: R.<x> = S['x']
            sage: pari(x^2 + 2*x)
            x^2 + 2*x
            sage: pari(a*x + 2*x^3)
            2*x^3 + a*x

        Stacked polynomial rings, second with a multivariate ring on the
        bottom::

            sage: S.<a, b> = ZZ['a', 'b']
            sage: R.<x> = S['x']
            sage: pari(x^2 + 2*x)
            x^2 + 2*x
            sage: pari(a*x + 2*b*x^3)
            2*b*x^3 + a*x

        Stacked polynomial rings with exotic base rings::

            sage: S.<a, b> = GF(7)['a', 'b']
            sage: R.<x> = S['x']
            sage: pari(x^2 + 9*x)
            x^2 + 2*x
            sage: pari(a*x + 9*b*x^3)
            2*b*x^3 + a*x

        ::

            sage: S.<a> = Integers(8)['a']
            sage: R.<x> = S['x']
            sage: pari(x^2 + 2*x)
            Mod(1, 8)*x^2 + Mod(2, 8)*x
            sage: pari(a*x + 10*x^3)
            Mod(2, 8)*x^3 + Mod(1, 8)*a*x
        """
        return self._pari_with_name(self.parent().variable_name())

    def _pari_or_constant(self, name=None):
        r"""
        Convert ``self`` to PARI.  This behaves identical to :meth:`_pari_`
        or :meth:`_pari_with_name` except for constant polynomials:
        then the constant is returned instead of a constant polynomial.

        INPUT:

        - ``name`` -- (default: None) Variable name.  If not given, use
          ``self.parent().variable_name()``.  This argument is irrelevant
          for constant polynomials.

        EXAMPLES::

            sage: R.<x> = PolynomialRing(ZZ)
            sage: pol = 2*x^2 + 7*x - 5
            sage: pol._pari_or_constant()
            2*x^2 + 7*x - 5
            sage: pol._pari_or_constant('a')
            2*a^2 + 7*a - 5
            sage: pol = R(7)
            sage: pol._pari_or_constant()
            7
            sage: pol._pari_or_constant().type()
            't_INT'
            sage: pol._pari_().type()
            't_POL'
            sage: PolynomialRing(IntegerModRing(101), 't')()._pari_or_constant()
            Mod(0, 101)
        """
        if self.is_constant():
            return self[0]._pari_()
        if name is None:
            name = self.parent().variable_name()
        return self._pari_with_name(name)

    def _pari_with_name(self, name='x'):
        r"""
        Return polynomial as a PARI object with topmost variable
        ``name``.  By default, use 'x' for the variable name.

        For internal use only.

        EXAMPLES:

            sage: R.<a> = PolynomialRing(ZZ)
            sage: (2*a^2 + a)._pari_with_name()
            2*x^2 + x
            sage: (2*a^2 + a)._pari_with_name('y')
            2*y^2 + y
        """
        vals = [x._pari_() for x in self.list()]
        return pari(vals).Polrev(name)

    def _pari_init_(self):
        return repr(self._pari_())

    def _magma_init_(self, magma):
        """
        Return a string that evaluates in Magma to this polynomial.

        EXAMPLES::

            sage: magma = Magma()  # new session
            sage: R.<y> = ZZ[]
            sage: f = y^3 - 17*y + 5
            sage: f._magma_init_(magma)        # optional - magma
            '_sage_[...]![5,-17,0,1]'
            sage: g = magma(f); g              # optional - magma
            y^3 - 17*y + 5

        Note that in Magma there is only one polynomial ring over each
        base, so if we make the polynomial ring over ZZ with variable
        `z`, then this changes the variable name of the polynomial
        we already defined::

            sage: R.<z> = ZZ[]
            sage: magma(R)                     # optional - magma
            Univariate Polynomial Ring in z over Integer Ring
            sage: g                            # optional - magma
            z^3 - 17*z + 5

        In Sage the variable name does not change::

            sage: f
            y^3 - 17*y + 5

        A more complicated nested example::

            sage: k.<a> = GF(9); R.<s,t> = k[]; S.<W> = R[]
            sage: magma(a*W^20 + s*t/a)        # optional - magma
            a*W^20 + a^7*s*t
        """
        # Get a reference to Magma version of parent.
        R = magma(self.parent())
        # Get list of coefficients.
        v = ','.join([a._magma_init_(magma) for a in self.list()])
        return '%s![%s]'%(R.name(), v)

    def _gap_init_(self):
        return repr(self)

    def _gap_(self, G):
        """
        EXAMPLES::

            sage: R.<y> = ZZ[]
            sage: f = y^3 - 17*y + 5
            sage: g = gap(f); g
            y^3-17*y+5
            sage: f._gap_init_()
            'y^3 - 17*y + 5'
            sage: R.<z> = ZZ[]
            sage: gap(R)
            PolynomialRing( Integers, ["z"] )
            sage: g
            y^3-17*y+5
            sage: gap(z^2 + z)
            z^2+z

        We coerce a polynomial with coefficients in a finite field::

            sage: R.<y> = GF(7)[]
            sage: f = y^3 - 17*y + 5
            sage: g = gap(f); g
            y^3+Z(7)^4*y+Z(7)^5
            sage: g.Factors()
            [ y+Z(7)^0, y+Z(7)^0, y+Z(7)^5 ]
            sage: f.factor()
            (y + 5) * (y + 1)^2
        """
        if G is None:
            import sage.interfaces.gap
            G = sage.interfaces.gap.gap
        self.parent()._gap_(G)
        return G(self._gap_init_())

    ######################################################################

    @coerce_binop
    def resultant(self, other):
        r"""
        Return the resultant of ``self`` and ``other``.

        INPUT:

        - ``other`` -- a polynomial

        OUTPUT: an element of the base ring of the polynomial ring

        ALGORITHM:

        Uses PARI's ``polresultant`` function.  For base rings that
        are not supported by PARI, the resultant is computed as the
        determinant of the Sylvester matrix.

        EXAMPLES::

            sage: R.<x> = QQ[]
            sage: f = x^3 + x + 1;  g = x^3 - x - 1
            sage: r = f.resultant(g); r
            -8
            sage: r.parent() is QQ
            True

        We can compute resultants over univariate and multivariate
        polynomial rings::

            sage: R.<a> = QQ[]
            sage: S.<x> = R[]
            sage: f = x^2 + a; g = x^3 + a
            sage: r = f.resultant(g); r
            a^3 + a^2
            sage: r.parent() is R
            True

        ::

            sage: R.<a, b> = QQ[]
            sage: S.<x> = R[]
            sage: f = x^2 + a; g = x^3 + b
            sage: r = f.resultant(g); r
            a^3 + b^2
            sage: r.parent() is R
            True

        TESTS::

            sage: R.<x, y> = QQ[]
            sage: S.<a> = R[]
            sage: f = x^2 + a; g = y^3 + a
            sage: h = f.resultant(g); h
            y^3 - x^2
            sage: h.parent() is R
            True

        Check that :trac:`13672` is fixed::

            sage: R.<t> = GF(2)[]
            sage: S.<x> = R[]
            sage: f = (t^2 + t)*x + t^2 + t
            sage: g = (t + 1)*x + t^2
            sage: f.resultant(g)
            t^4 + t

        Check that :trac:`15061` is fixed::

            sage: R.<T> = PowerSeriesRing(QQ)
            sage: F = R([1,1],2)
            sage: RP.<x> = PolynomialRing(R)
            sage: P = x^2 - F
            sage: P.resultant(P.derivative())
            -4 - 4*T + O(T^2)

        Check that :trac:`16360` is fixed::

            sage: K.<x> = FunctionField(QQ)
            sage: R.<y> = K[]
            sage: y.resultant(y+x)
            x

            sage: K.<a> = FunctionField(QQ)
            sage: R.<b> = K[]
            sage: L.<b> = K.extension(b^2-a)
            sage: R.<x> = L[]
            sage: f=x^2-a
            sage: g=x-b
            sage: f.resultant(g)
            0

        Check that :trac:`17817` is fixed::

            sage: A.<a,b,c> = Frac(PolynomialRing(QQ,'a,b,c'))
            sage: B.<d,e,f> = PolynomialRing(A,'d,e,f')
            sage: R.<x>= PolynomialRing(B,'x')
            sage: S.<y> = PolynomialRing(R,'y')
            sage: p = ((1/b^2*d^2+1/a)*x*y^2+a*b/c*y+e+x^2)
            sage: q = -4*c^2*y^3+1
            sage: p.resultant(q)
            16*c^4*x^6 + 48*c^4*e*x^4 + (1/b^6*d^6 + 3/(a*b^4)*d^4 + ((-12*a^3*b*c + 3)/(a^2*b^2))*d^2 + (-12*a^3*b*c + 1)/a^3)*x^3 + 48*c^4*e^2*x^2 + (((-12*a*c)/b)*d^2*e + (-12*b*c)*e)*x + 16*c^4*e^3 + 4*a^3*b^3/c

        """
        variable = self.variable_name()
        try:
            res = self._pari_().polresultant(other._pari_(), variable)
            return self.parent().base_ring()(res)
        except (TypeError, ValueError, PariError, NotImplementedError):
            return self.sylvester_matrix(other).det()

    def discriminant(self):
        r"""
        Returns the discriminant of self.

        The discriminant is

        .. math::

            R_n := a_n^{2 n-2} \prod_{1<i<j<n} (r_i-r_j)^2,

        where `n` is the degree of self, `a_n` is the
        leading coefficient of self and the roots of self are
        `r_1, \ldots, r_n`.

        OUTPUT: An element of the base ring of the polynomial ring.

        ALGORITHM:

        Uses the identity `R_n(f) := (-1)^{n (n-1)/2} R(f, f')
        a_n^{n-k-2}`, where `n` is the degree of self, `a_n` is the
        leading coefficient of self, `f'` is the derivative of `f`,
        and `k` is the degree of `f'`. Calls :meth:`.resultant`.

        EXAMPLES:

        In the case of elliptic curves in special form, the discriminant is
        easy to calculate::

            sage: R.<x> = QQ[]
            sage: f = x^3 + x + 1
            sage: d = f.discriminant(); d
            -31
            sage: d.parent() is QQ
            True
            sage: EllipticCurve([1, 1]).discriminant()/16
            -31

        ::

            sage: R.<x> = QQ[]
            sage: f = 2*x^3 + x + 1
            sage: d = f.discriminant(); d
            -116

        We can compute discriminants over univariate and multivariate
        polynomial rings::

            sage: R.<a> = QQ[]
            sage: S.<x> = R[]
            sage: f = a*x + x + a + 1
            sage: d = f.discriminant(); d
            1
            sage: d.parent() is R
            True

        ::

            sage: R.<a, b> = QQ[]
            sage: S.<x> = R[]
            sage: f = x^2 + a + b
            sage: d = f.discriminant(); d
            -4*a - 4*b
            sage: d.parent() is R
            True

        TESTS::

            sage: R.<x, y> = QQ[]
            sage: S.<a> = R[]
            sage: f = x^2 + a
            sage: f.discriminant()
            1

        Check that :trac:`13672` is fixed::

            sage: R.<t> = GF(5)[]
            sage: S.<x> = R[]
            sage: f = x^10 + 2*x^6 + 2*x^5 + x + 2
            sage: (f-t).discriminant()
            4*t^5

        The following examples show that :trac:`11782` has been fixed::

            sage: ZZ.quo(81)[x](3*x^2 + 3*x + 3).discriminant()
            54
            sage: ZZ.quo(9)[x](2*x^3 + x^2 + x).discriminant()
            2

        This was fixed by :trac:`15422`::

            sage: R.<s> = PolynomialRing(Qp(2))
            sage: (s^2).discriminant()
            0

        TESTS:

        This was fixed by :trac:`16014`::

            sage: PR.<b,t1,t2,x1,y1,x2,y2> = QQ[]
            sage: PRmu.<mu> = PR[]
            sage: E1 = diagonal_matrix(PR, [1, b^2, -b^2])
            sage: M = matrix(PR, [[1,-t1,x1-t1*y1],[t1,1,y1+t1*x1],[0,0,1]])
            sage: E1 = M.transpose()*E1*M
            sage: E2 = E1.subs(t1=t2, x1=x2, y1=y2)
            sage: det(mu*E1 + E2).discriminant().degrees()
            (24, 12, 12, 8, 8, 8, 8)

        This addresses an issue raised by :trac:`15061`::

            sage: R.<T> = PowerSeriesRing(QQ)
            sage: F = R([1,1],2)
            sage: RP.<x> = PolynomialRing(R)
            sage: P = x^2 - F
            sage: P.discriminant()
            4 + 4*T + O(T^2)
        """
        # Late import to avoid cyclic dependencies:
        from sage.rings.power_series_ring import is_PowerSeriesRing
        if self.is_zero():
            return self.parent().zero()
        n = self.degree()
        base_ring = self.parent().base_ring()
        if (is_MPolynomialRing(base_ring) or
            is_PowerSeriesRing(base_ring)):
            # It is often cheaper to compute discriminant of simple
            # multivariate polynomial and substitute the real
            # coefficients into that result (see #16014).
            return universal_discriminant(n)(list(self))
        d = self.derivative()
        k = d.degree()

        r = n % 4
        u = -1 # (-1)**(n*(n-1)/2)
        if r == 0 or r == 1:
            u = 1
        try:
            an = self[n]**(n - k - 2)
        except ZeroDivisionError:
            assert(n-k-2 == -1)
            # Rather than dividing the resultant by the leading coefficient,
            # we alter the Sylvester matrix (see #11782).
            mat = self.sylvester_matrix(d)
            mat[0, 0] = self.base_ring()(1)
            mat[n - 1, 0] = self.base_ring()(n)
            return u * mat.determinant()
        else:
            return self.base_ring()(u * self.resultant(d) * an)

    def reverse(self, degree=None):
        """
        Return polynomial but with the coefficients reversed.

        If an optional degree argument is given the coefficient list will be
        truncated or zero padded as necessary and the reverse polynomial will
        have the specified degree.

        EXAMPLES::

            sage: R.<x> = ZZ[]; S.<y> = R[]
            sage: f = y^3 + x*y -3*x; f
            y^3 + x*y - 3*x
            sage: f.reverse()
            -3*x*y^3 + x*y^2 + 1
            sage: f.reverse(degree=2)
            -3*x*y^2 + x*y
            sage: f.reverse(degree=5)
            -3*x*y^5 + x*y^4 + y^2

        TESTS::

            sage: f.reverse(degree=1.5r)
            Traceback (most recent call last):
            ...
            ValueError: degree argument must be a non-negative integer, got 1.5
        """
        v = list(self.list())

        cdef unsigned long d
        if degree:
            d = degree
            if d != degree:
                raise ValueError("degree argument must be a non-negative integer, got %s"%(degree))
            if len(v) < degree+1:
                v.reverse()
                v = [0]*(degree+1-len(v)) + v
            elif len(v) > degree+1:
                v = v[:degree+1]
                v.reverse()
            else: # len(v) == degree + 1
                v.reverse()
        else:
            v.reverse()

        return self.parent()(v)

    def roots(self, ring=None, multiplicities=True, algorithm=None):
        """
        Return the roots of this polynomial (by default, in the base ring
        of this polynomial).

        INPUT:


        -  ``ring`` - the ring to find roots in

        -  ``multiplicities`` - bool (default: True) if True
           return list of pairs (r, n), where r is the root and n is the
           multiplicity. If False, just return the unique roots, with no
           information about multiplicities.

        -  ``algorithm`` - the root-finding algorithm to use.
           We attempt to select a reasonable algorithm by default, but this
           lets the caller override our choice.


        By default, this finds all the roots that lie in the base ring of
        the polynomial. However, the ring parameter can be used to specify
        a ring to look for roots in.

        If the polynomial and the output ring are both exact (integers,
        rationals, finite fields, etc.), then the output should always be
        correct (or raise an exception, if that case is not yet handled).

        If the output ring is approximate (floating-point real or complex
        numbers), then the answer will be estimated numerically, using
        floating-point arithmetic of at least the precision of the output
        ring. If the polynomial is ill-conditioned, meaning that a small
        change in the coefficients of the polynomial will lead to a
        relatively large change in the location of the roots, this may give
        poor results. Distinct roots may be returned as multiple roots,
        multiple roots may be returned as distinct roots, real roots may be
        lost entirely (because the numerical estimate thinks they are
        complex roots). Note that polynomials with multiple roots are
        always ill-conditioned; there's a footnote at the end of the
        docstring about this.

        If the output ring is a RealIntervalField or ComplexIntervalField
        of a given precision, then the answer will always be correct (or an
        exception will be raised, if a case is not implemented). Each root
        will be contained in one of the returned intervals, and the
        intervals will be disjoint. (The returned intervals may be of
        higher precision than the specified output ring.)

        At the end of this docstring (after the examples) is a description
        of all the cases implemented in this function, and the algorithms
        used. That section also describes the possibilities for
        "algorithm=", for the cases where multiple algorithms exist.

        EXAMPLES::

            sage: x = QQ['x'].0
            sage: f = x^3 - 1
            sage: f.roots()
            [(1, 1)]
            sage: f.roots(ring=CC)   # note -- low order bits slightly different on ppc.
            [(1.00000000000000, 1), (-0.500000000000000 - 0.86602540378443...*I, 1), (-0.500000000000000 + 0.86602540378443...*I, 1)]
            sage: f = (x^3 - 1)^2
            sage: f.roots()
            [(1, 2)]

        ::

            sage: f = -19*x + 884736
            sage: f.roots()
            [(884736/19, 1)]
            sage: (f^20).roots()
            [(884736/19, 20)]

        ::

            sage: K.<z> = CyclotomicField(3)
            sage: f = K.defining_polynomial()
            sage: f.roots(ring=GF(7))
            [(4, 1), (2, 1)]
            sage: g = f.change_ring(GF(7))
            sage: g.roots()
            [(4, 1), (2, 1)]
            sage: g.roots(multiplicities=False)
            [4, 2]

        A new ring.  In the example below, we add the special method
        _roots_univariate_polynomial to the base ring, and observe
        that this method is called instead to find roots of
        polynomials over this ring.  This facility can be used to
        easily extend root finding to work over new rings you
        introduce::

             sage: R.<x> = QQ[]
             sage: (x^2 + 1).roots()
             []
             sage: g = lambda f, *args, **kwds: f.change_ring(CDF).roots()
             sage: QQ._roots_univariate_polynomial = g
             sage: (x^2 + 1).roots()  # abs tol 1e-14
             [(2.7755575615628914e-17 - 1.0*I, 1), (0.9999999999999997*I, 1)]
             sage: del QQ._roots_univariate_polynomial

        An example over RR, which illustrates that only the roots in RR are
        returned::

            sage: x = RR['x'].0
            sage: f = x^3 -2
            sage: f.roots()
            [(1.25992104989487, 1)]
            sage: f.factor()
            (x - 1.25992104989487) * (x^2 + 1.25992104989487*x + 1.58740105196820)
            sage: x = RealField(100)['x'].0
            sage: f = x^3 -2
            sage: f.roots()
            [(1.2599210498948731647672106073, 1)]

        ::

            sage: x = CC['x'].0
            sage: f = x^3 -2
            sage: f.roots()
            [(1.25992104989487, 1), (-0.62996052494743... - 1.09112363597172*I, 1), (-0.62996052494743... + 1.09112363597172*I, 1)]
            sage: f.roots(algorithm='pari')
            [(1.25992104989487, 1), (-0.629960524947437 - 1.09112363597172*I, 1), (-0.629960524947437 + 1.09112363597172*I, 1)]

        Another example showing that only roots in the base ring are
        returned::

            sage: x = polygen(ZZ)
            sage: f = (2*x-3) * (x-1) * (x+1)
            sage: f.roots()
            [(1, 1), (-1, 1)]
            sage: f.roots(ring=QQ)
            [(3/2, 1), (1, 1), (-1, 1)]

        An example involving large numbers::

            sage: x = RR['x'].0
            sage: f = x^2 - 1e100
            sage: f.roots()
            [(-1.00000000000000e50, 1), (1.00000000000000e50, 1)]
            sage: f = x^10 - 2*(5*x-1)^2
            sage: f.roots(multiplicities=False)
            [-1.6772670339941..., 0.19995479628..., 0.20004530611..., 1.5763035161844...]

        ::

            sage: x = CC['x'].0
            sage: i = CC.0
            sage: f = (x - 1)*(x - i)
            sage: f.roots(multiplicities=False)
            [1.00000000000000, 1.00000000000000*I]
            sage: g=(x-1.33+1.33*i)*(x-2.66-2.66*i)
            sage: g.roots(multiplicities=False)
            [1.33000000000000 - 1.33000000000000*I, 2.66000000000000 + 2.66000000000000*I]

        Describing roots using radical expressions::

            sage: x = QQ['x'].0
            sage: f = x^2 + 2
            sage: f.roots(SR)
            [(-I*sqrt(2), 1), (I*sqrt(2), 1)]
            sage: f.roots(SR, multiplicities=False)
            [-I*sqrt(2), I*sqrt(2)]

        The roots of some polynomials can't be described using radical
        expressions::

            sage: (x^5 - x + 1).roots(SR)
            []

        For some other polynomials, no roots can be found at the moment
        due to the way roots are computed. :trac:`17516` addresses
        these defecits. Until that gets implemented, one such example
        is the following::

            sage: f = x^6-300*x^5+30361*x^4-1061610*x^3+1141893*x^2-915320*x+101724
            sage: f.roots()
            []

        A purely symbolic roots example::

            sage: X = var('X')
            sage: f = expand((X-1)*(X-I)^3*(X^2 - sqrt(2))); f
            X^6 - (3*I + 1)*X^5 - sqrt(2)*X^4 + (3*I - 3)*X^4 + (3*I + 1)*sqrt(2)*X^3 + (I + 3)*X^3 - (3*I - 3)*sqrt(2)*X^2 - I*X^2 - (I + 3)*sqrt(2)*X + I*sqrt(2)
            sage: f.roots()
            [(I, 3), (-2^(1/4), 1), (2^(1/4), 1), (1, 1)]

        The same operation, performed over a polynomial ring
        with symbolic coefficients::

            sage: X = SR['X'].0
            sage: f = (X-1)*(X-I)^3*(X^2 - sqrt(2)); f
            X^6 + (-3*I - 1)*X^5 + (-sqrt(2) + 3*I - 3)*X^4 + ((3*I + 1)*sqrt(2) + I + 3)*X^3 + (-(3*I - 3)*sqrt(2) - I)*X^2 + (-(I + 3)*sqrt(2))*X + I*sqrt(2)
            sage: f.roots()
            [(I, 3), (-2^(1/4), 1), (2^(1/4), 1), (1, 1)]
            sage: f.roots(multiplicities=False)
            [I, -2^(1/4), 2^(1/4), 1]

        A couple of examples where the base ring doesn't have a
        factorization algorithm (yet). Note that this is currently done via
        naive enumeration, so could be very slow::

            sage: R = Integers(6)
            sage: S.<x> = R['x']
            sage: p = x^2-1
            sage: p.roots()
            Traceback (most recent call last):
            ...
            NotImplementedError: root finding with multiplicities for this polynomial not implemented (try the multiplicities=False option)
            sage: p.roots(multiplicities=False)
            [1, 5]
            sage: R = Integers(9)
            sage: A = PolynomialRing(R, 'y')
            sage: y = A.gen()
            sage: f = 10*y^2 - y^3 - 9
            sage: f.roots(multiplicities=False)
            [0, 1, 3, 6]

        An example over the complex double field (where root finding is
        fast, thanks to NumPy)::

            sage: R.<x> = CDF[]
            sage: f = R.cyclotomic_polynomial(5); f
            x^4 + x^3 + x^2 + x + 1.0
            sage: f.roots(multiplicities=False)  # abs tol 1e-9
            [-0.8090169943749469 - 0.5877852522924724*I, -0.8090169943749473 + 0.5877852522924724*I, 0.30901699437494773 - 0.951056516295154*I, 0.30901699437494756 + 0.9510565162951525*I]
            sage: [z^5 for z in f.roots(multiplicities=False)]  # abs tol 1e-14
            [0.9999999999999957 - 1.2864981197413038e-15*I, 0.9999999999999976 + 3.062854959141552e-15*I, 1.0000000000000024 + 1.1331077795295987e-15*I, 0.9999999999999953 - 2.0212861992297117e-15*I]
            sage: f = CDF['x']([1,2,3,4]); f
            4.0*x^3 + 3.0*x^2 + 2.0*x + 1.0
            sage: r = f.roots(multiplicities=False)
            sage: [f(a).abs() for a in r]  # abs tol 1e-14
            [2.574630599127759e-15, 1.457101633618084e-15, 1.1443916996305594e-15]

        Another example over RDF::

            sage: x = RDF['x'].0
            sage: ((x^3 -1)).roots()  # abs tol 4e-16
            [(1.0000000000000002, 1)]
            sage: ((x^3 -1)).roots(multiplicities=False)  # abs tol 4e-16
            [1.0000000000000002]

        More examples involving the complex double field::

            sage: x = CDF['x'].0
            sage: i = CDF.0
            sage: f = x^3 + 2*i; f
            x^3 + 2.0*I
            sage: f.roots()  # abs tol 1e-14
            [(-1.0911236359717227 - 0.6299605249474374*I, 1), (3.885780586188048e-16 + 1.2599210498948734*I, 1), (1.0911236359717211 - 0.6299605249474363*I, 1)]
            sage: f.roots(multiplicities=False)  # abs tol 1e-14
            [-1.0911236359717227 - 0.6299605249474374*I, 3.885780586188048e-16 + 1.2599210498948734*I, 1.0911236359717211 - 0.6299605249474363*I]
            sage: [abs(f(z)) for z in f.roots(multiplicities=False)]  # abs tol 1e-14
            [8.95090418262362e-16, 8.728374398092689e-16, 1.0235750533041806e-15]
            sage: f = i*x^3 + 2; f
            I*x^3 + 2.0
            sage: f.roots()  # abs tol 1e-14
            [(-1.0911236359717227 + 0.6299605249474374*I, 1), (3.885780586188048e-16 - 1.2599210498948734*I, 1), (1.0911236359717211 + 0.6299605249474363*I, 1)]
            sage: abs(f(f.roots()[0][0]))  # abs tol 1e-13
            1.1102230246251565e-16

        Examples using real root isolation::

            sage: x = polygen(ZZ)
            sage: f = x^2 - x - 1
            sage: f.roots()
            []
            sage: f.roots(ring=RIF)
            [(-0.6180339887498948482045868343657?, 1), (1.6180339887498948482045868343657?, 1)]
            sage: f.roots(ring=RIF, multiplicities=False)
            [-0.6180339887498948482045868343657?, 1.6180339887498948482045868343657?]
            sage: f.roots(ring=RealIntervalField(150))
            [(-0.6180339887498948482045868343656381177203091798057628621354486227?, 1), (1.618033988749894848204586834365638117720309179805762862135448623?, 1)]
            sage: f.roots(ring=AA)
            [(-0.618033988749895?, 1), (1.618033988749895?, 1)]
            sage: f = f^2 * (x - 1)
            sage: f.roots(ring=RIF)
            [(-0.6180339887498948482045868343657?, 2), (1.0000000000000000000000000000000?, 1), (1.6180339887498948482045868343657?, 2)]
            sage: f.roots(ring=RIF, multiplicities=False)
            [-0.6180339887498948482045868343657?, 1.0000000000000000000000000000000?, 1.6180339887498948482045868343657?]

        Examples using complex root isolation::

            sage: x = polygen(ZZ)
            sage: p = x^5 - x - 1
            sage: p.roots()
            []
            sage: p.roots(ring=CIF)
            [(1.167303978261419?, 1), (-0.764884433600585? - 0.352471546031727?*I, 1), (-0.764884433600585? + 0.352471546031727?*I, 1), (0.181232444469876? - 1.083954101317711?*I, 1), (0.181232444469876? + 1.083954101317711?*I, 1)]
            sage: p.roots(ring=ComplexIntervalField(200))
            [(1.167303978261418684256045899854842180720560371525489039140082?, 1), (-0.76488443360058472602982318770854173032899665194736756700778? - 0.35247154603172624931794709140258105439420648082424733283770?*I, 1), (-0.76488443360058472602982318770854173032899665194736756700778? + 0.35247154603172624931794709140258105439420648082424733283770?*I, 1), (0.18123244446987538390180023778112063996871646618462304743774? - 1.08395410131771066843034449298076657427364024315511565430114?*I, 1), (0.18123244446987538390180023778112063996871646618462304743774? + 1.08395410131771066843034449298076657427364024315511565430114?*I, 1)]
            sage: rts = p.roots(ring=QQbar); rts
            [(1.167303978261419?, 1), (-0.7648844336005847? - 0.3524715460317263?*I, 1), (-0.7648844336005847? + 0.3524715460317263?*I, 1), (0.1812324444698754? - 1.083954101317711?*I, 1), (0.1812324444698754? + 1.083954101317711?*I, 1)]
            sage: p.roots(ring=AA)
            [(1.167303978261419?, 1)]
            sage: p = (x - rts[4][0])^2 * (3*x^2 + x + 1)
            sage: p.roots(ring=QQbar)
            [(-0.1666666666666667? - 0.552770798392567?*I, 1), (-0.1666666666666667? + 0.552770798392567?*I, 1), (0.1812324444698754? + 1.083954101317711?*I, 2)]
            sage: p.roots(ring=CIF)
            [(-0.1666666666666667? - 0.552770798392567?*I, 1), (-0.1666666666666667? + 0.552770798392567?*I, 1), (0.1812324444698754? + 1.083954101317711?*I, 2)]

        Note that coefficients in a number field with defining polynomial
        `x^2 + 1` are considered to be Gaussian rationals (with the
        generator mapping to +I), if you ask for complex roots.

        ::

            sage: K.<im> = NumberField(x^2 + 1)
            sage: y = polygen(K)
            sage: p = y^4 - 2 - im
            sage: p.roots(ring=CC)
            [(-1.2146389322441... - 0.14142505258239...*I, 1), (-0.14142505258239... + 1.2146389322441...*I, 1), (0.14142505258239... - 1.2146389322441...*I, 1), (1.2146389322441... + 0.14142505258239...*I, 1)]
            sage: p = p^2 * (y^2 - 2)
            sage: p.roots(ring=CIF)
            [(-1.414213562373095?, 1), (1.414213562373095?, 1), (-1.214638932244183? - 0.141425052582394?*I, 2), (-0.141425052582394? + 1.214638932244183?*I, 2), (0.141425052582394? - 1.214638932244183?*I, 2), (1.214638932244183? + 0.141425052582394?*I, 2)]

        Note that one should not use NumPy when wanting high precision
        output as it does not support any of the high precision types::

            sage: R.<x> = RealField(200)[]
            sage: f = x^2 - R(pi)
            sage: f.roots()
            [(-1.7724538509055160272981674833411451827975494561223871282138, 1), (1.7724538509055160272981674833411451827975494561223871282138, 1)]
            sage: f.roots(algorithm='numpy')
            doctest... UserWarning: NumPy does not support arbitrary precision arithmetic.  The roots found will likely have less precision than you expect.
            [(-1.77245385090551..., 1), (1.77245385090551..., 1)]

        We can also find roots over number fields::

            sage: K.<z> = CyclotomicField(15)
            sage: R.<x> = PolynomialRing(K)
            sage: (x^2 + x + 1).roots()
            [(z^5, 1), (-z^5 - 1, 1)]

        There are many combinations of floating-point input and output
        types that work. (Note that some of them are quite pointless like using
        ``algorithm='numpy'`` with high-precision types.)

        ::

            sage: rflds = (RR, RDF, RealField(100))
            sage: cflds = (CC, CDF, ComplexField(100))
            sage: def cross(a, b):
            ....:     return list(cartesian_product_iterator([a, b]))
            sage: flds = cross(rflds, rflds) + cross(rflds, cflds) + cross(cflds, cflds)
            sage: for (fld_in, fld_out) in flds:
            ....:     x = polygen(fld_in)
            ....:     f = x^3 - fld_in(2)
            ....:     x2 = polygen(fld_out)
            ....:     f2 = x2^3 - fld_out(2)
            ....:     for algo in (None, 'pari', 'numpy'):
            ....:         rts = f.roots(ring=fld_out, multiplicities=False)
            ....:         if fld_in == fld_out and algo is None:
            ....:             print fld_in, rts
            ....:         for rt in rts:
            ....:             assert(abs(f2(rt)) <= 1e-10)
            ....:             assert(rt.parent() == fld_out)
            Real Field with 53 bits of precision [1.25992104989487]
            Real Double Field [1.25992104989...]
            Real Field with 100 bits of precision [1.2599210498948731647672106073]
            Complex Field with 53 bits of precision [1.25992104989487, -0.62996052494743... - 1.09112363597172*I, -0.62996052494743... + 1.09112363597172*I]
            Complex Double Field [1.25992104989..., -0.629960524947... - 1.0911236359717...*I, -0.629960524947... + 1.0911236359717...*I]
            Complex Field with 100 bits of precision [1.2599210498948731647672106073, -0.62996052494743658238360530364 - 1.0911236359717214035600726142*I, -0.62996052494743658238360530364 + 1.0911236359717214035600726142*I]

        Note that we can find the roots of a polynomial with algebraic
        coefficients::

            sage: rt2 = sqrt(AA(2))
            sage: rt3 = sqrt(AA(3))
            sage: x = polygen(AA)
            sage: f = (x - rt2) * (x - rt3); f
                x^2 - 3.146264369941973?*x + 2.449489742783178?
            sage: rts = f.roots(); rts
            [(1.414213562373095?, 1), (1.732050807568878?, 1)]
            sage: rts[0][0] == rt2
            True
            sage: f.roots(ring=RealIntervalField(150))
            [(1.414213562373095048801688724209698078569671875376948073176679738?, 1), (1.732050807568877293527446341505872366942805253810380628055806980?, 1)]

        We can handle polynomials with huge coefficients.

        This number doesn't even fit in an IEEE double-precision float, but
        RR and CC allow a much larger range of floating-point numbers::

            sage: bigc = 2^1500
            sage: CDF(bigc)
            +infinity
            sage: CC(bigc)
            3.50746621104340e451

        Polynomials using such large coefficients can't be handled by
        numpy, but pari can deal with them::

            sage: x = polygen(QQ)
            sage: p = x + bigc
            sage: p.roots(ring=RR, algorithm='numpy')
            Traceback (most recent call last):
            ...
            LinAlgError: Array must not contain infs or NaNs
            sage: p.roots(ring=RR, algorithm='pari')
            [(-3.50746621104340e451, 1)]
            sage: p.roots(ring=AA)
            [(-3.5074662110434039?e451, 1)]
            sage: p.roots(ring=QQbar)
            [(-3.5074662110434039?e451, 1)]
            sage: p = bigc*x + 1
            sage: p.roots(ring=RR)
            [(0.000000000000000, 1)]
            sage: p.roots(ring=AA)
            [(-2.8510609648967059?e-452, 1)]
            sage: p.roots(ring=QQbar)
            [(-2.8510609648967059?e-452, 1)]
            sage: p = x^2 - bigc
            sage: p.roots(ring=RR)
            [(-5.92238652153286e225, 1), (5.92238652153286e225, 1)]
            sage: p.roots(ring=QQbar)
            [(-5.9223865215328558?e225, 1), (5.9223865215328558?e225, 1)]

        Algorithms used:

        For brevity, we will use RR to mean any RealField of any precision;
        similarly for RIF, CC, and CIF. Since Sage has no specific
        implementation of Gaussian rationals (or of number fields with
        embedding, at all), when we refer to Gaussian rationals below we
        will accept any number field with defining polynomial
        `x^2+1`, mapping the field generator to +I.

        We call the base ring of the polynomial K, and the ring given by
        the ring= argument L. (If ring= is not specified, then L is the
        same as K.)

        If K and L are floating-point (RDF, CDF, RR, or CC), then a
        floating-point root-finder is used. If L is RDF or CDF then we
        default to using NumPy's roots(); otherwise, we use PARI's
        polroots(). This choice can be overridden with
        algorithm='pari' or algorithm='numpy'. If the algorithm is
        unspecified and NumPy's roots() algorithm fails, then we fall
        back to pari (numpy will fail if some coefficient is infinite,
        for instance).

        If L is SR, then the roots will be radical expressions,
        computed as the solutions of a symbolic polynomial expression.
        At the moment this delegates to
        :meth:`sage.symbolic.expression.Expression.solve`
        which in turn uses Maxima to find radical solutions.
        Some solutions may be lost in this approach.
        Once :trac:`17516` gets implemented, all possible radical
        solutions should become available.

        If L is AA or RIF, and K is ZZ, QQ, or AA, then the root isolation
        algorithm sage.rings.polynomial.real_roots.real_roots() is used.
        (You can call real_roots() directly to get more control than this
        method gives.)

        If L is QQbar or CIF, and K is ZZ, QQ, AA, QQbar, or the Gaussian
        rationals, then the root isolation algorithm
        sage.rings.polynomial.complex_roots.complex_roots() is used. (You
        can call complex_roots() directly to get more control than this
        method gives.)

        If L is AA and K is QQbar or the Gaussian rationals, then
        complex_roots() is used (as above) to find roots in QQbar, then
        these roots are filtered to select only the real roots.

        If L is floating-point and K is not, then we attempt to change the
        polynomial ring to L (using .change_ring()) (or, if L is complex
        and K is not, to the corresponding real field). Then we use either
        PARI or numpy as specified above.

        For all other cases where K is different than L, we just use
        .change_ring(L) and proceed as below.

        The next method, which is used if K is an integral domain, is to
        attempt to factor the polynomial. If this succeeds, then for every
        degree-one factor a\*x+b, we add -b/a as a root (as long as this
        quotient is actually in the desired ring).

        If factoring over K is not implemented (or K is not an integral
        domain), and K is finite, then we find the roots by enumerating all
        elements of K and checking whether the polynomial evaluates to zero
        at that value.

        .. note::

           We mentioned above that polynomials with multiple roots are
           always ill-conditioned; if your input is given to n bits of
           precision, you should not expect more than n/k good bits
           for a k-fold root. (You can get solutions that make the
           polynomial evaluate to a number very close to zero;
           basically the problem is that with a multiple root, there
           are many such numbers, and it's difficult to choose between
           them.)

           To see why this is true, consider the naive floating-point
           error analysis model where you just pretend that all
           floating-point numbers are somewhat imprecise - a little
           'fuzzy', if you will.  Then the graph of a floating-point
           polynomial will be a fuzzy line.  Consider the graph of
           `(x-1)^3`; this will be a fuzzy line with a
           horizontal tangent at `x=1`, `y=0`. If the
           fuzziness extends up and down by about j, then it will
           extend left and right by about cube_root(j).

        TESTS::

            sage: K.<zeta> = CyclotomicField(2)
            sage: R.<x> = K[]
            sage: factor(x^3-1)
            (x - 1) * (x^2 + x + 1)

        This shows that the issue from :trac:`6237` is fixed::

            sage: R.<u> = QQ[]
            sage: g = -27*u^14 - 32*u^9
            sage: g.roots(CDF, multiplicities=False)  # abs tol 2e-15
            [-1.0345637159435719, 0.0, -0.3196977699902601 - 0.9839285635706636*I, -0.3196977699902601 + 0.9839285635706636*I, 0.8369796279620465 - 0.6081012947885318*I, 0.8369796279620465 + 0.6081012947885318*I]
            sage: g.roots(CDF)  # abs tol 2e-15
            [(-1.0345637159435719, 1), (0.0, 9), (-0.3196977699902601 - 0.9839285635706636*I, 1), (-0.3196977699902601 + 0.9839285635706636*I, 1), (0.8369796279620465 - 0.6081012947885318*I, 1), (0.8369796279620465 + 0.6081012947885318*I, 1)]

        This shows that the issue at :trac:`2418` is fixed::

            sage: x = polygen(QQ)
            sage: p = (x^50/2^100 + x^10 + x + 1).change_ring(ComplexField(106))
            sage: rts = (p/2^100).roots(multiplicities=False)
            sage: eps = 2^(-50)   # we test the roots numerically
            sage: [abs(p(rt)) < eps for rt in rts] == [True]*50
            True

        This shows that the issue at :trac:`10901` is fixed::

            sage: a = var('a'); R.<x> = SR[]
            sage: f = x - a
            sage: f.roots(RR)
            Traceback (most recent call last):
            ...
            TypeError: Cannot evaluate symbolic expression to a numeric value.
            sage: f.roots(CC)
            Traceback (most recent call last):
            ...
            TypeError: Cannot evaluate symbolic expression to a numeric value.

        We can find roots of polynomials defined over `\ZZ` or `\QQ`
        over the `p`-adics, see :trac:`15422`::

            sage: R.<x> = ZZ[]
            sage: pol = (x - 1)^2
            sage: pol.roots(Qp(3,5))
            [(1 + O(3^5), 2)]

        This doesn't work if we first change coefficients to `\QQ_p`::

            sage: pol.change_ring(Qp(3,5)).roots()
            Traceback (most recent call last):
            ...
            PrecisionError: p-adic factorization not well-defined since the discriminant is zero up to the requestion p-adic precision

            sage: (pol - 3^6).roots(Qp(3,5))
            [(1 + 2*3^3 + 2*3^4 + O(3^5), 1), (1 + 3^3 + O(3^5), 1)]
            sage: r = pol.roots(Zp(3,5), multiplicities=False); r
            [1 + O(3^5)]
            sage: parent(r[0])
            3-adic Ring with capped relative precision 5

        Spurious crash with pari-2.5.5, see :trac:`16165`::

            sage: f=(1+x+x^2)^3
            sage: f.roots(ring=CC)
            [(-0.500000000000000 - 0.866025403784439*I, 3),
             (-0.500000000000000 + 0.866025403784439*I, 3)]
        """
        K = self.parent().base_ring()
        if hasattr(K, '_roots_univariate_polynomial'):
            return K._roots_univariate_polynomial(self, ring=ring, multiplicities=multiplicities, algorithm=algorithm)

        L = K if ring is None else ring

        late_import()

        input_fp = (is_RealField(K)
                    or is_ComplexField(K)
                    or is_RealDoubleField(K)
                    or is_ComplexDoubleField(K))
        output_fp = (is_RealField(L)
                     or is_ComplexField(L)
                     or is_RealDoubleField(L)
                     or is_ComplexDoubleField(L))
        input_complex = (is_ComplexField(K)
                         or is_ComplexDoubleField(K))
        output_complex = (is_ComplexField(L)
                          or is_ComplexDoubleField(L))
        input_gaussian = (isinstance(K, NumberField_quadratic)
                          and list(K.polynomial()) == [1, 0, 1])

        if input_fp and output_fp:
            # allow for possibly using a fast but less reliable
            # floating point algorithm from numpy
            low_prec = is_RealDoubleField(K) or is_ComplexDoubleField(K)
            if algorithm is None:
                if low_prec:
                    algorithm = 'either'
                else:
                    algorithm = 'pari'

            if algorithm != 'numpy' and algorithm != 'either' and algorithm != 'pari':
                raise ValueError("Unknown algorithm '%s'" % algorithm)

            # We should support GSL, too.  We could also support PARI's
            # old Newton-iteration algorithm.

            input_arbprec = (is_RealField(K) or
                             is_ComplexField(K))

            if algorithm == 'numpy' or algorithm == 'either':
                if K.prec() > 53 and L.prec() > 53:
                    from warnings import warn
                    warn('NumPy does not support arbitrary precision arithmetic.  ' +
                         'The roots found will likely have less precision than ' +
                         'you expect.')

                import numpy
                from numpy.linalg.linalg import LinAlgError
                numpy_dtype = ('complex' if input_complex else 'double')
                ty = (complex if input_complex else float)
                coeffs = self.list()
                numpy_array = numpy.array([ty(c) for c in reversed(coeffs)], dtype=numpy_dtype)
                try:
                    ext_rts1 = numpy.roots(numpy_array)
                    rts = []
                    for rt in ext_rts1:
                        rts.append(CDF(rt))
                    rts.sort()
                    ext_rts = rts
                except (ValueError, LinAlgError):
                    if algorithm == 'either':
                        algorithm = 'pari'
                    else:
                        raise

            if algorithm == 'pari':
                if not input_arbprec:
                    self = self.change_ring(CC if input_complex else RR)
                ext_rts = pari(self.monic()).polroots(precision = L.prec())

            if output_complex:
                rts = sort_complex_numbers_for_display([L(root) for root in ext_rts])
            else:
                rts = sorted([L(root.real()) for root in ext_rts if root.imag() == 0])

            rts_mult = []
            j = 0
            while j < len(rts):
                rt = rts[j]
                mult = rts.count(rt)
                rts_mult.append((rt, mult))
                j += mult

            if multiplicities:
                return rts_mult
            else:
                return [rt for (rt, mult) in rts_mult]

        from sage.symbolic.ring import SR
        if L is SR:
            vname = 'do_not_use_this_name_in_a_polynomial_coefficient'
            var = SR(vname)
            expr = self(var)
            rts = expr.solve(var,
                             explicit_solutions=True,
                             multiplicities=multiplicities)
            if multiplicities:
                return [(rt.rhs(), mult) for rt, mult in zip(*rts)]
            else:
                return [rt.rhs() for rt in rts]

        if L != K or is_AlgebraicField_common(L):
            # So far, the only "special" implementations are for real
            # and complex root isolation and for p-adic factorization
            if (is_IntegerRing(K) or is_RationalField(K)
                or is_AlgebraicRealField(K)) and \
                (is_AlgebraicRealField(L) or is_RealIntervalField(L)):

                from sage.rings.polynomial.real_roots import real_roots

                if is_AlgebraicRealField(L):
                    rts = real_roots(self, retval='algebraic_real')
                else:
                    diam = ~(ZZ(1) << L.prec())
                    rts1 = real_roots(self, retval='interval', max_diameter=diam)

                    # We (essentially) promise in the docstring above
                    # that returned intervals will be at least the precision
                    # of the given ring.  But real_roots() does not guarantee
                    # this; for instance, if it returns exactly zero,
                    # it may return this with a low-precision
                    # RealIntervalFieldElement.

                    rts = []
                    for (rt, mult) in rts1:
                        if rt.prec() < L.prec():
                            rt = L(rt)
                        rts.append((rt, mult))

                if multiplicities:
                    return rts
                else:
                    return [rt for (rt, mult) in rts]

            if (is_IntegerRing(K) or is_RationalField(K)
                or is_AlgebraicField_common(K) or input_gaussian) and \
                (is_ComplexIntervalField(L) or is_AlgebraicField_common(L)):

                from sage.rings.polynomial.complex_roots import complex_roots

                if is_ComplexIntervalField(L):
                    rts = complex_roots(self, min_prec=L.prec())
                elif is_AlgebraicField(L):
                    rts = complex_roots(self, retval='algebraic')
                else:
                    rts = complex_roots(self, retval='algebraic_real')

                if multiplicities:
                    return rts
                else:
                    return [rt for (rt, mult) in rts]

            if output_fp and output_complex and not input_gaussian:
                # If we want the complex roots, and the input is not
                # floating point, we convert to a real polynomial
                # (except when the input coefficients are Gaussian rationals).
                if is_ComplexDoubleField(L):
                    real_field = RDF
                else:
                    real_field = RealField(L.prec())

                return self.change_ring(real_field).roots(ring=L, multiplicities=multiplicities, algorithm=algorithm)
            elif is_pAdicRing(L) or is_pAdicField(L):
                p = L.prime()
                n = L.precision_cap()
                try:
                    F = self.factor_padic(p, n)
                except AttributeError:
                    pass
                else:
                    return self.change_ring(L)._roots_from_factorization(F, multiplicities)

            return self.change_ring(L).roots(multiplicities=multiplicities, algorithm=algorithm)

        try:
            if K.is_integral_domain():
                if not K.is_field():
                    try:
                        # get rid of the content of self since we don't need it
                        # and we really don't want to factor it if it's a huge
                        # integer
                        c = self.content()
                        self = self//c
                    except AttributeError:
                        pass
                return self._roots_from_factorization(self.factor(), multiplicities)
            else:
                raise NotImplementedError
        except NotImplementedError:
            if K.is_finite():
                if multiplicities:
                    raise NotImplementedError("root finding with multiplicities for this polynomial not implemented (try the multiplicities=False option)")
                else:
                    return [a for a in K if not self(a)]

            raise NotImplementedError("root finding for this polynomial not implemented")

    def _roots_from_factorization(self, F, multiplicities):
        """
        Given a factorization ``F`` of the polynomial ``self``, return
        the roots of ``self``.

        EXAMPLES::

            sage: R.<x> = ZZ[]
            sage: pol = 20*x^3 - 50*x^2 + 20*x
            sage: F = pol.factor(); F
            2 * 5 * (x - 2) * x * (2*x - 1)
            sage: pol._roots_from_factorization(F, multiplicities=True)
            [(2, 1), (0, 1)]
            sage: pol.change_ring(QQ)._roots_from_factorization(F, multiplicities=False)
            [2, 0, 1/2]
        """
        seq = []
        K = self.parent().base_ring()
        for fac in F:
            g = fac[0]
            if g.degree() == 1:
                rt = -g[0]/g[1]
                # We need to check that this root is actually in K;
                # otherwise we'd return roots in the fraction field of K.
                if rt in K:
                    rt = K(rt)
                    if multiplicities:
                        seq.append((rt,fac[1]))
                    else:
                        seq.append(rt)
        return seq

    def real_roots(self):
        """
        Return the real roots of this polynomial, without multiplicities.

        Calls self.roots(ring=RR), unless this is a polynomial with
        floating-point real coefficients, in which case it calls
        self.roots().

        EXAMPLES::

            sage: x = polygen(ZZ)
            sage: (x^2 - x - 1).real_roots()
            [-0.618033988749895, 1.61803398874989]

        TESTS::

            sage: x = polygen(RealField(100))
            sage: (x^2 - x - 1).real_roots()[0].parent()
                Real Field with 100 bits of precision
            sage: x = polygen(RDF)
            sage: (x^2 - x - 1).real_roots()[0].parent()
            Real Double Field

            sage: x=polygen(ZZ,'x'); v=(x^2-x-1).real_roots()
            sage: v[0].parent() is RR
            True
        """
        K = self.base_ring()
        if is_RealField(K) or is_RealDoubleField(K):
            return self.roots(multiplicities=False)

        return self.roots(ring=RR, multiplicities=False)

    def complex_roots(self):
        """
        Return the complex roots of this polynomial, without
        multiplicities.

        Calls self.roots(ring=CC), unless this is a polynomial with
        floating-point coefficients, in which case it is uses the
        appropriate precision from the input coefficients.

        EXAMPLES::

            sage: x = polygen(ZZ)
            sage: (x^3 - 1).complex_roots()   # note: low order bits slightly different on ppc.
            [1.00000000000000, -0.500000000000000 - 0.86602540378443...*I, -0.500000000000000 + 0.86602540378443...*I]

        TESTS::

            sage: x = polygen(RR)
            sage: (x^3 - 1).complex_roots()[0].parent()
            Complex Field with 53 bits of precision
            sage: x = polygen(RDF)
            sage: (x^3 - 1).complex_roots()[0].parent()
            Complex Double Field
            sage: x = polygen(RealField(200))
            sage: (x^3 - 1).complex_roots()[0].parent()
            Complex Field with 200 bits of precision
            sage: x = polygen(CDF)
            sage: (x^3 - 1).complex_roots()[0].parent()
            Complex Double Field
            sage: x = polygen(ComplexField(200))
            sage: (x^3 - 1).complex_roots()[0].parent()
            Complex Field with 200 bits of precision
            sage: x=polygen(ZZ,'x'); v=(x^2-x-1).complex_roots()
            sage: v[0].parent() is CC
            True
        """
        K = self.base_ring()
        if is_RealField(K):
            return self.roots(ring=ComplexField(K.prec()), multiplicities=False)
        if is_RealDoubleField(K):
            return self.roots(ring=CDF, multiplicities=False)
        if is_ComplexField(K) or is_ComplexDoubleField(K):
            return self.roots(multiplicities=False)

        return self.roots(ring=CC, multiplicities=False)

    def variable_name(self):
        """
        Return name of variable used in this polynomial as a string.

        OUTPUT: string

        EXAMPLES::

            sage: R.<t> = QQ[]
            sage: f = t^3 + 3/2*t + 5
            sage: f.variable_name()
            't'
        """
        return self.parent().variable_name()

    @coerce_binop
    def xgcd(self, other):
        r"""
        Return an extended gcd of this polynomial and ``other``.

        INPUT:

        - ``other`` -- a polynomial in the same ring as this polynomial

        OUTPUT:

        A tuple ``(r, s, t)`` where ``r`` is a greatest common divisor
        of this polynomial and ``other``, and ``s`` and ``t`` are such
        that ``r = s*self + t*other`` holds.

        .. NOTE::

            The actual algorithm for computing the extended gcd depends on the
            base ring underlying the polynomial ring. If the base ring defines
            a method ``_xgcd_univariate_polynomial``, then this method will be
            called (see examples below).

        EXAMPLES::

            sage: R.<x> = QQbar[]
            sage: (2*x^2).gcd(2*x)
            x
            sage: R.zero().gcd(0)
            0
            sage: (2*x).gcd(0)
            x

        One can easily add xgcd functionality to new rings by providing a
        method ``_xgcd_univariate_polynomial``::

            sage: R.<x> = QQ[]
            sage: S.<y> = R[]
            sage: h1 = y*x
            sage: h2 = y^2*x^2
            sage: h1.xgcd(h2)
            Traceback (most recent call last):
            ...
            NotImplementedError: Univariate Polynomial Ring in x over Rational Field does not provide an xgcd implementation for univariate polynomials
            sage: T.<x,y> = QQ[]
            sage: def poor_xgcd(f,g):
            ....:     ret = S(T(f).gcd(g))
            ....:     if ret == f: return ret,S.one(),S.zero()
            ....:     if ret == g: return ret,S.zero(),S.one()
            ....:     raise NotImplementedError
            sage: R._xgcd_univariate_polynomial = poor_xgcd
            sage: h1.xgcd(h2)
            (x*y, 1, 0)
            sage: del R._xgcd_univariate_polynomial

        """
        if hasattr(self.base_ring(), '_xgcd_univariate_polynomial'):
            return self.base_ring()._xgcd_univariate_polynomial(self, other)
        else:
            raise NotImplementedError("%s does not provide an xgcd implementation for univariate polynomials"%self.base_ring())

    def variables(self):
        """
        Returns the tuple of variables occurring in this polynomial.

        EXAMPLES::

            sage: R.<x> = QQ[]
            sage: x.variables()
            (x,)

        A constant polynomial has no variables.

        ::

            sage: R(2).variables()
            ()
        """
        if self.is_constant():
            return ()
        else:
            return self._parent.gens()

    def args(self):
        """
        Returns the generator of this polynomial ring, which is the (only)
        argument used when calling self.

        EXAMPLES::

            sage: R.<x> = QQ[]
            sage: x.args()
            (x,)

        A constant polynomial has no variables, but still takes a single
        argument.

        ::

            sage: R(2).args()
            (x,)
        """
        return self._parent.gens()

    def valuation(self, p=None):
        r"""
        If `f = a_r x^r + a_{r+1}x^{r+1} + \cdots`, with
        `a_r` nonzero, then the valuation of `f` is
        `r`. The valuation of the zero polynomial is
        `\infty`.

        If a prime (or non-prime) `p` is given, then the valuation
        is the largest power of `p` which divides self.

        The valuation at `\infty` is -self.degree().

        EXAMPLES::

            sage: P.<x> = ZZ[]
            sage: (x^2+x).valuation()
            1
            sage: (x^2+x).valuation(x+1)
            1
            sage: (x^2+1).valuation()
            0
            sage: (x^3+1).valuation(infinity)
            -3
            sage: P(0).valuation()
            +Infinity
        """
        cdef int k

        if not self:
            return infinity.infinity

        if p is infinity.infinity:
            return -self.degree()

        if p is None:
            for k from 0 <= k <= self.degree():
                if self[k]:
                    return ZZ(k)
        if isinstance(p, Polynomial):
            p = self.parent().coerce(p)
        elif is_Ideal(p) and p.ring() is self.parent(): # eventually need to handle fractional ideals in the fraction field
            if self.parent().base_ring().is_field(): # common case
                p = p.gen()
            else:
                raise NotImplementedError
        else:
            from sage.rings.fraction_field import is_FractionField
            if is_FractionField(p.parent()) and self.parent().has_coerce_map_from(p.parent().ring()):
                p = self.parent().coerce(p.parent().ring()(p)) # here we require that p be integral.
            else:
                raise TypeError("The polynomial, p, must have the same parent as self.")

        if p.degree() == 0:
            raise ArithmeticError("The polynomial, p, must have positive degree.")
        k = 0
        while self % p == 0:
            k = k + 1
            self = self.__floordiv__(p)
        return sage.rings.integer.Integer(k)

    def ord(self, p=None):
        r"""
        This is the same as the valuation of self at p. See the
        documentation for ``self.valuation``.

        EXAMPLES::

            sage: R.<x> = ZZ[]
            sage: (x^2+x).ord(x+1)
            1
        """
        return self.valuation(p)

    def add_bigoh(self, prec):
        r"""
        Returns the power series of precision at most prec got by adding
        `O(q^\text{prec})` to self, where q is its variable.

        EXAMPLES::

            sage: R.<x> = ZZ[]
            sage: f = 1 + 4*x + x^3
            sage: f.add_bigoh(7)
            1 + 4*x + x^3 + O(x^7)
            sage: f.add_bigoh(2)
            1 + 4*x + O(x^2)
            sage: f.add_bigoh(2).parent()
            Power Series Ring in x over Integer Ring
        """
        return self.parent().completion(self.parent().gen())(self).add_bigoh(prec)

    def is_irreducible(self):
        """
        Return True precisely if this polynomial is irreducible over its
        base ring.

        Testing irreducibility over `\ZZ/n\ZZ` for composite `n` is not
        implemented.

        EXAMPLES::

            sage: R.<x> = ZZ[]
            sage: (x^3 + 1).is_irreducible()
            False
            sage: (x^2 - 1).is_irreducible()
            False
            sage: (x^3 + 2).is_irreducible()
            True
            sage: R(0).is_irreducible()
            False

        See :trac:`5140`,

        ::

            sage: R(1).is_irreducible()
            False
            sage: R(4).is_irreducible()
            False
            sage: R(5).is_irreducible()
            True

        The base ring does matter:  for example, 2x is irreducible as a
        polynomial in QQ[x], but not in ZZ[x],

        ::

            sage: R.<x> = ZZ[]
            sage: R(2*x).is_irreducible()
            False
            sage: R.<x> = QQ[]
            sage: R(2*x).is_irreducible()
            True

        TESTS::

            sage: F.<t> = NumberField(x^2-5)
            sage: Fx.<xF> = PolynomialRing(F)
            sage: f = Fx([2*t - 5, 5*t - 10, 3*t - 6, -t, -t + 2, 1])
            sage: f.is_irreducible()
            False
            sage: f = Fx([2*t - 3, 5*t - 10, 3*t - 6, -t, -t + 2, 1])
            sage: f.is_irreducible()
            True
        """
        if self.is_zero():
            return False
        if self.is_unit():
            return False
        if self.degree() == 0:
            return self.base_ring()(self).is_irreducible()

        F = self.factor()
        if len(F) > 1 or F[0][1] > 1:
            return False
        return True

    def shift(self, n):
        r"""
        Returns this polynomial multiplied by the power `x^n`. If
        `n` is negative, terms below `x^n` will be
        discarded. Does not change this polynomial (since polynomials are
        immutable).

        EXAMPLES::

            sage: R.<x> = QQ[]
            sage: p = x^2 + 2*x + 4
            sage: p.shift(0)
             x^2 + 2*x + 4
            sage: p.shift(-1)
             x + 2
            sage: p.shift(-5)
             0
            sage: p.shift(2)
             x^4 + 2*x^3 + 4*x^2

        One can also use the infix shift operator::

            sage: f = x^3 + x
            sage: f >> 2
            x
            sage: f << 2
            x^5 + x^3

        TESTS::

            sage: p = R(0)
            sage: p.shift(3).is_zero()
            True
            sage: p.shift(-3).is_zero()
            True

        AUTHORS:

        - David Harvey (2006-08-06)

        - Robert Bradshaw (2007-04-18): Added support for infix
          operator.
        """
        if n == 0 or self.degree() < 0:
            return self   # safe because immutable.
        if n > 0:
            output = [self.base_ring().zero()] * n
            output.extend(self.coefficients(sparse=False))
            return self._parent(output, check=False)
        if n < 0:
            if n > self.degree():
                return self._parent([])
            else:
                return self._parent(self.coefficients(sparse=False)[-int(n):], check=False)

    def __lshift__(self, k):
        return self.shift(k)

    def __rshift__(self, k):
        return self.shift(-k)

    cpdef Polynomial truncate(self, long n):
        r"""
        Returns the polynomial of degree ` < n` which is equivalent
        to self modulo `x^n`.

        EXAMPLES::

            sage: R.<x> = ZZ[]; S.<y> = PolynomialRing(R, sparse=True)
            sage: f = y^3 + x*y -3*x; f
            y^3 + x*y - 3*x
            sage: f.truncate(2)
            x*y - 3*x
            sage: f.truncate(1)
            -3*x
            sage: f.truncate(0)
            0
        """
        # __getitem__ already returns a polynomial!!
        # We must not have check=False, since 0 must not have __coeffs = [0].
        return <Polynomial>self._parent(self[:n])#, check=False)

    cdef _inplace_truncate(self, long prec):
        return self.truncate(prec)

    def is_squarefree(self):
        """
        Return False if this polynomial is not square-free, i.e., if there is a
        non-unit `g` in the polynomial ring such that `g^2` divides ``self``.

        .. WARNING::

            This method is not consistent with
            :meth:`.squarefree_decomposition` since the latter does not factor
            the content of a polynomial. See the examples below.

        EXAMPLES::

            sage: R.<x> = QQ[]
            sage: f = (x-1)*(x-2)*(x^2-5)*(x^17-3); f
            x^21 - 3*x^20 - 3*x^19 + 15*x^18 - 10*x^17 - 3*x^4 + 9*x^3 + 9*x^2 - 45*x + 30
            sage: f.is_squarefree()
            True
            sage: (f*(x^2-5)).is_squarefree()
            False

        A generic implementation is available, which relies on gcd
        computations::

            sage: R.<x> = ZZ[]
            sage: (2*x).is_squarefree()
            True
            sage: (4*x).is_squarefree()
            False
            sage: (2*x^2).is_squarefree()
            False
            sage: R(0).is_squarefree()
            False
            sage: S.<y> = QQ[]
            sage: R.<x> = S[]
            sage: (2*x*y).is_squarefree()
            True
            sage: (2*x*y^2).is_squarefree()
            False

        In positive characteristic, we compute the square-free
        decomposition or a full factorization, depending on which is
        available::

            sage: K.<t> = FunctionField(GF(3))
            sage: R.<x> = K[]
            sage: (x^3-x).is_squarefree()
            True
            sage: (x^3-1).is_squarefree()
            False
            sage: (x^3+t).is_squarefree()
            True
            sage: (x^3+t^3).is_squarefree()
            False

        In the following example, `t^2` is a unit in the base field::

            sage: R(t^2).is_squarefree()
            True

        This method is not consistent with :meth:`.squarefree_decomposition`::

            sage: R.<x> = ZZ[]
            sage: f = 4 * x
            sage: f.is_squarefree()
            False
            sage: f.squarefree_decomposition()
            (4) * x

        If you want this method equally not to consider the content, you can
        remove it as in the following example::

            sage: c = f.content()
            sage: (f/c).is_squarefree()
            True

        If the base ring is not an integral domain, the question is not
        mathematically well-defined::

            sage: R.<x> = IntegerModRing(9)[]
            sage: pol = (x + 3)*(x + 6); pol
            x^2
            sage: pol.is_squarefree()
            Traceback (most recent call last):
            ...
            TypeError: is_squarefree() is not defined for polynomials over Ring of integers modulo 9
        """
        B = self.parent().base_ring()
        if B not in sage.categories.integral_domains.IntegralDomains():
            raise TypeError("is_squarefree() is not defined for polynomials over {}".format(B))

        # a square-free polynomial has a square-free content
        if not B.is_field():
            content = self.content()
            if content not in self.parent().base_ring():
                content = content.gen()
            if not content.is_squarefree():
                return False

        # separable polynomials are square-free
        if self.derivative().gcd(self).is_constant():
            return True

        # for characteristic zero rings, square-free polynomials have to be separable
        if B.characteristic().is_zero():
            return False

        # over rings of positive characteristic, we rely on the square-free decomposition if available
        try:
            F = self.squarefree_decomposition()
        # We catch:
        # - NotImplementedError in case squarefree decomposition is not implemented
        # - AttributeError in case p-th roots are not (or do not exist)
        except (NotImplementedError, AttributeError):
            F = self.factor()
        return all([e<=1 for (f,e) in F])

    def radical(self):
        """
        Returns the radical of self; over a field, this is the product of
        the distinct irreducible factors of self. (This is also sometimes
        called the "square-free part" of self, but that term is ambiguous;
        it is sometimes used to mean the quotient of self by its maximal
        square factor.)

        EXAMPLES::

            sage: P.<x> = ZZ[]
            sage: t = (x^2-x+1)^3 * (3*x-1)^2
            sage: t.radical()
            3*x^3 - 4*x^2 + 4*x - 1
            sage: radical(12 * x^5)
            6*x

        If self has a factor of multiplicity divisible by the characteristic (see :trac:`8736`)::

            sage: P.<x> = GF(2)[]
            sage: (x^3 + x^2).radical()
            x^2 + x
        """
        P = self.parent()
        R = P.base_ring()
        p = R.characteristic()
        if p == 0 or p > self.degree():
            if R.is_field():
                return self // self.gcd(self.derivative())
            else:
                # Be careful with the content: return the
                # radical of the content times the radical of
                # (self/content)
                content = self.content()
                self_1 = (self//content)
                return (self_1 // self_1.gcd(self_1.derivative())) * content.radical()
        else:  # The above method is not always correct (see Trac 8736)
            return self.factor().radical_value()

    def content(self):
        """
        Return the content of ``self``, which is the ideal generated by the coefficients of ``self``.

        EXAMPLES::

            sage: R.<x> = IntegerModRing(4)[]
            sage: f = x^4 + 3*x^2 + 2
            sage: f.content()
            Ideal (2, 3, 1) of Ring of integers modulo 4
        """
        return self.base_ring().ideal(self.coefficients())

    def norm(self, p):
        r"""
        Return the `p`-norm of this polynomial.

        DEFINITION: For integer `p`, the `p`-norm of a
        polynomial is the `p`\th root of the sum of the
        `p`\th powers of the absolute values of the coefficients of
        the polynomial.

        INPUT:


        -  ``p`` - (positive integer or +infinity) the degree
           of the norm


        EXAMPLES::

            sage: R.<x> = RR[]
            sage: f = x^6 + x^2 + -x^4 - 2*x^3
            sage: f.norm(2)
            2.64575131106459
            sage: (sqrt(1^2 + 1^2 + (-1)^2 + (-2)^2)).n()
            2.64575131106459

        ::

            sage: f.norm(1)
            5.00000000000000
            sage: f.norm(infinity)
            2.00000000000000

        ::

            sage: f.norm(-1)
            Traceback (most recent call last):
            ...
            ValueError: The degree of the norm must be positive

        TESTS::

            sage: R.<x> = RR[]
            sage: f = x^6 + x^2 + -x^4 -x^3
            sage: f.norm(int(2))
            2.00000000000000

        Check that :trac:`18600` is fixed::

            sage: R.<x> = PolynomialRing(ZZ, sparse=True)
            sage: (x^2^100 + 1).norm(1)
            2.00000000000000

        AUTHORS:

        - Didier Deshommes
        - William Stein: fix bugs, add definition, etc.
        """
        if p <= 0 :
            raise ValueError("The degree of the norm must be positive")

        coeffs = self.coefficients()
        if p == infinity.infinity:
            return RR(max([abs(i) for i in coeffs]))

        p = sage.rings.integer.Integer(p)  # because we'll do 1/p below.

        if p == 1:
            return RR(sum([abs(i) for i in coeffs]))

        return RR(sum([abs(i)**p for i in coeffs]))**(1/p)

    def hamming_weight(self):
        """
        Returns the number of non-zero coefficients of self.

        EXAMPLES::

            sage: R.<x> = ZZ[]
            sage: f = x^3 - x
            sage: f.hamming_weight()
            2
            sage: R(0).hamming_weight()
            0
            sage: f = (x+1)^100
            sage: f.hamming_weight()
            101
            sage: S = GF(5)['y']
            sage: S(f).hamming_weight()
            5
            sage: cyclotomic_polynomial(105).hamming_weight()
            33
        """
        cdef long w = 0
        for a in self.coefficients(sparse=False):
            if a:
                w += 1
        return w

    def map_coefficients(self, f, new_base_ring = None):
        """
        Returns the polynomial obtained by applying ``f`` to the non-zero
        coefficients of self.

        If ``f`` is a :class:`sage.categories.map.Map`, then the resulting
        polynomial will be defined over the codomain of ``f``. Otherwise, the
        resulting polynomial will be over the same ring as self. Set
        ``new_base_ring`` to override this behaviour.

        INPUT:

        - ``f`` -- a callable that will be applied to the coefficients of self.

        - ``new_base_ring`` (optional) -- if given, the resulting polynomial
          will be defined over this ring.

        EXAMPLES::

            sage: R.<x> = SR[]
            sage: f = (1+I)*x^2 + 3*x - I
            sage: f.map_coefficients(lambda z: z.conjugate())
            (-I + 1)*x^2 + 3*x + I
            sage: R.<x> = ZZ[]
            sage: f = x^2 + 2
            sage: f.map_coefficients(lambda a: a + 42)
            43*x^2 + 44
            sage: R.<x> = PolynomialRing(SR, sparse=True)
            sage: f = (1+I)*x^(2^32) - I
            sage: f.map_coefficients(lambda z: z.conjugate())
            (-I + 1)*x^4294967296 + I
            sage: R.<x> = PolynomialRing(ZZ, sparse=True)
            sage: f = x^(2^32) + 2
            sage: f.map_coefficients(lambda a: a + 42)
            43*x^4294967296 + 44

        Examples with different base ring::

            sage: R.<x> = ZZ[]
            sage: k = GF(2)
            sage: residue = lambda x: k(x)
            sage: f = 4*x^2+x+3
            sage: g = f.map_coefficients(residue); g
            x + 1
            sage: g.parent()
            Univariate Polynomial Ring in x over Integer Ring
            sage: g = f.map_coefficients(residue, new_base_ring = k); g
            x + 1
            sage: g.parent()
            Univariate Polynomial Ring in x over Finite Field of size 2 (using NTL)
            sage: residue = k.coerce_map_from(ZZ)
            sage: g = f.map_coefficients(residue); g
            x + 1
            sage: g.parent()
            Univariate Polynomial Ring in x over Finite Field of size 2 (using NTL)
        """
        R = self.parent()
        if new_base_ring is not None:
            R = R.change_ring(new_base_ring)
        elif isinstance(f, Map):
            R = R.change_ring(f.codomain())
        return R(dict([(k,f(v)) for (k,v) in self.dict().items()]))

    def is_cyclotomic(self, certificate=False, algorithm="pari"):
        r"""
        Test if ``self`` is a cyclotomic polynomial.

        A *cyclotomic polynomial* is a monic, irreducible polynomial such that
        all roots are roots of unity.

        By default the answer is a boolean. But if ``certificate`` is ``True``,
        the result is a non-negative integer: it is ``0`` if ``self`` is not
        cyclotomic, and a positive integer ``n`` if ``self`` is the `n`-th
        cyclotomic polynomial.

        .. SEEALSO::

            :meth:`is_cyclotomic_product`

        INPUT:

        - ``certificate`` -- boolean, default to ``False``. Only works with
          ``algorithm`` set to "pari".

        - ``algorithm`` -- either "pari" or "sage" (default is "pari")

        ALGORITHM:

        The native algorithm implemented in Sage uses the first algorithm of
        [BD89]_. The algorithm in pari is more subtle since it does compute the
        inverse of the Euler `\phi` function to determine the `n` such that the
        polynomial is the `n`-th cyclotomic polynomial.

        EXAMPLES:

        Quick tests::

            sage: P.<x> = ZZ['x']
            sage: (x - 1).is_cyclotomic()
            True
            sage: (x + 1).is_cyclotomic()
            True
            sage: (x^2 - 1).is_cyclotomic()
            False
            sage: (x^2 + x + 1).is_cyclotomic(certificate=True)
            3
            sage: (x^2 + 2*x + 1).is_cyclotomic(certificate=True)
            0

        Test first 100 cyclotomic polynomials::

            sage: all(cyclotomic_polynomial(i).is_cyclotomic() for i in xrange(1,101))
            True

        Some more tests::

            sage: (x^16 + x^14 - x^10 + x^8 - x^6 + x^2 + 1).is_cyclotomic(algorithm="pari")
            False
            sage: (x^16 + x^14 - x^10 + x^8 - x^6 + x^2 + 1).is_cyclotomic(algorithm="sage")
            False

            sage: (x^16 + x^14 - x^10 - x^8 - x^6 + x^2 + 1).is_cyclotomic(algorithm="pari")
            True
            sage: (x^16 + x^14 - x^10 - x^8 - x^6 + x^2 + 1).is_cyclotomic(algorithm="sage")
            True

            sage: y = polygen(QQ)
            sage: (y/2 - 1/2).is_cyclotomic()
            False
            sage: (2*(y/2 - 1/2)).is_cyclotomic()
            True

        Invalid arguments::

            sage: (x - 3).is_cyclotomic(algorithm="sage", certificate=True)
            Traceback (most recent call last):
            ...
            ValueError: no implementation of the certificate within Sage

        Test using other rings::

            sage: z = polygen(GF(5))
            sage: (z - 1).is_cyclotomic()
            Traceback (most recent call last):
            ...
            NotImplementedError: not implemented in non-zero characteristic

        TESTS::

            sage: R = ZZ['x']
            sage: for _ in range(20):
            ....:     p = R.random_element(degree=randint(10,20))
            ....:     ans_pari = p.is_cyclotomic(algorithm="pari")
            ....:     ans_sage = p.is_cyclotomic(algorithm="sage")
            ....:     assert ans_pari == ans_sage, "problem with p={}".format(p)
            sage: for d in range(2,20):
            ....:     p = cyclotomic_polynomial(d)
            ....:     assert p.is_cyclotomic(algorithm="pari"), "pari problem with p={}".format(p)
            ....:     assert p.is_cyclotomic(algorithm="sage"), "sage problem with p={}".format(p)

        Test the output type when ``certificate=True``::

            sage: type((x^2 - 2).is_cyclotomic(certificate=True))
            <type 'sage.rings.integer.Integer'>
            sage: type((x -1).is_cyclotomic(certificate=True))
            <type 'sage.rings.integer.Integer'>

        Check that the arguments are forwarded when the input is not a
        polynomial with coefficients in `\ZZ`::

            sage: x = polygen(QQ)
            sage: (x-1).is_cyclotomic(certificate=True)
            1

        REFERENCES:

        .. [BD89] R. J. Bradford and J. H. Davenport, Effective tests
           for cyclotomic polynomials, Symbolic and Algebraic Computation (1989)
           pp. 244 -- 251, :doi:`10.1007/3-540-51084-2_22`
        """
        if self.base_ring().characteristic() != 0:
            raise NotImplementedError("not implemented in non-zero characteristic")
        if self.base_ring() != ZZ:
            try:
                f = self.change_ring(ZZ)
            except TypeError:
                return False
            return f.is_cyclotomic(certificate=certificate, algorithm=algorithm)

        if algorithm == "pari":
            ans = self._pari_().poliscyclo()
            return Integer(ans) if certificate else bool(ans)

        elif algorithm != "sage":
            raise ValueError("algorithm must be either 'pari' or 'sage'")

        elif certificate:
            raise ValueError("no implementation of the certificate within Sage")

        if not self.is_monic():
            return False

        P = self.parent()
        gen = P.gen()

        if self == gen - 1:  # the first cyc. pol. is treated apart
            return True

        if self.constant_coefficient() != 1:
            return False

        if not self.is_irreducible():
            return False

        coefs = self.coefficients(sparse=False)

        # compute the graeffe transform of self
        po_odd = P(coefs[1::2])
        po_even = P(coefs[0::2])
        f1  = po_even*po_even - gen*(po_odd*po_odd)

        # first case
        if f1 == self:
            return True

        # second case
        selfminus = self(-gen)
        if f1 == selfminus:
            if selfminus.leading_coefficient() < 0 and (-selfminus).is_cyclotomic(algorithm="sage"):
                return True
            elif selfminus.is_cyclotomic(algorithm="sage"):
                return True

        # third case, we need to take a square root
        ans, ff1 = f1.is_square(True)
        return ans and ff1.is_cyclotomic(algorithm="sage")

    def is_cyclotomic_product(self):
        r"""
        Test whether ``self`` is a product of cyclotomic polynomials.

        This method simply calls the function ``poliscycloprod`` from the Pari
        library.

        .. SEEALSO::

            :meth:`is_cyclotomic`

        EXAMPLES::

            sage: x = polygen(ZZ)
            sage: (x^5 - 1).is_cyclotomic_product()
            True
            sage: (x^5 + x^4 - x^2 + 1).is_cyclotomic_product()
            False

            sage: p = prod(cyclotomic_polynomial(i) for i in [2,5,7,12])
            sage: p.is_cyclotomic_product()
            True

            sage: (x^5 - 1/3).is_cyclotomic_product()
            False

            sage: x = polygen(Zmod(5))
            sage: (x-1).is_cyclotomic_product()
            Traceback (most recent call last):
            ...
            NotImplementedError: not implemented in non-zero characteristic
        """
        if self.base_ring().characteristic() != 0:
            raise NotImplementedError("not implemented in non-zero characteristic")
        if self.base_ring() != ZZ:
            try:
                f = self.change_ring(ZZ)
            except TypeError:
                return False
            return f.is_cyclotomic_product()

        return bool(self._pari_().poliscycloprod())

    def homogenize(self, var='h'):
        r"""
        Return the homogenization of this polynomial.

        The polynomial itself is returned if it homogeneous already. Otherwise,
        its monomials are multiplied with the smallest powers of ``var`` such
        that they all have the same total degree.

        INPUT:

        - ``var`` -- a variable in the polynomial ring (as a string, an element
          of the ring, or ``0``) or a name for a new variable (default:
          ``'h'``)

        OUTPUT:

        If ``var`` specifies the variable in the polynomial ring, then a
        homogeneous element in that ring is returned. Otherwise, a homogeneous
        element is returned in a polynomial ring with an extra last variable
        ``var``.

        EXAMPLES::

            sage: R.<x> = QQ[]
            sage: f = x^2 + 1
            sage: f.homogenize()
            x^2 + h^2

        The parameter ``var`` can be used to specify the name of the variable::

            sage: g = f.homogenize('z'); g
            x^2 + z^2
            sage: g.parent()
            Multivariate Polynomial Ring in x, z over Rational Field

        However, if the polynomial is homogeneous already, then that parameter
        is ignored and no extra variable is added to the polynomial ring::

            sage: f = x^2
            sage: g = f.homogenize('z'); g
            x^2
            sage: g.parent()
            Univariate Polynomial Ring in x over Rational Field

        For compatibility with the multivariate case, if ``var`` specifies the
        variable of the polynomial ring, then the monomials are multiplied with
        the smallest powers of ``var`` such that the result is homogeneous; in
        other words, we end up with a monomial whose leading coefficient is the
        sum of the coefficients of the polynomial::

            sage: f = x^2 + x + 1
            sage: f.homogenize('x')
            3*x^2

        In positive characterstic, the degree can drop in this case::

            sage: R.<x> = GF(2)[]
            sage: f = x + 1
            sage: f.homogenize(x)
            0

        For compatibility with the multivariate case, the parameter ``var`` can
        also be 0 to specify the variable in the polynomial ring::

            sage: R.<x> = QQ[]
            sage: f = x^2 + x + 1
            sage: f.homogenize(0)
            3*x^2

        """
        if self.is_homogeneous():
            return self

        x, = self.variables()

        if isinstance(var, int) or isinstance(var, Integer):
            if var:
                raise TypeError, "Variable index %d must be < 1."%var
            else:
                return sum(self.coefficients())*x**self.degree()

        x_name = self.variable_name()
        var = str(var)

        if var == x_name:
            return sum(self.coefficients())*x**self.degree()

        P = PolynomialRing(self.base_ring(), [x_name, var])
        return P(self)._homogenize(1)

    def is_homogeneous(self):
        r"""
        Return ``True`` if this polynomial is homogeneous.

        EXAMPLES::

            sage: P.<x> = PolynomialRing(QQ)
            sage: x.is_homogeneous()
            True
            sage: P(0).is_homogeneous()
            True
            sage: (x+1).is_homogeneous()
            False
        """
        return len(self.exponents()) < 2

# ----------------- inner functions -------------
# Cython can't handle function definitions inside other function

cdef do_schoolbook_product(x, y):
    """
    Compute the multiplication of two polynomials represented by lists, using
    the schoolbook algorithm.

    This is the core of _mul_generic and the code that is used by
    _mul_karatsuba bellow a threshold.

    TESTS:

    Doctested indirectly in _mul_generic and _mul_karatsuba. For the doctest we
    use a ring such that default multiplication calls external libraries::

        sage: K = ZZ['x']
        sage: f = K.random_element(8)
        sage: g = K.random_element(8)
        sage: f*g - f._mul_generic(g)
        0
    """
    cdef Py_ssize_t i, k, start, end
    cdef Py_ssize_t d1 = len(x)-1, d2 = len(y)-1
    if d1 == -1:
        return x
    elif d2 == -1:
        return y
    elif d1 == 0:
        c = x[0]
        return [c*a for a in y] # beware of noncommutative rings
    elif d2 == 0:
        c = y[0]
        return [a*c for a in x] # beware of noncommutative rings
    coeffs = []
    for k from 0 <= k <= d1+d2:
        start = 0 if k <= d2 else k-d2  # max(0, k-d2)
        end =   k if k <= d1 else d1    # min(k, d1)
        sum = x[start] * y[k-start]
        for i from start < i <= end:
            sum = sum + x[i] * y[k-i]
        coeffs.append(sum)
    return coeffs

cdef do_karatsuba_different_size(left, right, Py_ssize_t K_threshold):
    """
    Multiply two polynomials of different degrees by splitting the one of
    largest degree in chunks that are multiplied with the other using the
    Karatsuba algorithm, as explained in _mul_karatsuba.

    INPUT:

        - `left`: a list representing a polynomial
        - `right`: a list representing a polynomial
        - `K_threshold`: an Integer, a threshold to pass to the classical
          quadratic algorithm. During Karatsuba recursion, if one of the lists
          has length <= K_threshold the classical product is used instead.

    TESTS:

    This method is indirectly doctested in _mul_karatsuba.

    Here, we use Fibonacci numbers that need deepest recursion in this method.

        sage: K = ZZ['x']
        sage: f = K.random_element(21)
        sage: g = K.random_element(34)
        sage: f*g - f._mul_karatsuba(g,0)
        0
    """
    cdef Py_ssize_t n = len(left), m = len(right)
    cdef Py_ssize_t r, q, i, j, mi
    if n == 0 or m == 0:
        return []
    if n == 1:
        c = left[0]
        return [c*a for a in right]
    if m == 1:
        c = right[0]
        return [a*c for a in left] # beware of noncommutative rings
    if n <= K_threshold or m <= K_threshold:
        return do_schoolbook_product(left,right)
    if n == m:
        return do_karatsuba(left, right, K_threshold, 0, 0, n)
    if n > m:
        # left is the bigger list
        # n is the bigger number
        q = n // m
        r = n % m
        output = do_karatsuba(left, right, K_threshold, 0, 0, m)
        for i from 1 <= i < q:
            mi = m*i
            carry = do_karatsuba(left, right, K_threshold, mi, 0, m)
            for j from 0 <= j < m-1:
                output[mi+j] = output[mi+j] + carry[j]
            output.extend(carry[m-1:])
        if r:
            mi = m*q
            carry = do_karatsuba_different_size(left[mi:], right, K_threshold)
            for j from 0 <= j < m-1:
                output[mi+j] = output[mi+j] + carry[j]
            output.extend(carry[m-1:])
        return output
    else:
        # n < m, I need to repeat the code due to the case
        # of noncommutative rings.
        q = m // n
        r = m % n
        output = do_karatsuba(left, right, K_threshold, 0, 0, n)
        for i from 1 <= i < q:
            mi = n*i
            carry = do_karatsuba(left, right, K_threshold, 0, mi, n)
            for j from 0 <= j < n-1:
                output[mi+j] = output[mi+j] + carry[j]
            output.extend(carry[n-1:])
        if r:
            mi = n*q
            carry = do_karatsuba_different_size(left, right[mi:], K_threshold)
            for j from 0 <= j < n-1:
                output[mi+j] = output[mi+j] + carry[j]
            output.extend(carry[n-1:])
        return output

cdef do_karatsuba(left, right, Py_ssize_t K_threshold,Py_ssize_t start_l, Py_ssize_t start_r,Py_ssize_t num_elts):
    """
    Core routine for Karatsuba multiplication. This function works for two
    polynomials of the same degree.

    Input:

        - left: a list containing a slice representing a polynomial
        - right: a list containing the slice representing a polynomial with the
          same length as left
        - K_threshold: an integer. For lists of length <= K_threshold, the
          quadratic polynomial multiplication is used.
        - start_l: the index of left where the actual polynomial starts
        - start_r: the index of right where the actual polynomial starts
        - num_elts: the length of the polynomials.

    Thus, the actual polynomials we want to multiply are represented by the
    slices: left[ start_l: start_l+num_elts ], right[ right_l: right_l+num_elts ].
    We use this representation in order to avoid creating slices of lists and
    create smaller lists.

    Output:

        - a list representing the product of the polynomials

    Doctested indirectly in _mul_karatsuba

    TESTS::

        sage: K.<x> = ZZ[]
        sage: f = K.random_element(50) + x^51
        sage: g = K.random_element(50) + x^51
        sage: f*g - f._mul_karatsuba(g,0)
        0

    Notes on the local variables:

    - ac will always be a list of length lenac
    - bd will always be a list of length lenbd
    - a_m_b and c_m_d are lists of length ne, we only make necessary additions
    - tt1 has length lenac
    """
    cdef Py_ssize_t e, ne, lenac, lenbd, start_le, start_re, i
    if num_elts == 0:
        return []
    if num_elts == 1:
        return [left[start_l]*right[start_r]]
    if num_elts <= K_threshold:
        # Special case of degree 2, no loop, no function call
        if num_elts == 2:
            b = left[start_l]
            a = left[start_l+1]
            d = right[start_r]
            c = right[start_r+1]
            return [b*d, a*d+b*c, a*c]
        return do_schoolbook_product(left[start_l:start_l+num_elts], right[start_r:start_r+num_elts])
    if num_elts == 2:
        # beware of noncommutative rings
        b = left[start_l]
        a = left[start_l+1]
        d = right[start_r]
        c = right[start_r+1]
        ac = a*c
        bd = b*d
        return [bd, (a+b)*(c+d)-ac-bd, ac]
    e = num_elts//2
    ne = num_elts-e
    lenac = 2*ne-1
    lenbd = 2*e-1
    start_le = start_l+e
    start_re = start_r+e
    ac = do_karatsuba(left, right, K_threshold, start_le, start_re, ne)
    bd = do_karatsuba(left, right, K_threshold, start_l,  start_r,  e)
    a_m_b = left[start_le:start_le+ne]
    c_m_d = right[start_re:start_re+ne]
    for i from 0 <= i < e:
        a_m_b[i] = a_m_b[i] + left[start_l+i]
        c_m_d[i] = c_m_d[i] + right[start_r+i]
    tt1 = do_karatsuba(a_m_b, c_m_d, K_threshold, 0, 0, ne)
    # bd might be shorter than ac, we divide the operations in two loops
    for i from 0 <= i < lenbd:
        tt1[i] = tt1[i] - (ac[i]+bd[i])
    for i from lenbd <= i < lenac:
        tt1[i] = tt1[i] - ac[i]
    # Reconstruct the product from the lists bd, tt1, ac.
    for i from 0 <= i < e-1:
        bd[e+i] = bd[e+i] + tt1[i]
    bd.append(tt1[e-1])
    for i from 0 <= i < lenac -e:
        ac[i] = ac[i] + tt1[e+i]
    return bd + ac


cdef class Polynomial_generic_dense(Polynomial):
    """
    A generic dense polynomial.

    EXAMPLES::

        sage: R.<x> = PolynomialRing(PolynomialRing(QQ,'y'))
        sage: f = x^3 - x + 17
        sage: type(f)
        <type 'sage.rings.polynomial.polynomial_element.Polynomial_generic_dense'>
        sage: loads(f.dumps()) == f
        True
    """
    def __init__(self, parent, x=None, int check=1, is_gen=False, int construct=0, **kwds):
        Polynomial.__init__(self, parent, is_gen=is_gen)
        if x is None:
            self.__coeffs = []
            return

        R = parent.base_ring()
        if isinstance(x, list):
            if check:
                self.__coeffs = [R(t) for t in x]
                self.__normalize()
            else:
                self.__coeffs = x
            return

        if sage.rings.fraction_field_element.is_FractionFieldElement(x):
            if x.denominator() != 1:
                raise TypeError("denominator must be 1")
            else:
                x = x.numerator()

        if isinstance(x, Polynomial):
            if (<Element>x)._parent is self._parent:
                x = list(x.list())
            elif R.has_coerce_map_from((<Element>x)._parent):# is R or (<Element>x)._parent == R:
                try:
                    if x.is_zero():
                        self.__coeffs = []
                        return
                except (AttributeError, TypeError):
                    pass
                x = [x]
            else:
                self.__coeffs = [R(a, **kwds) for a in x.list()]
                if check:
                    self.__normalize()
                return

        elif isinstance(x, int) and x == 0:
            self.__coeffs = []
            return

        elif isinstance(x, dict):
            x = self._dict_to_list(x, R.zero())

        elif isinstance(x, pari_gen):
            x = [R(w, **kwds) for w in x.list()]
            check = 0
        elif not isinstance(x, list):
            # We trust that the element constructors do not send x=0
#            if x:
            x = [x]   # constant polynomials
#            else:
#                x = []    # zero polynomial
        if check:
            self.__coeffs = [R(z, **kwds) for z in x]
            self.__normalize()
        else:
            self.__coeffs = x

    cdef Polynomial_generic_dense _new_c(self, list coeffs, Parent P):
        cdef type t = type(self)
        cdef Polynomial_generic_dense f = <Polynomial_generic_dense>t.__new__(t)
        f._parent = P
        f.__coeffs = coeffs
        return f

    cpdef Polynomial _new_constant_poly(self, a, Parent P):
        """
        Create a new constant polynomial in P with value a.

        ASSUMPTION:

        The given value **must** be an element of the base ring. That
        assumption is not verified.

        EXAMPLES::

            sage: S.<y> = QQ[]
            sage: R.<x> = S[]
            sage: x._new_constant_poly(y+1, R)
            y + 1
            sage: parent(x._new_constant_poly(y+1, R))
            Univariate Polynomial Ring in x over Univariate Polynomial Ring in y over Rational Field
        """
        if a:
            return self._new_c([a],P)
        else:
            return self._new_c([],P)

    def __reduce__(self):
        """
        For pickling.

        TESTS::

            sage: R.<x> = QQ['a,b']['x']
            sage: f = x^3-x
            sage: loads(dumps(f)) == f
            True

        Make sure we're testing the right method::

            sage: type(f)
            <type 'sage.rings.polynomial.polynomial_element.Polynomial_generic_dense'>
        """
        return make_generic_polynomial, (self._parent, self.__coeffs)

    def __nonzero__(self):
        return len(self.__coeffs) > 0

    cdef int __normalize(self) except -1:
        """
        TESTS:

        Check that exceptions are propagated correctly (:trac:`18274`)::

            sage: class BrokenRational(Rational):
            ....:     def __nonzero__(self):
            ....:         raise NotImplementedError("cannot check whether number is non-zero")
            sage: z = BrokenRational()
            sage: R.<x> = QQ[]
            sage: from sage.rings.polynomial.polynomial_element import Polynomial_generic_dense
            sage: Polynomial_generic_dense(R, [z])
            Traceback (most recent call last):
            ...
            NotImplementedError: cannot check whether number is non-zero
        """
        cdef list x = self.__coeffs
        cdef Py_ssize_t n = len(x) - 1
        while n >= 0 and not x[n]:
            del x[n]
            n -= 1

    def __hash__(self):
        return self._hash_c()

<<<<<<< HEAD
    def __richcmp__(left, right, int op):
        return (<Element>left)._richcmp(right, op)

    cdef get_unsafe(self, Py_ssize_t n):
=======
    def __getitem__(self, n):
>>>>>>> 8a972ca5
        """
        Return the `n`-th coefficient of ``self``.

        EXAMPLES::

            sage: R.<x> = RDF[]
            sage: f = (1+2*x)^5; f
            32.0*x^5 + 80.0*x^4 + 80.0*x^3 + 40.0*x^2 + 10.0*x + 1.0
            sage: f[-1]
            0.0
            sage: f[2]
            40.0
            sage: f[6]
            0.0
            sage: f[:3]
            40.0*x^2 + 10.0*x + 1.0
            sage: f[2:5]
            80.0*x^4 + 80.0*x^3 + 40.0*x^2
            sage: f[2:]
            32.0*x^5 + 80.0*x^4 + 80.0*x^3 + 40.0*x^2
        """
        return self.__coeffs[n]

    def _unsafe_mutate(self, n, value):
        """
        Never use this unless you really know what you are doing.

        .. warning::

           This could easily introduce subtle bugs, since Sage assumes
           everywhere that polynomials are immutable. It's OK to use
           this if you really know what you're doing.

        EXAMPLES::

            sage: R.<x> = ZZ[]
            sage: f = (1+2*x)^2; f
            4*x^2 + 4*x + 1
            sage: f._unsafe_mutate(1, -5)
            sage: f
            4*x^2 - 5*x + 1
        """
        n = int(n)
        value = self.base_ring()(value)
        if n >= 0 and n < len(self.__coeffs):
            self.__coeffs[n] = value
            if n == len(self.__coeffs) and value == 0:
                self.__normalize()
        elif n < 0:
            raise IndexError("polynomial coefficient index must be nonnegative")
        elif value != 0:
            zero = self.base_ring().zero()
            for _ in xrange(len(self.__coeffs), n):
                self.__coeffs.append(zero)
            self.__coeffs.append(value)

    def __floordiv__(self, right):
        """
        Return the quotient upon division (no remainder).

        EXAMPLES::

            sage: R.<x> = QQbar[]
            sage: f = (1+2*x)^3 + 3*x; f
            8*x^3 + 12*x^2 + 9*x + 1
            sage: g = f // (1+2*x); g
            4*x^2 + 4*x + 5/2
            sage: f - g * (1+2*x)
            -3/2
            sage: f.quo_rem(1+2*x)
            (4*x^2 + 4*x + 5/2, -3/2)

        TESTS:

        Check that #13048 has been fixed::

            sage: R.<x> = QQbar[]
            sage: x//x
            1
            sage: x//1
            x

        """
        P = (<Element>self)._parent
        if right.parent() == P:
            return Polynomial.__floordiv__(self, right)
        d = P.base_ring()(right)
        cdef Polynomial_generic_dense res = (<Polynomial_generic_dense>self)._new_c([c // d for c in (<Polynomial_generic_dense>self).__coeffs], P)
        res.__normalize()
        return res

    cpdef ModuleElement _add_(self, ModuleElement right):
        r"""
        Add two polynomials.

        EXAMPLES::

            sage: R.<y> = QQ[]
            sage: S.<x> = R[]
            sage: S([0,1,y,2*y]) + S([1,-2*y,3])   # indirect doctest
            2*y*x^3 + (y + 3)*x^2 + (-2*y + 1)*x + 1
        """
        cdef Polynomial_generic_dense res
        cdef Py_ssize_t check=0, i, min
        x = (<Polynomial_generic_dense>self).__coeffs
        y = (<Polynomial_generic_dense>right).__coeffs
        if len(x) > len(y):
            min = len(y)
            high = x[min:]
        elif len(x) < len(y):
            min = len(x)
            high = y[min:]
        else:
            min = len(x)
        cdef list low = [x[i] + y[i] for i from 0 <= i < min]
        if len(x) == len(y):
            res = self._new_c(low, self._parent)
            res.__normalize()
            return res
        else:
            return self._new_c(low + high, self._parent)

    cpdef ModuleElement _sub_(self, ModuleElement right):
        cdef Polynomial_generic_dense res
        cdef Py_ssize_t check=0, i, min
        x = (<Polynomial_generic_dense>self).__coeffs
        y = (<Polynomial_generic_dense>right).__coeffs
        if len(x) > len(y):
            min = len(y)
            high = x[min:]
        elif len(x) < len(y):
            min = len(x)
            high = [-y[i] for i from min <= i < len(y)]
        else:
            min = len(x)
        low = [x[i] - y[i] for i from 0 <= i < min]
        if len(x) == len(y):
            res = self._new_c(low, self._parent)
            res.__normalize()
            return res
        else:
            return self._new_c(low + high, self._parent)

    cpdef ModuleElement _rmul_(self, RingElement c):
        if len(self.__coeffs) == 0:
            return self
        if c._parent is not (<Element>self.__coeffs[0])._parent:
            c = (<Element>self.__coeffs[0])._parent._coerce_c(c)
        v = [c * a for a in self.__coeffs]
        cdef Polynomial_generic_dense res = self._new_c(v, self._parent)
        #if not v[len(v)-1]:
        # "normalize" checks this anyway...
        res.__normalize()
        return res

    cpdef ModuleElement _lmul_(self, RingElement c):
        if len(self.__coeffs) == 0:
            return self
        if c._parent is not (<Element>self.__coeffs[0])._parent:
            c = (<Element>self.__coeffs[0])._parent._coerce_c(c)
        v = [a * c for a in self.__coeffs]
        cdef Polynomial_generic_dense res = self._new_c(v, self._parent)
        #if not v[len(v)-1]:
        # "normalize" checks this anyway...
        res.__normalize()
        return res

    cpdef constant_coefficient(self):
        """
        Return the constant coefficient of this polynomial.

        OUTPUT:
            element of base ring

        EXAMPLES:
            sage: R.<t> = QQ[]
            sage: S.<x> = R[]
            sage: f = x*t + x + t
            sage: f.constant_coefficient()
            t
        """
        if len(self.__coeffs) == 0:
            return self.base_ring().zero()
        else:
            return self.__coeffs[0]

    def list(self, copy=True):
        """
        Return a new copy of the list of the underlying elements of self.

        EXAMPLES::

            sage: R.<x> = GF(17)[]
            sage: f = (1+2*x)^3 + 3*x; f
            8*x^3 + 12*x^2 + 9*x + 1
            sage: f.list()
            [1, 9, 12, 8]
        """
        if copy:
            return list(self.__coeffs)
        else:
            return self.__coeffs

    def degree(self, gen=None):
        """
        EXAMPLES::

            sage: R.<x> = RDF[]
            sage: f = (1+2*x^7)^5
            sage: f.degree()
            35

        TESTS:

        Check that :trac:`12552` is fixed::

            sage: type(f.degree())
            <type 'sage.rings.integer.Integer'>

        """
        return smallInteger(len(self.__coeffs) - 1)

    def shift(self, Py_ssize_t n):
        r"""
        Returns this polynomial multiplied by the power `x^n`. If
        `n` is negative, terms below `x^n` will be
        discarded. Does not change this polynomial.

        EXAMPLES::

            sage: R.<x> = PolynomialRing(PolynomialRing(QQ,'y'), 'x')
            sage: p = x^2 + 2*x + 4
            sage: type(p)
            <type 'sage.rings.polynomial.polynomial_element.Polynomial_generic_dense'>
            sage: p.shift(0)
             x^2 + 2*x + 4
            sage: p.shift(-1)
             x + 2
            sage: p.shift(2)
             x^4 + 2*x^3 + 4*x^2

        TESTS::

            sage: p = R(0)
            sage: p.shift(3).is_zero()
            True
            sage: p.shift(-3).is_zero()
            True

        AUTHORS:

        - David Harvey (2006-08-06)
        """
        if n == 0 or self.degree() < 0:
            return self
        if n > 0:
            output = [self.base_ring().zero()] * n
            output.extend(self.__coeffs)
            return self._new_c(output, self._parent)
        if n < 0:
            if n > len(self.__coeffs) - 1:
                return self._parent([])
            else:
                return self._new_c(self.__coeffs[-int(n):], self._parent)

    @coerce_binop
    def quo_rem(self, other):
        """
        Returns the quotient and remainder of the Euclidean division of
        ``self`` and ``other``.

        Raises ZerodivisionError if ``other`` is zero. Raises ArithmeticError if ``other`` has
        a nonunit leading coefficient.

        EXAMPLES::

            sage: P.<x> = QQ[]
            sage: R.<y> = P[]
            sage: f = R.random_element(10)
            sage: g = y^5+R.random_element(4)
            sage: q,r = f.quo_rem(g)
            sage: f == q*g + r
            True
            sage: g = x*y^5
            sage: f.quo_rem(g)
            Traceback (most recent call last):
            ...
            ArithmeticError: Nonunit leading coefficient
            sage: g = 0
            sage: f.quo_rem(g)
            Traceback (most recent call last):
            ...
            ZeroDivisionError: Division by zero polynomial
        """
        if other.is_zero():
            raise ZeroDivisionError("Division by zero polynomial")
        if not other.leading_coefficient().is_unit():
            raise ArithmeticError("Nonunit leading coefficient")
        if self.is_zero():
            return self, self

        R = self.parent().base_ring()
        x = (<Polynomial_generic_dense>self).__coeffs[:] # make a copy
        y = (<Polynomial_generic_dense>other).__coeffs
        m = len(x)  # deg(self)=m-1
        n = len(y)  # deg(other)=n-1
        if m < n:
            return self.parent()(0), self

        quo = list()
        for k from m-n >= k >= 0:
            q = x[n+k-1]/y[n-1]
            x[n+k-1] = R.zero()
            for j from n+k-2 >= j >= k:
                x[j] -= q * y[j-k]
            quo.insert(0,q)

        return self._new_c(quo,self._parent), self._new_c(x,self._parent)._inplace_truncate(n-1)

    cpdef Polynomial truncate(self, long n):
        r"""
        Returns the polynomial of degree ` < n` which is equivalent
        to self modulo `x^n`.

        EXAMPLES::

            sage: S.<q> = QQ['t']['q']
            sage: f = (1+q^10+q^11+q^12).truncate(11); f
            q^10 + 1
            sage: f = (1+q^10+q^100).truncate(50); f
            q^10 + 1
            sage: f.degree()
            10
            sage: f = (1+q^10+q^100).truncate(500); f
            q^100 + q^10 + 1

        TESTS:

        Make sure we're not actually testing a specialized
        implementation.

        ::

            sage: type(f)
            <type 'sage.rings.polynomial.polynomial_element.Polynomial_generic_dense'>
        """
        l = len(self.__coeffs)
        if n > l:
            n = l
        while n > 0 and not self.__coeffs[n-1]:
            n -= 1
        return self._new_c(self.__coeffs[:n], self._parent)

    cdef _inplace_truncate(self, long n):
        if n < len(self.__coeffs):
            while n > 0 and not self.__coeffs[n-1]:
                n -= 1
        self.__coeffs = self.__coeffs[:n]
        return self

def make_generic_polynomial(parent, coeffs):
    return parent(coeffs)

@cached_function
def universal_discriminant(n):
    r"""
    Return the discriminant of the 'universal' univariate polynomial
    `a_n x^n + \cdots + a_1 x + a_0` in `\ZZ[a_0, \ldots, a_n][x]`.

    INPUT:

    - ``n`` - degree of the polynomial

    OUTPUT:

    The discriminant as a polynomial in `n + 1` variables over `\ZZ`.
    The result will be cached, so subsequent computations of
    discriminants of the same degree will be faster.

    EXAMPLES::

        sage: from sage.rings.polynomial.polynomial_element import universal_discriminant
        sage: universal_discriminant(1)
        1
        sage: universal_discriminant(2)
        a1^2 - 4*a0*a2
        sage: universal_discriminant(3)
        a1^2*a2^2 - 4*a0*a2^3 - 4*a1^3*a3 + 18*a0*a1*a2*a3 - 27*a0^2*a3^2
        sage: universal_discriminant(4).degrees()
        (3, 4, 4, 4, 3)

    .. SEEALSO::
        :meth:`Polynomial.discriminant`
    """
    pr1 = PolynomialRing(ZZ, n + 1, 'a')
    pr2 = PolynomialRing(pr1, 'x')
    p = pr2(list(pr1.gens()))
    return (1 - (n&2))*p.resultant(p.derivative())//pr1.gen(n)

cdef class ConstantPolynomialSection(Map):
    """
    This class is used for conversion from a polynomial ring to its base ring.

    Since :trac:`9944`, it calls the constant_coefficient method,
    which can be optimized for a particular polynomial type.

    EXAMPLES::

        sage: P0.<y_1> = GF(3)[]
        sage: P1.<y_2,y_1,y_0> = GF(3)[]
        sage: P0(-y_1)    # indirect doctest
        2*y_1

        sage: phi = GF(3).convert_map_from(P0); phi
        Generic map:
          From: Univariate Polynomial Ring in y_1 over Finite Field of size 3
          To:   Finite Field of size 3
        sage: type(phi)
        <type 'sage.rings.polynomial.polynomial_element.ConstantPolynomialSection'>
        sage: phi(P0.one())
        1
        sage: phi(y_1)
        Traceback (most recent call last):
        ...
        TypeError: not a constant polynomial
    """
    cpdef Element _call_(self, x):
        """
        TESTS:
            sage: from sage.rings.polynomial.polynomial_element import ConstantPolynomialSection
            sage: R.<x> = QQ[]
            sage: m = ConstantPolynomialSection(R, QQ); m
            Generic map:
              From: Univariate Polynomial Ring in x over Rational Field
              To:   Rational Field
            sage: m(x-x+1/2) # implicit
            1/2
            sage: m(x-x)
            0
            sage: m(x)
            Traceback (most recent call last):
            ...
            TypeError: not a constant polynomial
        """
        if x.degree() <= 0:
            try:
                return <Element>(x.constant_coefficient())
            except AttributeError:
                return <Element>((<Polynomial>x).constant_coefficient())
        else:
            raise TypeError("not a constant polynomial")

cdef class PolynomialBaseringInjection(Morphism):
    """
    This class is used for conversion from a ring to a polynomial
    over that ring.

    It calls the _new_constant_poly method on the generator,
    which should be optimized for a particular polynomial type.

    Technically, it should be a method of the polynomial ring, but
    few polynomial rings are cython classes, and so, as a method
    of a cython polynomial class, it is faster.

    EXAMPLES:

    We demonstrate that most polynomial ring classes use
    polynomial base injection maps for coercion. They are
    supposed to be the fastest maps for that purpose. See
    :trac:`9944`. ::

        sage: R.<x> = Qp(3)[]
        sage: R.coerce_map_from(R.base_ring())
        Polynomial base injection morphism:
          From: 3-adic Field with capped relative precision 20
          To:   Univariate Polynomial Ring in x over 3-adic Field with capped relative precision 20
        sage: R.<x,y> = Qp(3)[]
        sage: R.coerce_map_from(R.base_ring())
        Polynomial base injection morphism:
          From: 3-adic Field with capped relative precision 20
          To:   Multivariate Polynomial Ring in x, y over 3-adic Field with capped relative precision 20
        sage: R.<x,y> = QQ[]
        sage: R.coerce_map_from(R.base_ring())
        Polynomial base injection morphism:
          From: Rational Field
          To:   Multivariate Polynomial Ring in x, y over Rational Field
        sage: R.<x> = QQ[]
        sage: R.coerce_map_from(R.base_ring())
        Polynomial base injection morphism:
          From: Rational Field
          To:   Univariate Polynomial Ring in x over Rational Field

    By :trac:`9944`, there are now only very few exceptions::

        sage: PolynomialRing(QQ,names=[]).coerce_map_from(QQ)
        Generic morphism:
          From: Rational Field
          To:   Multivariate Polynomial Ring in no variables over Rational Field
    """

    cdef RingElement _an_element
    cdef object _new_constant_poly_

    def __init__(self, domain, codomain):
        """
        TESTS::

            sage: from sage.rings.polynomial.polynomial_element import PolynomialBaseringInjection
            sage: PolynomialBaseringInjection(QQ, QQ['x'])
            Polynomial base injection morphism:
              From: Rational Field
              To:   Univariate Polynomial Ring in x over Rational Field
            sage: PolynomialBaseringInjection(ZZ, QQ['x'])
            Traceback (most recent call last):
            ...
            AssertionError: domain must be basering

        ::

            sage: R.<t> = Qp(2)[]
            sage: f = R.convert_map_from(R.base_ring())    # indirect doctest
            sage: f(Qp(2).one()*3)
            (1 + 2 + O(2^20))
            sage: (Qp(2).one()*3)*t
            (1 + 2 + O(2^20))*t
        """
        assert codomain.base_ring() is domain, "domain must be basering"
        Morphism.__init__(self, domain, codomain)
        self._an_element = codomain.gen()
        self._repr_type_str = "Polynomial base injection"
        self._new_constant_poly_ = self._an_element._new_constant_poly

    cdef dict _extra_slots(self, dict _slots):
        """
        EXAMPLES::

            sage: phi = QQ['x'].coerce_map_from(QQ)   # indirect doctest
            sage: phi
            Polynomial base injection morphism:
              From: Rational Field
              To:   Univariate Polynomial Ring in x over Rational Field
            sage: phi(3/1)
            3
        """
        _slots['_an_element'] = self._an_element
        _slots['_new_constant_poly_'] = self._new_constant_poly_
        return Morphism._extra_slots(self, _slots)

    cdef _update_slots(self, dict _slots):
        """
        EXAMPLES::

            sage: phi = QQ['x'].coerce_map_from(QQ)  # indirect doctest
            sage: phi
            Polynomial base injection morphism:
              From: Rational Field
              To:   Univariate Polynomial Ring in x over Rational Field
            sage: phi(3/1)
            3
        """
        Morphism._update_slots(self, _slots)
        self._an_element = _slots['_an_element']
        self._new_constant_poly_ = _slots['_new_constant_poly_']

    cpdef Element _call_(self, x):
        """
        TESTS:
            sage: from sage.rings.polynomial.polynomial_element import PolynomialBaseringInjection
            sage: m = PolynomialBaseringInjection(ZZ, ZZ['x']); m
            Polynomial base injection morphism:
              From: Integer Ring
              To:   Univariate Polynomial Ring in x over Integer Ring
            sage: m(2) # indirect doctest
            2
            sage: parent(m(2))
            Univariate Polynomial Ring in x over Integer Ring
        """
        return self._new_constant_poly_(x, self._codomain)

    cpdef Element _call_with_args(self, x, args=(), kwds={}):
        """
        TESTS:
            sage: from sage.rings.polynomial.polynomial_element import PolynomialBaseringInjection
            sage: m = PolynomialBaseringInjection(Qp(5), Qp(5)['x'])
            sage: m(1 + O(5^11), absprec = 5)   # indirect doctest
            (1 + O(5^11))
        """
        try:
            return self._codomain._element_constructor_(x, *args, **kwds)
        except AttributeError:
            # if there is no element constructor,
            # there is a custom call method.
            return self._codomain(x, *args, **kwds)

    def section(self):
        """
        TESTS::

            sage: from sage.rings.polynomial.polynomial_element import PolynomialBaseringInjection
            sage: m = PolynomialBaseringInjection(RDF, RDF['x'])
            sage: m.section()
            Generic map:
              From: Univariate Polynomial Ring in x over Real Double Field
              To:   Real Double Field
            sage: type(m.section())
            <type 'sage.rings.polynomial.polynomial_element.ConstantPolynomialSection'>
        """
        return ConstantPolynomialSection(self._codomain, self.domain())<|MERGE_RESOLUTION|>--- conflicted
+++ resolved
@@ -8004,14 +8004,7 @@
     def __hash__(self):
         return self._hash_c()
 
-<<<<<<< HEAD
-    def __richcmp__(left, right, int op):
-        return (<Element>left)._richcmp(right, op)
-
     cdef get_unsafe(self, Py_ssize_t n):
-=======
-    def __getitem__(self, n):
->>>>>>> 8a972ca5
         """
         Return the `n`-th coefficient of ``self``.
 
