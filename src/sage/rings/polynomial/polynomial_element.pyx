--- conflicted
+++ resolved
@@ -1733,15 +1733,9 @@
             sage: R.<t> = l[]
             sage: f = t^4 + (2*x - 1)*t^3 + (2*x + 1)*t^2 + 3
             sage: h = t^4 - x*t^3 + (3*x + 1)*t^2 + 2*t + 2*x - 1
-<<<<<<< HEAD
-            sage: pow(f, 2, h) # not tested - see #15777
-            3*t^3 + (2*x + 3)*t^2 + (2*x + 2)*t + 2*x + 2
-            sage: pow(f, 10**7, h) # not tested - see #15777
-=======
             sage: pow(f, 2, h)
             3*t^3 + (2*x + 3)*t^2 + (2*x + 2)*t + 2*x + 2
             sage: pow(f, 10**7, h)
->>>>>>> c7423359
             4*x*t^3 + 2*x*t^2 + 4*x*t + 4
         """
         if not PY_TYPE_CHECK_EXACT(right, Integer) or \
