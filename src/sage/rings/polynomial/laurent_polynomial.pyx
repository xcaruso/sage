r"""
Elements of Laurent polynomial rings
"""

# ****************************************************************************
# This program is free software: you can redistribute it and/or modify
# it under the terms of the GNU General Public License as published by
# the Free Software Foundation, either version 2 of the License, or
# (at your option) any later version.
#                  https://www.gnu.org/licenses/
# ****************************************************************************

from sage.rings.integer cimport Integer
from sage.categories.map cimport Map
from sage.structure.element import is_Element, coerce_binop
from sage.structure.factorization import Factorization
from sage.misc.derivative import multi_derivative
from sage.rings.polynomial.polynomial_element import Polynomial
from sage.rings.polynomial.polynomial_ring import is_PolynomialRing
from sage.structure.richcmp cimport richcmp, rich_to_bool
from sage.matrix.matrix0 cimport Matrix

cdef class LaurentPolynomial(CommutativeAlgebraElement):
    """
    Base class for Laurent polynomials.
    """
    cdef LaurentPolynomial _new_c(self):
        """
        Return a new Laurent polynomial.

        EXAMPLES::

            sage: L.<x,y> = LaurentPolynomialRing(QQ) # indirect doctest
            sage: x*y
            x*y
        """
        cdef type t = type(self)
        cdef LaurentPolynomial ans
        ans = t.__new__(t)
        ans._parent = self._parent
        return ans

    cpdef _add_(self, other):
        """
        Abstract addition method

        EXAMPLES::

            sage: R.<x> = LaurentPolynomialRing(ZZ)
            sage: from sage.rings.polynomial.laurent_polynomial import LaurentPolynomial
            sage: LaurentPolynomial._add_(x, x)
            Traceback (most recent call last):
            ...
            NotImplementedError
        """
        raise NotImplementedError

    cpdef _mul_(self, other):
        """
        Abstract multiplication method

        EXAMPLES::

            sage: R.<x> = LaurentPolynomialRing(ZZ)
            sage: from sage.rings.polynomial.laurent_polynomial import LaurentPolynomial
            sage: LaurentPolynomial._mul_(x, x)
            Traceback (most recent call last):
            ...
            NotImplementedError
        """
        raise NotImplementedError

    cpdef _floordiv_(self, other):
        """
        Abstract floor division method

        EXAMPLES::

            sage: R.<x> = LaurentPolynomialRing(ZZ)
            sage: from sage.rings.polynomial.laurent_polynomial import LaurentPolynomial
            sage: LaurentPolynomial._floordiv_(x, x)
            Traceback (most recent call last):
            ...
            NotImplementedError
        """
        raise NotImplementedError

    def _integer_(self, ZZ):
        r"""
        Convert this Laurent polynomial to an integer.

        This is only possible if the Laurent polynomial is constant.

        OUTPUT:

        An integer.

        TESTS::

            sage: L.<a> = LaurentPolynomialRing(QQ)
            sage: L(42)._integer_(ZZ)
            42
            sage: a._integer_(ZZ)
            Traceback (most recent call last):
            ...
            ValueError: a is not constant
            sage: L(2/3)._integer_(ZZ)
            Traceback (most recent call last):
            ...
            TypeError: no conversion of this rational to integer
            sage: ZZ(L(42))
            42

        ::

            sage: L.<a, b> = LaurentPolynomialRing(QQ)
            sage: L(42)._integer_(ZZ)
            42
            sage: a._integer_(ZZ)
            Traceback (most recent call last):
            ...
            ValueError: a is not constant
            sage: L(2/3)._integer_(ZZ)
            Traceback (most recent call last):
            ...
            TypeError: no conversion of this rational to integer
            sage: ZZ(L(42))
            42
        """
        if not self.is_constant():
            raise ValueError('{} is not constant'.format(self))
        return ZZ(self.constant_coefficient())

    def _rational_(self):
        r"""
        Convert this Laurent polynomial to a rational.

        This is only possible if the Laurent polynomial is constant.

        OUTPUT:

        A rational.

        TESTS::

            sage: L.<a> = LaurentPolynomialRing(QQ)
            sage: L(42)._rational_()
            42
            sage: a._rational_()
            Traceback (most recent call last):
            ...
            ValueError: a is not constant
            sage: QQ(L(2/3))
            2/3

        ::

            sage: L.<a, b> = LaurentPolynomialRing(QQ)
            sage: L(42)._rational_()
            42
            sage: a._rational_()
            Traceback (most recent call last):
            ...
            ValueError: a is not constant
            sage: QQ(L(2/3))
            2/3
        """
        if not self.is_constant():
            raise ValueError('{} is not constant'.format(self))
        from sage.rings.rational_field import QQ
        return QQ(self.constant_coefficient())

    def change_ring(self, R):
        """
        Return a copy of this Laurent polynomial, with coefficients in ``R``.

        EXAMPLES::

            sage: R.<x> = LaurentPolynomialRing(QQ)
            sage: a = x^2 + 3*x^3 + 5*x^-1
            sage: a.change_ring(GF(3))
            2*x^-1 + x^2

        Check that :trac:`22277` is fixed::

            sage: R.<x, y> = LaurentPolynomialRing(QQ)
            sage: a = 2*x^2 + 3*x^3 + 4*x^-1
            sage: a.change_ring(GF(3))
            -x^2 + x^-1
        """
        return self._parent.change_ring(R)(self)

    cpdef long number_of_terms(self) except -1:
        """
        Abstract method for number of terms

        EXAMPLES::

            sage: R.<x> = LaurentPolynomialRing(ZZ)
            sage: from sage.rings.polynomial.laurent_polynomial import LaurentPolynomial
            sage: LaurentPolynomial.number_of_terms(x)
            Traceback (most recent call last):
            ...
            NotImplementedError
        """
        raise NotImplementedError

    def hamming_weight(self):
        """
        Return the hamming weight of ``self``.

        The hamming weight is number of non-zero coefficients and
        also known as the weight or sparsity.

        EXAMPLES::

            sage: R.<x> = LaurentPolynomialRing(ZZ)
            sage: f = x^3 - 1
            sage: f.hamming_weight()
            2
        """
        return self.number_of_terms()

    cpdef dict dict(self):
        """
        Abstract ``dict`` method.

        EXAMPLES::

            sage: R.<x> = LaurentPolynomialRing(ZZ)
            sage: from sage.rings.polynomial.laurent_polynomial import LaurentPolynomial
            sage: LaurentPolynomial.dict(x)
            Traceback (most recent call last):
            ...
            NotImplementedError
        """
        raise NotImplementedError

    def map_coefficients(self, f, new_base_ring=None):
        """
        Apply ``f`` to the coefficients of ``self``.

        If ``f`` is a :class:`sage.categories.map.Map`, then the resulting
        polynomial will be defined over the codomain of ``f``. Otherwise, the
        resulting polynomial will be over the same ring as ``self``. Set
        ``new_base_ring`` to override this behavior.

        INPUT:

        - ``f`` -- a callable that will be applied to the coefficients of ``self``.

        - ``new_base_ring`` (optional) -- if given, the resulting polynomial
          will be defined over this ring.

        EXAMPLES::

            sage: k.<a> = GF(9)
            sage: R.<x> = LaurentPolynomialRing(k)
            sage: f = x*a + a
            sage: f.map_coefficients(lambda a : a + 1)
            (a + 1) + (a + 1)*x
            sage: R.<x,y> = LaurentPolynomialRing(k, 2)
            sage: f = x*a + 2*x^3*y*a + a
            sage: f.map_coefficients(lambda a : a + 1)
            (2*a + 1)*x^3*y + (a + 1)*x + a + 1

        Examples with different base ring::

            sage: R.<r> = GF(9); S.<s> = GF(81)
            sage: h = Hom(R,S)[0]; h
            Ring morphism:
              From: Finite Field in r of size 3^2
              To:   Finite Field in s of size 3^4
              Defn: r |--> 2*s^3 + 2*s^2 + 1
            sage: T.<X,Y> = LaurentPolynomialRing(R, 2)
            sage: f = r*X+Y
            sage: g = f.map_coefficients(h); g
            (2*s^3 + 2*s^2 + 1)*X + Y
            sage: g.parent()
            Multivariate Laurent Polynomial Ring in X, Y over Finite Field in s of size 3^4
            sage: h = lambda x: x.trace()
            sage: g = f.map_coefficients(h); g
            X - Y
            sage: g.parent()
            Multivariate Laurent Polynomial Ring in X, Y over Finite Field in r of size 3^2
            sage: g = f.map_coefficients(h, new_base_ring=GF(3)); g
            X - Y
            sage: g.parent()
            Multivariate Laurent Polynomial Ring in X, Y over Finite Field of size 3

        """
        R = self.parent()
        if new_base_ring is not None:
            R = R.change_ring(new_base_ring)
        elif isinstance(f, Map):
            R = R.change_ring(f.codomain())
        return R(dict([(k,f(v)) for (k,v) in self.dict().items()]))

cdef class LaurentPolynomial_univariate(LaurentPolynomial):
    """
    A univariate Laurent polynomial in the form of `t^n \cdot f`
    where `f` is a polynomial in `t`.

    INPUT:

    - ``parent`` -- a Laurent polynomial ring

    - ``f`` -- a polynomial (or something can be coerced to one)

    - ``n`` -- (default: 0) an integer

    AUTHORS:

    - Tom Boothby (2011) copied this class almost verbatim from
      ``laurent_series_ring_element.pyx``, so most of the credit goes to
      William Stein, David Joyner, and Robert Bradshaw
    - Travis Scrimshaw (09-2013): Cleaned-up and added a few extra methods
    """
    def __init__(self, parent, f, n=0):
        r"""
        Create the Laurent polynomial `t^n \cdot f`.

        EXAMPLES::

            sage: R.<q> = LaurentPolynomialRing(ZZ)
            sage: R([1,2,3])
            1 + 2*q + 3*q^2
            sage: TestSuite(q^-3 + 3*q + 2).run()

        ::

            sage: S.<s> = LaurentPolynomialRing(GF(5))
            sage: T.<t> = PolynomialRing(pAdicRing(5))
            sage: S(t)
            s
            sage: parent(S(t))
            Univariate Laurent Polynomial Ring in s over Finite Field of size 5
            sage: parent(S(t)[1])
            Finite Field of size 5

        ::

            sage: R({})
            0
        """
        CommutativeAlgebraElement.__init__(self, parent)

        if isinstance(f, LaurentPolynomial_univariate):
            n += (<LaurentPolynomial_univariate>f).__n
            if (<LaurentPolynomial_univariate>f).__u._parent is parent._R:
                f = (<LaurentPolynomial_univariate>f).__u
            else:
                f = parent._R((<LaurentPolynomial_univariate>f).__u)
        elif (not isinstance(f, Polynomial)) or (parent is not f.parent()):
            if isinstance(f, dict):
                v = min(f) if f else 0
                f = {i-v: c for i,c in f.items()}
                n += v
            f = parent._R(f)

        # self is that t^n * u:
        self.__u = f
        self.__n = n
        self.__normalize()

    def __reduce__(self):
        """
        Used in pickling.

        EXAMPLES::

            sage: R.<q> = LaurentPolynomialRing(ZZ)
            sage: elt = q^-3 + 2 + q
            sage: loads(dumps(elt)) == elt
            True
        """
        return LaurentPolynomial_univariate, (self._parent, self.__u, self.__n)

    def _polynomial_(self, R):
        r"""
        TESTS::

            sage: Lx = LaurentPolynomialRing(QQ, "x")
            sage: Px = PolynomialRing(QQ, "x")
            sage: Pxy = PolynomialRing(QQ, "x,y")
            sage: Paxb = PolynomialRing(QQ, "a,x,b")
            sage: Qx = PolynomialRing(ZZ, "x")
            sage: Rx = PolynomialRing(GF(2), "x")
            sage: p1 = Lx.gen()
            sage: p2 = Lx.zero()
            sage: p3 = Lx.one()
            sage: p4 = Lx.gen()**3 - 3
            sage: p5 = Lx.gen()**3 + 2*Lx.gen()**2
            sage: p6 = Lx.gen() >> 2

            sage: for P,x in [(Px, Px.gen()), (Qx, Qx.gen()), (Rx, Rx.gen()),
            ....:             (Pxy, Pxy.gen(0)), (Paxb, Paxb.gen(1))]:
            ....:     assert P(p1) == x and parent(P(p1)) is P
            ....:     assert P(p2) == P.zero() and parent(P(p2)) is P
            ....:     assert P(p3) == P.one() and parent(P(p3)) is P
            ....:     assert P(p4) == x**3 - 3 and parent(P(p4)) is P
            ....:     assert P(p5) == x**3 + 2*x**2 and parent(P(p5)) is P
            ....:     try: P(p6)
            ....:     except ValueError: pass
            ....:     else: raise RuntimeError

            sage: Pa = ZZ["a"]
            sage: Px = ZZ["x"]
            sage: Pax = ZZ["a,x"]
            sage: Pxa = ZZ["x,a"]
            sage: Pa_x = ZZ["a"]["x"]
            sage: Px_a = ZZ["x"]["a"]
            sage: Lax = LaurentPolynomialRing(Pa, "x")
            sage: Lxa = LaurentPolynomialRing(Px, "a")
            sage: for poly in ["2*a*x^2 - 5*x*a + 3", "a*x^2 - 3*a^3*x"]:
            ....:     assert Pax(Lax(poly)) == Pax(Lxa(poly)) == Pax(poly)
            ....:     assert Pxa(Lax(poly)) == Pxa(Lxa(poly)) == Pxa(poly)
            ....:     assert Pa_x(Lax(poly)) == Pa_x(poly)
            ....:     assert Px_a(Lxa(poly)) == Px_a(poly)
        """
        if self.__n < 0:
            raise ValueError("Laurent polynomial with negative valuation cannot be converted to polynomial")

        if is_PolynomialRing(R):
            return R(self.__u) << self.__n
        elif self.__n == 0:
            return R(self.__u)
        else:
            u = R(self.__u)
            x = R(self.__u._parent.gen())
            return x**self.__n * u

    def is_unit(self):
        """
        Return ``True`` if this Laurent polynomial is a unit in this ring.

        EXAMPLES::

            sage: R.<t> = LaurentPolynomialRing(QQ)
            sage: (2+t).is_unit()
            False
            sage: f = 2*t
            sage: f.is_unit()
            True
            sage: 1/f
            1/2*t^-1
            sage: R(0).is_unit()
            False
            sage: R.<s> = LaurentPolynomialRing(ZZ)
            sage: g = 2*s
            sage: g.is_unit()
            False
            sage: 1/g
            1/2*s^-1

        ALGORITHM: A Laurent polynomial is a unit if and only if its "unit
        part" is a unit.
        """
        return self.__u.is_term() and self.__u.coefficients()[0].is_unit()

    def is_zero(self):
        """
        Return ``1`` if ``self`` is 0, else return ``0``.

        EXAMPLES::

            sage: R.<x> = LaurentPolynomialRing(QQ)
            sage: f = 1/x + x + x^2 + 3*x^4
            sage: f.is_zero()
            0
            sage: z = 0*f
            sage: z.is_zero()
            1
        """
        return self.__u.is_zero()

    def __bool__(self):
        """
        Check if ``self`` is non-zero.

        EXAMPLES::

            sage: R.<x> = LaurentPolynomialRing(QQ)
            sage: f = 1/x + x + x^2 + 3*x^4
            sage: not f
            False
            sage: z = 0*f
            sage: not z
            True
        """
        return not self.__u.is_zero()

    def _im_gens_(self, codomain, im_gens, base_map=None):
        """
        Return the image of this element under the morphism defined by
        ``im_gens`` in ``codomain``, where elements of the
        base ring are mapped by ``base_map``.

        EXAMPLES::

            sage: R.<t> = LaurentPolynomialRing(QQ)
            sage: H = Hom(R, QQ)
            sage: mor = H(2)
            sage: mor(t^2 + t^-2)
            17/4
            sage: 4 + 1/4
            17/4

        You can specify a map on the base ring::

            sage: Zx.<x> = ZZ[]
            sage: K.<i> = NumberField(x^2 + 1)
            sage: cc = K.hom([-i])
            sage: R.<t> = LaurentPolynomialRing(K)
            sage: H = Hom(R, R)
            sage: phi = H([t^-2], base_map=cc)
            sage: phi(i*t)
            -i*t^-2
        """
        x = im_gens[0]
        u = self.__u
        if base_map is not None:
            u = u.map_coefficients(base_map)
        return codomain(u(x) * x**self.__n)

    cpdef __normalize(self):
        r"""
        A Laurent series is a pair `(u(t), n)`, where either `u = 0`
        (to some precision) or `u` is a unit. This pair corresponds to
        `t^n \cdot u(t)`.

        EXAMPLES::

            sage: R.<t> = LaurentPolynomialRing(QQ)
            sage: elt = t^2 + t^4 # indirect doctest
            sage: elt.polynomial_construction()
            (t^2 + 1, 2)

        Check that :trac:`21272` is fixed::

            sage: (t - t).polynomial_construction()
            (0, 0)
        """
        if self.__u[0]:
            return
        elif self.__u.is_zero():
            self.__n = 0
            return
        # we already caught the infinity and zero cases
        cdef long v = <long> self.__u.valuation()
        self.__n += v
        self.__u = self.__u >> v

    def _repr_(self):
        """
        Return a string representation of ``self``.

        EXAMPLES::

            sage: R.<t> = LaurentPolynomialRing(QQ)
            sage: 2 + (2/3)*t^3
            2 + 2/3*t^3
        """
        if self.is_zero():
            return "0"
        s = " "
        v = self.__u.list()
        valuation = self.__n
        m = len(v)
        X = self._parent.variable_name()
        atomic_repr = self._parent.base_ring()._repr_option('element_is_atomic')
        first = True
        for n in xrange(m):
            x = v[n]
            e = n + valuation
            x = str(x)
            if x != '0':
                if not first:
                    s += " + "
                if not atomic_repr and (x[1:].find("+") != -1 or x[1:].find("-") != -1):
                    x = "({})".format(x)
                if e == 1:
                    var = "*{}".format(X)
                elif e == 0:
                    var = ""
                else:
                    var = "*{}^{}".format(X,e)
                s += "{}{}".format(x,var)
                first = False
        s = s.replace(" + -", " - ")
        s = s.replace(" 1*"," ")
        s = s.replace(" -1*", " -")
        return s[1:]

    def _latex_(self):
        r"""
        EXAMPLES::

            sage: R.<x> = LaurentPolynomialRing(QQ)
            sage: f = (17/2)*x^-2 + x + x^2 + 3*x^4
            sage: latex(f)
            \frac{\frac{17}{2}}{x^{2}} + x + x^{2} + 3x^{4}

        Verify that :trac:`6656` has been fixed::

            sage: R.<a,b>=PolynomialRing(QQ)
            sage: T.<x>=LaurentPolynomialRing(R)
            sage: y = a*x+b*x
            sage: y._latex_()
            '\\left(a + b\\right)x'
            sage: latex(y)
            \left(a + b\right)x

        TESTS::

            sage: L.<lambda2> = LaurentPolynomialRing(QQ)
            sage: latex(L.an_element())
            \lambda_{2}
            sage: L.<y2> = LaurentPolynomialRing(QQ)
            sage: latex(L.an_element())
            y_{2}
        """
        from sage.misc.latex import latex

        if self.is_zero():
            return "0"
        s = " "
        v = self.__u.list()
        valuation = self.__n
        m = len(v)
        X = self._parent.latex_variable_names()[0]
        atomic_repr = self._parent.base_ring()._repr_option('element_is_atomic')
        first = True
        for n in xrange(m):
            x = v[n]
            e = n + valuation
            x = latex(x)
            if x != '0':
                if not first:
                    s += " + "
                if not atomic_repr and e > 0 and (x[1:].find("+") != -1 or x[1:].find("-") != -1):
                    x = "\\left({}\\right)".format(x)
                if e == 1:
                    var = "|{}".format(X)
                elif e == 0:
                    var = ""
                elif e > 0:
                    var = "|{}^{{{}}}".format(X,e)
                if e >= 0:
                    s += "{}{}".format(x,var)
                else: # negative e
                    if e == -1:
                        s += "\\frac{{{}}}{{{}}}".format(x, X)
                    else:
                        s += "\\frac{{{}}}{{{}^{{{}}}}}".format(x, X,-e)
                first = False
        s = s.replace(" + -", " - ")
        s = s.replace(" 1|"," ")
        s = s.replace(" -1|", " -")
        s = s.replace("|","")

        return s[1:]

    def __hash__(self):
        """
        Return the hash of ``self``.

        TESTS::

            sage: R = LaurentPolynomialRing(QQ, 't')

            sage: assert hash(R.zero()) == 0
            sage: assert hash(R.one()) == 1
            sage: assert hash(QQ['t'].gen()) == hash(R.gen())

            sage: for _ in range(20):
            ....:     p = QQ.random_element()
            ....:     assert hash(R(p)) == hash(p), "p = {}".format(p)

            sage: S.<t> = QQ[]
            sage: for _ in range(20):
            ....:     p = S.random_element()
            ....:     assert hash(R(p)) == hash(p), "p = {}".format(p)
            ....:     assert hash(R(t*p)) == hash(t*p), "p = {}".format(p)

        Check that :trac:`21272` is fixed::

            sage: R.<t> = LaurentPolynomialRing(QQ)
            sage: hash(R.zero()) == hash(t - t)
            True
        """
        # we reimplement below the hash of polynomials to handle negative
        # degrees
        cdef long result = 0
        cdef long result_mon
        cdef int i,j
        cdef long var_hash_name = hash(self.__u._parent._names[0])
        for i in range(self.__u.degree()+1):
            result_mon = hash(self.__u[i])
            if result_mon:
                j = i + self.__n
                if j > 0:
                    result_mon = (1000003 * result_mon) ^ var_hash_name
                    result_mon = (1000003 * result_mon) ^ j
                elif j < 0:
                    result_mon = (1000003 * result_mon) ^ var_hash_name
                    result_mon = (700005 * result_mon) ^ j
                result += result_mon
        return result

    def __getitem__(self, i):
        """
        Return the `i`-th coefficient of ``self``.

        EXAMPLES::

            sage: R.<t> = LaurentPolynomialRing(QQ)
            sage: f = -5/t^(10) + t + t^2 - 10/3*t^3; f
            -5*t^-10 + t + t^2 - 10/3*t^3
            sage: f[-10]
            -5
            sage: f[1]
            1
            sage: f[3]
            -10/3
            sage: f[-9]
            0
            sage: f = -5/t^(10) + 1/3 + t + t^2 - 10/3*t^3; f
            -5*t^-10 + 1/3 + t + t^2 - 10/3*t^3

        Slicing is deprecated::

            sage: f[-10:2]
            doctest:...: DeprecationWarning: polynomial slicing with a start index is deprecated, use list() and slice the resulting list instead
            See http://trac.sagemath.org/18940 for details.
            -5*t^-10 + 1/3 + t
            sage: f[0:]
            1/3 + t + t^2 - 10/3*t^3
            sage: f[:3]
            -5*t^-10 + 1/3 + t + t^2
            sage: f[-14:5:2]
            Traceback (most recent call last):
            ...
            NotImplementedError: polynomial slicing with a step is not defined
        """
        cdef LaurentPolynomial_univariate ret
        if isinstance(i, slice):
            start = i.start - self.__n if i.start is not None else 0
            stop = i.stop - self.__n if i.stop is not None else self.__u.degree() + 1
            f = self.__u[start:stop:i.step]  # deprecation(18940)
            ret = <LaurentPolynomial_univariate> self._new_c()
            ret.__u = f
            ret.__n = self.__n
            ret.__normalize()
            return ret

        return self.__u[i - self.__n]

    cpdef long number_of_terms(self) except -1:
        """
        Return the number of non-zero coefficients of ``self``.

        Also called weight, hamming weight or sparsity.

        EXAMPLES::

            sage: R.<x> = LaurentPolynomialRing(ZZ)
            sage: f = x^3 - 1
            sage: f.number_of_terms()
            2
            sage: R(0).number_of_terms()
            0
            sage: f = (x+1)^100
            sage: f.number_of_terms()
            101

        The method :meth:`hamming_weight` is an alias::

            sage: f.hamming_weight()
            101
        """
        return self.__u.number_of_terms()

    def __iter__(self):
        """
        Iterate through the coefficients from the first nonzero one to the
        last nonzero one.

        EXAMPLES::

            sage: R.<t> = LaurentPolynomialRing(QQ)
            sage: f = -5/t^(2) + t + t^2 - 10/3*t^3; f
            -5*t^-2 + t + t^2 - 10/3*t^3
            sage: for a in f: print(a)
            -5
            0
            0
            1
            1
            -10/3
        """
        return iter(self.__u)

    def _symbolic_(self, R):
        """
        EXAMPLES::

            sage: R.<x> = LaurentPolynomialRing(QQ)
            sage: f = x^3 + 2/x
            sage: g = f._symbolic_(SR); g
            (x^4 + 2)/x
            sage: g(x=2)
            9

            sage: g = SR(f)
            sage: g(x=2)
            9

        Since :trac:`24072` the symbolic ring does not accept positive
        characteristic::

            sage: R.<w> = LaurentPolynomialRing(GF(7))
            sage: SR(2*w^3 + 1)
            Traceback (most recent call last):
            ...
            TypeError: positive characteristic not allowed in symbolic computations
        """
        d = {repr(g): R.var(g) for g in self._parent.gens()}
        return self.subs(**d)

    cpdef dict dict(self):
        """
        Return a dictionary representing ``self``.

        EXAMPLES::

            sage: R.<x,y> = ZZ[]
            sage: Q.<t> = LaurentPolynomialRing(R)
            sage: f = (x^3 + y/t^3)^3 + t^2; f
            y^3*t^-9 + 3*x^3*y^2*t^-6 + 3*x^6*y*t^-3 + x^9 + t^2
            sage: f.dict()
            {-9: y^3, -6: 3*x^3*y^2, -3: 3*x^6*y, 0: x^9, 2: 1}
        """
        cdef dict d = self.__u.dict()
        return {k+self.__n: d[k] for k in d}

    def coefficients(self):
        """
        Return the nonzero coefficients of ``self``.

        EXAMPLES::

            sage: R.<t> = LaurentPolynomialRing(QQ)
            sage: f = -5/t^(2) + t + t^2 - 10/3*t^3
            sage: f.coefficients()
            [-5, 1, 1, -10/3]
        """
        return self.__u.coefficients()

    def exponents(self):
        """
        Return the exponents appearing in ``self`` with nonzero coefficients.

        EXAMPLES::

            sage: R.<t> = LaurentPolynomialRing(QQ)
            sage: f = -5/t^(2) + t + t^2 - 10/3*t^3
            sage: f.exponents()
            [-2, 1, 2, 3]
        """
        return [i + self.__n for i in self.__u.exponents()]

    def __setitem__(self, n, value):
        """
        EXAMPLES::

            sage: R.<t> = LaurentPolynomialRing(QQ)
            sage: f = t^2 + t^-3
            sage: f[2] = 5
            Traceback (most recent call last):
            ...
            IndexError: Laurent polynomials are immutable
        """
        raise IndexError("Laurent polynomials are immutable")

    cpdef _unsafe_mutate(self, i, value):
        r"""
        Sage assumes throughout that commutative ring elements are
        immutable. This is relevant for caching, etc. But sometimes you
        need to change a Laurent polynomial and you really know what you're
        doing. That's when this function is for you.

        EXAMPLES::

            sage: R.<t> = LaurentPolynomialRing(QQ)
            sage: f = t^2 + t^-3
            sage: f._unsafe_mutate(2, 3)
            sage: f
            t^-3 + 3*t^2
        """
        j = i - self.__n
        if j >= 0:
            self.__u._unsafe_mutate(j, value)
        else: # off to the left
            if value != 0:
                self.__n = self.__n + j
                R = self._parent.base_ring()
                coeffs = [value] + [R.zero() for _ in range(1,-j)] + self.__u.list()
                self.__u = self.__u._parent(coeffs)
        self.__normalize()

    cpdef _add_(self, right_m):
        """
        Add two Laurent polynomials with the same parent.

        EXAMPLES::

            sage: R.<t> = LaurentPolynomialRing(QQ)
            sage: t + t
            2*t
            sage: f = 1/t + t^2 + t^3 - 17/3 * t^4
            sage: g = 2/t + t^3
            sage: f + g
            3*t^-1 + t^2 + 2*t^3 - 17/3*t^4
            sage: f + 0
            t^-1 + t^2 + t^3 - 17/3*t^4
            sage: 0 + f
            t^-1 + t^2 + t^3 - 17/3*t^4
            sage: R(0) + R(0)
            0
            sage: t^3 + t^-3
            t^-3 + t^3

        ALGORITHM: Shift the unit parts to align them, then add.
        """
        cdef LaurentPolynomial_univariate right = <LaurentPolynomial_univariate>right_m
        cdef long m
        cdef LaurentPolynomial_univariate ret

        # 1. Special case when one or the other is 0.
        if not right:
            return self
        if not self:
            return right

        # 2. Align the unit parts.
        if self.__n < right.__n:
            m = self.__n
            f1 = self.__u
            f2 = right.__u << right.__n - m
        elif self.__n > right.__n:
            m = right.__n
            f1 = self.__u << self.__n - m
            f2 = right.__u
        else:
            m = self.__n
            f1 = self.__u
            f2 = right.__u
        # 3. Add
        ret = <LaurentPolynomial_univariate> self._new_c()
        ret.__u = <ModuleElement> (f1 + f2)
        ret.__n = m
        ret.__normalize()
        return ret

    cpdef _sub_(self, right_m):
        """
        Subtract two Laurent polynomials with the same parent.

        EXAMPLES::

            sage: R.<t> = LaurentPolynomialRing(QQ)
            sage: t - t
            0
            sage: t^5 + 2 * t^-5
            2*t^-5 + t^5

        ALGORITHM: Shift the unit parts to align them, then subtract.
        """
        cdef LaurentPolynomial_univariate right = <LaurentPolynomial_univariate>right_m
        cdef long m
        cdef LaurentPolynomial_univariate ret

        # 1. Special case when one or the other is 0.
        if not right:
            return self
        if not self:
            return -right

        # 2. Align the unit parts.
        if self.__n < right.__n:
            m = self.__n
            f1 = self.__u
            f2 = right.__u << right.__n - m
        else:
            m = right.__n
            f1 = self.__u << self.__n - m
            f2 = right.__u
        # 3. Subtract
        ret = <LaurentPolynomial_univariate> self._new_c()
        ret.__u = <ModuleElement> (f1 - f2)
        ret.__n = m
        ret.__normalize()
        return ret

    def degree(self):
        """
        Return the degree of ``self``.

        EXAMPLES::

            sage: R.<x> = LaurentPolynomialRing(ZZ)
            sage: g = x^2 - x^4
            sage: g.degree()
            4
            sage: g = -10/x^5 + x^2 - x^7
            sage: g.degree()
            7
        """
        return self.__u.degree() + self.__n

    def __neg__(self):
        """
        Return the negative of ``self``.

        EXAMPLES::

            sage: R.<t> = LaurentPolynomialRing(ZZ)
            sage: -(1+t^5)
            -1 - t^5
        """
        cdef LaurentPolynomial_univariate ret
        ret = <LaurentPolynomial_univariate> self._new_c()
        ret.__u = <ModuleElement> -self.__u
        ret.__n = self.__n
        # No need to normalize
        return ret

    cpdef _mul_(self, right_r):
        """
        EXAMPLES::

            sage: R.<x> = LaurentPolynomialRing(GF(2))
            sage: f = 1/x^3 + x + x^2 + 3*x^4
            sage: g = 1 - x + x^2 - x^4
            sage: f*g
            x^-3 + x^-2 + x^-1 + x^8
        """
        cdef LaurentPolynomial_univariate right = <LaurentPolynomial_univariate>right_r
        cdef LaurentPolynomial_univariate ret
        ret = <LaurentPolynomial_univariate> self._new_c()
        ret.__u = <ModuleElement> (self.__u * right.__u)
        ret.__n = self.__n + right.__n
        ret.__normalize()
        return ret

    cpdef _rmul_(self, Element c):
        """
        EXAMPLES::

            sage: R.<x> = LaurentPolynomialRing(ZZ)
            sage: f = 1/x^3 + x + x^2 + 3*x^4
            sage: 3 * f
            3*x^-3 + 3*x + 3*x^2 + 9*x^4
        """
        cdef LaurentPolynomial_univariate ret
        ret = <LaurentPolynomial_univariate> self._new_c()
        ret.__u = <ModuleElement> self.__u._rmul_(c)
        ret.__n = self.__n
        ret.__normalize()
        return ret

    cpdef _lmul_(self, Element c):
        """
        EXAMPLES::

            sage: R.<x> = LaurentPolynomialRing(ZZ)
            sage: f = 1/x^3 + x + x^2 + 3*x^4
            sage: f * 3
            3*x^-3 + 3*x + 3*x^2 + 9*x^4
        """
        cdef LaurentPolynomial_univariate ret
        ret = <LaurentPolynomial_univariate> self._new_c()
        ret.__u = <ModuleElement> self.__u._lmul_(c)
        ret.__n = self.__n
        ret.__normalize()
        return ret

    def is_monomial(self):
        r"""
        Return ``True`` if ``self`` is a monomial; that is, if ``self``
        is `x^n` for some integer `n`.

        EXAMPLES::

            sage: k.<z> = LaurentPolynomialRing(QQ)
            sage: z.is_monomial()
            True
            sage: k(1).is_monomial()
            True
            sage: (z+1).is_monomial()
            False
            sage: (z^-2909).is_monomial()
            True
            sage: (38*z^-2909).is_monomial()
            False
        """
        return self.__u.is_monomial()

    def __pow__(_self, r, dummy):
        """
        EXAMPLES::

            sage: x = LaurentPolynomialRing(QQ,'x').0
            sage: f = x + x^2 + 3*x^4
            sage: g = 1/x^10 - x
            sage: f^3
            x^3 + 3*x^4 + 3*x^5 + 10*x^6 + 18*x^7 + 9*x^8 + 27*x^9 + 27*x^10 + 27*x^12
            sage: g^4
            x^-40 - 4*x^-29 + 6*x^-18 - 4*x^-7 + x^4
        """
        cdef LaurentPolynomial_univariate self = _self
        cdef long right = r
        if right != r:
            raise ValueError("exponent must be an integer")
        return self._parent.element_class(self._parent, self.__u**right, self.__n*right)

    cpdef _floordiv_(self, rhs):
        """
        Perform division with remainder and return the quotient.

        EXAMPLES::

            sage: L.<x> = LaurentPolynomialRing(QQ)
            sage: f = x^3 + x^-3
            sage: g = x^-1 + x
            sage: f // g
            x^-2 - 1 + x^2
            sage: g * (f // g) == f
            True
            sage: f // 1
            x^-3 + x^3
            sage: 1 // f
            0
        """
        cdef LaurentPolynomial_univariate right = <LaurentPolynomial_univariate> rhs
        cdef LaurentPolynomial_univariate ret
        ret = <LaurentPolynomial_univariate> self._new_c()
        ret.__u = <ModuleElement> (self.__u // right.__u)
        ret.__n = self.__n - right.__n
        ret.__normalize()
        return ret

    def shift(self, k):
        r"""
        Return this Laurent polynomial multiplied by the power `t^n`.
        Does not change this polynomial.

        EXAMPLES::

            sage: R.<t> = LaurentPolynomialRing(QQ['y'])
            sage: f = (t+t^-1)^4; f
            t^-4 + 4*t^-2 + 6 + 4*t^2 + t^4
            sage: f.shift(10)
            t^6 + 4*t^8 + 6*t^10 + 4*t^12 + t^14
            sage: f >> 10
            t^-14 + 4*t^-12 + 6*t^-10 + 4*t^-8 + t^-6
            sage: f << 4
            1 + 4*t^2 + 6*t^4 + 4*t^6 + t^8
        """
        cdef LaurentPolynomial_univariate ret
        ret = <LaurentPolynomial_univariate> self._new_c()
        ret.__u = self.__u
        ret.__n = self.__n + k
        # No need to normalize
        return ret

    def __lshift__(LaurentPolynomial_univariate self, k):
        """
        Return the left shift of ``self``.

        EXAMPLES::

            sage: R.<t> = LaurentPolynomialRing(QQ)
            sage: f = (t+t^-1)^4; f
            t^-4 + 4*t^-2 + 6 + 4*t^2 + t^4
            sage: f << 4
            1 + 4*t^2 + 6*t^4 + 4*t^6 + t^8
        """
        cdef LaurentPolynomial_univariate ret
        ret = <LaurentPolynomial_univariate> self._new_c()
        ret.__u = self.__u
        ret.__n = self.__n + k
        # No need to normalize
        return ret

    def __rshift__(LaurentPolynomial_univariate self, k):
        """
        Return the right shift of ``self``.

        EXAMPLES::

            sage: R.<t> = LaurentPolynomialRing(QQ)
            sage: f = (t+t^-1)^4; f
            t^-4 + 4*t^-2 + 6 + 4*t^2 + t^4
            sage: f >> 10
            t^-14 + 4*t^-12 + 6*t^-10 + 4*t^-8 + t^-6
        """
        cdef LaurentPolynomial_univariate ret
        ret = <LaurentPolynomial_univariate> self._new_c()
        ret.__u = self.__u
        ret.__n = self.__n - k
        # No need to normalize
        return ret

    cpdef _div_(self, rhs):
        """
        EXAMPLES::

            sage: R.<x> = LaurentPolynomialRing(QQ)
            sage: f = x + x^2 + 3*x^4
            sage: g = 1/x^7 - x + x^2 - x^4
            sage: f / x
            1 + x + 3*x^3
            sage: f / g
            (-3*x^11 - x^9 - x^8)/(x^11 - x^9 + x^8 - 1)
            sage: (x^-2 + x)*(x^-2 + 1) / ((x^5 + x^8)*(x + 2))
            (x^2 + 1)/(x^10 + 2*x^9)
            sage: (x^-2 + x)*(x^-2 + 1) / ((x^-5 + x^-8)*(x + 2))
            (x^6 + x^4)/(x + 2)
        """
        cdef LaurentPolynomial_univariate right = <LaurentPolynomial_univariate> rhs
        if right.__u.is_zero():
            raise ZeroDivisionError
        return self * ~right

    def __invert__(self):
        """
        Return the inverse of ``self``.

        EXAMPLES::

            sage: R.<t> = LaurentPolynomialRing(QQ)
            sage: i = ~(t^-2); i
            t^2
            sage: i.parent() is R
            True
            sage: i = ~(2*t^2); i
            1/2*t^-2
            sage: i.parent() is R
            True
            sage: i = ~(t^-2 + 2 + t^2); i
            t^2/(t^4 + 2*t^2 + 1)
            sage: i.parent()
            Fraction Field of Univariate Polynomial Ring in t over Rational Field
        """
        cdef LaurentPolynomial_univariate ret
        if self.__u.is_constant(): # this has a single term c*x^n
            ret = <LaurentPolynomial_univariate> self._new_c()
            if self.__u.is_unit():
                ret.__u = self.__u.inverse_of_unit()
                ret.__n = -self.__n
                ret.__normalize()
                return ret
            # Enlarge the ring so we can divide by the coefficient
            R = self._parent.base_ring().fraction_field()
            P = self._parent.change_ring(R)
            return P.element_class(P, ~R(self.__u), -self.__n)
        P = self._parent._R
        if self.__n < 0:
            return P.gen()**-self.__n / self.__u
        return P.one() / (P.gen()**self.__n * self.__u)

    def inverse_of_unit(self):
        """
        Return the inverse of ``self`` if a unit.

        EXAMPLES::

            sage: R.<t> = LaurentPolynomialRing(QQ)
            sage: (t^-2).inverse_of_unit()
            t^2
            sage: (t + 2).inverse_of_unit()
            Traceback (most recent call last):
            ...
            ArithmeticError: element is not a unit
        """
        if self.is_unit():
            return ~self
        raise ArithmeticError("element is not a unit")

    def _fraction_pair(self):
        """
        Return one representation of ``self`` as a pair
        ``(numerator, denominator)``.

        Here both the numerator and the denominator are polynomials.

        This is used for coercion into the fraction field.

        EXAMPLES::

            sage: L.<x> = LaurentPolynomialRing(QQ)
            sage: f = 4*x^-7 + 3*x^3 + 1 + 2*x^4 + x^6
            sage: f._fraction_pair()
            (x^13 + 2*x^11 + 3*x^10 + x^7 + 4, x^7)
        """
        P = self._parent._R
        numer = self.__u
        denom = P.one()
        if self.__n > 0:
            numer *= P.gen()**self.__n
        elif self.__n < 0:
            denom *= P.gen()**-self.__n
        return (numer, denom)

    def gcd(self, right):
        """
        Return the gcd of ``self`` with ``right`` where the common divisor
        ``d`` makes both ``self`` and ``right`` into polynomials with
        the lowest possible degree.

        EXAMPLES::

            sage: R.<t> = LaurentPolynomialRing(QQ)
            sage: t.gcd(2)
            1
            sage: gcd(t^-2 + 1, t^-4 + 3*t^-1)
            t^-4
            sage: gcd((t^-2 + t)*(t + t^-1), (t^5 + t^8)*(1 + t^-2))
            t^-3 + t^-1 + 1 + t^2
        """
        b = <LaurentPolynomial_univariate> self._parent(right)
        cdef LaurentPolynomial_univariate ret
        ret = <LaurentPolynomial_univariate> self._new_c()
        ret.__u = self.__u.gcd(b.__u)
        ret.__n = min(self.__n, b.__n)
        ret.__normalize()
        return ret

    @coerce_binop
<<<<<<< HEAD
    def quo_rem(self, right_r):
        r"""
        Attempts to divide ``self`` by ``right`` and returns a quotient
        ``q`` and a remainder ``r`` such that ``self = q*other + r``.
=======
    def quo_rem(self, other):
        r"""
        Divide ``self`` by ``other`` and return a quotient ``q``
        and a remainder ``r`` such that ``self == q * other + r``.
>>>>>>> 87981391

        EXAMPLES::

            sage: R.<t> = LaurentPolynomialRing(QQ)
            sage: (t^-3 - t^3).quo_rem(t^-1 - t)
            (t^-2 + 1 + t^2, 0)
            sage: (t^-2 + 3 + t).quo_rem(t^-4)
            (t^2 + 3*t^4 + t^5, 0)

            sage: num = t^-2 + t
            sage: den = t^-2 + 1
            sage: q, r = num.quo_rem(den)
            sage: num == q * den + r
            True

        TESTS:

        Check that :trac:`34330` is fixed::

            sage: num = t^-2 + 3 + t
            sage: den = t^-4 + t
            sage: q, r = num.quo_rem(den); q, r
            (0, t^-2 + 3 + t)
            sage: num == q * den + r
            True

            sage: num = 2*t^-4 + t^-3 + t^-2 + 2*t + 2*t^2
            sage: q, r = num.quo_rem(den); q, r
            (2 + 2*t, -t^-3 + t^-2)
            sage: num == q * den + r
            True
        """
<<<<<<< HEAD
        cdef LaurentPolynomial_univariate right = <LaurentPolynomial_univariate> right_r
=======
        cdef LaurentPolynomial_univariate right = <LaurentPolynomial_univariate> other
>>>>>>> 87981391
        q, r = self.__u.quo_rem(right.__u)
        cdef LaurentPolynomial_univariate ql, qr
        ql = <LaurentPolynomial_univariate> self._new_c()
        ql.__u = <ModuleElement> q
        ql.__n = self.__n - right.__n
        ql.__normalize()
        qr = <LaurentPolynomial_univariate> self._new_c()
        qr.__u = <ModuleElement> r
        qr.__n = self.__n
        qr.__normalize()
        return ql, qr

    cpdef _richcmp_(self, right_r, int op):
        r"""
        Comparison of ``self`` and ``right_r``.

        EXAMPLES::

            sage: R.<x> = LaurentPolynomialRing(QQ)
            sage: f = x^(-1) + 1 + x
            sage: g = x^(-1) + 1
            sage: f == g
            False

        ::

            sage: f = x^(-1) + 1 + x
            sage: g = x^(-1) + 2
            sage: f == g
            False
            sage: f != g
            True
            sage: f < g
            True
            sage: f <= g
            True
            sage: f > g
            False
            sage: f >= g
            False

        ::

            sage: f = x^(-2) + 1 + x
            sage: g = x^(-1) + 2
            sage: f == g
            False
            sage: f < g
            False
            sage: f > g
            True
        """
        cdef LaurentPolynomial_univariate right = <LaurentPolynomial_univariate> right_r

        zero = self._parent.base_ring().zero()

        if not self and not right:
            return rich_to_bool(op, 0)

        # zero pad coefficients on the left, to line them up for comparison
        cdef long n = min(self.__n, right.__n)
        x = [zero] * (self.__n - n) + self.__u.list()
        y = [zero] * (right.__n - n) + right.__u.list()

        # zero pad on right to make the lists the same length
        # (this is necessary since the power series list() function just
        # returns the coefficients of the underlying polynomial, which may
        # have zeroes in the high coefficients)
        if len(x) < len(y):
            x.extend([zero] * (len(y) - len(x)))
        elif len(y) < len(x):
            y.extend([zero] * (len(x) - len(y)))

        return richcmp(x, y, op)

    def valuation(self, p=None):
        """
        Return the valuation of ``self``.

        The valuation of a Laurent polynomial `t^n u` is `n` plus the
        valuation of `u`.

        EXAMPLES::

            sage: R.<x> = LaurentPolynomialRing(ZZ)
            sage: f = 1/x + x^2 + 3*x^4
            sage: g = 1 - x + x^2 - x^4
            sage: f.valuation()
            -1
            sage: g.valuation()
            0
        """
        return self.__n + self.__u.valuation(p)

    def truncate(self, n):
        """
        Return a polynomial with degree at most `n-1` whose `j`-th coefficients
        agree with ``self`` for all `j < n`.

        EXAMPLES::

            sage: R.<x> = LaurentPolynomialRing(QQ)
            sage: f = 1/x^12 + x^3 + x^5 + x^9
            sage: f.truncate(10)
            x^-12 + x^3 + x^5 + x^9
            sage: f.truncate(5)
            x^-12 + x^3
            sage: f.truncate(-16)
            0
        """
        if n <= self.valuation():
            return self._parent.zero()
        cdef LaurentPolynomial_univariate ret
        ret = <LaurentPolynomial_univariate> self._new_c()
        ret.__u = <ModuleElement> self.__u.truncate(n - self.__n)
        ret.__n = self.__n
        ret.__normalize()
        return ret

    def variable_name(self):
        """
        Return the name of variable of ``self`` as a string.

        EXAMPLES::

            sage: R.<x> = LaurentPolynomialRing(QQ)
            sage: f = 1/x + x^2 + 3*x^4
            sage: f.variable_name()
            'x'
        """
        return self._parent.variable_name()

    def variables(self):
        """
        Return the tuple of variables occurring in this Laurent polynomial.

        EXAMPLES::

            sage: R.<x> = LaurentPolynomialRing(QQ)
            sage: f = 1/x + x^2 + 3*x^4
            sage: f.variables()
            (x,)
            sage: R.one().variables()
            ()
        """
        if self.is_constant():
            return ()
        return self._parent.gens()

    def polynomial_construction(self):
        """
        Return the polynomial and the shift in power used to construct the
        Laurent polynomial `t^n u`.

        OUTPUT:

        A tuple ``(u, n)`` where ``u`` is the underlying polynomial and ``n``
        is the power of the exponent shift.

        EXAMPLES::

            sage: R.<x> = LaurentPolynomialRing(QQ)
            sage: f = 1/x + x^2 + 3*x^4
            sage: f.polynomial_construction()
            (3*x^5 + x^3 + 1, -1)
        """
        return (self.__u, self.__n)

    def is_constant(self):
        """
        Return whether this Laurent polynomial is constant.

        EXAMPLES::

            sage: R.<x> = LaurentPolynomialRing(QQ)
            sage: x.is_constant()
            False
            sage: R.one().is_constant()
            True
            sage: (x^-2).is_constant()
            False
            sage: (x^2).is_constant()
            False
            sage: (x^-2 + 2).is_constant()
            False
            sage: R(0).is_constant()
            True
            sage: R(42).is_constant()
            True
            sage: x.is_constant()
            False
            sage: (1/x).is_constant()
            False
        """
        return self.__n == 0 and self.__u.is_constant()


    def is_square(self, root=False):
        r"""
        Return whether this Laurent polynomial is a square.

        If ``root`` is set to ``True`` then return a pair made of the
        boolean answer together with ``None`` or a square root.

        EXAMPLES::

            sage: R.<t> = LaurentPolynomialRing(QQ)

            sage: R.one().is_square()
            True
            sage: R(2).is_square()
            False

            sage: t.is_square()
            False
            sage: (t**-2).is_square()
            True

        Usage of the ``root`` option::

            sage: p = (1 + t^-1 - 2*t^3)
            sage: p.is_square(root=True)
            (False, None)
            sage: (p**2).is_square(root=True)
            (True, -t^-1 - 1 + 2*t^3)

        The answer is dependent of the base ring::

            sage: S.<u> = LaurentPolynomialRing(QQbar)
            sage: (2 + 4*t + 2*t^2).is_square()
            False
            sage: (2 + 4*u + 2*u^2).is_square()
            True

        TESTS::

            sage: R.<t> = LaurentPolynomialRing(QQ)
            sage: (t - t).is_square(True)
            (True, 0)

            sage: for _ in range(10):
            ....:     p = t ** randint(-15,15) * sum(QQ.random_element() * t**n for n in range(randint(5,10)))
            ....:     ans, r = (p**2).is_square(root=True)
            ....:     assert ans
            ....:     assert r*r == p*p
        """
        cdef LaurentPolynomial_univariate sqrt
        if self.__n % 2:
            return (False, None) if root else False
        elif root:
            ans, r = self.__u.is_square(True)
            if ans:
                sqrt = self._new_c()
                sqrt.__u = r
                sqrt.__n = self.__n // 2
                return (True, sqrt)
            else:
                return (False, None)
        else:
            return self.__u.is_square(False)

    def __copy__(self):
        """
        Return a copy of ``self``.

        EXAMPLES::

            sage: R.<x> = LaurentPolynomialRing(QQ)
            sage: f = 1/x + x^2 + 3*x^4
            sage: cf = copy(f)
            sage: cf == f
            True
            sage: cf is not f
            True
        """
        from copy import copy
        cdef LaurentPolynomial_univariate ret
        ret = <LaurentPolynomial_univariate> self._new_c()
        ret.__u = copy(self.__u)
        ret.__n = self.__n
        # No need to normalize
        return ret

    def derivative(self, *args):
        """
        The formal derivative of this Laurent polynomial, with respect
        to variables supplied in args.

        Multiple variables and iteration counts may be supplied. See
        documentation for the global :func:`derivative` function for more
        details.

        .. SEEALSO::

           :meth:`_derivative`

        EXAMPLES::

            sage: R.<x> = LaurentPolynomialRing(QQ)
            sage: g = 1/x^10 - x + x^2 - x^4
            sage: g.derivative()
            -10*x^-11 - 1 + 2*x - 4*x^3
            sage: g.derivative(x)
            -10*x^-11 - 1 + 2*x - 4*x^3

        ::

            sage: R.<t> = PolynomialRing(ZZ)
            sage: S.<x> = LaurentPolynomialRing(R)
            sage: f = 2*t/x + (3*t^2 + 6*t)*x
            sage: f.derivative()
            -2*t*x^-2 + (3*t^2 + 6*t)
            sage: f.derivative(x)
            -2*t*x^-2 + (3*t^2 + 6*t)
            sage: f.derivative(t)
            2*x^-1 + (6*t + 6)*x
        """
        return multi_derivative(self, args)

    def _derivative(self, var=None):
        """
        The formal derivative of this Laurent series with respect to ``var``.

        If ``var`` is ``None`` or the generator of this ring, it's the formal
        derivative as expected. Otherwise, ``_derivative(var)`` gets called
        recursively on each coefficient.

        .. SEEALSO::

           :meth:`derivative`

        EXAMPLES::

            sage: R.<x> = LaurentPolynomialRing(ZZ)
            sage: f = x^2 + 3*x^4
            sage: f._derivative()
            2*x + 12*x^3
            sage: f._derivative(x)
            2*x + 12*x^3
            sage: g = 1/x^10 - x + x^2 - x^4
            sage: g._derivative()
            -10*x^-11 - 1 + 2*x - 4*x^3

        Differentiating with respect to something other than the generator
        gets recursed into the base ring::

            sage: R.<t> = PolynomialRing(ZZ)
            sage: S.<x> = LaurentPolynomialRing(R)
            sage: f = 2*t/x + (3*t^2 + 6*t)*x
            sage: f._derivative(t)
            2*x^-1 + (6*t + 6)*x

        Check that :trac:`28187` is fixed::

            sage: R.<x> = LaurentPolynomialRing(ZZ)
            sage: p = 1/x + 1 + x
            sage: x,y = var("x, y")
            sage: p._derivative(x)
            -x^-2 + 1
            sage: p._derivative(y)
            Traceback (most recent call last):
            ...
            ValueError: cannot differentiate with respect to y
        """
        cdef LaurentPolynomial_univariate ret
        if var is not None and var != self._parent.gen():
            try:
                # call _derivative() recursively on coefficients
                u = [coeff._derivative(var) for coeff in self.__u.list(copy=False)]
                ret = <LaurentPolynomial_univariate> self._new_c()
                ret.__u = <ModuleElement> self._parent._R(u)
                ret.__n = self.__n
                ret.__normalize()
                return ret
            except AttributeError:
                raise ValueError('cannot differentiate with respect to {}'.format(var))

        # compute formal derivative with respect to generator
        if self.is_zero():
            return self  # this is already 0
        cdef long m, n = self.__n
        cdef list a = self.__u.list(copy=True)
        for m in range(len(a)):
            a[m] *= n + m
        ret = <LaurentPolynomial_univariate> self._new_c()
        ret.__u = <ModuleElement> self._parent._R(a)
        ret.__n = self.__n - 1
        ret.__normalize()
        return ret

    def integral(self):
        r"""
        The formal integral of this Laurent series with 0 constant term.

        EXAMPLES:

        The integral may or may not be defined if the base ring
        is not a field.

        ::

            sage: t = LaurentPolynomialRing(ZZ, 't').0
            sage: f = 2*t^-3 + 3*t^2
            sage: f.integral()
            -t^-2 + t^3

        ::

            sage: f = t^3
            sage: f.integral()
            Traceback (most recent call last):
            ...
            ArithmeticError: coefficients of integral cannot be coerced into the base ring

        The integral of `1/t` is `\log(t)`, which is not given by a
        Laurent polynomial::

            sage: t = LaurentPolynomialRing(ZZ,'t').0
            sage: f = -1/t^3 - 31/t
            sage: f.integral()
            Traceback (most recent call last):
            ...
            ArithmeticError: the integral of is not a Laurent polynomial, since t^-1 has nonzero coefficient

        Another example with just one negative coefficient::

            sage: A.<t> = LaurentPolynomialRing(QQ)
            sage: f = -2*t^(-4)
            sage: f.integral()
            2/3*t^-3
            sage: f.integral().derivative() == f
            True
        """
        cdef long i, n = self.__n
        cdef LaurentPolynomial_univariate ret
        if self[-1] != 0:
            raise ArithmeticError("the integral of is not a Laurent polynomial,"
                                  " since t^-1 has nonzero coefficient")

        cdef list a = self.__u.list(copy=False)
        if n < 0:
            v = [a[i]/(n+i+1) for i in range(min(-1-n,len(a)))] + [0]
        else:
            v = []
        v += [a[i]/(n+i+1) for i in range(max(-n,0), len(a))]
        try:
            u = self._parent._R(v)
        except TypeError:
            raise ArithmeticError("coefficients of integral cannot be coerced into the base ring")
        ret = <LaurentPolynomial_univariate> self._new_c()
        ret.__u = <ModuleElement> u
        ret.__n = n + 1
        ret.__normalize()
        return ret

    def __call__(self, *x, **kwds):
        """
        Compute value of this Laurent polynomial at ``x``.

        EXAMPLES::

            sage: R.<t> = LaurentPolynomialRing(ZZ)
            sage: f = t^(-2) + t^2
            sage: f(2)
            17/4
            sage: f(-1)
            2
            sage: f(1/3)
            82/9
            sage: f(t=-1)
            2
            sage: f(x=-1)
            t^-2 + t^2
            sage: f()
            t^-2 + t^2
            sage: f(1,2)
            Traceback (most recent call last):
            ...
            TypeError: number of arguments does not match number of
             variables in parent
        """
        if kwds:
            f = self.subs(**kwds)
            if x: # If there are non-keyword arguments
                return f(*x)
            else:
                return f

        if not x:
            return self
        if len(x) != 1:
            raise TypeError("number of arguments does not match number"
                            " of variables in parent")
        if isinstance(x[0], tuple):
            x = x[0]
        return self.__u(x) * (x[0]**self.__n)

    def factor(self):
        """
        Return a Laurent monomial (the unit part of the factorization) and
        a factored polynomial.

        EXAMPLES::

            sage: R.<t> = LaurentPolynomialRing(ZZ)
            sage: f = 4*t^-7 + 3*t^3 + 2*t^4 + t^-6
            sage: f.factor()
            (t^-7) * (4 + t + 3*t^10 + 2*t^11)
        """
        cdef LaurentPolynomial_univariate u, d
        pf = self.__u.factor()
        u = <LaurentPolynomial_univariate> self._new_c()
        u.__u = pf.unit()
        u.__n = self.__n
        u.__normalize()

        f = []
        for t in pf:
            d = <LaurentPolynomial_univariate> self._new_c()
            d.__u = t[0]
            d.__n = 0
            d.__normalize()
            if d.is_unit():
                u *= d ** t[1]
            else:
                f.append((d, t[1]))

        return Factorization(f, unit=u)

    def residue(self):
        """
        Return the residue of ``self``.

        The residue is the coefficient of `t^-1`.

        EXAMPLES::

            sage: R.<t> = LaurentPolynomialRing(QQ)
            sage: f = 3*t^-2 - t^-1 + 3 + t^2
            sage: f.residue()
            -1
            sage: g = -2*t^-2 + 4 + 3*t
            sage: g.residue()
            0
            sage: f.residue().parent()
            Rational Field
        """
        return self.__u[-1 - self.__n]

    def constant_coefficient(self):
        """
        Return the coefficient of the constant term of ``self``.

        EXAMPLES::

            sage: R.<t> = LaurentPolynomialRing(QQ)
            sage: f = 3*t^-2 - t^-1 + 3 + t^2
            sage: f.constant_coefficient()
            3
            sage: g = -2*t^-2 + t^-1 + 3*t
            sage: g.constant_coefficient()
            0
        """
        return self.__u[-self.__n]


cdef class LaurentPolynomial_mpair(LaurentPolynomial):
    """
    Multivariate Laurent polynomials.
    """
    def __init__(self, parent, x, mon=None, reduce=True):
        """
        Currently, one can only create LaurentPolynomials out of dictionaries
        and elements of the base ring.

        INPUT:

        - ``parent`` -- a SageMath parent

        - ``x`` -- an element or dictionary or anything the underlying
          polynomial ring accepts

        - ``mon`` -- (default: ``None``) a tuple specifying the shift
          in the exponents

        - ``reduce`` -- (default: ``True``) a boolean

        EXAMPLES::

            sage: L.<w,z> = LaurentPolynomialRing(QQ)
            sage: f = L({(-1,-1):1}); f
            w^-1*z^-1
            sage: f = L({(1,1):1}); f
            w*z
            sage: f =  L({(-1,-1):1, (1,3):4}); f
            4*w*z^3 + w^-1*z^-1
            sage: L(1/2)
            1/2

        TESTS:

        Check that :trac:`19538` is fixed::

            sage: R = LaurentPolynomialRing(QQ,'x2,x0')
            sage: S = LaurentPolynomialRing(QQ,'x',3)
            sage: f = S.coerce_map_from(R)
            sage: f(R.gen(0) + R.gen(1)^2)
            x0^2 + x2
            sage: _.parent()
            Multivariate Laurent Polynomial Ring in x0, x1, x2 over Rational Field

        ::

            sage: from sage.rings.polynomial.laurent_polynomial import LaurentPolynomial_mpair
            sage: LaurentPolynomial_mpair(L, {(1,2): 1/42}, mon=(-3, -3))
            1/42*w^-2*z^-1

        :trac:`22398`::

            sage: LQ = LaurentPolynomialRing(QQ, 'x0, x1, x2, y0, y1, y2, y3, y4, y5')
            sage: LZ = LaurentPolynomialRing(ZZ, 'x0, x1, x2, y0, y1, y2, y3, y4, y5')
            sage: LQ.inject_variables()
            Defining x0, x1, x2, y0, y1, y2, y3, y4, y5
            sage: x2^-1*y0*y1*y2*y3*y4*y5 + x1^-1*x2^-1*y0*y1*y3*y4 + x0^-1 in LZ
            True
            sage: x2^-1*y0*y1*y2*y3*y4*y5 + x1^-1*x2^-1*y0*y1*y3*y4 + x0^-1*x1^-1*y0*y3 + x0^-1 in LZ
            True

        Check that input is not modified::

            sage: LQ.<x,y> = LaurentPolynomialRing(QQ)
            sage: D = {(-1, 1): 1}
            sage: k = tuple(D)[0]
            sage: v = D[k]
            sage: type(k), type(v)
            (<... 'tuple'>, <class 'sage.rings.integer.Integer'>)
            sage: LQ(D)
            x^-1*y
            sage: tuple(D)[0] is k
            True
            sage: D[k] is v
            True
        """
        if isinstance(x, PolyDict):
            x = x.dict()
        if mon is not None:
            if isinstance(mon, ETuple):
                self._mon = mon
            else:
                self._mon = ETuple(mon)
        else:
            if isinstance(x, dict):
                self._mon = ETuple({}, int(parent.ngens()))
                D = {}
                for k, x_k in x.iteritems():  # ETuple-ize keys, set _mon
                    if not isinstance(k, (tuple, ETuple)) or len(k) != parent.ngens():
                        self._mon = ETuple({}, int(parent.ngens()))
                        break
                    if isinstance(k, tuple):
                        k = ETuple(k)
                    D[k] = x_k
                    self._mon = self._mon.emin(k) # point-wise min of _mon and k
                else:
                    x = D
                if not self._mon.is_constant(): # factor out _mon
                    x = {k.esub(self._mon): x_k for k, x_k in x.iteritems()}
            elif (isinstance(x, LaurentPolynomial_mpair) and
                  parent.variable_names() == x.parent().variable_names()):
                self._mon = (<LaurentPolynomial_mpair>x)._mon
                x = (<LaurentPolynomial_mpair>x)._poly
            else: # since x should coerce into parent, _mon should be (0,...,0)
                self._mon = ETuple({}, int(parent.ngens()))
        self._poly = parent._R(x)
        CommutativeAlgebraElement.__init__(self, parent)

    def __reduce__(self):
        """
        TESTS::

            sage: R = LaurentPolynomialRing(QQ,2,'x')
            sage: R.<x1,x2> = LaurentPolynomialRing(QQ)
            sage: loads(dumps(x1)) == x1 # indirect doctest
            True
            sage: z = x1/x2
            sage: loads(dumps(z)) == z
            True
        """
        return self._parent, (self._poly, self._mon)

    def __hash__(self):
        r"""
        TESTS:

        Test that the hash is non-constant (see also :trac:`27914`)::

            sage: L.<w,z> = LaurentPolynomialRing(QQ)
            sage: len({hash(w^i*z^j) for i in [-2..2] for j in [-2..2]})
            25

        Check that :trac:`20490` is fixed::

            sage: R.<a,b> = LaurentPolynomialRing(ZZ)
            sage: p = a*~a
            sage: p._fraction_pair()
            (a, a)
            sage: p == R.one()
            True
            sage: hash(p)
            1

        Check that :trac:`23864` is fixed (compatibility with integers, rationals
        and polynomial rings)::

            sage: L = LaurentPolynomialRing(QQ, 'x0,x1,x2')
            sage: hash(L.zero())
            0
            sage: hash(L.one())
            1
            sage: hash(-L.one())
            -2
            sage: hash(L(1/2)) == hash(1/2)
            True

            sage: R = PolynomialRing(QQ, 'x0,x1,x2')
            sage: x0,x1,x2 = R.gens()
            sage: hash(x0) == hash(L(x0))
            True
            sage: hash(1 - 7*x0 + x1*x2) == hash(L(1 - 7*x0 + x1*x2))
            True

        Check that :trac:`27914` is fixed::

            sage: L.<w,z> = LaurentPolynomialRing(QQ)
            sage: Lw = LaurentPolynomialRing(QQ, 'w')
            sage: Lz = LaurentPolynomialRing(QQ, 'z')
            sage: all(hash(w^k) == hash(Lw(w^k))
            ....:     and hash(z^k) == hash(Lz(z^k)) for k in (-5..5))
            True
            sage: p = w^-1 + 2 + w
            sage: hash(p) == hash(Lw(p))
            True
        """
        # we reimplement the hash from multipolynomial to handle negative exponents
        # (see multi_polynomial.pyx)
        cdef long result = 0
        cdef long exponent
        cdef list var_name_hash = [hash(v) for v in self._parent.variable_names()]
        cdef int p
        cdef int n = len(var_name_hash)
        cdef long c_hash
        for m, c in self._poly.iterator_exp_coeff():
            c_hash = hash(c)
            if c_hash != 0:
                for p in range(n):
                    exponent = m[p] + self._mon[p]
                    if exponent > 0:
                        c_hash = (1000003 * c_hash) ^ var_name_hash[p]
                        c_hash = (1000003 * c_hash) ^ exponent
                    elif exponent < 0:
                        c_hash = (1000003 * c_hash) ^ var_name_hash[p]
                        c_hash = (700005 * c_hash) ^ exponent
                result += c_hash

        return result

    def _im_gens_(self, codomain, im_gens, base_map=None):
        """
        Return the image of ``self`` under the morphism defined by
        ``im_gens`` in ``codomain``.

        EXAMPLES::

            sage: L.<x,y> = LaurentPolynomialRing(ZZ)
            sage: M.<u,v> = LaurentPolynomialRing(ZZ)
            sage: phi = L.hom([u,v])
            sage: phi(x^2*~y -5*y**3)            # indirect doctest
            -5*v^3 + u^2*v^-1

        TESTS:

        check compatibility with  :trac:`26105`::

            sage: F.<t> = GF(4)
            sage: LF.<a,b> = LaurentPolynomialRing(F)
            sage: rho = LF.hom([b,a], base_map=F.frobenius_endomorphism())
            sage: s = t*~a + b +~t*(b**-3)*a**2; rs = rho(s); rs
            a + (t + 1)*b^-1 + t*a^-3*b^2
            sage: s == rho(rs)
            True
        """
        p = self._poly
        m = self._mon
        if base_map is not None:
            p = p.map_coefficients(base_map)
        from sage.misc.misc_c import prod
        return codomain(p(im_gens) * prod(ig**m[im_gens.index(ig)] for ig in im_gens))

    cdef _normalize(self, i=None):
        r"""
        Remove the common monomials from ``self._poly`` and store
        them in ``self._mon``.

        INPUT:

        - ``i`` -- an integer

        EXAMPLES::

            sage: L.<x,y> = LaurentPolynomialRing(QQ)
            sage: f = x*y + 2*y*x^2 + y  # indirect doctest
            sage: f.factor() # Notice the y has been factored out.
            (y) * (2*x^2 + x + 1)

        Check that :trac:`23864` has been fixed::

            sage: hash(L.zero())
            0
        """
        if not self._poly:
            self._mon = ETuple({}, int(self._parent.ngens()))
            return

        #cdef dict D = <dict> self._poly._mpoly_dict_recursive(
        #                                <tuple> self._parent.variable_names(),
        #                                self._parent.base_ring()
        #                                )
        cdef dict D = <dict> self._poly.dict()

        cdef ETuple e
        if i is None:
            e = None
            for k in D:
                if e is None:
                    e = <ETuple> k
                else:
                    e = e.emin(k)
            if not e.is_constant():
                self._poly = <ModuleElement> (self._poly // self._poly._parent({e: 1}))
                self._mon = self._mon.eadd(e)
        else:
            e = None
            for k in D:
                if e is None or k[i] < e:
                    e = <ETuple> k[i]
            if e > 0:
                self._poly = <ModuleElement> (self._poly // self._poly._parent.gen(i))
                self._mon = self._mon.eadd_p(e, i)

    cdef _compute_polydict(self):
        """
        EXAMPLES::

            sage: L.<w,z> = LaurentPolynomialRing(QQ)
            sage: a = w^2*z^-1 +3
            sage: a.dict()  # indirect doctest
            {(0, 0): 3, (2, -1): 1}
        """
        #cdef dict D = <dict> self._poly._mpoly_dict_recursive(self._parent.variable_names(),
        #                                                      self._parent.base_ring())
        cdef dict D = <dict> self._poly.dict()
        cdef dict DD
        if self._mon.is_constant():
            self._prod = PolyDict(D, force_etuples=False)
            return
        DD = {}
        for k in D:
            DD[k.eadd(self._mon)] = D[k]
        self._prod = PolyDict(DD, force_etuples=False)

    def is_unit(self):
        """
        Return ``True`` if ``self`` is a unit.

        The ground ring is assumed to be an integral domain.

        This means that the Laurent polynomial is a monomial
        with unit coefficient.

        EXAMPLES::

            sage: L.<x,y> = LaurentPolynomialRing(QQ)
            sage: (x*y/2).is_unit()
            True
            sage: (x + y).is_unit()
            False
            sage: (L.zero()).is_unit()
            False
            sage: (L.one()).is_unit()
            True

            sage: L.<x,y> = LaurentPolynomialRing(ZZ)
            sage: (2*x*y).is_unit()
            False
        """
        coeffs = self.coefficients()
        if len(coeffs) != 1:
            return False
        return coeffs[0].is_unit()

    def _repr_(self):
        """
        EXAMPLES::

            sage: L.<x,y> = LaurentPolynomialRing(QQ)
            sage: f = x^2 + x*y/2 + 2*y^-1
            sage: f._repr_()
            'x^2 + 1/2*x*y + 2*y^-1'
        """
        if self._prod is None:
            self._compute_polydict()
        try:
            key = self.parent().term_order().sortkey
        except AttributeError:
            key = None
        atomic = self.parent().base_ring()._repr_option('element_is_atomic')
        return self._prod.poly_repr(self.parent().variable_names(),
                                    atomic_coefficients=atomic, sortkey=key)

    def _latex_(self):
        r"""
        EXAMPLES::

            sage: L.<w,z> = LaurentPolynomialRing(QQ)
            sage: a = w^2*z^-1+3; a
            w^2*z^-1 + 3
            sage: latex(a)
            w^{2} z^{-1} + 3

        TESTS::

            sage: L.<lambda2, y2> = LaurentPolynomialRing(QQ)
            sage: latex(1/lambda2 + y2^(-3))
            \lambda_{2}^{-1} + y_{2}^{-3}
        """
        if self._prod is None:
            self._compute_polydict()
        try:
            key = self.parent().term_order().sortkey
        except AttributeError:
            key = None
        atomic = self.parent().base_ring()._repr_option('element_is_atomic')
        return self._prod.latex(self.parent().latex_variable_names(),
                                atomic_coefficients=atomic, sortkey=key)

    cpdef long number_of_terms(self) except -1:
        """
        Return the number of non-zero coefficients of ``self``.

        Also called weight, hamming weight or sparsity.

        EXAMPLES::

            sage: R.<x, y> = LaurentPolynomialRing(ZZ)
            sage: f = x^3 - y
            sage: f.number_of_terms()
            2
            sage: R(0).number_of_terms()
            0
            sage: f = (x+1/y)^100
            sage: f.number_of_terms()
            101

        The method :meth:`hamming_weight` is an alias::

            sage: f.hamming_weight()
            101
        """
        return self._poly.number_of_terms()

    def __invert__(LaurentPolynomial_mpair self):
        """
        Return the inverse of ``self``.

        This treats monomials specially so they remain Laurent
        polynomials; the inverse of any other polynomial is an element
        of the rational function field.

        TESTS::

            sage: L.<x,y> = LaurentPolynomialRing(ZZ)
            sage: f = ~x
            sage: parent(f)
            Multivariate Laurent Polynomial Ring in x, y over Integer Ring
            sage: parent(f.coefficients()[0]) is parent(f).base_ring()
            True
            sage: g = ~(2*x)
            sage: parent(g)
            Multivariate Laurent Polynomial Ring in x, y over Rational Field
            sage: parent(g.coefficients()[0]) is parent(g).base_ring()
            True
        """
        cdef ETuple e
        if self._poly.is_term():
            (e, c), = self.dict().items()
            e = e.emul(-1)
            P = self._parent
            try:
                c = c.inverse_of_unit()
            except (AttributeError, ZeroDivisionError, ArithmeticError):
                c = ~c
                if c.parent() is not P.base_ring():
                    P = P.change_ring(c.parent())
            return P({e: c})
        return super().__invert__()

    def __pow__(LaurentPolynomial_mpair self, n, m):
        """
        EXAMPLES::

            sage: L.<x,y> = LaurentPolynomialRing(QQ)
            sage: f = x + y
            sage: f^2
            x^2 + 2*x*y + y^2
            sage: f^(-1)
            1/(x + y)

        TESTS:

        Check that :trac:`2952` is fixed::

            sage: R.<q> = QQ[]
            sage: L.<x,y,z> = LaurentPolynomialRing(R)
            sage: f = (x+y+z^-1)^2
            sage: f.substitute(z=1)
            x^2 + 2*x*y + y^2 + 2*x + 2*y + 1
        """
        cdef LaurentPolynomial_mpair ans
        if n < 0:
            return ~(self ** -n)
        ans = self._new_c()
        ans._poly = self._poly ** n
        ans._mon = self._mon.emul(n)
        return ans

    def __getitem__(self, n):
        r"""
        Return the coefficient of `x^n = x_1^{n_1} \cdots x_k^{n_k}` where
        `n` is a tuple of length `k` and `k` is the number of variables.

        If the number of inputs is not equal to the number of variables, this
        raises a ``TypeError``.

        EXAMPLES::

            sage: P.<x,y,z> = LaurentPolynomialRing(QQ)
            sage: f = (y^2 - x^9 - 7*x*y^3 + 5*x*y)*x^-3 + x*z; f
            -x^6 + x*z - 7*x^-2*y^3 + 5*x^-2*y + x^-3*y^2
            sage: f[6,0,0]
            -1
            sage: f[-2,3,0]
            -7
            sage: f[-1,4,2]
            0
            sage: f[1,0,1]
            1
            sage: f[6]
            Traceback (most recent call last):
            ...
            TypeError: must have exactly 3 inputs
            sage: f[6,0]
            Traceback (most recent call last):
            ...
            TypeError: must have exactly 3 inputs
            sage: f[6,0,0,0]
            Traceback (most recent call last):
            ...
            TypeError: must have exactly 3 inputs
        """
        if isinstance(n, slice):
            raise TypeError("multivariate Laurent polynomials are not iterable")
        if not isinstance(n, tuple) or len(n) != self._parent.ngens():
            raise TypeError("must have exactly %s inputs" %
                            self.parent().ngens())
        cdef ETuple t = ETuple(n)
        if self._prod is None:
            self._compute_polydict()
        try:
            return self._prod[t]
        except KeyError:
            return self._parent.base_ring().zero()

    def __iter__(self):
        """
        Iterate through all terms by returning a list of the coefficient and
        the corresponding monomial.

        EXAMPLES::

            sage: P.<x,y> = LaurentPolynomialRing(QQ)
            sage: f = (y^2 - x^9 - 7*x*y^3 + 5*x*y)*x^-3
            sage: sorted(f) # indirect doctest
            [(-7, x^-2*y^3), (-1, x^6), (1, x^-3*y^2), (5, x^-2*y)]
        """
        P = self._parent
        one = P._R.one()
        if self._mon.is_constant():
            for exp, coeff in self._poly.iterator_exp_coeff():
                yield (coeff, P.element_class(P, one, exp))
        else:
            for exp, coeff in self._poly.iterator_exp_coeff():
                yield (coeff, P.element_class(P, one, exp.eadd(self._mon)))

    def iterator_exp_coeff(self):
        """
        Iterate over ``self`` as pairs of (ETuple, coefficient).

        EXAMPLES::

            sage: P.<x,y> = LaurentPolynomialRing(QQ)
            sage: f = (y^2 - x^9 - 7*x*y^3 + 5*x*y)*x^-3
            sage: list(f.iterator_exp_coeff())
            [((6, 0), -1), ((-2, 3), -7), ((-2, 1), 5), ((-3, 2), 1)]
        """
        for exp, coeff in self._poly.iterator_exp_coeff():
            yield (exp.eadd(self._mon), coeff)

    def monomials(self):
        """
        Return the list of monomials in ``self``.

        EXAMPLES::

            sage: P.<x,y> = LaurentPolynomialRing(QQ)
            sage: f = (y^2 - x^9 - 7*x*y^3 + 5*x*y)*x^-3
            sage: sorted(f.monomials())
            [x^-3*y^2, x^-2*y, x^-2*y^3, x^6]
        """
        return [mon for coeff, mon in self]

    def monomial_coefficient(self, mon):
        """
        Return the coefficient in the base ring of the monomial ``mon`` in
        ``self``, where ``mon`` must have the same parent as ``self``.

        This function contrasts with the function :meth:`coefficient()`
        which returns the coefficient of a monomial viewing this
        polynomial in a polynomial ring over a base ring having fewer
        variables.

        INPUT:

        - ``mon`` -- a monomial

        .. SEEALSO::

            For coefficients in a base ring of fewer variables, see
            :meth:`coefficient()`.

        EXAMPLES::

            sage: P.<x,y> = LaurentPolynomialRing(QQ)
            sage: f = (y^2 - x^9 - 7*x*y^3 + 5*x*y)*x^-3
            sage: f.monomial_coefficient(x^-2*y^3)
            -7
            sage: f.monomial_coefficient(x^2)
            0

        TESTS::

            sage: P.<x,y> = LaurentPolynomialRing(QQ)
            sage: f = y^2 * x^-2
            sage: f.monomial_coefficient(x + y)
            Traceback (most recent call last):
            ...
            ValueError: input must be a monomial
        """
        if mon.parent() != self._parent:
            raise TypeError("input must have the same parent")
        cdef LaurentPolynomial_mpair m = <LaurentPolynomial_mpair> mon
        if m._prod is None:
            m._compute_polydict()
        if len(m._prod) != 1:
            raise ValueError("input must be a monomial")
        if self._prod is None:
            self._compute_polydict()
        c = self._prod.monomial_coefficient(m._prod.dict())
        return self._parent.base_ring()(c)

    def constant_coefficient(self):
        """
        Return the constant coefficient of ``self``.

        EXAMPLES::

            sage: P.<x,y> = LaurentPolynomialRing(QQ)
            sage: f = (y^2 - x^9 - 7*x*y^2 + 5*x*y)*x^-3; f
            -x^6 - 7*x^-2*y^2 + 5*x^-2*y + x^-3*y^2
            sage: f.constant_coefficient()
            0
            sage: f = (x^3 + 2*x^-2*y+y^3)*y^-3; f
            x^3*y^-3 + 1 + 2*x^-2*y^-2
            sage: f.constant_coefficient()
            1
        """
        return self[(0,)*self._parent.ngens()]

    def coefficient(self, mon):
        r"""
        Return the coefficient of ``mon`` in ``self``, where ``mon`` must
        have the same parent as ``self``.

        The coefficient is defined as follows. If `f` is this polynomial, then
        the coefficient `c_m` is sum:

        .. MATH::

            c_m := \sum_T \frac{T}{m}

        where the sum is over terms `T` in `f` that are exactly divisible
        by `m`.

        A monomial `m(x,y)` 'exactly divides' `f(x,y)` if `m(x,y) | f(x,y)`
        and neither `x \cdot m(x,y)` nor `y \cdot m(x,y)` divides `f(x,y)`.

        INPUT:

        - ``mon`` -- a monomial

        OUTPUT:

        Element of the parent of ``self``.

        .. NOTE::

            To get the constant coefficient, call
            :meth:`constant_coefficient()`.

        EXAMPLES::

            sage: P.<x,y> = LaurentPolynomialRing(QQ)

        The coefficient returned is an element of the parent of ``self``; in
        this case, ``P``. ::

            sage: f = 2 * x * y
            sage: c = f.coefficient(x*y); c
            2
            sage: c.parent()
            Multivariate Laurent Polynomial Ring in x, y over Rational Field

            sage: P.<x,y> = LaurentPolynomialRing(QQ)
            sage: f = (y^2 - x^9 - 7*x*y^2 + 5*x*y)*x^-3; f
            -x^6 - 7*x^-2*y^2 + 5*x^-2*y + x^-3*y^2
            sage: f.coefficient(y)
            5*x^-2
            sage: f.coefficient(y^2)
            -7*x^-2 + x^-3
            sage: f.coefficient(x*y)
            0
            sage: f.coefficient(x^-2)
            -7*y^2 + 5*y
            sage: f.coefficient(x^-2*y^2)
            -7
            sage: f.coefficient(1)
            -x^6 - 7*x^-2*y^2 + 5*x^-2*y + x^-3*y^2
        """
        if mon.parent() is not self._parent:
            mon = self._parent(mon)
        cdef LaurentPolynomial_mpair m = <LaurentPolynomial_mpair> mon
        if self._prod is None:
            self._compute_polydict()
        if m._prod is None:
            m._compute_polydict()
        return self._parent(self._prod.coefficient(m.dict()))

    def coefficients(self):
        """
        Return the nonzero coefficients of ``self`` in a list.

        The returned list is decreasingly ordered by the term ordering
        of ``self.parent()``.

        EXAMPLES::

            sage: L.<x,y,z> = LaurentPolynomialRing(QQ,order='degrevlex')
            sage: f = 4*x^7*z^-1 + 3*x^3*y + 2*x^4*z^-2 + x^6*y^-7
            sage: f.coefficients()
            [4, 3, 2, 1]
            sage: L.<x,y,z> = LaurentPolynomialRing(QQ,order='lex')
            sage: f = 4*x^7*z^-1 + 3*x^3*y + 2*x^4*z^-2 + x^6*y^-7
            sage: f.coefficients()
            [4, 1, 2, 3]
        """
        return self._poly.coefficients()

    def variables(self, sort=True):
        """
        Return a tuple of all variables occurring in ``self``.

        INPUT:

        - ``sort`` -- specifies whether the indices shall be sorted

        EXAMPLES::

            sage: L.<x,y,z> = LaurentPolynomialRing(QQ)
            sage: f = 4*x^7*z^-1 + 3*x^3*y + 2*x^4*z^-2 + x^6*y^-7
            sage: f.variables()
            (z, y, x)
            sage: f.variables(sort=False) #random
            (y, z, x)
        """
        cdef dict d = self.dict()
        cdef tuple g = self._parent.gens()
        cdef Py_ssize_t nvars = len(g)
        cdef set vars = set()
        for k in d:
            vars.update(k.nonzero_positions())
            if len(vars) == nvars:
                break
        cdef list v = [g[i] for i in vars]
        if sort:
            v.sort()
        return tuple(v)

    cpdef dict dict(self):
        """
        Return ``self`` represented as a ``dict``.

        EXAMPLES::

            sage: L.<x,y,z> = LaurentPolynomialRing(QQ)
            sage: f = 4*x^7*z^-1 + 3*x^3*y + 2*x^4*z^-2 + x^6*y^-7
            sage: sorted(f.dict().items())
            [((3, 1, 0), 3), ((4, 0, -2), 2), ((6, -7, 0), 1), ((7, 0, -1), 4)]
        """
        if self._prod is None:
            self._compute_polydict()
        return <dict> self._prod.dict()

    def _fraction_pair(self):
        """
        Return one representation of ``self`` as a pair
        ``(numerator, denominator)``.

        Here both the numerator and the denominator are polynomials.

        This is used for coercion into the fraction field.

        EXAMPLES::

            sage: L.<x,y,z> = LaurentPolynomialRing(QQ)
            sage: f = 4*x^7*z^-1 + 3*x^3*y + 2*x^4*z^-2 + x^6*y^-7
            sage: f._fraction_pair()
            (4*x^7*y^7*z + 3*x^3*y^8*z^2 + 2*x^4*y^7 + x^6*z^2, y^7*z^2)
        """
        ring = self._parent._R
        numer = self._poly
        denom = ring.one()
        var = ring.gens()
        for i, j in enumerate(self._mon):
            if j > 0:
                numer *= var[i] ** j
            else:
                denom *= var[i] ** (-j)
        return (numer, denom)

    cpdef _add_(self, _right):
        """
        Return the Laurent polynomial ``self + right``.

        EXAMPLES::

            sage: L.<x,y,z> = LaurentPolynomialRing(QQ)
            sage: f = x + y^-1
            sage: g = y + z
            sage: f + g
            x + y + z + y^-1
        """
        cdef LaurentPolynomial_mpair ans = self._new_c()
        cdef LaurentPolynomial_mpair right = <LaurentPolynomial_mpair>_right
        ans._mon, a, b = self._mon.combine_to_positives(right._mon)
        if not a.is_constant():
            ans._poly = self._poly * self._poly._parent({a: 1})
        else:
            ans._poly = self._poly
        if not b.is_constant():
            ans._poly += right._poly * self._poly._parent({b: 1})
        else:
            ans._poly += right._poly
        return ans

    cpdef _sub_(self, _right):
        """
        Return the Laurent polynomial ``self - right``.

        EXAMPLES::

            sage: L.<x,y,z> = LaurentPolynomialRing(QQ)
            sage: f = x + y^-1
            sage: g = y + z + x
            sage: f - g
            -y - z + y^-1
        """
        cdef LaurentPolynomial_mpair ans = self._new_c()
        cdef LaurentPolynomial_mpair right = <LaurentPolynomial_mpair>_right
        cdef ETuple a, b
        ans._mon, a, b = self._mon.combine_to_positives(right._mon)
        if not a.is_constant():
            ans._poly = self._poly * self._poly._parent({a: 1})
        else:
            ans._poly = self._poly
        if not b.is_constant():
            ans._poly -= right._poly * self._poly._parent({b: 1})
        else:
            ans._poly -= right._poly
        return ans

    cpdef _div_(self, rhs):
        """
        Return the division of ``self`` by ``rhs``.

        If the denominator is not a unit,
        the result will be given in the fraction field.

        EXAMPLES::

            sage: R.<s,q,t> = LaurentPolynomialRing(QQ)
            sage: 1/s
            s^-1
            sage: 1/(s*q)
            s^-1*q^-1
            sage: 1/(s+q)
            1/(s + q)
            sage: (1/(s+q)).parent()
            Fraction Field of Multivariate Polynomial Ring in s, q, t over Rational Field
            sage: (1/(s*q)).parent()
            Multivariate Laurent Polynomial Ring in s, q, t over Rational Field
            sage: (s+q)/(q^2*t^(-2))
            s*q^-2*t^2 + q^-1*t^2
        """
        cdef LaurentPolynomial_mpair right = <LaurentPolynomial_mpair> rhs
        if right.is_zero():
            raise ZeroDivisionError
        if right._poly.is_term():
            return self * ~right
        else:
            return RingElement._div_(self, rhs)

    def is_monomial(self):
        """
        Return ``True`` if ``self`` is a monomial.

        EXAMPLES::

            sage: k.<y,z> = LaurentPolynomialRing(QQ)
            sage: z.is_monomial()
            True
            sage: k(1).is_monomial()
            True
            sage: (z+1).is_monomial()
            False
            sage: (z^-2909).is_monomial()
            True
            sage: (38*z^-2909).is_monomial()
            False
        """
        return self._poly.is_monomial()

    cpdef _neg_(self):
        """
        Return ``-self``.

        EXAMPLES::

            sage: L.<x,y,z> = LaurentPolynomialRing(QQ)
            sage: f = x + y^-1
            sage: -f
            -x - y^-1
        """
        cdef LaurentPolynomial_mpair ans = self._new_c()
        ans._mon = self._mon
        ans._poly = -self._poly
        return ans

    cpdef _lmul_(self, Element right):
        """
        Return ``self * right`` where ``right`` is in ``self``'s base ring.

        EXAMPLES::

            sage: L.<x,y,z> = LaurentPolynomialRing(QQ)
            sage: f = x + y^-1
            sage: f*(1/2)
            1/2*x + 1/2*y^-1
        """
        cdef LaurentPolynomial_mpair ans = self._new_c()
        ans._mon = self._mon
        ans._poly = self._poly * right
        return ans

    cpdef _rmul_(self, Element left):
        """
        Return ``left * self`` where ``left`` is in ``self``'s base ring.

        EXAMPLES::

            sage: L.<x,y,z> = LaurentPolynomialRing(QQ)
            sage: f = x + y^-1
            sage: (1/2)*f
            1/2*x + 1/2*y^-1
        """
        cdef LaurentPolynomial_mpair ans = self._new_c()
        ans._mon = self._mon
        ans._poly = left * self._poly
        return ans

    cpdef _mul_(self, right):
        """
        Return ``self * right``.

        EXAMPLES::

            sage: L.<x,y,z> = LaurentPolynomialRing(QQ)
            sage: f = x + y^-1
            sage: g = y + z
            sage: f*g
            x*y + x*z + 1 + y^-1*z
        """
        cdef LaurentPolynomial_mpair ans = self._new_c()
        ans._mon = self._mon.eadd((<LaurentPolynomial_mpair>right)._mon)
        ans._poly = self._poly * (<LaurentPolynomial_mpair>right)._poly
        return ans

    cpdef _floordiv_(self, right):
        """
        Perform division with remainder and return the quotient.

        EXAMPLES::

            sage: L.<x,y> = LaurentPolynomialRing(QQ)
            sage: f = x^3 + y^-3
            sage: g = y + x
            sage: f // g
            x^5*y^-3 - x^4*y^-2 + x^3*y^-1

            sage: h = x + y^(-1)
            sage: f // h
            x^2 - x*y^-1 + y^-2
            sage: h * (f // h) == f
            True
            sage: f // 1
            x^3 + y^-3
            sage: 1 // f
            0

        TESTS:

        Check that :trac:`19357` is fixed::

            sage: x // y
            x*y^-1

        Check that :trac:`21999` is fixed::

            sage: L.<a,b> = LaurentPolynomialRing(QQbar)
            sage: (a+a*b) // a
            b + 1
        """
        cdef LaurentPolynomial_mpair ans = self._new_c()
        cdef LaurentPolynomial_mpair rightl = <LaurentPolynomial_mpair> right
        self._normalize()
        rightl._normalize()
        ans._mon = self._mon.esub(rightl._mon)
        ans._poly = self._poly // rightl._poly
        return ans

    @coerce_binop
    def quo_rem(self, right):
        """
        Divide this Laurent polynomial by ``right`` and return a quotient and
        a remainder.

        INPUT:

        - ``right`` -- a Laurent polynomial

        OUTPUT:

        A pair of Laurent polynomials.

        EXAMPLES::

            sage: R.<s, t> = LaurentPolynomialRing(QQ)
            sage: (s^2-t^2).quo_rem(s-t)
            (s + t, 0)
            sage: (s^-2-t^2).quo_rem(s-t)
            (s + t, -s^2 + s^-2)
            sage: (s^-2-t^2).quo_rem(s^-1-t)
            (t + s^-1, 0)

        TESTS:

        Verify that :trac:`31257` is fixed::

            sage: R.<x,y> = LaurentPolynomialRing(QQ)
            sage: q, r = (1/x).quo_rem(y)
            sage: q, r
            (x^-1*y^-1, 0)
            sage: q*y + r == 1/x
            True
            sage: q,r = (x^-2 - y^2).quo_rem(x - y)
            sage: q*(x - y) + r == x^-2 - y^2
            True
        """
        # make copies of self and right so that the input can be normalized
        # without affecting the objects that were passed to the method
        cdef LaurentPolynomial_mpair selfl = self._new_c()
        selfl._poly = self._poly
        selfl._mon = self._mon
        cdef LaurentPolynomial_mpair rightl = self._new_c()
        rightl._poly = (<LaurentPolynomial_mpair> right)._poly
        rightl._mon = (<LaurentPolynomial_mpair> right)._mon

        selfl._normalize()
        rightl._normalize()
        q, r = selfl._poly.quo_rem(rightl._poly)
        ql = LaurentPolynomial_mpair(self._parent, q,
                                     mon=selfl._mon.esub(rightl._mon))
        rl = LaurentPolynomial_mpair(self._parent, r,
                                     mon=selfl._mon)
        ql._normalize()
        rl._normalize()
        return (ql, rl)

    cpdef _richcmp_(self, right, int op):
        """
        Compare two polynomials in a `LaurentPolynomialRing` based on the term
        order from the parent ring.  If the parent ring does not specify a term
        order then only comparison by equality is supported.

        EXAMPLES::

            sage: L.<x,y,z> = LaurentPolynomialRing(QQ)
            sage: f = x + y^-1
            sage: g = y + z
            sage: f == f
            True
            sage: f == g
            False
            sage: f == 2
            False
        """
        if self._prod is None:
            self._compute_polydict()
        if (<LaurentPolynomial_mpair> right)._prod is None:
            (<LaurentPolynomial_mpair> right)._compute_polydict()

        try:
            sortkey = self._parent.term_order().sortkey
        except AttributeError:
            sortkey = None

        return self._prod.rich_compare((<LaurentPolynomial_mpair>right)._prod,
                                       op, sortkey)

    def exponents(self):
        """
        Return a list of the exponents of ``self``.

        EXAMPLES::

            sage: L.<w,z> = LaurentPolynomialRing(QQ)
            sage: a = w^2*z^-1+3; a
            w^2*z^-1 + 3
            sage: e = a.exponents()
            sage: e.sort(); e
            [(0, 0), (2, -1)]

        """
        return [a.eadd(self._mon) for a in self._poly.exponents()]

    def degree(self, x=None):
        """
        Return the degree of ``x`` in ``self``.

        EXAMPLES::

            sage: R.<x,y,z> = LaurentPolynomialRing(QQ)
            sage: f = 4*x^7*z^-1 + 3*x^3*y + 2*x^4*z^-2 + x^6*y^-7
            sage: f.degree(x)
            7
            sage: f.degree(y)
            1
            sage: f.degree(z)
            0
        """
        if not x:
            return self._poly.total_degree() + sum(self._mon)

        cdef tuple g = <tuple> self._parent.gens()
        cdef Py_ssize_t i
        cdef bint no_generator_found = True
        for i in range(len(g)):
            if g[i] is x:
                no_generator_found = False
                break
        if no_generator_found:
            raise TypeError("x must be a generator of parent")
        return self._poly.degree(self._parent._R.gens()[i]) + self._mon[i]

    def has_inverse_of(self, i):
        """
        INPUT:

        - ``i`` -- The index of a generator of ``self.parent()``

        OUTPUT:

        Returns True if self contains a monomial including the inverse of
        ``self.parent().gen(i)``, False otherwise.

        EXAMPLES::

            sage: L.<x,y,z> = LaurentPolynomialRing(QQ)
            sage: f = 4*x^7*z^-1 + 3*x^3*y + 2*x^4*z^-2 + x^6*y^-7
            sage: f.has_inverse_of(0)
            False
            sage: f.has_inverse_of(1)
            True
            sage: f.has_inverse_of(2)
            True
        """
        if (not isinstance(i, (int, Integer))) or (i < 0) or (i >= self._parent.ngens()):
            raise TypeError("argument is not the index of a generator")
        if self._mon[i] < 0:
            self._normalize(i)
            if self._mon[i] < 0:
                return True
            return False
        return False

    def has_any_inverse(self):
        """
        Returns True if self contains any monomials with a negative exponent, False otherwise.

        EXAMPLES::

            sage: L.<x,y,z> = LaurentPolynomialRing(QQ)
            sage: f = 4*x^7*z^-1 + 3*x^3*y + 2*x^4*z^-2 + x^6*y^-7
            sage: f.has_any_inverse()
            True
            sage: g = x^2 + y^2
            sage: g.has_any_inverse()
            False
        """
        for m in self._mon.nonzero_values(sort=False):
            if m < 0:
                return True
        return False

    def __call__(self, *x, **kwds):
        """
        Compute value of ``self`` at ``x``.

        EXAMPLES::

            sage: L.<x,y,z> = LaurentPolynomialRing(QQ)
            sage: f = x + 2*y + 3*z
            sage: f(1,1,1)
            6
            sage: f = x^-1 + y + z
            sage: f(0,1,1)
            Traceback (most recent call last):
            ...
            ZeroDivisionError

        TESTS::

            sage: f = x + 2*y + 3*z
            sage: f(2)
            Traceback (most recent call last):
            ...
            TypeError: number of arguments does not match the number of generators in parent
            sage: f(2,0)
            Traceback (most recent call last):
            ...
            TypeError: number of arguments does not match the number of generators in parent
            sage: f( (1,1,1) )
            6
        """
        if kwds:
            f = self.subs(**kwds)
            if x: # More than 1 non-keyword argument
                return f(*x)
            else:
                return f

        cdef int l = len(x)

        if l == 1 and isinstance(x[0], (tuple, list)):
            x = x[0]
            l = len(x)

        if l != self._parent.ngens():
            raise TypeError("number of arguments does not match the number"
                            " of generators in parent")

        #Check to make sure that we aren't dividing by zero
        cdef Py_ssize_t m
        for m in range(l):
            if x[m] == 0:
                if self.has_inverse_of(m):
                    raise ZeroDivisionError

        ans = self._poly(*x)
        if ans:
            for m in self._mon.nonzero_positions():
                ans *= x[m]**self._mon[m]

        return ans

    def subs(self, in_dict=None, **kwds):
        """
        Substitute some variables in this Laurent polynomial.

        Variable/value pairs for the substitution may be given
        as a dictionary or via keyword-value pairs. If both are
        present, the latter take precedence.

        INPUT:

        - ``in_dict`` -- dictionary (optional)

        - ``**kwargs`` -- keyword arguments

        OUTPUT:

        A Laurent polynomial.

        EXAMPLES::

            sage: L.<x, y, z> = LaurentPolynomialRing(QQ)
            sage: f = x + 2*y + 3*z
            sage: f.subs(x=1)
            2*y + 3*z + 1
            sage: f.subs(y=1)
            x + 3*z + 2
            sage: f.subs(z=1)
            x + 2*y + 3
            sage: f.subs(x=1, y=1, z=1)
            6

            sage: f = x^-1
            sage: f.subs(x=2)
            1/2
            sage: f.subs({x: 2})
            1/2

            sage: f = x + 2*y + 3*z
            sage: f.subs({x: 1, y: 1, z: 1})
            6
            sage: f.substitute(x=1, y=1, z=1)
            6

        TESTS::

            sage: f = x + 2*y + 3*z
            sage: f(q=10)
            x + 2*y + 3*z

            sage: x.subs({x: 2}, x=1)
            1
        """
        cdef list variables = list(self._parent.gens())
        cdef Py_ssize_t i
        for i in range(len(variables)):
            if str(variables[i]) in kwds:
                variables[i] = kwds[str(variables[i])]
            elif in_dict and variables[i] in in_dict:
                variables[i] = in_dict[variables[i]]
        return self(tuple(variables))

    def is_constant(self):
        r"""
        Return whether this Laurent polynomial is constant.

        EXAMPLES::

            sage: L.<a, b> = LaurentPolynomialRing(QQ)
            sage: L(0).is_constant()
            True
            sage: L(42).is_constant()
            True
            sage: a.is_constant()
            False
            sage: (1/b).is_constant()
            False
        """
        return (self._mon == ETuple({}, int(self._parent.ngens())) and
                self._poly.is_constant())

    def _symbolic_(self, R):
        """
        EXAMPLES::

            sage: R.<x,y> = LaurentPolynomialRing(QQ)
            sage: f = x^3 + y/x
            sage: g = f._symbolic_(SR); g
            (x^4 + y)/x
            sage: g(x=2,y=2)
            9

            sage: g = SR(f)
            sage: g(x=2,y=2)
            9
        """
        d = {repr(g): R.var(g) for g in self._parent.gens()}
        return self.subs(**d)

    def derivative(self, *args):
        r"""
        The formal derivative of this Laurent polynomial, with respect
        to variables supplied in args.

        Multiple variables and iteration counts may be supplied; see
        documentation for the global derivative() function for more
        details.

        .. SEEALSO::

           :meth:`_derivative`

        EXAMPLES::

            sage: R = LaurentPolynomialRing(ZZ,'x, y')
            sage: x, y = R.gens()
            sage: t = x**4*y+x*y+y+x**(-1)+y**(-3)
            sage: t.derivative(x, x)
            12*x^2*y + 2*x^-3
            sage: t.derivative(y, 2)
            12*y^-5
        """
        return multi_derivative(self, args)

    # add .diff(), .differentiate() as aliases for .derivative()
    diff = differentiate = derivative

    def _derivative(self, var=None):
        """
        Computes formal derivative of this Laurent polynomial with
        respect to the given variable.

        If var is among the generators of this ring, the derivative
        is with respect to the generator. Otherwise, _derivative(var) is called
        recursively for each coefficient of this polynomial.

        .. SEEALSO:: :meth:`derivative`

        EXAMPLES::

            sage: R = LaurentPolynomialRing(ZZ,'x, y')
            sage: x, y = R.gens()
            sage: t = x**4*y+x*y+y+x**(-1)+y**(-3)
            sage: t._derivative(x)
            4*x^3*y + y - x^-2
            sage: t._derivative(y)
            x^4 + x + 1 - 3*y^-4

            sage: R = LaurentPolynomialRing(QQ['z'],'x')
            sage: z = R.base_ring().gen()
            sage: x = R.gen()
            sage: t = 33*z*x**4+x**(-1)
            sage: t._derivative(z)
            33*x^4
            sage: t._derivative(x)
            -x^-2 + 132*z*x^3
        """
        if var is None:
            raise ValueError("must specify which variable to differentiate "
                             "with respect to")
        P = self._parent
        cdef list gens = list(P.gens())

        # check if var is one of the generators
        try:
            index = gens.index(var)
        except ValueError:
            # call _derivative() recursively on coefficients
            return P({m: c._derivative(var)
                      for (m, c) in self.dict().iteritems()})

        # compute formal derivative with respect to generator
        cdef dict d = {}
        for m, c in self.dict().iteritems():
            if m[index] != 0:
                new_m = [u for u in m]
                new_m[index] += -1
                d[ETuple(new_m)] = m[index] * c
        return P(d)

    def is_univariate(self):
        """
        Return ``True`` if this is a univariate or constant Laurent polynomial,
        and ``False`` otherwise.

        EXAMPLES::

            sage: R.<x,y,z> = LaurentPolynomialRing(QQ)
            sage: f = (x^3 + y^-3)*z
            sage: f.is_univariate()
            False
            sage: g = f(1,y,4)
            sage: g.is_univariate()
            True
            sage: R(1).is_univariate()
            True
        """
        return len(self.variables()) < 2

    def univariate_polynomial(self, R=None):
        """
        Returns a univariate polynomial associated to this
        multivariate polynomial.

        INPUT:

        - ``R`` - (default: ``None``) a univariate Laurent polynomial ring

        If this polynomial is not in at most one variable, then a
        ``ValueError`` exception is raised.  The new polynomial is over
        the same base ring as the given ``LaurentPolynomial`` and in the
        variable ``x`` if no ring ``R`` is provided.

        EXAMPLES::

            sage: R.<x, y> = LaurentPolynomialRing(ZZ)
            sage: f = 3*x^2 - 2*y^-1 + 7*x^2*y^2 + 5
            sage: f.univariate_polynomial()
            Traceback (most recent call last):
            ...
            TypeError: polynomial must involve at most one variable
            sage: g = f(10,y); g
            700*y^2 + 305 - 2*y^-1
            sage: h = g.univariate_polynomial(); h
            -2*y^-1 + 305 + 700*y^2
            sage: h.parent()
            Univariate Laurent Polynomial Ring in y over Integer Ring
            sage: g.univariate_polynomial(LaurentPolynomialRing(QQ,'z'))
            -2*z^-1 + 305 + 700*z^2

        Here's an example with a constant multivariate polynomial::

            sage: g = R(1)
            sage: h = g.univariate_polynomial(); h
            1
            sage: h.parent()
            Univariate Laurent Polynomial Ring in x over Integer Ring
        """
        from sage.rings.polynomial.laurent_polynomial_ring import LaurentPolynomialRing
        v = self.variables()
        if len(v) > 1:
            raise TypeError("polynomial must involve at most one variable")
        elif len(v) == 1:
            x = v[0]
            i = self._parent.gens().index(x)
            x = str(x)
        else:
            x = 'x'
            i = 0

        #construct ring if none
        if R is None:
            R = LaurentPolynomialRing(self.base_ring(), x)

        return R({m[i]: c for m,c in self.dict().iteritems()})

    def factor(self):
        """
        Returns a Laurent monomial (the unit part of the factorization) and a factored multi-polynomial.

        EXAMPLES::

            sage: L.<x,y,z> = LaurentPolynomialRing(QQ)
            sage: f = 4*x^7*z^-1 + 3*x^3*y + 2*x^4*z^-2 + x^6*y^-7
            sage: f.factor()
            (x^3*y^-7*z^-2) * (4*x^4*y^7*z + 3*y^8*z^2 + 2*x*y^7 + x^3*z^2)

        TESTS:

        Tests for :trac:`29173`::

            sage: L.<a, b> = LaurentPolynomialRing(ZZ, 'a, b')
            sage: (a*b + a + b + 1).factor()
            (b + 1) * (a + 1)
            sage: ((a^-1)*(a*b + a + b + 1)).factor()
            (a^-1) * (b + 1) * (a + 1)
            sage: L(-12).factor()
            -1 * 2^2 * 3
        """
        pf = self._poly.factor()

        if self._poly.degree() == 0:
            # Factorization is broken for polynomials, see
            # https://trac.sagemath.org/ticket/20214
            return pf

        u = self.parent(pf.unit())

        cdef tuple g = <tuple> self._parent.gens()
        for i in self._mon.nonzero_positions():
            u *= g[i] ** self._mon[i]

        cdef list f = []
        cdef dict d
        for t in pf:
            d = <dict> (t[0].dict())
            if len(d) == 1:  # monomials are units
                u *= self.parent(d) ** t[1]
            else:
                f.append((self.parent(d), t[1]))

        return Factorization(f, unit=u)

    def is_square(self, root=False):
        r"""
        Test whether this Laurent polynomial is a square.

        INPUT:

        - ``root`` - boolean (default ``False``) - if set to ``True``
          then return a pair ``(True, sqrt)`` with ``sqrt`` a square
          root of this Laurent polynomial when it exists or
          ``(False, None)``.

        EXAMPLES::

            sage: L.<x,y,z> = LaurentPolynomialRing(QQ)
            sage: p = (1 + x*y + z^-3)
            sage: (p**2).is_square()
            True
            sage: (p**2).is_square(root=True)
            (True, x*y + 1 + z^-3)

            sage: x.is_square()
            False
            sage: x.is_square(root=True)
            (False, None)

            sage: (x**-4 * (1 + z)).is_square(root=False)
            False
            sage: (x**-4 * (1 + z)).is_square(root=True)
            (False, None)
        """
        self._normalize()
        if not self._mon.is_multiple_of(2):
            return (False, None) if root else False

        cdef LaurentPolynomial_mpair ans

        if not root:
            return self._poly.is_square(root=False)
        else:
            (pans, root) = self._poly.is_square(root=True)
            if not pans:
                return (False, None)

            mon = self._mon.escalar_div(2)
            ans = self._new_c()
            ans._mon = mon
            ans._poly = root
            return (True, ans)

    cpdef rescale_vars(self, dict d, h=None, new_ring=None):
        r"""
        Rescale variables in a Laurent polynomial.

        INPUT:

        - ``d`` -- a ``dict`` whose keys are the generator indices
          and values are the coefficients; so a pair ``(i, v)``
          means `x_i \mapsto v x_i`
        - ``h`` -- (optional) a map to be applied to coefficients
          done after rescaling
        - ``new_ring`` -- (optional) a new ring to map the result into

        EXAMPLES::

            sage: L.<x,y> = LaurentPolynomialRing(QQ, 2)
            sage: p = x^-2*y + x*y^-2
            sage: p.rescale_vars({0: 2, 1: 3})
            2/9*x*y^-2 + 3/4*x^-2*y
            sage: F = GF(2)
            sage: p.rescale_vars({0: 3, 1: 7}, new_ring=L.change_ring(F))
            x*y^-2 + x^-2*y

        Test for :trac:`30331`::

            sage: F.<z> = CyclotomicField(3)
            sage: p.rescale_vars({0: 2, 1: z}, new_ring=L.change_ring(F))
            2*z*x*y^-2 + 1/4*z*x^-2*y
        """
        cdef int i
        cdef dict df
        cdef ETuple v
        cdef LaurentPolynomial_mpair ans

        if self._prod is None:
            self._compute_polydict()

        df = dict(self._prod.__repn)  # This makes a copy for us to manipulate
        if new_ring is None:
            R = self._parent._base
        else:
            R = new_ring._base
        if h is None:
            for v in df:
                val = df[v]
                for i in d:
                    val *= d[i]**v[i]
                df[v] = val
        else:
            for v in df:
                val = df[v]
                for i in d:
                    val *= d[i]**v[i]
                df[v] = R(h(val))

        ans = <LaurentPolynomial_mpair> self._new_c()
        ans._prod = PolyDict(df)
        ans._mon = self._mon
        if new_ring is None:
            S = self._poly._parent
        else:
            S = self._poly._parent.change_ring(R)
        ans._poly = <MPolynomial> S({v.esub(ans._mon): df[v] for v in df})
        if new_ring is not None:
            return new_ring(ans)
        return ans

    cpdef toric_coordinate_change(self, M, h=None, new_ring=None):
        r"""
        Apply a matrix to the exponents in a Laurent polynomial.

        For efficiency, we implement this directly, rather than as a substitution.

        The optional argument ``h`` is a map to be applied to coefficients.

        EXAMPLES::

            sage: L.<x,y> = LaurentPolynomialRing(QQ, 2)
            sage: p = 2*x^2 + y - x*y
            sage: p.toric_coordinate_change(Matrix([[1,-3],[1,1]]))
            2*x^2*y^2 - x^-2*y^2 + x^-3*y
            sage: F = GF(2)
            sage: p.toric_coordinate_change(Matrix([[1,-3],[1,1]]), new_ring=L.change_ring(F))
            x^-2*y^2 + x^-3*y

        """
        cdef int n, i, j, x
        cdef dict d, dr
        cdef ETuple v
        cdef LaurentPolynomial_mpair ans
        cdef list L, mon, exp
        cdef Matrix mat = M

        n = self._parent.ngens()
        if mat.dimensions() != (n, n):
            raise ValueError("the matrix M must be a {k} x {k} matrix".format(k=n))

        if not self:
            if new_ring is None:
                return self._parent.zero()
            else:
                return new_ring.zero()

        if self._prod is None:
            self._compute_polydict()

        d = self._prod.__repn
        dr = {}
        mon = [0] * n
        for v in d:
            # Make a copy of mon as this might be faster than creating the data from scratch.
            # We will set every entry, so no need to clear the data.
            exp = list(mon)
            for j in range(n):
                x = 0
                for i in range(n):
                    if not mat.get_is_zero_unsafe(j, i):
                        x += (<int> v[i]) * int(mat.get_unsafe(j, i))
                if x < (<int> mon[j]):
                    mon[j] = x
                exp[j] = x
            dr[ETuple(exp)] = d[v]

        if h is not None:
            for v in dr:
                dr[v] = self._parent._base(h(dr[v]))

        ans = <LaurentPolynomial_mpair> self._new_c()
        ans._prod = PolyDict(dr)
        ans._mon = ETuple(mon)
        ans._poly = <MPolynomial> self._poly._parent({v.esub(ans._mon): dr[v] for v in dr})
        if new_ring is not None:
            return new_ring(ans)
        return ans

    cpdef toric_substitute(self, v, v1, a, h=None, new_ring=None):
        r"""
        Perform a single-variable substitution up to a toric coordinate change.

        The optional argument ``h`` is a map to be applied to coefficients.

        EXAMPLES::

            sage: L.<x,y> = LaurentPolynomialRing(QQ, 2)
            sage: p = x + y
            sage: p.toric_substitute((2,3), (-1,1), 2)
            1/2*x^3*y^3 + 2*x^-2*y^-2
            sage: F = GF(5)
            sage: p.toric_substitute((2,3), (-1,1), 2, new_ring=L.change_ring(F))
            3*x^3*y^3 + 2*x^-2*y^-2

        TESTS:

        Tests for :trac:`30331`::

            sage: L.<x,y> = LaurentPolynomialRing(QQ, 2)
            sage: p = x + y
            sage: F.<z> = CyclotomicField(3)
            sage: p.toric_substitute((2,3), (-1,1), z, new_ring=L.change_ring(F))
            (-z - 1)*x^3*y^3 + z*x^-2*y^-2

            sage: P.<x> = LaurentPolynomialRing(QQ, 1)
            sage: u = x - 1
            sage: v = u.toric_substitute((-1,), (-1,), 1)
            sage: v.is_zero()
            True
        """
        cdef dict d, dr
        cdef ETuple ve, v1e, w, w1, mon
        cdef LaurentPolynomial_mpair ans
        cdef int t

        if self._prod is None:
            self._compute_polydict()

        d = self._prod.__repn
        dr = {}
        ve = ETuple(v)
        v1e = ETuple(v1)
        mon = self._mon
        if h is not None:
            d = dict(d)  # Make a copy so we can manipulate it
            for w in d:
                d[w] = h(d[w])
        for w in d:
            x = d[w]
            t = w.dotprod(v1e)
            w1 = w.eadd_scaled(ve, -t)
            if w1 in dr:
                dr[w1] += x * a**t
            else:
                dr[w1] = x * a**t
            mon = mon.emin(w1)
        for v in tuple(dr.keys()):
            if not dr[v]:
                del dr[v]

        if new_ring is None:
            S = self._poly._parent
        else:
            S = self._poly._parent.change_ring(new_ring._base)
        ans = <LaurentPolynomial_mpair> self._new_c()
        ans._prod = PolyDict(dr)
        ans._mon = mon
        ans._poly = <MPolynomial> S({v.esub(ans._mon): dr[v] for v in dr})
        if new_ring is not None:
            return new_ring(ans)
        return ans<|MERGE_RESOLUTION|>--- conflicted
+++ resolved
@@ -1339,17 +1339,10 @@
         return ret
 
     @coerce_binop
-<<<<<<< HEAD
-    def quo_rem(self, right_r):
-        r"""
-        Attempts to divide ``self`` by ``right`` and returns a quotient
-        ``q`` and a remainder ``r`` such that ``self = q*other + r``.
-=======
     def quo_rem(self, other):
         r"""
         Divide ``self`` by ``other`` and return a quotient ``q``
         and a remainder ``r`` such that ``self == q * other + r``.
->>>>>>> 87981391
 
         EXAMPLES::
 
@@ -1382,11 +1375,7 @@
             sage: num == q * den + r
             True
         """
-<<<<<<< HEAD
-        cdef LaurentPolynomial_univariate right = <LaurentPolynomial_univariate> right_r
-=======
         cdef LaurentPolynomial_univariate right = <LaurentPolynomial_univariate> other
->>>>>>> 87981391
         q, r = self.__u.quo_rem(right.__u)
         cdef LaurentPolynomial_univariate ql, qr
         ql = <LaurentPolynomial_univariate> self._new_c()
@@ -3757,4 +3746,4 @@
         ans._poly = <MPolynomial> S({v.esub(ans._mon): dr[v] for v in dr})
         if new_ring is not None:
             return new_ring(ans)
-        return ans+        return ans
