--- conflicted
+++ resolved
@@ -466,21 +466,12 @@
         Returns a multivariate polynomial ring with the same base ring but with added_names as additional variables.
 
         EXAMPLES:
-<<<<<<< HEAD
-        sage: R.<x> = ZZ[]; R
-        Univariate Polynomial Ring in x over Integer Ring
-        sage: R.extend_variables('y, z')
-        Multivariate Polynomial Ring in x, y, z over Integer Ring
-        sage: R.extend_variables(('y', 'z'))
-        Multivariate Polynomial Ring in x, y, z over Integer Ring
-=======
             sage: R.<x> = ZZ[]; R
             Univariate Polynomial Ring in x over Integer Ring
             sage: R.extend_variables('y, z')
-            Polynomial Ring in x, y, z over Integer Ring
+            Multivariate Polynomial Ring in x, y, z over Integer Ring
             sage: R.extend_variables(('y', 'z'))
-            Polynomial Ring in x, y, z over Integer Ring
->>>>>>> 10a4c835
+            Multivariate Polynomial Ring in x, y, z over Integer Ring
         """
         if isinstance(added_names, str):
             added_names = added_names.split(',')
