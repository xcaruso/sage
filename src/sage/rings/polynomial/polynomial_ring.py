--- conflicted
+++ resolved
@@ -194,7 +194,7 @@
         sage: is_PolynomialRing(2)
         doctest:warning...
         DeprecationWarning: The function is_PolynomialRing is deprecated;
-        use 'isinstance(..., PolynomialRing_general)' instead.
+        use 'isinstance(..., PolynomialRing_generic)' instead.
         See https://github.com/sagemath/sage/issues/38266 for details.
         False
 
@@ -230,15 +230,11 @@
         sage: type(R)
         <class 'sage.rings.polynomial.multi_polynomial_libsingular.MPolynomialRing_libsingular'>
     """
-<<<<<<< HEAD
-    return isinstance(x, PolynomialRing_generic)
-=======
     from sage.misc.superseded import deprecation
     deprecation(38266,
                 "The function is_PolynomialRing is deprecated; "
-                "use 'isinstance(..., PolynomialRing_general)' instead.")
-    return isinstance(x, PolynomialRing_general)
->>>>>>> bf16199c
+                "use 'isinstance(..., PolynomialRing_generic)' instead.")
+    return isinstance(x, PolynomialRing_generic)
 
 
 #########################################################################################
