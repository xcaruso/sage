r"""
Localization

Localization is an important ring construction tool. Whenever you have
to extend a given integral domain such that it contains the inverses
of a finite set of elements but should allow non injective homomorphic
images this construction will be needed.

Localization plays a quite important role in algebraic geometry as
it corresponds to taking open subsets of the corresponding schemes.

EXAMPLES::

<<<<<<< HEAD
.. RUBRIC:: Ariki-Koike algebras

    sage: LZ = ZZ.localization((5,11))
    sage: m = matrix(LZ, [[5, 7], [0,11]])
    sage: m.parent()
=======
    sage: LZ = Localization(ZZ, (5,11))
    sage: m = matrix(LZ, [[5, 7], [0,11]])                                              # optional - sage.modules
    sage: m.parent()                                                                    # optional - sage.modules
>>>>>>> 26f5a09b
    Full MatrixSpace of 2 by 2 dense matrices over Integer Ring localized at (5, 11)
    sage: ~m      # parent of inverse is different: see documentation of m.__invert__   # optional - sage.modules
    [  1/5 -7/55]
    [    0  1/11]
    sage: _.parent()                                                                    # optional - sage.modules
    Full MatrixSpace of 2 by 2 dense matrices over Rational Field
    sage: mi = matrix(LZ, ~m)                                                           # optional - sage.modules
    sage: mi.parent()                                                                   # optional - sage.modules
    Full MatrixSpace of 2 by 2 dense matrices over Integer Ring localized at (5, 11)
    sage: mi == ~m                                                                      # optional - sage.modules
    True

The next example defines the most general ring containing the coefficients
of the irreducible representations of the Ariki-Koike algebra corresponding
to the three colored permutations on three elements::

    sage: R.<u0, u1, u2, q> = ZZ[]
    sage: u = [u0, u1, u2]
    sage: S = Set(u)
    sage: I = S.cartesian_product(S)
    sage: add_units = u + [q, q + 1] + [ui - uj for ui, uj in I if ui != uj]
    sage: add_units += [q*ui - uj for ui, uj in I if ui != uj]
    sage: L = R.localization(tuple(add_units)); L                                       # optional - sage.libs.pari
    Multivariate Polynomial Ring in u0, u1, u2, q over Integer Ring localized at
     (q, q + 1, u2, u1, u1 - u2, u0, u0 - u2, u0 - u1, u2*q - u1, u2*q - u0,
      u1*q - u2, u1*q - u0, u0*q - u2, u0*q - u1)

We define the representation matrices (of one of the three dimensional
irreducible representations)::

    sage: m1 = matrix(L, [[u1, 0, 0], [0, u0, 0], [0, 0, u0]])                          # optional - sage.modules
    sage: m2 = matrix(L, [[(u0*q - u0)/(u0 - u1), (u0*q - u1)/(u0 - u1), 0],            # optional - sage.modules
    ....:                 [(-u1*q + u0)/(u0 - u1), (-u1*q + u1)/(u0 - u1), 0],
    ....:                 [0, 0, -1]])
    sage: m3 = matrix(L, [[-1, 0, 0],                                                   # optional - sage.modules
    ....:                 [0, u0*(1 - q)/(u1*q - u0), q*(u1 - u0)/(u1*q - u0)],
    ....:                 [0, (u1*q^2 - u0)/(u1*q - u0), (u1*q^ 2 - u1*q)/(u1*q - u0)]])
    sage: m1.base_ring() == L                                                           # optional - sage.modules
    True

We check the relations of the Ariki-Koike algebra::

    sage: m1*m2*m1*m2 == m2*m1*m2*m1                                                    # optional - sage.modules
    True
    sage: m2*m3*m2 == m3*m2*m3                                                          # optional - sage.modules
    True
    sage: m1*m3 == m3*m1                                                                # optional - sage.modules
    True
<<<<<<< HEAD
    sage: m1^3 - (u0+u1+u2)*m1^2 + (u0*u1+u0*u2+u1*u2)*m1 - u0*u1*u2 == 0
    True
    sage: m2^2 - (q-1)*m2 - q == 0
    True
    sage: m3^2 - (q-1)*m3 - q == 0
=======
    sage: m1**3 - (u0+u1+u2)*m1**2 + (u0*u1+u0*u2+u1*u2)*m1 - u0*u1*u2 == 0             # optional - sage.modules
    True
    sage: m2**2 - (q-1)*m2 - q == 0                                                     # optional - sage.modules
    True
    sage: m3**2 - (q-1)*m3 - q == 0                                                     # optional - sage.modules
>>>>>>> 26f5a09b
    True
    sage: ~m1 in m1.parent()                                                            # optional - sage.modules
    True
    sage: ~m2 in m2.parent()                                                            # optional - sage.modules
    True
    sage: ~m3 in m3.parent()                                                            # optional - sage.modules
    True

We obtain specializations in positive characteristic::

    sage: Fp = GF(17)                                                                   # optional - sage.rings.finite_rings
    sage: f = L.hom((3,5,7,11), codomain=Fp); f                                         # optional - sage.rings.finite_rings
    Ring morphism:
      From: Multivariate Polynomial Ring in u0, u1, u2, q over Integer Ring localized at
            (q, q + 1, u2, u1, u1 - u2, u0, u0 - u2, u0 - u1, u2*q - u1, u2*q - u0,
             u1*q - u2, u1*q - u0, u0*q - u2, u0*q - u1)
      To:   Finite Field of size 17
      Defn: u0 |--> 3
            u1 |--> 5
            u2 |--> 7
            q |--> 11
    sage: mFp1 = matrix({k: f(v) for k, v in m1.dict().items()}); mFp1                  # optional - sage.modules sage.rings.finite_rings
    [5 0 0]
    [0 3 0]
    [0 0 3]
    sage: mFp1.base_ring()                                                              # optional - sage.modules sage.rings.finite_rings
    Finite Field of size 17
    sage: mFp2 = matrix({k: f(v) for k, v in m2.dict().items()}); mFp2                  # optional - sage.modules sage.rings.finite_rings
    [ 2  3  0]
    [ 9  8  0]
    [ 0  0 16]
    sage: mFp3 = matrix({k: f(v) for k, v in m3.dict().items()}); mFp3                  # optional - sage.modules sage.rings.finite_rings
    [16  0  0]
    [ 0  4  5]
    [ 0  7  6]

We obtain specializations in characteristic zero::

    sage: fQ = L.hom((3,5,7,11), codomain=QQ); fQ                                       # optional - sage.rings.finite_rings
    Ring morphism:
      From: Multivariate Polynomial Ring in u0, u1, u2, q over Integer Ring
            localized at (q, q + 1, u2, u1, u1 - u2, u0, u0 - u2, u0 - u1,
            u2*q - u1, u2*q - u0, u1*q - u2, u1*q - u0, u0*q - u2, u0*q - u1)
      To:   Rational Field
      Defn: u0 |--> 3
            u1 |--> 5
            u2 |--> 7
            q |--> 11
    sage: mQ1 = matrix({k: fQ(v) for k, v in m1.dict().items()}); mQ1                   # optional - sage.modules sage.rings.finite_rings
    [5 0 0]
    [0 3 0]
    [0 0 3]
    sage: mQ1.base_ring()                                                               # optional - sage.modules sage.rings.finite_rings
    Rational Field
    sage: mQ2 = matrix({k: fQ(v) for k, v in m2.dict().items()}); mQ2                   # optional - sage.modules sage.rings.finite_rings
    [-15 -14   0]
    [ 26  25   0]
    [  0   0  -1]
    sage: mQ3 = matrix({k: fQ(v) for k, v in m3.dict().items()}); mQ3                   # optional - sage.modules sage.rings.finite_rings
    [    -1      0      0]
    [     0 -15/26  11/26]
    [     0 301/26 275/26]

    sage: S.<x, y, z, t> = QQ[]
    sage: T = S.quo(x + y + z)
    sage: F = T.fraction_field()                                                        # optional - sage.libs.singular
    sage: fF = L.hom((x, y, z, t), codomain=F); fF                                      # optional - sage.libs.singular
    Ring morphism:
      From: Multivariate Polynomial Ring in u0, u1, u2, q over Integer Ring
            localized at (q, q + 1, u2, u1, u1 - u2, u0, u0 - u2, u0 - u1,
            u2*q - u1, u2*q - u0, u1*q - u2, u1*q - u0, u0*q - u2, u0*q - u1)
      To:   Fraction Field of Quotient of Multivariate Polynomial Ring in x, y, z, t
            over Rational Field by the ideal (x + y + z)
      Defn: u0 |--> -ybar - zbar
            u1 |--> ybar
            u2 |--> zbar
            q |--> tbar
    sage: mF1 = matrix({k: fF(v) for k, v in m1.dict().items()}); mF1                   # optional - sage.libs.singular sage.modules
    [        ybar            0            0]
    [           0 -ybar - zbar            0]
    [           0            0 -ybar - zbar]
    sage: mF1.base_ring() == F                                                          # optional - sage.libs.singular sage.modules
    True

.. RUBRIC:: Localizations at zero divisors and simplifications

Localization at zero divisors (which is sometimes required in algebraic
geometry) is also supported.
Here is a first example over `\ZZ`::

    sage: A = Integers(12)
    sage: L = A.localization(2)
    sage: L
    Ring of integers modulo 12 localized at (2)

Note that in `L`, we can carry out the computation
`3 = \frac{12}{2^2} = \frac{0}{2^2} = 0`.
In SageMath, this simplification is not done by default::

    sage: a = L(3)
    sage: a
    3

However, equality test works well::

    sage: a == 0
    True

It is also possible to simplify the ring `L` using the methods
:meth:`flatten` and :meth:`flattening_morphism`::

    sage: L.flatten()
    Ring of integers modulo 3
    sage: L.flattening_morphism()
    Ring morphism:
      From: Ring of integers modulo 12 localized at (2)
      To:   Ring of integers modulo 3
      Defn: 1 |--> 1

Here is a second example over polynomial rings mixing localizations
and quotients::

    sage: A.<x,y> = QQ[]
    sage: B = A.quotient([x*y^2 - x])
    sage: C = B.localization([x, y-1])
    sage: D = C.quotient([x - 2*y + 1])

Following the interpretation of algebraic geometry:

- ``A`` is the ring of functions on the affine plane,

- ``B`` is the ring of functions on the union of the three lines
  `x = 0`, `y = 1`, `y = -1`,

- ``C`` is obtained from ``B`` by taking the open subset defined
  by `x \neq 0` and `y - 1 \neq 0`; hence it is the ring of functions
  on the line `y = -1`,

- ``D`` corresponds to the intersection of the line `y = -1` with the
  line `x - 2y + 1`, which consists of the unique point `(-3, -1)`;
  consequently `D` is the ring of functions over this point, it is
  then isomorphic to the base field `\QQ` itself.

In this case, the methods :meth:`flatten` and :meth:`flattening_morphism`
are able to do this simplification::

    sage: D.flatten()
    Rational Field
    sage: D.flattening_morphism()
    Ring morphism:
      From: Quotient of Quotient of Multivariate Polynomial Ring in x, y over Rational Field by the ideal (x*y^2 - x) localized at (ybar - 1, xbar) by the ideal (xbar - 2*ybar + 1)
      To:   Rational Field
      Defn: xbarbar |--> -3
            ybarbar |--> -1

TESTS::

    sage: TestSuite(L).run()                                                            # optional - sage.libs.singular sage.modules

AUTHORS:

- Sebastian Oehms (2019-12-09): initial version.
- Sebastian Oehms (2022-03-05): fix some corner cases and add :meth:`factor` (:trac:`33463`)
- Xavier Caruso, Thibaut Verron (2023-03): complete rewrite; allow localization at zero divisors
"""

from sage.structure.unique_representation import UniqueRepresentation
from sage.structure.element import Element
from sage.structure.parent_gens import localvars
from sage.structure.richcmp import richcmp, rich_to_bool
from sage.structure.richcmp import op_EQ, op_NE

from sage.categories.homset import Hom
from sage.categories.integral_domains import IntegralDomains
from sage.categories.rings import Rings

from sage.misc.cachefunc import cached_method
from sage.misc.latex import latex

from sage.rings.integer_ring import ZZ
from sage.rings.homset import RingHomset_generic
from sage.rings.ideal import Ideal_generic
from sage.rings.morphism import RingHomomorphism
from sage.rings.ring import CommutativeRing, CommutativeRing


# Elements
##########

def normalize_extra_units(base_ring, add_units, warning=True):
    """
    Function to normalize input data.

    The given list will be replaced by a list of the involved prime factors
    (if possible).

    INPUT:

    - ``base_ring`` -- an instance of :class:`IntegralDomain`
    - ``add_units`` -- list of elements from base ring
    - ``warning`` -- (optional, default: True) to suppress a warning which is thrown if no normalization was possible

    OUTPUT:

    List of all prime factors of the elements of the given list.

    EXAMPLES::

        sage: from sage.rings.localization import normalize_extra_units
        sage: normalize_extra_units(ZZ, [3, -15, 45, 9, 2, 50])
        [2, 3, 5]
        sage: P.<x,y,z> = ZZ[]
<<<<<<< HEAD
        sage: normalize_extra_units(P, [3*x, z*y^2, 2*z, 18*(x*y*z)^2, x*z, 6*x*z, 5])
        [2, 3, 5, z, y, x]
        sage: P.<x,y,z> = QQ[]
        sage: normalize_extra_units(P, [3*x, z*y^2, 2*z, 18*(x*y*z)^2, x*z, 6*x*z, 5])
        [z, y, x]

        sage: R.<x, y> = ZZ[]
        sage: Q.<a, b> = R.quo(x^2-5)
        sage: p = b^2-5
        sage: p == (b-a)*(b+a)
=======
        sage: normalize_extra_units(P, [3*x, z*y**2, 2*z, 18*(x*y*z)**2, x*z, 6*x*z, 5])            # optional - sage.libs.pari
        [2, 3, 5, z, y, x]
        sage: P.<x,y,z> = QQ[]
        sage: normalize_extra_units(P, [3*x, z*y**2, 2*z, 18*(x*y*z)**2, x*z, 6*x*z, 5])            # optional - sage.libs.pari
        [z, y, x]

        sage: R.<x, y> = ZZ[]
        sage: Q.<a, b> = R.quo(x**2 - 5)                                                # optional - sage.libs.singular
        sage: p = b**2 - 5                                                              # optional - sage.libs.singular
        sage: p == (b-a)*(b+a)                                                          # optional - sage.libs.singular
>>>>>>> 26f5a09b
        True
        sage: normalize_extra_units(Q, [p])                                             # optional - sage.libs.pari
        doctest:...: UserWarning: Localization may not be represented uniquely
        [b^2 - 5]
        sage: normalize_extra_units(Q, [p], warning=False)                              # optional - sage.libs.pari
        [b^2 - 5]
    """
    # convert to base ring
    add_units = [base_ring(n) for n in add_units]

    # split down to prime factors if possible
    add_units_result = []
    for n in add_units:
        try:
            if n.is_unit():
                continue
            F = list(n.factor())
            add_units_result += [f[0] for f in F]
        except (NotImplementedError, ArithmeticError, AttributeError):
            # if :meth:`is_unit` or :meth:`factor` are not available we can't do any more.
            if warning:
                from warnings import warn
                warn('Localization may not be represented uniquely')
            add_units_result = add_units
            break

    try:
        add_units_result = list(set(add_units_result))  # remove duplicates
        add_units_result = sorted(add_units_result)     # sort
    except (NotImplementedError, ValueError, TypeError):
        pass
    return add_units_result


class LocalizationElement(Element):
    def __init__(self, parent, *x, simplify=True, check=True):
        r"""
        Initialize this element.

        EXAMPLES:

        Examples with simplification::

            sage: L = ZZ.localization([2,3])
            sage: L(4)
            4
            sage: L(4,2)
            2
            sage: L(1,2^2) + L(3,2^2)
            1

<<<<<<< HEAD
            sage: P.<x,y> = QQ[]
            sage: PP.<xb,yb> = P.quotient(x^2*y)
            sage: L = PP.localization([xb])
            sage: L(xb,xb)
            xb/xb
            sage: L(0,xb^18)
            0
=======
        sage: from sage.rings.localization import LocalizationElement
        sage: P.<x,y,z> = GF(5)[]                                                       # optional - sage.rings.finite_rings
        sage: L = P.localization((x, y*z-x))                                            # optional - sage.rings.finite_rings
        sage: LocalizationElement(L, 4/(y*z-x)**2)                                      # optional - sage.rings.finite_rings
        (-1)/(y^2*z^2 - 2*x*y*z + x^2)
        sage: _.parent()                                                                # optional - sage.rings.finite_rings
        Multivariate Polynomial Ring in x, y, z over Finite Field of size 5 localized at (x, y*z - x)
    """
>>>>>>> 26f5a09b

        """
        Element.__init__(self, parent)
        R = parent.numerator_ring()
        if len(x) == 1:
            x = x[0]
            if x.parent() is parent:
                num = x._num
                denom = x._denom
            else:
                try:
                    num = R(x)
                    denom = R.one()
                    check = False
                except (TypeError, ZeroDivisionError, ArithmeticError):
                    try:
                        num = R(x.numerator())
                        denom = R(x.denominator())
                    except (TypeError, AttributeError):
                        raise ValueError("unable to map %s to %s" % (x, parent))
        elif len(x) == 2:
            num = R(x[0])
            denom = R(x[1])
        else:
            raise TypeError
        if R is ZZ and denom < 0:
            num = -num
            denom = -denom
        if check and not parent.ideal(denom).is_one():
            raise ArithmeticError("denominator is not a unit")

        if num.is_zero():
            denom = R.one()
        elif simplify:
            if parent._has_gcd:
                g = num.gcd(denom)
                num = num // g
                denom = denom // g
            elif parent._has_floordiv:
                try:
                    for u in parent._extra_units:
                        while u.divides(num) and u.divides(denom):
                            num = num // u
                            denom = denom // u
                except NotImplementedError:
                    parent._has_floordiv = False
        self._num = num
        self._denom = denom

    def _repr_(self):
        r"""
        Return a string representation of this element.

        EXAMPLES::

            sage: P.<x,y> = QQ[]
            sage: L = P.localization([x+y, y])
            sage: L(1)
            1

            sage: u = L(x+y).inverse_of_unit()
            sage: u
            1/(x + y)

            sage: v = L(1/y)
            sage: v
            1/y

            sage: (x-y) * u * v^2
            (x - y)/(x*y^2 + y^3)
            sage: x * u * v^2
            x/(x*y^2 + y^3)

        TESTS::

            sage: P.<x,y> = QQ[]
            sage: L.<xl,yl> = P.localization([x+y, y])
            sage: L(x,1)
            xl
            sage: L(x)
            xl
            sage: L(x+y).inverse_of_unit()
            1/(xl + yl)
            sage: x
            x
        """
        facts = [ ]
        R = self.parent()
        S = R.numerator_ring()
        with localvars(S, R.variable_names()):
            if self._denom == 1:
                s = str(self._num)
            else:
                if self._num._is_atomic():
                    s = str(self._num)
                else:
                    s = f"({self._num})"
                s += "/"
                denom_string = str(self._denom)
                if self._denom._is_atomic() and not ('*' in denom_string or '/' in denom_string):
                    s += denom_string
                else:
                    s += f"({denom_string})"
        return s

    def _latex_(self):
        r"""
        Return a LaTeX representation of this element.

        EXAMPLES::

            sage: P.<x, y> = QQ[]
            sage: L = P.localization([x+y, y])
            sage: u = L(x+y).inverse_of_unit()
            sage: latex(u)
            \frac{1}{x + y}

            sage: v = L(y).inverse_of_unit()
            sage: latex(v)
            \frac{1}{y}

            sage: latex((x+y)*u^2*v)
            \frac{1}{x y + y^{2}}
            sage: latex(y*u^2*v)
            \frac{1}{x^{2} + 2 x y + y^{2}}

        TESTS::

            sage: P.<x, y> = QQ[]
            sage: L.<xl, yl> = P.localization([x+y,y])
            sage: latex(L(x+y).inverse_of_unit())
            \frac{1}{\mathit{xl} + \mathit{yl}}
            sage: latex(x)
            x
        """
        R = self.parent()
        S = R.numerator_ring()
        with localvars(S,R.variable_names()):
            if self._denom == 1:
                return latex(self._num)
            else:
                return "\\frac{%s}{%s}" % (latex(self._num), latex(self._denom))

    def __hash__(self):
        r"""
        Return a hash of this element.

        Since deciding equality is not easy, the hash is
        always `0`.

        EXAMPLES::

            sage: P.<x,y> = QQ[]
            sage: PP.<xb,yb> = P.quotient(x^2*y)
            sage: L = PP.localization([xb])
            sage: elt = L(xb*yb,xb^4)
            sage: hash(elt) # random
            0

        """
        return 0 # hash((self._num, self._denom))

    def numerator(self):
        r"""
        Return the numerator of this element.

        Note that simplifications can occur but we always have
        the guarantee that ``x = x.numerator() / x.denominator()``.

        EXAMPLES::

            sage: R = ZZ.localization([2,3])
            sage: R(4).numerator()
            4
            sage: R(4, 2^2*3).numerator()
            1

        .. SEEALSO::

            :meth:`denominator`
        """
        return self._num

    def denominator(self):
        r"""
        Return the denominator of this element.

        Note that simplifications can occur but we always have
        the guarantee that ``x = x.numerator() / x.denominator()``.

        EXAMPLES::

            sage: R = ZZ.localization([2,3])
            sage: R(4).denominator()
            1
            sage: R(4, 2^2*3).denominator()
            3

        .. SEEALSO::

            :meth:`numerator`
        """
        return self._denom

    def _add_(self, other):
        r"""
        Return the sum of this element and ``other``.

        EXAMPLES::

            sage: L = ZZ.localization((5, 11))  # indirect doctest
            sage: L(1/5) + L(2/11)
            21/55
        """
        num = self._num * other._denom + self._denom * other._num
        denom = self._denom * other._denom
        return self.__class__(self.parent(), num, denom, check=False)

    def _sub_(self, other):
        r"""
        Return the subtraction of this element and ``other``.

        EXAMPLES::

            sage: L = ZZ.localization((5, 11))
            sage: L(2) - L(1/121)  # indirect doctest
            241/121
        """
        num = self._num * other._denom - self._denom * other._num
        denom = self._denom * other._denom
        return self.__class__(self.parent(), num, denom, check=False)

    def _neg_(self):
        r"""
        Return the opposite of this element.

        EXAMPLES::

<<<<<<< HEAD
            sage: L = ZZ.localization((5, 11))
            sage: -L(1/121)  # indirect doctest
            -1/121
=======
            sage: P.<X, Y> = QQ['x, y']
            sage: L = P.localization(X - Y)
            sage: x, y = L.gens()
            sage: p = (x^2 - y^2)/(x-y)^2                                               # optional - sage.libs.singular
            sage: p.factor()                                                            # optional - sage.libs.singular
            (1/(x - y)) * (x + y)
>>>>>>> 26f5a09b
        """
        return self.__class__(self.parent(), -self._num, self._denom, check=False)

    def _mul_(self,other):
        r"""
        Return the product of this element and ``other``.

        EXAMPLES::

<<<<<<< HEAD
            sage: L = ZZ.localization((5, 11))
            sage: L(1/55) * L(2/25)  # indirect doctest
            2/1375
=======
            sage: R.<x> = ZZ[]
            sage: L = Localization(R, x**2 + 1)                                         # optional - sage.libs.pari
            sage: f = L.hom([5], codomain=Localization(ZZ, 26))   # indirect doctest    # optional - sage.libs.pari
            sage: f(x/(x**2+1))                                                         # optional - sage.libs.pari
            5/26
>>>>>>> 26f5a09b
        """
        num = self._num * other._num
        denom = self._denom * other._denom
        return self.__class__(self.parent(), num, denom, check=False)

    def _lmul_(self,a):
        r"""
        Return the product of this element and ``other``.

        EXAMPLES::

            sage: L = ZZ.localization((5, 11))
            sage: 7 * L(3/5)  # indirect doctest
            21/5
        """
        num = self._num * a
        return self.__class__(self.parent(), num, self._denom, check=False)

    def _rmul_(self,a):
        r"""
        Return the product of this element and ``other``.

        EXAMPLES::

            sage: L = ZZ.localization((5, 11))
            sage: L(3/5) * 7  # indirect doctest
            21/5
        """
        num = a * self._num
        return self.__class__(self.parent(), num, self._denom, check=False)

    def is_unit(self):
        """
        Return ``True`` if this element is a unit.

        EXAMPLES::

            sage: P.<x,y,z> = QQ[]
            sage: L = P.localization((x, y*z))                                          # optional - sage.libs.pari
            sage: L(y*z).is_unit()                                                      # optional - sage.libs.pari
            True
            sage: L(z).is_unit()                                                        # optional - sage.libs.pari
            True
            sage: L(x*y*z).is_unit()                                                    # optional - sage.libs.pari
            True

        Other examples where we localize at zero divisors::

            sage: P.<x,y> = QQ[]
            sage: PP.<xx,yy> = P.quotient(x*y)
            sage: L = PP.localization([xx])
            sage: L(x).is_unit()
            True
            sage: L(y).is_unit()
            False

            sage: PP.<xx,yy> = P.quotient(x^2)
            sage: L = PP.localization([xx])
            sage: L(x).is_unit()
            True
            sage: L(y).is_unit()
            True
        """
        return self.parent().ideal(self).is_one()

    def inverse_of_unit(self):
        r"""
        Return the inverse of this element.

        EXAMPLES::

            sage: P.<x,y,z> = ZZ[]
<<<<<<< HEAD
            sage: L = P.localization(x*y*z)
            sage: L(x*y*z).inverse_of_unit()
=======
            sage: L = Localization(P, x*y*z)
            sage: L(x*y*z).inverse_of_unit()                                            # optional - sage.libs.singular
>>>>>>> 26f5a09b
            1/(x*y*z)
            sage: L(z).inverse_of_unit()                                                # optional - sage.libs.singular
            1/z

        ::

            sage: L = ZZ.localization([2,3])
            sage: L(1).inverse_of_unit()
            1
            sage: L(-1).inverse_of_unit()
            -1
            sage: L(2).inverse_of_unit()
            1/2
            sage: L(-3).inverse_of_unit()
            -1/3

            sage: L(6).inverse_of_unit()
            1/6
            sage: L(1/6).inverse_of_unit()
            6
            sage: L(5).inverse_of_unit()
            Traceback (most recent call last):
            ...
            ArithmeticError: 5 is not invertible
        """
        if not self.is_unit():
            raise ArithmeticError("%s is not invertible" % self)
        return self.__class__(self.parent(), self._denom, self._num, check=False)

    def is_nilpotent(self):
        r"""
        Return ``True`` if this element is nilpotent.

        EXAMPLES::

            sage: A = Integers(36)
            sage: L = A.localization(2)
            sage: L(2).is_nilpotent()
            False
            sage: L(3).is_nilpotent()
            True

        """
        return self.parent()._quotient(self._num).is_nilpotent()

    def __invert__(self):
        r"""
        Return the inverse of this element in the fraction field.

        EXAMPLES::

<<<<<<< HEAD
            sage: P.<x,y,z> = ZZ[]
            sage: L = P.localization(x*y*z)
            sage: u = 1/x  # indirect doctest
            sage: u
            1/x
            sage: u.parent()
            Fraction Field of Multivariate Polynomial Ring in x, y, z over Integer Ring
=======
           sage: P.<x,y,z> = GF(7)[]                                                    # optional - sage.rings.finite_rings
           sage: L = Localization(P, (x, y, z))                                         # optional - sage.rings.finite_rings
           sage: L(1/x) < L(3/(x*y*z)**3)                                               # optional - sage.rings.finite_rings
           False
           sage: ~L(y*z/x) == L(x/(y*z))                                                # optional - sage.rings.finite_rings
           True
>>>>>>> 26f5a09b
        """
        K = self.parent().fraction_field()
        return K(self._denom, self._num)

    def factor(self, proof=False):
        r"""
        Return the factorization of this polynomial.

        INPUT:

        - ``proof`` -- a boolean (default: ``False``); passed to the
          corresponding method of the numerator of ``self``

        EXAMPLES::

            sage: P.<x, y> = QQ[]
            sage: L = P.localization(x - y)
            sage: p = L((x^2 - y^2)/(x-y)^2)
            sage: p.factor()
            (1/(x - y)) * (x + y)
        """
        num = self._num
        den = self._denom
        F = self._num.factor(proof=proof)
        P = self.parent()
        fac = [(P(f), e) for (f, e) in F]
        unit = P(self._denom).inverse_of_unit() * F.unit()
        from sage.structure.factorization import Factorization
        return Factorization(fac, unit)

    def _richcmp_(self, other, op):
        """
        EXAMPLES::

            sage: P.<x,y,z> = GF(7)[]
            sage: L = P.localization((x, y, z))
            sage: ~L(y*z/x) == L(x/(y*z))
            True

        ::

            sage: A = Integers(40)
            sage: L = A.localization(2)
            sage: L(5/2) == 0
            True
        """
        if op != op_EQ and op != op_NE:
            return NotImplemented
        if not self.parent()._has_equality_test:
            return NotImplemented
        a = self._num * other._denom
        b = self._denom * other._num
        if (a - b) in self.parent()._ideal:
            return rich_to_bool(op, 0)
        else:
            return rich_to_bool(op, -1)

    def _rational_(self):
        r"""
        Convert this element to a rational.

        This is only possible if its base ring is the ring of integers.

        TESTS::

            sage: L = ZZ.localization(5)
            sage: cp3 = cyclotomic_polynomial(3).change_ring(L)                         # optional - sage.libs.pari
            sage: cp3.splitting_field('t')      #   indirect doctest                    # optional - sage.libs.pari sage.rings.number_field
            Number Field in t with defining polynomial x^2 + x + 1
        """
        # Only if base ring is ZZ
        if not self.parent()._numring is ZZ:
            raise ValueError("not a rational")
        else:
            return self.numerator()/self.denominator()


# Parents
#########

class Localization(CommutativeRing, UniqueRepresentation):
    r"""

    The localization generalizes the construction of the field of
    fractions of an integral domain to an arbitrary ring. Given a
    ring `R` and a subset `S` of `R`, there exists a ring `R[S^{-1}]`
    together with the ring homomorphism `R \longrightarrow R[S^{-1}]`
    that "inverts" `S`; that is, the homomorphism maps elements in `S`
    to unit elements in `R[S^{-1}]` and, moreover, any ring homomorphism
    from `R` that "inverts" `S` uniquely factors through `R[S^{-1}]`.

    The ring `R[S^{-1}]` is called the *localization* of `R` with
    respect to `S`. For example, if `f` an element in `R`, then the
    localization consists of elements of the form `r/f^n, r\in R,
    n \geq 0` (to be precise, `R[f^{-1}] = R[t]/(ft-1)`.

    .. NOTE::

        The base ring should support saturation of ideals in order
        to guarantee an successful application.
        When :meth:`sage.structure.element.CommutativeRingElement.divides`
        and the exact division operator `//`
        (:meth:`sage.structure.element.Element.__floordiv__`) are
        implemented, fractions are simplified automatically.

    INPUT:

    - ``base_ring`` -- a ring

    - ``extra_units`` -- tuple of elements of ``base_ring`` which
      should be turned into units

    - ``names`` -- a list of string or ``None`` (default: ``None``),
      the names of the variables in the localization; if not given,
      the variable names of the base are reused

    - ``normalize`` -- a boolean (default: ``True``),
      passed to :class:`CommutativeRing`

    - ``category`` -- a category or ``None`` (default: ``None``),
      passed to :class:`CommutativeRing`

    - ``warning`` -- a boolean (default: ``True``),
      to suppress a warning which is thrown if self cannot be
      represented uniquely

    REFERENCES:

    - :wikipedia:`Ring_(mathematics)#Localization`

    EXAMPLES::

        sage: L = ZZ.localization((3,5))
        sage: 1/45 in L
        True
        sage: 1/43 in L
        False

        sage: L.localization((7, 11))
        Integer Ring localized at (3, 5) localized at (7, 11)
        sage: _.is_subring(QQ)
        True

        sage: L(~7)
        Traceback (most recent call last):
        ...
        ArithmeticError: denominator is not a unit

<<<<<<< HEAD
        sage: Zp(7).localization((3, 5))
        7-adic Ring with capped relative precision 20

        sage: R.<x> = ZZ[]
        sage: L = R.localization(x^2+1)
        sage: s = (x+5)/(x^2+1)
        sage: s in L
        True
        sage: t = (x+5)/(x^2+2)
        sage: t in L
=======
        sage: Localization(Zp(7), (3, 5))                                               # optional - sage.rings.padics
        Traceback (most recent call last):
        ...
        ValueError: all given elements are invertible in
        7-adic Ring with capped relative precision 20

        sage: R.<x> = ZZ[]
        sage: L = R.localization(x**2 + 1)                                              # optional - sage.libs.pari
        sage: s = (x+5)/(x**2+1)
        sage: s in L                                                                    # optional - sage.libs.pari
        True
        sage: t = (x+5)/(x**2+2)
        sage: t in L                                                                    # optional - sage.libs.pari
>>>>>>> 26f5a09b
        False
        sage: L(t)                                                                      # optional - sage.libs.pari
        Traceback (most recent call last):
        ...
<<<<<<< HEAD
        ArithmeticError: denominator is not a unit
        sage: L(s) in R
        False
        sage: y = L(x)
        sage: g = L(s)
        sage: g.parent()
        Univariate Polynomial Ring in x over Integer Ring localized at (x^2 + 1)
        sage: f = (y+5)/(y^2+1); f
=======
        TypeError: fraction must have unit denominator
        sage: L(s) in R                                                                 # optional - sage.libs.pari
        False
        sage: y = L(x)                                                                  # optional - sage.libs.pari
        sage: g = L(s)                                                                  # optional - sage.libs.pari
        sage: g.parent()                                                                # optional - sage.libs.pari
        Univariate Polynomial Ring in x over Integer Ring localized at (x^2 + 1,)
        sage: f = (y+5)/(y**2+1); f                                                     # optional - sage.libs.pari
>>>>>>> 26f5a09b
        (x + 5)/(x^2 + 1)
        sage: f == g                                                                    # optional - sage.libs.pari
        True
<<<<<<< HEAD
=======
        sage: (y+5)/(y**2+2)                                                            # optional - sage.libs.pari
        Traceback (most recent call last):
        ...
        ValueError: factor x^2 + 2 of denominator is not a unit
>>>>>>> 26f5a09b

        sage: Lau.<u, v> = LaurentPolynomialRing(ZZ)
        sage: LauL = Lau.localization(u + 1)
        sage: LauL(~u).parent()
        Multivariate Laurent Polynomial Ring in u, v over Integer Ring localized at (u + 1)

    Localization by a divisor of 0::

        sage: P.<x,y> = QQ[]
        sage: PP.<xb,yb> = P.quotient(x^2-y^2)
        sage: L = PP.localization([xb-yb]); L
        Quotient of Multivariate Polynomial Ring in x, y over Rational Field by the ideal (x^2 - y^2) localized at (xb - yb)

    TESTS:

    Check that :trac:`33463` is fixed::

        sage: R = ZZ.localization(5)
        sage: R.localization(~5)
        Integer Ring localized at (5)

    """
    Element = LocalizationElement

    def __classcall_private__(cls, base, units, names=None, normalize=True, category=None):
        r"""
        TESTS::

            sage: L1 = ZZ.localization((2, 5))
            sage: L2 = ZZ.localization([2, 5])
            sage: L1 is L2
            True
        """
        from sage.rings.polynomial.laurent_polynomial_ring import LaurentPolynomialRing_generic
        if not isinstance(units, (list, tuple)):
            units = [units]
        units = tuple(base(u) for u in units)
        if isinstance(names, list):
            names = tuple(names)
        #if isinstance(base, Localization):
        #    # I really dislike this automatic simplification;
        #    # however, I implement it for backward compatibility
        #    units = base._extra_units + tuple(u.numerator() for u in units)
        #    base = base.numerator_ring()
        #if isinstance(base, LaurentPolynomialRing_generic):
        #    # Same remark
        #    units = base.gens() + units
        #    base = base.polynomial_ring()
        if base in IntegralDomains():
            if category is None:
                category = IntegralDomains()
            else:
                category = category.join([IntegralDomains()])
        return UniqueRepresentation.__classcall__(cls, base, units, names, normalize, category)

    def __init__(self, base, units, names=None, normalize=True, category=None):
        """
        Python constructor of Localization.

        TESTS::

<<<<<<< HEAD
            sage: L = ZZ.localization((3,5))
            sage: TestSuite(L).run()

            sage: R.<x> = ZZ[]
            sage: L = R.localization(x^2+1)
            sage: TestSuite(L).run()
=======
            sage: L = Localization(ZZ, (3, 5))
            sage: TestSuite(L).run()

            sage: R.<x> = ZZ[]
            sage: L = R.localization(x**2 + 1)                                          # optional - sage.libs.pari
            sage: TestSuite(L).run()                                                    # optional - sage.libs.pari
        """
        if type(extra_units) is tuple:
            extra_units = list(extra_units)
        if not type(extra_units) is list:
            extra_units = [extra_units]

        from sage.rings.polynomial.laurent_polynomial_ring_base import LaurentPolynomialRing_generic

        if isinstance(base_ring, LaurentPolynomialRing_generic):
            extra_units += list(base_ring.gens())
            base_ring = base_ring.polynomial_ring()

        if isinstance(base_ring, Localization):
            # don't allow recursive constructions
            extra_units = [u for u in extra_units
                           if ~u not in base_ring._extra_units]  # :trac:`33463`
            extra_units += base_ring._extra_units
            base_ring = base_ring.base_ring()

        extra_units = normalize_extra_units(base_ring, extra_units, warning=warning)

        if not extra_units:
            raise ValueError('all given elements are invertible in %s' % (base_ring))
>>>>>>> 26f5a09b

            sage: A = Integers(100)
            sage: L = A.localization(5)
            sage: TestSuite(L).run()
        """
        self._numring = base
        self._given_units = units
        self._extra_units = tuple(normalize_extra_units(base, units, warning=False))

        J = base.ideal(0)
        self._is_ideal_domain = False
        self._has_equality_test = False
        if base in IntegralDomains():
            self._has_equality_test = True
            self._is_integral_domain = True
            if 0 in self._extra_units:
                J = base.ideal([1])
        else:
            try:
                for u in self._extra_units:
                    J, _ = J.saturation(u)
                self._has_equality_test = True
            except (AttributeError, NotImplementedError):
                pass

        self._ideal = J
        self._quotient = base.quotient(J)
        self._has_floordiv = hasattr(base.zero(), "_floordiv_")
        self._has_gcd = self._has_floordiv and hasattr(base.zero(), "gcd")

<<<<<<< HEAD
        if names is None:
            self._names = base.variable_names()
        else:
            self._assign_names(names)
        CommutativeRing.__init__(self, base.base_ring(), names=names, normalize=normalize, category=category)
        self.register_coercion(base)
        self._gens = tuple(self(v) for v in base.gens())
        # We create the fraction field if it's easy;
        # this sets at the same time a coercion map to the fraction field
        if self in IntegralDomains():
            try:
                _ = self.fraction_field()
            except (NotImplementedError, TypeError):
                pass
=======
            sage: R.<a> = GF(3)[]                                                       # optional - sage.rings.finite_rings
            sage: Localization(R, a**2 - 1)                                             # optional - sage.rings.finite_rings
            Univariate Polynomial Ring in a over Finite Field of size 3
             localized at (a + 1, a + 2)
        """
        return "%s localized at %s" % (self.base(), self._extra_units)
>>>>>>> 26f5a09b

    def _element_constructor_(self, *args, **kwds):
        """
        Return an element of this parent constructed from the given arguments.

        EXAMPLES::

            sage: L = ZZ.localization((5, 2))
            sage: L(1/25)   # indirect doctest
            1/25
            sage: L(1, 20)  # indirect doctest
            1/20
            sage: L(2/10)  # indirect doctest
            1/5

        ::

<<<<<<< HEAD
            sage: L = Integers(12).localization(3)
            sage: L(1/3)
            1/3
            sage: L(1/2)
=======
            sage: R.<x> = ZZ[]
            sage: L = Localization(R, x**2 + 1)                                         # optional - sage.libs.pari
            sage: L.hom([5])   # indirect doctest                                       # optional - sage.libs.pari
>>>>>>> 26f5a09b
            Traceback (most recent call last):
            ...
            ArithmeticError: denominator is not a unit
        """
        kwds['check'] = True
        return self.element_class(self, *args, **kwds)

<<<<<<< HEAD
    def _repr_(self):
        r"""
        Return a string representation of this ring.
=======
            sage: L.hom([5], codomain=Localization(ZZ, 26))   # indirect doctest        # optional - sage.libs.pari
            Ring morphism:
              From: Univariate Polynomial Ring in x over Integer Ring
                    localized at (x^2 + 1,)
              To:   Integer Ring localized at (2, 13)
              Defn: x |--> 5
>>>>>>> 26f5a09b

        EXAMPLES::

<<<<<<< HEAD
            sage: P.<x,y> = QQ[]
            sage: PP.<xb,yb> = P.quotient(x^2-y^2)
            sage: L = PP.localization([xb-yb]); L
            Quotient of Multivariate Polynomial Ring in x, y over Rational Field by the ideal (x^2 - y^2) localized at (xb - yb)
        """
        if len(self._extra_units) == 1:
            return f"{self._numring} localized at ({self._extra_units[0]})"
        elif len(self._extra_units) > 1:
            return f"{self._numring} localized at {self._extra_units}"
        else:
            return str(self._numring)

    def _latex_(self):
        r"""
        Return a LaTeX representation of this ring.

        EXAMPLES::

            sage: P.<x,y> = QQ[]
            sage: PP.<xb,yb> = P.quotient(x^2-y^2)
            sage: L = PP.localization([xb-yb])
            sage: latex(L)
            \Bold{Q}[x, y]/\left(x^{2} - y^{2}\right)\Bold{Q}[x, y] \left[ \frac{1}{\mathit{xb} - \mathit{yb}}\right]
=======
            sage: phi = R.hom([5])
            sage: L._is_valid_homomorphism_(ZZ, [3], base_map=phi)                      # optional - sage.libs.pari
            Traceback (most recent call last):
            ...
            ValueError: given base_map is not compatible with im_gens
            sage: L._is_valid_homomorphism_(ZZ, [5], base_map=phi)                      # optional - sage.libs.pari
            Traceback (most recent call last):
            ...
            ValueError: images of some localized elements fail to be units

            sage: phi = R.hom([5], codomain=QQ)
            sage: L._is_valid_homomorphism_(ZZ, [5], base_map=phi)                      # optional - sage.libs.pari
            Traceback (most recent call last):
            ...
            ValueError: codomain of base_map must be Integer Ring

            sage: L._is_valid_homomorphism_(QQ, [5], base_map=phi)                      # optional - sage.libs.pari
            True
>>>>>>> 26f5a09b
        """
        s = latex(self._numring) + r"\left["
        invs = [f"\\frac{{1}}{{{latex(u)}}}" for u in self._extra_units]
        s += ", ".join(invs) + r"\right]"
        return s

    def ngens(self):
        """
        Return the number of generators of this ring,
        according to the same method for the base ring.

        EXAMPLES::

            sage: R.<x, y> = ZZ[]
<<<<<<< HEAD
            sage: R.localization((x^2+1, y-1)).ngens()
=======
            sage: Localization(R, (x**2 + 1, y - 1)).ngens()                            # optional - sage.libs.pari
>>>>>>> 26f5a09b
            2
            sage: ZZ.localization(2).ngens()
            1
        """
        return self._numring.ngens()

    def gens(self):
        """
        Return a tuple whose entries are the generators for this
        object, in order.

        EXAMPLES::

            sage: R.<x, y> = ZZ[]
<<<<<<< HEAD
            sage: R.localization((x^2+1, y-1)).gens()
            (x, y)
            sage: ZZ.localization(2).gens()
            (1,)
        """
        return self._gens

    def gen(self,i):
        """
        Return the ``i``-th generator of this ring,
        which is the image in this ring of the ``i``-th generator
        of the base ring.

        EXAMPLES::
=======
            sage: R.localization((x**2 + 1, y - 1)).gen(0)                              # optional - sage.libs.pari
            x
>>>>>>> 26f5a09b

            sage: R.<x, y> = ZZ[]
            sage: R.localization((x^2+1, y-1)).gen(0)
            x
            sage: ZZ.localization(2).gen(0)
            1
        """
        return self._gens[i]

    def _ideal_class_(self, num_gens):
        r"""
        Use a specialized class for ideals in localizations.

        EXAMPLES::

            sage: R.<x, y> = ZZ[]
<<<<<<< HEAD
            sage: L = R.localization(x + 1)
            sage: I = L.ideal(x)
            sage: I
            Ideal (x) of Multivariate Polynomial Ring in x, y over Integer Ring localized at (x + 1)
            sage: type(I)  # indirect doctest
            <class 'sage.rings.localization.LocalizationIdeal_generic'>
=======
            sage: Localization(R, (x**2 + 1, y - 1)).gens()                             # optional - sage.libs.pari
            (x, y)

            sage: Localization(ZZ, 2).gens()
            (1,)
>>>>>>> 26f5a09b
        """
        return LocalizationIdeal_generic

    def units(self, normalize=False):
        r"""
        Return the elements which were inverted to create
        this localizated ring.

        INPUT:

        - ``normalize`` -- a boolean (default: ``False``); if ``False``,
          return the elements as provided by the user; if ``True``,
          normalize the elements (by factoring and sorting them if
          possible)

        EXAMPLES::

<<<<<<< HEAD
            sage: R.<x, y> = ZZ[]
            sage: L = R.localization(x*y)
            sage: L.units()
            (x*y,)
            sage: L.units(normalize=True)
            (y, x)
=======
            sage: P.<x,y,z> = QQ[]
            sage: L = Localization(P, (x, y*z))                                         # optional - sage.libs.pari
            sage: L._cut_off_extra_units_from_base_ring_element(x*y*z)                  # optional - sage.libs.pari
            1
            sage: L._cut_off_extra_units_from_base_ring_element(x*z)                    # optional - sage.libs.pari
            1
>>>>>>> 26f5a09b

        Note that the output consists of elements of the base ring::

            sage: u = L.units()[0]
            sage: u.parent()
            Multivariate Polynomial Ring in x, y over Integer Ring

        .. SEEALSO::

            :meth:`inverse_of_units`
        """
        if normalize:
            return self._extra_units
        else:
            return self._given_units

    def inverse_of_units(self, normalize=False):
        r"""
        Return the inverses of the elements which were inverted
        to create this localizated ring.

        INPUT:

        - ``normalize`` -- a boolean (default: ``False``); if ``False``,
          return the inverses of the elements provided by the user;
          if ``True``, normalize first the elements (by factoring and
          sorting them if possible)

        EXAMPLES::

            sage: R.<x, y> = ZZ[]
            sage: L = R.localization(x*y)
            sage: L.inverse_of_units()
            (1/(x*y),)
            sage: L.inverse_of_units(normalize=True)
            (1/y, 1/x)
        """
        if normalize:
            return tuple(self(u).inverse_of_unit() for u in self._extra_units)
        else:
            return tuple(self(u).inverse_of_unit() for u in self._given_units)

    def numerator_kernel(self):
        r"""
        If this ring is defined as `R[S^{-1}]`, return the kernel of the
        defining morphism `R \to R[S^{-1}]`.

        Note that this kernel is nonzero if and only if `S` contains a
        zero divisor.

        EXAMPLES::

<<<<<<< HEAD
            sage: R.<x> = QQ[]
            sage: L = R.localization(x+1)
            sage: L.numerator_kernel()
            Principal ideal (0) of Univariate Polynomial Ring in x over Rational Field
=======
            sage: P.<x,y,z> = QQ[]
            sage: d = x**2 + y**2 + z**2
            sage: L = Localization(P, d)                                                # optional - sage.libs.pari
            sage: L._fraction_to_element((x+y+z)/d)                                     # optional - sage.libs.pari
            (x + y + z)/(x^2 + y^2 + z^2)
            sage: _ in L                                                                # optional - sage.libs.pari
            True
>>>>>>> 26f5a09b

        ::

<<<<<<< HEAD
            sage: A = Integers(100)
            sage: L = A.localization(5)
            sage: L.numerator_kernel()
            Principal ideal (4) of Ring of integers modulo 100
=======
            sage: TestSuite(L).run()                                                    # optional - sage.libs.pari
>>>>>>> 26f5a09b
        """
        return self._ideal

    def numerator_ring(self):
        r"""
        If this ring is defined as `R[S^{-1}]`, return `R`.

        EXAMPLES::

            sage: R.<x> = QQ[]
            sage: L = R.localization(x+1)
            sage: L
            Univariate Polynomial Ring in x over Rational Field localized at (x + 1)
            sage: L.numerator_ring()
            Univariate Polynomial Ring in x over Rational Field
        """
        return self._numring

    def is_integral_domain(self):
        r"""
        Return ``True`` if this ring is an integral domain.

        EXAMPLES::

            sage: R.<x> = QQ[]
            sage: L = R.localization(x+1)
            sage: L.is_integral_domain()
            True

        ::

            sage: A = Integers(12)
            sage: L2 = A.localization(2)  # isomorphic to Z/3Z
            sage: L2.is_integral_domain()
            True
<<<<<<< HEAD

            sage: L3 = A.localization(3)  # isomorphic to Z/4Z
            sage: L3.is_integral_domain()
=======
            sage: N._coerce_map_from_(M)
            False
            sage: O = Localization(L, x**2 + 1)
            sage: O._coerce_map_from_(M)
>>>>>>> 26f5a09b
            False
        """
        if self in IntegralDomains():
            return True
        # maybe we should have an option to avoid the next call
        # which can be costly
        return self._ideal.is_prime()

    @cached_method
    def fraction_field(self):
        """
        Return the fraction field of this ring.

        EXAMPLES::

<<<<<<< HEAD
            sage: R.<a> = GF(5)[]
            sage: L = R.localization((a^2-3, a))
            sage: K = L.fraction_field()
            sage: K
            Fraction Field of Univariate Polynomial Ring in a over Finite Field of size 5

            sage: L.is_subring(K)
            True
        """
        try:
            if not self.is_integral_domain():
                raise TypeError("%s is not an integral domain" % self)
        except NotImplementedError:
            pass
        field = self._quotient.fraction_field()
        field.register_coercion(self)
        return field

    def is_field(self, proof=False):
        """
        Return ``True`` if this ring is a field.

        EXAMPLES::

            sage: R.<x, y> = QQ[]
            sage: L = R.localization(x*y)
            sage: L.is_field()
            False

        .. warning::

            This function has known bugs. For example::

                sage: A = Zp(7)
                sage: L = A.localization(7)  # L is Q7
                sage: L.is_field()
                False

        """
        if self.numerator_ring().is_field(proof=proof):
            return True
        if proof is False:
            # It's never a field if the base ring is not semi-local
            return False
        else:
            raise NotImplementedError

    def is_finite(self):
        r"""
        Return ``True`` if this ring is finite.

        EXAMPLES::

            sage: L = ZZ.localization(2)
            sage: L.is_finite()
            False

            sage: A = Integers(12)
            sage: L = A.localization(2)
            sage: L.is_finite()
=======
            sage: R.<a> = GF(5)[]                                                       # optional - sage.rings.finite_rings
            sage: L = Localization(R, (a**2 - 3, a))                                    # optional - sage.rings.finite_rings
            sage: L.fraction_field()                                                    # optional - sage.rings.finite_rings
            Fraction Field of Univariate Polynomial Ring in a over Finite Field of size 5
            sage: L.is_subring(_)                                                       # optional - sage.rings.finite_rings
>>>>>>> 26f5a09b
            True

        """
        return self._quotient.is_finite()

    def characteristic(self):
        """
        Return the characteristic of this ring.

        EXAMPLES::

<<<<<<< HEAD
            sage: R.<a> = GF(5)[]
            sage: L = R.localization((a^2-3, a))
            sage: L.characteristic()
=======
            sage: R.<a> = GF(5)[]                                                       # optional - sage.rings.finite_rings
            sage: L = R.localization((a**2 - 3, a))                                     # optional - sage.rings.finite_rings
            sage: L.characteristic()                                                    # optional - sage.rings.finite_rings
>>>>>>> 26f5a09b
            5
        """
        return self.base_ring().characteristic()

    def _flattening_function(self):
        r"""
        Return a function from this ring to its flattened version.

        This is an helper function; do not call it directly.

        TESTS::

            sage: A.<x> = QQ[]
            sage: B = A.localization(0)
            sage: B.flatten()  # indirect doctest
            The zero ring

        """
        from sage.rings.quotient_ring import quotient_with_simplification
        R = self._numring
        try:
            Rs, f = R._flattening_function()   # f : R -> Rs
        except (AttributeError, NotImplementedError):
            Rs = R
            f = lambda x: x
        I = Rs.ideal([ f(x) for x in self._ideal.gens() ])
        RsI, to_RsI = quotient_with_simplification(Rs, I)
        try:
            S, to_S = RsI._flattening_function()
            g = lambda x: to_S(to_RsI(f(x)))   # g : R -> S
        except (AttributeError, NotImplementedError):
            S = RsI
            g = lambda x: to_RsI(f(x))         # g : R -> S
        if isinstance(S, Localization):
            base = S._numring
            units = S._extra_units + tuple(g(R(u)).numerator() for u in self._extra_units)
            ring = base.localization(units)

            def isom(x):  # self -> ring
                num = g(x.numerator())      # in S
                denom = g(x.denominator())  # in S
                num2 = num.numerator() * denom.denominator()
                denom2 = num.denominator() * denom.numerator()
                return ring(num2) * ring(denom2).inverse_of_unit()

        else:
            base = S
            units = [ g(u) for u in self._extra_units ]
            ring = base.localization(units)

            def isom(x):  # self -> ring
                num = g(x.numerator())      # in S
                denom = g(x.denominator())  # in S
                return ring(num) * ring(denom).inverse_of_unit()

        return ring, isom

    def flattening_morphism(self):
        r"""
        Return the flattening morphism from this ring to its
        flattened version (see :meth:`flatten`).

        EXAMPLES::

<<<<<<< HEAD
            sage: L1 = ZZ.localization(2)
            sage: L2 = L1.localization(3)
            sage: L2.flattening_morphism()
            Ring morphism:
              From: Integer Ring localized at (2) localized at (3)
              To:   Integer Ring localized at (2, 3)
              Defn: 1 |--> 1

        ::

            sage: A = Integers(12)
            sage: B = A.localization(2)
            sage: B.flattening_morphism()
            Ring morphism:
              From: Ring of integers modulo 12 localized at (2)
              To:   Ring of integers modulo 3
              Defn: 1 |--> 1

        ::

            sage: A.<x, y> = QQ[]
            sage: B = A.localization(x)
            sage: C = B.quotient(x^2*y)
            sage: C.flattening_morphism()
            Ring morphism:
              From: Quotient of Multivariate Polynomial Ring in x, y over Rational Field localized at (x) by the ideal (x^2*y)
              To:   Univariate Polynomial Ring in x over Rational Field localized at (x)
              Defn: xbar |--> x
                    ybar |--> 0

        .. SEEALSO::

            :meth:`flatten`

=======
            sage: R = ZZ.localization((2, 3))
            sage: R.krull_dimension()
            1
>>>>>>> 26f5a09b
        """
        ring, isom = self._flattening_function()
        im_gens = [ isom(x) for x in self.gens() ]
        return self._Hom_(ring, category=Rings())(im_gens)

    def flatten(self):
        r"""
        Return the flattened (and possibly simplified) version of this ring.

        EXAMPLES:

        Localizing twice is equivalent to localizing just once::

            sage: L1 = ZZ.localization(2)
            sage: L2 = L1.localization(3)
            sage: L2
            Integer Ring localized at (2) localized at (3)
            sage: L2.flatten()
            Integer Ring localized at (2, 3)

        In the flattened version, quotients always appear before
        localizations::

            sage: A.<x,y> = QQ[]
            sage: L = A.localization(x)
            sage: B = L.quotient(x + y + 1)
            sage: B
            Quotient of Multivariate Polynomial Ring in x, y over Rational Field localized at (x) by the ideal (x + y + 1)
            sage: B.flatten()
            Quotient of Multivariate Polynomial Ring in x, y over Rational Field by the ideal (x + y + 1) localized at (-ybar - 1)

        A series of quotients are localizations are reduced to a unique
        quotient followed by a localization::

            sage: A.<x, y, z> = QQ[]
            sage: B = A.localization(x)
            sage: C = B.quotient(x^2 + y^2 + z^2 - 1)
            sage: D = C.localization(z - 1)
            sage: E = D.quotient(x + y + 1)
            sage: E
            Quotient of Quotient of Multivariate Polynomial Ring in x, y, z over Rational Field localized at (x) by the ideal (x^2 + y^2 + z^2 - 1) localized at (zbar - 1) by the ideal (xbar + ybar + 1)
            sage: E.flatten()
            Quotient of Multivariate Polynomial Ring in x, y, z over Rational Field by the ideal (x + y + 1, 2*y^2 + z^2 + 2*y, x^2 + y^2 + z^2 - 1) localized at (zbar - 1, -ybar - 1)

        Simplifications are made when possible::

            sage: A.<x, y> = QQ[]
            sage: B = A.localization(x)
            sage: C = B.quotient(x^2*y)
            sage: C
            Quotient of Multivariate Polynomial Ring in x, y over Rational Field localized at (x) by the ideal (x^2*y)
            sage: C.flatten()
            Univariate Polynomial Ring in x over Rational Field localized at (x)

        ::

            sage: A = Integers(12)
            sage: B = A.localization(2)
            sage: B
            Ring of integers modulo 12 localized at (2)
            sage: B.flatten()
            Ring of integers modulo 3

            sage: C = B.localization(3)
            sage: C
            Ring of integers modulo 12 localized at (2) localized at (3)
            sage: C.flatten()
            The zero ring

        .. SEEALSO::

            :meth:`flattening_morphism`, :meth:`sage.rings.quotient_ring.QuotientRing_nc.flatten`

        """
        ring, _ = self._flattening_function()
        return ring

    def _Hom_(self, other, category):
        r"""
        Return the homset from this ring to ``other`` in the
        category ``category``.

        EXAMPLES::

            sage: A = ZZ.localization(2)
            sage: Hom(A, QQ)
            Set of Homomorphisms from Integer Ring localized at (2) to Rational Field

        """
        return RingHomset_localized(self, other, category=category)


class LocalizationIdeal_generic(Ideal_generic):
    r"""
    Generic class for ideal in localized rings.

    See :func:`sage.rings.ideal.Ideal()`.
    """
    @cached_method
    def numerator_ideal(self):
        r"""
        If the underlying ring is `R[S^{-1}]`, return the
        intersection of the ideal with `R`; it is an ideal of `R`.

        EXAMPLES::

<<<<<<< HEAD
            sage: P.<x,y> = QQ[]
            sage: PP.<xb, yb> = P.quotient(x^2*y)
            sage: L = PP.localization([x])
            sage: I = L.ideal(y/x^2)
            sage: I
            Ideal (yb/xb^2) of Quotient of Multivariate Polynomial Ring in x, y over Rational Field by the ideal (x^2*y) localized at (xb)
            sage: I.numerator_ideal()
            Ideal (yb) of Quotient of Multivariate Polynomial Ring in x, y over Rational Field by the ideal (x^2*y)
        """
        R = self.ring()
        S = R.numerator_ring()
        gens_S = [g.numerator() for g in self.gens()]
        I_S = S.ideal(gens_S)
        for u in R._extra_units:
            I_S, _ = I_S.saturation(u)
        return I_S

    def _contains_(self, elt):
        r"""
        Return ``True`` is ``elt`` belongs to this ideal.

        EXAMPLES::

            sage: P.<x,y> = QQ[]
            sage: PP.<xb, yb> = P.quotient(x^2*y)
            sage: L = PP.localization([x])
            sage: I = L.ideal(y/x^2)
            sage: y in I
            True
            sage: 1 in I
=======
            sage: R = ZZ.localization((2, 3))
            sage: R.is_field()
>>>>>>> 26f5a09b
            False

        """
        return elt.numerator() in self.numerator_ideal()

    def is_zero(self):
        r"""
        Return ``True`` if this ideal is zero.

        EXAMPLES::

            sage: A = Integers(12)
            sage: L = A.localization(2)
            sage: I = L.ideal(2)
            sage: I.is_zero()
            False

            sage: J = L.ideal(3)
            sage: J.is_zero()
            True

        """
        return all([ x == 0 for x in self.gens() ])

    def is_one(self):
        r"""
        Return ``True`` if this ideal is the full ideal,
        that is if it contains `1`.

        EXAMPLES::

            sage: A = Integers(12)
            sage: L = A.localization(2)
            sage: I = L.ideal(2)
            sage: I.is_one()
            True

            sage: J = L.ideal(3)
            sage: J.is_one()
            False
        """
        return self.numerator_ideal().is_one()

    def saturation(self, other):
        r"""
        Return the saturation and an upper bound on the saturation exponent
        of this ideal with respect to the ideal ``other``.

        INPUT:

        - ``other`` -- another ideal or an element of the base ring
          (in which case, the saturating ideal is the principal ideal
          generated by the given element)

        OUTPUT:

        - a pair (ideal, integer)

        EXAMPLES::

            sage: R.<x, y> = QQ[]
            sage: L = R.localization(x)
            sage: I = L.ideal(x*y^3)
            sage: I.saturation(y)
            (Ideal (1) of Multivariate Polynomial Ring in x, y over Rational Field localized at (x),
             3)
        """
        R = self.ring()
        S = R.numerator_ring()
        I = self.numerator_ideal()
        if isinstance(other, Ideal_generic):
            if other.ring() is not R :
                raise TypeError
            K = other.numerator_ideal()
        else:
            if not isinstance(other, (list,tuple)):
                other = [other]
            other = [R(o).numerator() for o in other]
            K = S.ideal(other)
        J, n = I.saturation(K)
        return R.ideal([R(g) for g in J.gens()]), n

    def is_prime(self):
        r"""
        Return ``True`` is this ideal is a prime ideal.

        EXAMPLES::

            sage: R.<x, y> = QQ[]
            sage: L = R.localization(x*y)
            sage: I = L.ideal(x*y + x)
            sage: I.is_prime()
            True
        """
        return self.numerator_ideal().is_prime()


# Morphisms
###########

class LocalizationMorphism(RingHomomorphism):
    r"""
    A class for ring homomorphisms whose domain is a localized ring.

    TESTS::

        sage: A.<x,y> = QQ[]
        sage: L.<xl, yl> = A.localization((x, y))
        sage: L.hom([yl, xl])
        Ring endomorphism of Multivariate Polynomial Ring in x, y over Rational Field localized at (y, x)
          Defn: xl |--> yl
                yl |--> xl

        sage: L.hom([y, x])
        Traceback (most recent call last):
        ...
        ValueError: inverted element y is not mapped to a unit
    """
    def __init__(self, parent, numerator_morphism, base_map=None, check=True):
        r"""
        Initialize this morphism.

        INPUT:

        - ``parent`` -- the homset in which this morphism lives

        - ``numerator_morphism`` -- a datum describing the morphism on the
          numerator ring

        - ``base_map`` -- a morphism or ``None`` (default: ``None``), the
          action of the morphism of the base ring of the numerator ring

        - ``check`` -- a boolean (default: ``True``), whether to check if
          the inverted elements are mapped to units in the codomain

        TESTS::

            sage: A.<x,y> = QQ[]
            sage: L = A.localization(x*y)
            sage: f = L.hom([y, x], codomain=L)  # indirect doctest
            sage: TestSuite(f).run()
        """
        domain = parent.domain()
        if not isinstance(domain, Localization):
            raise TypeError
        RingHomomorphism.__init__(self, parent)
        try:
            f = parent.numerator_homset()(numerator_morphism, base_map=base_map, check=check)
        except (ValueError, TypeError):
            # sometimes works better (e.g. the class SplittingAlgebras redefines the method hom)
            f = domain.numerator_ring().hom(numerator_morphism, codomain=parent.codomain(), base_map=base_map, check=check)
        self._numerator_morphism = f
        if check:
            for u in domain._extra_units:
                if not f(u).is_unit():
                    raise ValueError("inverted element %s is not mapped to a unit" % u)

    def numerator_morphism(self):
        r"""
        If the codomain is `R[S^{-1}]`, return the restriction of this
        morphism to `R`.

        EXAMPLES::

            sage: R.<x, y> = QQ[]
            sage: L.<xl, yl> = R.localization(x*y)
            sage: f = L.hom([yl, xl])
            sage: f
            Ring endomorphism of Multivariate Polynomial Ring in x, y over Rational Field localized at (y, x)
              Defn: xl |--> yl
                    yl |--> xl

            sage: f.numerator_morphism()
            Ring morphism:
              From: Multivariate Polynomial Ring in x, y over Rational Field
              To:   Multivariate Polynomial Ring in x, y over Rational Field localized at (y, x)
              Defn: x |--> yl
                    y |--> xl

        """
        return self._numerator_morphism

    @cached_method
    def im_gens(self):
        r"""
        Return the list of images of the generators of the domain
        under this morphism.

        EXAMPLES::

            sage: R.<x, y> = QQ[]
            sage: L.<xl, yl> = R.localization(x*y)
            sage: f = L.hom([y, x], codomain=L)
            sage: f.im_gens()
            [yl, xl]

        """
        return [ self(x) for x in self.domain().gens() ]

    def _call_(self, x):
        r"""
        Return the image of `x` under this morphism.

        EXAMPLES::

            sage: R.<x, y> = QQ[]
            sage: L.<xl, yl> = R.localization(x*y)
            sage: f = L.hom([yl, xl])
            sage: f(xl/yl)  # indirect doctest
            yl/xl

        """
        f = self._numerator_morphism
        num = x.numerator()
        denom = x.denominator()
        return f(num) * f(denom).inverse_of_unit()

    def _repr_defn(self):
        r"""
        Return a string with the definition of this morphism.

        Used in constructing string representation.

        EXAMPLES::

            sage: R.<x, y> = QQ[]
            sage: L.<xl, yl> = R.localization(x*y)
            sage: f = L.hom([yl, xl])
            sage: print(f._repr_defn())
            xl |--> yl
            yl |--> xl

        """
        R = self.domain()
        S = R.numerator_ring()
        with localvars(S, R.variable_names()):
            return self._numerator_morphism._repr_defn()


class RingHomset_localized(RingHomset_generic):
    r"""
    A class for homset when the domain is a localization.

    TESTS::

        sage: R.<x, y> = QQ[]
        sage: L.<xl, yl> = R.localization(x*y)
        sage: H = Hom(L, R)  # indirect doctest
        sage: H
        Set of Homomorphisms from Multivariate Polynomial Ring in x, y over Rational Field localized at (y, x) to Multivariate Polynomial Ring in x, y over Rational Field

    """
    Element = LocalizationMorphism

    @cached_method
    def numerator_homset(self):
        r"""
        If the domain is `R[S^{-1}]` and the codomain is `C`,
        return `\text{Hom}{R, C}`.

        TESTS::

            sage: R.<x, y> = QQ[]
            sage: L = R.localization(x*y)
            sage: H = End(L)
            sage: H
            Set of Homomorphisms from Multivariate Polynomial Ring in x, y over Rational Field localized at (y, x) to Multivariate Polynomial Ring in x, y over Rational Field localized at (y, x)

            sage: H.numerator_homset()
            Set of Homomorphisms from Multivariate Polynomial Ring in x, y over Rational Field to Multivariate Polynomial Ring in x, y over Rational Field localized at (y, x)

        """
        return Hom(self.domain().numerator_ring(), self.codomain())

    def _element_constructor_(self, *args, **kwds):
        r"""
        Construct a morphism in this homset.

        EXAMPLES::

            sage: R.<x, y> = QQ[]
            sage: L.<xl, yl> = R.localization(x*y)
            sage: H = End(L)

        We can pass in the images of the generators::

            sage: H([y, x])
            Ring endomorphism of Multivariate Polynomial Ring in x, y over Rational Field localized at (y, x)
              Defn: xl |--> yl
                    yl |--> xl

        or a morphism at the level of numerators::

            sage: g = R.hom([y, x])
            sage: g
            Ring endomorphism of Multivariate Polynomial Ring in x, y over Rational Field
              Defn: x |--> y
                    y |--> x
            sage: H(g)
            Ring endomorphism of Multivariate Polynomial Ring in x, y over Rational Field localized at (y, x)
              Defn: xl |--> yl
                    yl |--> xl

        """
        return self.element_class(self, *args, **kwds)<|MERGE_RESOLUTION|>--- conflicted
+++ resolved
@@ -11,17 +11,10 @@
 
 EXAMPLES::
 
-<<<<<<< HEAD
 .. RUBRIC:: Ariki-Koike algebras
-
-    sage: LZ = ZZ.localization((5,11))
-    sage: m = matrix(LZ, [[5, 7], [0,11]])
-    sage: m.parent()
-=======
     sage: LZ = Localization(ZZ, (5,11))
     sage: m = matrix(LZ, [[5, 7], [0,11]])                                              # optional - sage.modules
     sage: m.parent()                                                                    # optional - sage.modules
->>>>>>> 26f5a09b
     Full MatrixSpace of 2 by 2 dense matrices over Integer Ring localized at (5, 11)
     sage: ~m      # parent of inverse is different: see documentation of m.__invert__   # optional - sage.modules
     [  1/5 -7/55]
@@ -70,19 +63,11 @@
     True
     sage: m1*m3 == m3*m1                                                                # optional - sage.modules
     True
-<<<<<<< HEAD
-    sage: m1^3 - (u0+u1+u2)*m1^2 + (u0*u1+u0*u2+u1*u2)*m1 - u0*u1*u2 == 0
-    True
-    sage: m2^2 - (q-1)*m2 - q == 0
-    True
-    sage: m3^2 - (q-1)*m3 - q == 0
-=======
     sage: m1**3 - (u0+u1+u2)*m1**2 + (u0*u1+u0*u2+u1*u2)*m1 - u0*u1*u2 == 0             # optional - sage.modules
     True
     sage: m2**2 - (q-1)*m2 - q == 0                                                     # optional - sage.modules
     True
     sage: m3**2 - (q-1)*m3 - q == 0                                                     # optional - sage.modules
->>>>>>> 26f5a09b
     True
     sage: ~m1 in m1.parent()                                                            # optional - sage.modules
     True
@@ -295,18 +280,6 @@
         sage: normalize_extra_units(ZZ, [3, -15, 45, 9, 2, 50])
         [2, 3, 5]
         sage: P.<x,y,z> = ZZ[]
-<<<<<<< HEAD
-        sage: normalize_extra_units(P, [3*x, z*y^2, 2*z, 18*(x*y*z)^2, x*z, 6*x*z, 5])
-        [2, 3, 5, z, y, x]
-        sage: P.<x,y,z> = QQ[]
-        sage: normalize_extra_units(P, [3*x, z*y^2, 2*z, 18*(x*y*z)^2, x*z, 6*x*z, 5])
-        [z, y, x]
-
-        sage: R.<x, y> = ZZ[]
-        sage: Q.<a, b> = R.quo(x^2-5)
-        sage: p = b^2-5
-        sage: p == (b-a)*(b+a)
-=======
         sage: normalize_extra_units(P, [3*x, z*y**2, 2*z, 18*(x*y*z)**2, x*z, 6*x*z, 5])            # optional - sage.libs.pari
         [2, 3, 5, z, y, x]
         sage: P.<x,y,z> = QQ[]
@@ -317,7 +290,6 @@
         sage: Q.<a, b> = R.quo(x**2 - 5)                                                # optional - sage.libs.singular
         sage: p = b**2 - 5                                                              # optional - sage.libs.singular
         sage: p == (b-a)*(b+a)                                                          # optional - sage.libs.singular
->>>>>>> 26f5a09b
         True
         sage: normalize_extra_units(Q, [p])                                             # optional - sage.libs.pari
         doctest:...: UserWarning: Localization may not be represented uniquely
@@ -369,7 +341,6 @@
             sage: L(1,2^2) + L(3,2^2)
             1
 
-<<<<<<< HEAD
             sage: P.<x,y> = QQ[]
             sage: PP.<xb,yb> = P.quotient(x^2*y)
             sage: L = PP.localization([xb])
@@ -377,16 +348,14 @@
             xb/xb
             sage: L(0,xb^18)
             0
-=======
-        sage: from sage.rings.localization import LocalizationElement
-        sage: P.<x,y,z> = GF(5)[]                                                       # optional - sage.rings.finite_rings
-        sage: L = P.localization((x, y*z-x))                                            # optional - sage.rings.finite_rings
-        sage: LocalizationElement(L, 4/(y*z-x)**2)                                      # optional - sage.rings.finite_rings
-        (-1)/(y^2*z^2 - 2*x*y*z + x^2)
-        sage: _.parent()                                                                # optional - sage.rings.finite_rings
-        Multivariate Polynomial Ring in x, y, z over Finite Field of size 5 localized at (x, y*z - x)
-    """
->>>>>>> 26f5a09b
+
+            sage: from sage.rings.localization import LocalizationElement
+            sage: P.<x,y,z> = GF(5)[]                                                       # optional - sage.rings.finite_rings
+            sage: L = P.localization((x, y*z-x))                                            # optional - sage.rings.finite_rings
+            sage: LocalizationElement(L, 4/(y*z-x)**2)                                      # optional - sage.rings.finite_rings
+            (-1)/(y^2*z^2 - 2*x*y*z + x^2)
+            sage: _.parent()                                                                # optional - sage.rings.finite_rings
+            Multivariate Polynomial Ring in x, y, z over Finite Field of size 5 localized at (x, y*z - x)
 
         """
         Element.__init__(self, parent)
@@ -625,65 +594,54 @@
 
         EXAMPLES::
 
-<<<<<<< HEAD
             sage: L = ZZ.localization((5, 11))
             sage: -L(1/121)  # indirect doctest
             -1/121
-=======
+        """
+        return self.__class__(self.parent(), -self._num, self._denom, check=False)
+
+    def _mul_(self,other):
+        r"""
+        Return the product of this element and ``other``.
+
+        EXAMPLES::
+
+            sage: L = ZZ.localization((5, 11))
+            sage: L(1/55) * L(2/25)  # indirect doctest
+            2/1375
+        """
+        num = self._num * other._num
+        denom = self._denom * other._denom
+        return self.__class__(self.parent(), num, denom, check=False)
+
+    def _lmul_(self,a):
+        r"""
+        Return the product of this element and ``other``.
+
+        EXAMPLES::
+
+            sage: L = ZZ.localization((5, 11))
+            sage: 7 * L(3/5)  # indirect doctest
+            21/5
+        """
+        num = self._num * a
+        return self.__class__(self.parent(), num, self._denom, check=False)
+
+    def _rmul_(self,a):
+        r"""
+        Return the product of this element and ``other``.
+
+        EXAMPLES::
+
+            sage: L = ZZ.localization((5, 11))
+            sage: L(3/5) * 7  # indirect doctest
+            21/5
             sage: P.<X, Y> = QQ['x, y']
             sage: L = P.localization(X - Y)
             sage: x, y = L.gens()
             sage: p = (x^2 - y^2)/(x-y)^2                                               # optional - sage.libs.singular
             sage: p.factor()                                                            # optional - sage.libs.singular
             (1/(x - y)) * (x + y)
->>>>>>> 26f5a09b
-        """
-        return self.__class__(self.parent(), -self._num, self._denom, check=False)
-
-    def _mul_(self,other):
-        r"""
-        Return the product of this element and ``other``.
-
-        EXAMPLES::
-
-<<<<<<< HEAD
-            sage: L = ZZ.localization((5, 11))
-            sage: L(1/55) * L(2/25)  # indirect doctest
-            2/1375
-=======
-            sage: R.<x> = ZZ[]
-            sage: L = Localization(R, x**2 + 1)                                         # optional - sage.libs.pari
-            sage: f = L.hom([5], codomain=Localization(ZZ, 26))   # indirect doctest    # optional - sage.libs.pari
-            sage: f(x/(x**2+1))                                                         # optional - sage.libs.pari
-            5/26
->>>>>>> 26f5a09b
-        """
-        num = self._num * other._num
-        denom = self._denom * other._denom
-        return self.__class__(self.parent(), num, denom, check=False)
-
-    def _lmul_(self,a):
-        r"""
-        Return the product of this element and ``other``.
-
-        EXAMPLES::
-
-            sage: L = ZZ.localization((5, 11))
-            sage: 7 * L(3/5)  # indirect doctest
-            21/5
-        """
-        num = self._num * a
-        return self.__class__(self.parent(), num, self._denom, check=False)
-
-    def _rmul_(self,a):
-        r"""
-        Return the product of this element and ``other``.
-
-        EXAMPLES::
-
-            sage: L = ZZ.localization((5, 11))
-            sage: L(3/5) * 7  # indirect doctest
-            21/5
         """
         num = a * self._num
         return self.__class__(self.parent(), num, self._denom, check=False)
@@ -729,13 +687,8 @@
         EXAMPLES::
 
             sage: P.<x,y,z> = ZZ[]
-<<<<<<< HEAD
-            sage: L = P.localization(x*y*z)
-            sage: L(x*y*z).inverse_of_unit()
-=======
             sage: L = Localization(P, x*y*z)
             sage: L(x*y*z).inverse_of_unit()                                            # optional - sage.libs.singular
->>>>>>> 26f5a09b
             1/(x*y*z)
             sage: L(z).inverse_of_unit()                                                # optional - sage.libs.singular
             1/z
@@ -787,7 +740,6 @@
 
         EXAMPLES::
 
-<<<<<<< HEAD
             sage: P.<x,y,z> = ZZ[]
             sage: L = P.localization(x*y*z)
             sage: u = 1/x  # indirect doctest
@@ -795,14 +747,6 @@
             1/x
             sage: u.parent()
             Fraction Field of Multivariate Polynomial Ring in x, y, z over Integer Ring
-=======
-           sage: P.<x,y,z> = GF(7)[]                                                    # optional - sage.rings.finite_rings
-           sage: L = Localization(P, (x, y, z))                                         # optional - sage.rings.finite_rings
-           sage: L(1/x) < L(3/(x*y*z)**3)                                               # optional - sage.rings.finite_rings
-           False
-           sage: ~L(y*z/x) == L(x/(y*z))                                                # optional - sage.rings.finite_rings
-           True
->>>>>>> 26f5a09b
         """
         K = self.parent().fraction_field()
         return K(self._denom, self._num)
@@ -951,22 +895,7 @@
         ...
         ArithmeticError: denominator is not a unit
 
-<<<<<<< HEAD
         sage: Zp(7).localization((3, 5))
-        7-adic Ring with capped relative precision 20
-
-        sage: R.<x> = ZZ[]
-        sage: L = R.localization(x^2+1)
-        sage: s = (x+5)/(x^2+1)
-        sage: s in L
-        True
-        sage: t = (x+5)/(x^2+2)
-        sage: t in L
-=======
-        sage: Localization(Zp(7), (3, 5))                                               # optional - sage.rings.padics
-        Traceback (most recent call last):
-        ...
-        ValueError: all given elements are invertible in
         7-adic Ring with capped relative precision 20
 
         sage: R.<x> = ZZ[]
@@ -976,40 +905,25 @@
         True
         sage: t = (x+5)/(x**2+2)
         sage: t in L                                                                    # optional - sage.libs.pari
->>>>>>> 26f5a09b
         False
         sage: L(t)                                                                      # optional - sage.libs.pari
         Traceback (most recent call last):
         ...
-<<<<<<< HEAD
         ArithmeticError: denominator is not a unit
         sage: L(s) in R
-        False
-        sage: y = L(x)
-        sage: g = L(s)
-        sage: g.parent()
-        Univariate Polynomial Ring in x over Integer Ring localized at (x^2 + 1)
-        sage: f = (y+5)/(y^2+1); f
-=======
-        TypeError: fraction must have unit denominator
-        sage: L(s) in R                                                                 # optional - sage.libs.pari
         False
         sage: y = L(x)                                                                  # optional - sage.libs.pari
         sage: g = L(s)                                                                  # optional - sage.libs.pari
         sage: g.parent()                                                                # optional - sage.libs.pari
         Univariate Polynomial Ring in x over Integer Ring localized at (x^2 + 1,)
         sage: f = (y+5)/(y**2+1); f                                                     # optional - sage.libs.pari
->>>>>>> 26f5a09b
         (x + 5)/(x^2 + 1)
         sage: f == g                                                                    # optional - sage.libs.pari
         True
-<<<<<<< HEAD
-=======
         sage: (y+5)/(y**2+2)                                                            # optional - sage.libs.pari
         Traceback (most recent call last):
         ...
         ValueError: factor x^2 + 2 of denominator is not a unit
->>>>>>> 26f5a09b
 
         sage: Lau.<u, v> = LaurentPolynomialRing(ZZ)
         sage: LauL = Lau.localization(u + 1)
@@ -1071,48 +985,12 @@
 
         TESTS::
 
-<<<<<<< HEAD
-            sage: L = ZZ.localization((3,5))
-            sage: TestSuite(L).run()
-
-            sage: R.<x> = ZZ[]
-            sage: L = R.localization(x^2+1)
-            sage: TestSuite(L).run()
-=======
             sage: L = Localization(ZZ, (3, 5))
             sage: TestSuite(L).run()
 
             sage: R.<x> = ZZ[]
             sage: L = R.localization(x**2 + 1)                                          # optional - sage.libs.pari
             sage: TestSuite(L).run()                                                    # optional - sage.libs.pari
-        """
-        if type(extra_units) is tuple:
-            extra_units = list(extra_units)
-        if not type(extra_units) is list:
-            extra_units = [extra_units]
-
-        from sage.rings.polynomial.laurent_polynomial_ring_base import LaurentPolynomialRing_generic
-
-        if isinstance(base_ring, LaurentPolynomialRing_generic):
-            extra_units += list(base_ring.gens())
-            base_ring = base_ring.polynomial_ring()
-
-        if isinstance(base_ring, Localization):
-            # don't allow recursive constructions
-            extra_units = [u for u in extra_units
-                           if ~u not in base_ring._extra_units]  # :trac:`33463`
-            extra_units += base_ring._extra_units
-            base_ring = base_ring.base_ring()
-
-        extra_units = normalize_extra_units(base_ring, extra_units, warning=warning)
-
-        if not extra_units:
-            raise ValueError('all given elements are invertible in %s' % (base_ring))
->>>>>>> 26f5a09b
-
-            sage: A = Integers(100)
-            sage: L = A.localization(5)
-            sage: TestSuite(L).run()
         """
         self._numring = base
         self._given_units = units
@@ -1139,7 +1017,6 @@
         self._has_floordiv = hasattr(base.zero(), "_floordiv_")
         self._has_gcd = self._has_floordiv and hasattr(base.zero(), "gcd")
 
-<<<<<<< HEAD
         if names is None:
             self._names = base.variable_names()
         else:
@@ -1154,14 +1031,6 @@
                 _ = self.fraction_field()
             except (NotImplementedError, TypeError):
                 pass
-=======
-            sage: R.<a> = GF(3)[]                                                       # optional - sage.rings.finite_rings
-            sage: Localization(R, a**2 - 1)                                             # optional - sage.rings.finite_rings
-            Univariate Polynomial Ring in a over Finite Field of size 3
-             localized at (a + 1, a + 2)
-        """
-        return "%s localized at %s" % (self.base(), self._extra_units)
->>>>>>> 26f5a09b
 
     def _element_constructor_(self, *args, **kwds):
         """
@@ -1179,16 +1048,10 @@
 
         ::
 
-<<<<<<< HEAD
             sage: L = Integers(12).localization(3)
             sage: L(1/3)
             1/3
             sage: L(1/2)
-=======
-            sage: R.<x> = ZZ[]
-            sage: L = Localization(R, x**2 + 1)                                         # optional - sage.libs.pari
-            sage: L.hom([5])   # indirect doctest                                       # optional - sage.libs.pari
->>>>>>> 26f5a09b
             Traceback (most recent call last):
             ...
             ArithmeticError: denominator is not a unit
@@ -1196,26 +1059,20 @@
         kwds['check'] = True
         return self.element_class(self, *args, **kwds)
 
-<<<<<<< HEAD
     def _repr_(self):
         r"""
         Return a string representation of this ring.
-=======
-            sage: L.hom([5], codomain=Localization(ZZ, 26))   # indirect doctest        # optional - sage.libs.pari
-            Ring morphism:
-              From: Univariate Polynomial Ring in x over Integer Ring
-                    localized at (x^2 + 1,)
-              To:   Integer Ring localized at (2, 13)
-              Defn: x |--> 5
->>>>>>> 26f5a09b
-
-        EXAMPLES::
-
-<<<<<<< HEAD
+
+        EXAMPLES::
+
             sage: P.<x,y> = QQ[]
             sage: PP.<xb,yb> = P.quotient(x^2-y^2)
             sage: L = PP.localization([xb-yb]); L
             Quotient of Multivariate Polynomial Ring in x, y over Rational Field by the ideal (x^2 - y^2) localized at (xb - yb)
+            sage: R.<a> = GF(3)[]                                                       # optional - sage.rings.finite_rings
+            sage: Localization(R, a**2 - 1)                                             # optional - sage.rings.finite_rings
+            Univariate Polynomial Ring in a over Finite Field of size 3
+             localized at (a + 1, a + 2)
         """
         if len(self._extra_units) == 1:
             return f"{self._numring} localized at ({self._extra_units[0]})"
@@ -1235,26 +1092,6 @@
             sage: L = PP.localization([xb-yb])
             sage: latex(L)
             \Bold{Q}[x, y]/\left(x^{2} - y^{2}\right)\Bold{Q}[x, y] \left[ \frac{1}{\mathit{xb} - \mathit{yb}}\right]
-=======
-            sage: phi = R.hom([5])
-            sage: L._is_valid_homomorphism_(ZZ, [3], base_map=phi)                      # optional - sage.libs.pari
-            Traceback (most recent call last):
-            ...
-            ValueError: given base_map is not compatible with im_gens
-            sage: L._is_valid_homomorphism_(ZZ, [5], base_map=phi)                      # optional - sage.libs.pari
-            Traceback (most recent call last):
-            ...
-            ValueError: images of some localized elements fail to be units
-
-            sage: phi = R.hom([5], codomain=QQ)
-            sage: L._is_valid_homomorphism_(ZZ, [5], base_map=phi)                      # optional - sage.libs.pari
-            Traceback (most recent call last):
-            ...
-            ValueError: codomain of base_map must be Integer Ring
-
-            sage: L._is_valid_homomorphism_(QQ, [5], base_map=phi)                      # optional - sage.libs.pari
-            True
->>>>>>> 26f5a09b
         """
         s = latex(self._numring) + r"\left["
         invs = [f"\\frac{{1}}{{{latex(u)}}}" for u in self._extra_units]
@@ -1269,11 +1106,7 @@
         EXAMPLES::
 
             sage: R.<x, y> = ZZ[]
-<<<<<<< HEAD
             sage: R.localization((x^2+1, y-1)).ngens()
-=======
-            sage: Localization(R, (x**2 + 1, y - 1)).ngens()                            # optional - sage.libs.pari
->>>>>>> 26f5a09b
             2
             sage: ZZ.localization(2).ngens()
             1
@@ -1288,8 +1121,7 @@
         EXAMPLES::
 
             sage: R.<x, y> = ZZ[]
-<<<<<<< HEAD
-            sage: R.localization((x^2+1, y-1)).gens()
+            sage: Localization(R, (x**2 + 1, y - 1)).gens()                             # optional - sage.libs.pari
             (x, y)
             sage: ZZ.localization(2).gens()
             (1,)
@@ -1303,10 +1135,6 @@
         of the base ring.
 
         EXAMPLES::
-=======
-            sage: R.localization((x**2 + 1, y - 1)).gen(0)                              # optional - sage.libs.pari
-            x
->>>>>>> 26f5a09b
 
             sage: R.<x, y> = ZZ[]
             sage: R.localization((x^2+1, y-1)).gen(0)
@@ -1323,20 +1151,12 @@
         EXAMPLES::
 
             sage: R.<x, y> = ZZ[]
-<<<<<<< HEAD
             sage: L = R.localization(x + 1)
             sage: I = L.ideal(x)
             sage: I
             Ideal (x) of Multivariate Polynomial Ring in x, y over Integer Ring localized at (x + 1)
             sage: type(I)  # indirect doctest
             <class 'sage.rings.localization.LocalizationIdeal_generic'>
-=======
-            sage: Localization(R, (x**2 + 1, y - 1)).gens()                             # optional - sage.libs.pari
-            (x, y)
-
-            sage: Localization(ZZ, 2).gens()
-            (1,)
->>>>>>> 26f5a09b
         """
         return LocalizationIdeal_generic
 
@@ -1354,21 +1174,12 @@
 
         EXAMPLES::
 
-<<<<<<< HEAD
             sage: R.<x, y> = ZZ[]
             sage: L = R.localization(x*y)
             sage: L.units()
             (x*y,)
             sage: L.units(normalize=True)
             (y, x)
-=======
-            sage: P.<x,y,z> = QQ[]
-            sage: L = Localization(P, (x, y*z))                                         # optional - sage.libs.pari
-            sage: L._cut_off_extra_units_from_base_ring_element(x*y*z)                  # optional - sage.libs.pari
-            1
-            sage: L._cut_off_extra_units_from_base_ring_element(x*z)                    # optional - sage.libs.pari
-            1
->>>>>>> 26f5a09b
 
         Note that the output consists of elements of the base ring::
 
@@ -1421,31 +1232,17 @@
 
         EXAMPLES::
 
-<<<<<<< HEAD
             sage: R.<x> = QQ[]
             sage: L = R.localization(x+1)
             sage: L.numerator_kernel()
             Principal ideal (0) of Univariate Polynomial Ring in x over Rational Field
-=======
-            sage: P.<x,y,z> = QQ[]
-            sage: d = x**2 + y**2 + z**2
-            sage: L = Localization(P, d)                                                # optional - sage.libs.pari
-            sage: L._fraction_to_element((x+y+z)/d)                                     # optional - sage.libs.pari
-            (x + y + z)/(x^2 + y^2 + z^2)
-            sage: _ in L                                                                # optional - sage.libs.pari
-            True
->>>>>>> 26f5a09b
 
         ::
 
-<<<<<<< HEAD
             sage: A = Integers(100)
             sage: L = A.localization(5)
             sage: L.numerator_kernel()
             Principal ideal (4) of Ring of integers modulo 100
-=======
-            sage: TestSuite(L).run()                                                    # optional - sage.libs.pari
->>>>>>> 26f5a09b
         """
         return self._ideal
 
@@ -1481,16 +1278,9 @@
             sage: L2 = A.localization(2)  # isomorphic to Z/3Z
             sage: L2.is_integral_domain()
             True
-<<<<<<< HEAD
 
             sage: L3 = A.localization(3)  # isomorphic to Z/4Z
             sage: L3.is_integral_domain()
-=======
-            sage: N._coerce_map_from_(M)
-            False
-            sage: O = Localization(L, x**2 + 1)
-            sage: O._coerce_map_from_(M)
->>>>>>> 26f5a09b
             False
         """
         if self in IntegralDomains():
@@ -1506,7 +1296,6 @@
 
         EXAMPLES::
 
-<<<<<<< HEAD
             sage: R.<a> = GF(5)[]
             sage: L = R.localization((a^2-3, a))
             sage: K = L.fraction_field()
@@ -1567,13 +1356,6 @@
             sage: A = Integers(12)
             sage: L = A.localization(2)
             sage: L.is_finite()
-=======
-            sage: R.<a> = GF(5)[]                                                       # optional - sage.rings.finite_rings
-            sage: L = Localization(R, (a**2 - 3, a))                                    # optional - sage.rings.finite_rings
-            sage: L.fraction_field()                                                    # optional - sage.rings.finite_rings
-            Fraction Field of Univariate Polynomial Ring in a over Finite Field of size 5
-            sage: L.is_subring(_)                                                       # optional - sage.rings.finite_rings
->>>>>>> 26f5a09b
             True
 
         """
@@ -1585,15 +1367,9 @@
 
         EXAMPLES::
 
-<<<<<<< HEAD
-            sage: R.<a> = GF(5)[]
-            sage: L = R.localization((a^2-3, a))
-            sage: L.characteristic()
-=======
             sage: R.<a> = GF(5)[]                                                       # optional - sage.rings.finite_rings
             sage: L = R.localization((a**2 - 3, a))                                     # optional - sage.rings.finite_rings
             sage: L.characteristic()                                                    # optional - sage.rings.finite_rings
->>>>>>> 26f5a09b
             5
         """
         return self.base_ring().characteristic()
@@ -1658,7 +1434,6 @@
 
         EXAMPLES::
 
-<<<<<<< HEAD
             sage: L1 = ZZ.localization(2)
             sage: L2 = L1.localization(3)
             sage: L2.flattening_morphism()
@@ -1693,11 +1468,6 @@
 
             :meth:`flatten`
 
-=======
-            sage: R = ZZ.localization((2, 3))
-            sage: R.krull_dimension()
-            1
->>>>>>> 26f5a09b
         """
         ring, isom = self._flattening_function()
         im_gens = [ isom(x) for x in self.gens() ]
@@ -1804,7 +1574,6 @@
 
         EXAMPLES::
 
-<<<<<<< HEAD
             sage: P.<x,y> = QQ[]
             sage: PP.<xb, yb> = P.quotient(x^2*y)
             sage: L = PP.localization([x])
@@ -1835,10 +1604,6 @@
             sage: y in I
             True
             sage: 1 in I
-=======
-            sage: R = ZZ.localization((2, 3))
-            sage: R.is_field()
->>>>>>> 26f5a09b
             False
 
         """
