# -*- coding: utf-8 -*-
r"""
Continued fractions

A continued fraction is a representation of a real number in terms of a sequence
of integers denoted `[a_0; a_1, a_2, \ldots]`. The well known decimal expansion
is another way of representing a real number by a sequence of integers. The
value of a continued fraction is defined recursively as:

.. MATH::

    [a_0; a_1, a_2, \ldots] = a_0 + \frac{1}{[a_1; a_2, \ldots]} = a_0 +
    \frac{\displaystyle 1}
    {\displaystyle a_1 + \frac{\displaystyle 1}
    {\displaystyle a_2 + \frac{\displaystyle 1}
    {\ldots}}}

In this expansion, all coefficients `a_n` are integers and only the value `a_0`
may be non positive. Note that `a_0` is nothing else but the floor (this remark
provides a way to build the continued fraction expansion from a given real
number). As examples

.. MATH::

    \frac{45}{38} = 1 + \frac{\displaystyle 1}
    {\displaystyle 5 + \frac{\displaystyle 1}
    {\displaystyle 2 + \frac{\displaystyle 1}
    {\displaystyle 3}}}

.. MATH::

    \pi = 3 + \frac{\displaystyle 1}
    {\displaystyle 7 + \frac{\displaystyle 1}
    {\displaystyle 15 + \frac{\displaystyle 1}
    {\displaystyle 1 + \frac{\displaystyle 1}
    {\displaystyle 292 + \frac{\displaystyle 1}
    {\ldots}}}}}

It is quite remarkable that

- any real number admits a unique continued fraction expansion
- finite expansions correspond to rationals
- ultimately periodic expansions correspond to quadratic numbers (ie numbers of
  the form `a + b \sqrt{D}` with `a` and `b` rationals and `D` square free
  positive integer)
- two real numbers `x` and `y` have the same tail (up to a shift) in their
  continued fraction expansion if and only if there are integers `a,b,c,d` with
  `|ad - bc| = 1` and such that `y = (ax + b) / (cx + d)`.

Moreover, the rational numbers obtained by truncation of the expansion of a real
number gives its so-called best approximations. For more informations on
continued fractions, you may have a look at :wikipedia:`Continued_fraction`.

EXAMPLES:

If you want to create the continued fraction of some real number you may either
use its method continued_fraction (if it exists) or call
:func:`continued_fraction`::

    sage: (13/27).continued_fraction()
    [0; 2, 13]
    sage: 0 + 1/(2 + 1/13)
    13/27

    sage: continued_fraction(22/45)
    [0; 2, 22]
    sage: 0 + 1/(2 + 1/22)
    22/45

    sage: continued_fraction(pi)
    [3; 7, 15, 1, 292, 1, 1, 1, 2, 1, 3, 1, 14, 2, 1, 1, 2, 2, 2, 2, ...]
    sage: continued_fraction_list(pi, nterms=5)
    [3, 7, 15, 1, 292]

    sage: K.<cbrt5> = NumberField(x^3 - 5, embedding=1.709)
    sage: continued_fraction(cbrt5)
    [1; 1, 2, 2, 4, 3, 3, 1, 5, 1, 1, 4, 10, 17, 1, 14, 1, 1, 3052, 1, ...]

It is also possible to create a continued fraction from a list of partial
quotients::

    sage: continued_fraction([-3,1,2,3,4,1,2])
    [-3; 1, 2, 3, 4, 1, 2]

Even infinite::

    sage: w = words.ThueMorseWord([1,2])
    sage: w
    word: 1221211221121221211212211221211221121221...
    sage: continued_fraction(w)
    [1; 2, 2, 1, 2, 1, 1, 2, 2, 1...]

To go back and forth between the value (as a real number) and the partial
quotients (seen as a finite or infinite list) you can use the methods
``quotients`` and ``value``::

    sage: cf = (13/27).continued_fraction()
    sage: cf.quotients()
    [0, 2, 13]
    sage: cf.value()
    13/27

    sage: cf = continued_fraction(pi)
    sage: cf.quotients()
    lazy list [3, 7, 15, ...]
    sage: cf.value()
    pi

    sage: w = words.FibonacciWord([1,2])
    sage: cf = continued_fraction(w)
    sage: cf.quotients()
    word: 1211212112112121121211211212112112121121...
    sage: v = cf.value()
    sage: v
    1.387954587967143?
    sage: v.n(digits=100)
    1.387954587967142336919313859873185477878152452498532271894917289826418577622648932169885237034242967
    sage: v.continued_fraction()
    [1; 2, 1, 1, 2, 1, 2, 1, 1, 2, 1, 1, 2, 1, 2, 1, 1, 2, 1, 2...]

Recall that quadratic numbers correspond to ultimately periodic continued
fractions. For them special methods give access to preperiod and period::

    sage: K.<sqrt2> = QuadraticField(2)
    sage: cf = continued_fraction(sqrt2); cf
    [1; (2)*]
    sage: cf.value()
    sqrt2
    sage: cf.preperiod()
    (1,)
    sage: cf.period()
    (2,)

    sage: cf = (3*sqrt2 + 1/2).continued_fraction(); cf
    [4; (1, 2, 1, 7)*]

    sage: cf = continued_fraction([(1,2,3),(1,4)]); cf
    [1; 2, 3, (1, 4)*]
    sage: cf.value()
    -2/23*sqrt2 + 36/23

On the following we can remark how the tail may change even in the same
quadratic field::

    sage: for i in xrange(20): print continued_fraction(i*sqrt2)
    [0]
    [1; (2)*]
    [2; (1, 4)*]
    [4; (4, 8)*]
    [5; (1, 1, 1, 10)*]
    [7; (14)*]
    ...
    [24; (24, 48)*]
    [25; (2, 5, 6, 5, 2, 50)*]
    [26; (1, 6, 1, 2, 3, 2, 26, 2, 3, 2, 1, 6, 1, 52)*]

Nevertheless, the tail is preserved under invertible integer homographies::

    sage: apply_homography =  lambda m,z: (m[0,0]*z + m[0,1]) / (m[1,0]*z + m[1,1])
    sage: m1 = SL2Z([60,13,83,18])
    sage: m2 = SL2Z([27,80,28,83])
    sage: a = sqrt2/3
    sage: a.continued_fraction()
    [0; 2, (8, 4)*]
    sage: b = apply_homography(m1, a)
    sage: b.continued_fraction()
    [0; 1, 2, 1, 1, 1, 1, 6, (8, 4)*]
    sage: c = apply_homography(m2, a)
    sage: c.continued_fraction()
    [0; 1, 26, 1, 2, 2, (8, 4)*]
    sage: d = apply_homography(m1**2*m2**3, a)
    sage: d.continued_fraction()
    [0; 1, 2, 1, 1, 1, 1, 5, 2, 1, 1, 1, 1, 5, 26, 1, 2, 1, 26, 1, 2, 1, 26, 1, 2, 2, (8, 4)*]

.. TODO::

    - Gosper's algorithm to compute the continued fraction of (ax + b)/(cx + d)
      knowing the one of x (see Gosper (1972,
      http://www.inwap.com/pdp10/hbaker/hakmem/cf.html), Knuth (1998, TAOCP vol
      2, Exercise 4.5.3.15), Fowler (1999). See also Liardet, P. and Stambul, P.
      "Algebraic Computation with Continued Fractions." J. Number Th. 73,
      92-121, 1998.

    - Improve numerical approximation (the method
      :meth:`~ContinuedFraction_base._mpfr_` is quite slow compared to the
      same method for an element of a number field)

    - Make a class for generalized continued fractions of the form `a_0 +
      b_0/(a_1 + b_1/(...))` (the standard continued fractions are when all
      `b_n= 1` while the Hirzebruch-Jung continued fractions are the one for
      which `b_n = -1` for all `n`). See
      :wikipedia:`Generalized_continued_fraction`.

    - look at the function ContinuedFractionApproximationOfRoot in GAP

AUTHORS:

- Vincent Delecroix (2014): cleaning, refactorisation, documentation from the
  old implementation in ``contfrac`` (:trac:`14567`).
"""
from sage.structure.sage_object import SageObject
from integer import Integer
from infinity import Infinity

ZZ_0 = Integer(0)
ZZ_1 = Integer(1)
ZZ_m1 = Integer(-1)
ZZ_2 = Integer(2)

def last_two_convergents(x):
    """
    Given the list ``x`` that consists of numbers, return the two last
    convergents `p_{n-1}, q_{n-1}, p_n, q_n`.

    This function is principally used to compute the value of a ultimately
    periodic continued fraction.

    OUTPUT: a 4-tuple of Sage integers

    EXAMPLES::

        sage: from sage.rings.continued_fraction import last_two_convergents
        sage: last_two_convergents([])
        (0, 1, 1, 0)
        sage: last_two_convergents([0])
        (1, 0, 0, 1)
        sage: last_two_convergents([-1,1,3,2])
        (-1, 4, -2, 9)

    TESTS::

        sage: all(type(x) is Integer for x in last_two_convergents([]))
        True
    """
    p0, p1 = ZZ_0, ZZ_1
    q0, q1 = ZZ_1, ZZ_0
    for a in x:
        p0, p1 = p1, a*p1+p0
        q0, q1 = q1, a*q1+q0
    return p0, q0, p1, q1

def rat_interval_cf_list(r1, r2):
    r"""
    Return the common prefix of the rationals ``r1`` and ``r2`` seen as
    continued fractions.

    OUTPUT: a list of Sage integers.

    EXAMPLES::

        sage: from sage.rings.continued_fraction import rat_interval_cf_list
        sage: rat_interval_cf_list(257/113, 5224/2297)
        [2, 3, 1, 1, 1, 4]
        sage: for prec in xrange(10,54):
        ....:     R = RealIntervalField(20)
        ....:     for _ in xrange(100):
        ....:         x = R.random_element() * R.random_element() + R.random_element() / 100
        ....:         l = x.lower().exact_rational()
        ....:         u = x.upper().exact_rational()
        ....:         cf = rat_interval_cf_list(l,u)
        ....:         a = continued_fraction(cf).value()
        ....:         b = continued_fraction(cf+[1]).value()
        ....:         if a > b:
        ....:             a,b = b,a
        ....:         assert a <= l
        ....:         assert b >= u
    """
    l = []
    c1 = r1.floor()
    c2 = r2.floor()
    while c1 == c2:
        l.append(c1)
        r1 -= c1
        if not r1:
            break
        r2 -= c2
        if not r2:
            break

        r1 = ~r1
        r2 = ~r2

        c1 = r1.floor()
        c2 = r2.floor()
    return l


class ContinuedFraction_base(SageObject):
    r"""
    Base class for (standard) continued fractions.

    If you want to implement your own continued fraction, simply derived from
    this class and implement the following methods:

    - ``def quotient(self, n)``: return the ``n``-th quotient of ``self`` as a
      Sage integer

    - ``def length(self)``: the number of partial quotients of ``self`` as a
      Sage integer or ``Infinity``.

    and optionally:

    - ``def value(self)``: return the value of ``self`` (an exact real number)

    This base class will provide:

    - computation of convergents in :meth:`convergent`, :meth:`numerator` and
      :meth:`denominator`

    - comparison with other continued fractions (see :meth:`__cmp__`)

    - elementary arithmetic function :meth:`floor`, :meth:`ceil`, :meth:`sign`

    - accurate numerical approximations :meth:`_mpfr_`

    All other methods, in particular the ones involving binary operations like
    sum or product, rely on the optional method :meth:`value` (and not on
    convergents) and may fail at execution if it is not implemented.
    """
    def __init__(self):
        r"""
        INPUT:

        - ``parent`` -- the parent of ``self``

        TESTS::

            sage: TestSuite(continued_fraction(3)).run()
        """
        self._pn = [ZZ_0, ZZ_1]
        self._qn = [ZZ_1, ZZ_0]

    def str(self, nterms=10, unicode=False, join=True):
        r"""
        Return a string representing this continued fraction.

        INPUT:

        - ``nterms`` -- the maximum number of terms to use

        - ``unicode`` -- (default ``False``) whether to use unicode character

        - ``join`` -- (default ``True``) if ``False`` instead of returning a
          string return a list of string, each of them representing a line

        EXAMPLES::

            sage: print continued_fraction(pi).str()
                                         1                          
            3 + ----------------------------------------------------
                                            1                       
                 7 + -----------------------------------------------
                                               1                    
                      15 + -----------------------------------------
                                                 1                  
                            1 + ------------------------------------
                                                     1              
                                 292 + -----------------------------
                                                       1            
                                        1 + ------------------------
                                                          1         
                                             1 + -------------------
                                                            1       
                                                  1 + --------------
                                                               1    
                                                       2 + ---------
                                                            1 + ... 
            sage: print continued_fraction(pi).str(nterms=1)
            3 + ...
            sage: print continued_fraction(pi).str(nterms=2)
                    1    
            3 + ---------
                 7 + ... 

            sage: print continued_fraction(243/354).str()
                       1           
            -----------------------
                         1         
             1 + ------------------
                            1      
                  2 + -------------
                              1    
                       5 + --------
                                 1 
                            3 + ---
                                 2 
            sage: continued_fraction(243/354).str(join=False)
            ['           1           ',
             '-----------------------',
             '             1         ',
             ' 1 + ------------------',
             '                1      ',
             '      2 + -------------',
             '                  1    ',
             '           5 + --------',
             '                     1 ',
             '                3 + ---',
             '                     2 ']

            sage: print continued_fraction(243/354).str(unicode=True)
                       1           
            ───────────────────────
                         1         
             1 + ──────────────────
                            1      
                  2 + ─────────────
                              1    
                       5 + ────────
                                 1 
                            3 + ───
                                 2 
        """
        nterms = int(nterms)
        if nterms < 0:
            raise ValueError("nterms must be positive")

        if unicode:
            import unicodedata
            frac = unicodedata.lookup('BOX DRAWINGS LIGHT HORIZONTAL')
        else:
            frac = '-'

        # get the partial quotients
        cf = [self.quotient(i) for i in range(nterms)]
        continued = self.quotient(nterms) is not Infinity
        while cf[-1] is Infinity:
            cf.pop()

        # write the lines starting from the end
        a = cf.pop()
        lines = [' {} + ... '.format(a) if continued else ' {} '.format(a)]
        w = len(lines[0])
        for a in reversed(cf):
            s = ' {} + '.format(a) if a else ' '
            w1 = len(s)
            s += frac * w
            lines.append(s)
            lines.append(' ' * w1  + '{:^{width}}'.format(1, width=w))
            w += w1

        # change the order
        lines.reverse()

        # remove extra whitespaces and equalize the width
        if len(lines) == 1:
            lines[0] = lines[0].strip()
        else:
            lines[0] = lines[0][1:]
            lines[1] = lines[1][1:]
            w = len(lines[0])
            for i,l in enumerate(lines):
                lines[i] = ' ' * (w-len(l)) + l

        return '\n'.join(lines) if join else lines

    def _ascii_art_(self):
        r"""
        EXAMPLES::

            sage: ascii_art(continued_fraction(43/30))
                      1      
            1 + -------------
                        1    
                 2 + --------
                           1 
                      3 + ---
                           4 
        """
        from sage.typeset.ascii_art import AsciiArt
        return AsciiArt(self.str(unicode=False, join=False))

    def _unicode_art_(self):
        r"""
        EXAMPLES::

            sage: unicode_art(continued_fraction(43/30))
                      1      
            1 + ─────────────
                        1    
                 2 + ────────
                           1 
                      3 + ───
                           4 
        """
        from sage.typeset.unicode_art import UnicodeArt
        return UnicodeArt(self.str(unicode=True, join=False))

    def __abs__(self):
        """
        Return absolute value of self.

        EXAMPLES::

            sage: a = continued_fraction(-17/389); a
            [-1; 1, 21, 1, 7, 2]
            sage: abs(a)
            [0; 22, 1, 7, 2]
            sage: QQ(abs(a))
            17/389
        """
        if self.quotient(0) >= 0:
            return self
        return -self

    def __cmp__(self, other):
        """
        EXAMPLES::

            sage: a = continued_fraction(-17/389)
            sage: b = continued_fraction(1/389)
            sage: c = continued_fraction([(),(1,)])     # the golden ratio
            sage: d = continued_fraction([(-1,),(1,)])
            sage: d < a and a < b and b < c
            True
            sage: d >= a
            False
            sage: d == d
            True
        """
        i = 0

        while True:
            a = self.quotient(i)
            b = other.quotient(i)
            test = cmp(a,b)
            if test == 1:  # a > b
                return -1 if i % 2 else 1
            if test == -1:  # b > a
                return 1 if i % 2 else -1
            if a == ZZ_0 and b == ZZ_0 and i:  # rational case
                return 0
            i += 1

    def _mpfr_(self, R):
        r"""
        Return a correctly-rounded numerical approximation of ``self``
        in the real mpfr ring ``R``.

        EXAMPLES::

            sage: continued_fraction(1/2).n()
            0.500000000000000
            sage: continued_fraction([0,4]).n()
            0.250000000000000
            sage: continued_fraction([12,1,3,4,2,2,3,1,2]).n(digits=4)
            12.76

            sage: continued_fraction(12/7).n(digits=13) == (12/7).n(digits=13)
            True
            sage: continued_fraction(-14/333).n(digits=21) == (-14/333).n(digits=21)
            True

            sage: a = (106*pi - 333) / (355 - 113*pi) - 292
            sage: cf = continued_fraction(a); cf
            [0; 1, 1, 1, 2, 1, 3, 1, 14, 2, 1, 1, 2, 2, 2, 2, 1, 84, 2, 1, ...]
            sage: cf.n(digits=3)
            0.635
            sage: cf.n(digits=4)
            0.6346
            sage: cf.n(digits=5)
            0.63459
            sage: cf.n(digits=6)
            0.634591
            sage: cf.n(digits=7)
            0.6345910
            sage: cf.n(digits=8)
            0.63459101

            sage: K.<a> = NumberField(x^3-2, 'a', embedding=1.25)
            sage: b = 504/253*a^2 + 635/253*a + 661/253
            sage: cf = continued_fraction(b); cf
            [8; 1, 14, 1, 10, 2, 1, 4, 12, 2, 3, 2, 1, 3, 4, 1, 1, 2, 14, 3, ...]
            sage: cf.n(digits=3)
            8.94
            sage: cf.n(digits=6)
            8.93715
            sage: cf.n(digits=7)
            8.937154
            sage: cf.n(digits=8)
            8.9371541
            sage: cf.n(digits=9)
            8.93715414
            sage: cf.n(digits=10)
            8.937154138
            sage: cf.n(digits=11)
            8.9371541378

        TESTS:

        Check that the rounding works as expected (at least in the
        rational case)::

            sage: fields = []
            sage: for prec in [17, 24, 53, 128, 256]:
<<<<<<< HEAD
            ....:     for rnd in ['RNDN', 'RNDD', 'RNDU', 'RNDZ']:
=======
            ....:     for rnd in ['RNDN', 'RNDD', 'RNDU', 'RNDZ', 'RNDA']:
>>>>>>> 4d80eb34
            ....:         fields.append(RealField(prec=prec, rnd=rnd))
            sage: for n in range(3000):  # long time
            ....:     a = QQ.random_element(num_bound=2^(n%100))
            ....:     cf = continued_fraction(a)
            ....:     for R in fields:
            ....:         assert R(cf) == R(a)
        """
        # 1. integer case
        if self.quotient(1) is Infinity:
            return R(self.quotient(0))

        rnd = R.rounding_mode()

        # 2. negative numbers: reduce to the positive case
        if self.quotient(0) < 0:
            sgn = -1
            self = -self
            # Adjust rounding for change in sign
            if rnd == 'RNDD':
                rnd = 'RNDA'
            elif rnd == 'RNDU':
                rnd = 'RNDZ'
        else:
            sgn = 1

        # 3. positive non integer
        if self.quotient(0) == 0:  # 0 <= self < 1
            N = R.prec() + self.quotient(1).nbits() - 1
            if self.quotient(2) is Infinity and self.quotient(1) % (1 << (self.quotient(1).nbits()-1)) == 0:
                # if self is of the form [0; 2^N] then we need the following
                N -= 1
        else:  # self > 1
            N = R.prec() - self.quotient(0).nbits()

        # even/odd convergents are respectively below/above
        k = 0
        p_even = self.numerator(2*k)
        p_odd = self.numerator(2*k+1)
        q_even = self.denominator(2*k)
        q_odd = self.denominator(2*k+1)
        m_even = (p_even << N) // q_even      # floor((2^N p_even) / q_even)
        m_odd = (p_odd << N + q_odd - 1) // q_odd  # ceil((2^N p_odd) / q_odd)
        while (m_odd - m_even) > 1:
            k += 1
            p_even = self.numerator(2*k)
            p_odd = self.numerator(2*k+1)
            q_even = self.denominator(2*k)
            q_odd = self.denominator(2*k+1)
            m_even = (p_even << N) // q_even
            m_odd = ((p_odd << N) + q_odd - 1) // q_odd

        assert m_odd.nbits() == R.prec() or m_even.nbits() == R.prec()

        if m_even == m_odd:  # no need to worry (we have an exact number)
            return R(sgn * m_even) >> N

        # check ordering
        # m_even/2^N <= p_even/q_even <= self <= p_odd/q_odd <= m_odd/2^N
        assert m_odd == m_even + 1
        assert m_even / (ZZ_1 << N) <= p_even/q_even
        assert p_even / q_even <= p_odd / q_odd
        assert p_odd / q_odd <= m_odd / (ZZ_1 << N)

        if rnd == 'RNDN':  # round to the nearest
            # in order to find the nearest approximation we possibly need to
            # augment our precision on convergents.
            while True:
                assert not(p_odd << (N+1) <= (2*m_odd-1) * q_odd) or not(p_even << (N+1) >= (2*m_even+1) * q_even)
                if p_odd << (N+1) <= (2*m_odd-1) * q_odd:
                    return R(sgn * m_even) >> N
                if p_even << (N+1) >= (2*m_even+1) * q_even:
                    return R(sgn * m_odd) >> N
                k += 1
                p_even = self.numerator(2*k)
                p_odd = self.numerator(2*k+1)
                q_even = self.denominator(2*k)
                q_odd = self.denominator(2*k+1)
        elif rnd == 'RNDU' or rnd == 'RNDA':  # round up
            return R(sgn * m_odd) >> N
        elif rnd == 'RNDD' or rnd == 'RNDZ':  # round down
            return R(sgn * m_even) >> N
        else:
            raise ValueError("%s unknown rounding mode" % rnd)

    def __float__(self):
        """
        EXAMPLES::

            sage: a = continued_fraction(-17/389); a
            [-1; 1, 21, 1, 7, 2]
            sage: float(a)
            -0.043701799485861184
            sage: float(-17/389)
            -0.043701799485861184
        """
        from sage.rings.real_mpfr import RR
        return float(self._mpfr_(RR))

    def numerator(self, n):
        """
        Return the numerator of the `n`-th partial convergent of ``self``.

        EXAMPLES::

            sage: c = continued_fraction(pi); c
            [3; 7, 15, 1, 292, 1, 1, 1, 2, 1, 3, 1, 14, 2, 1, 1, 2, 2, 2, 2, ...]
            sage: c.numerator(0)
            3
            sage: c.numerator(12)
            80143857
            sage: c.numerator(152)
            3943771611212266962743738812600748213157266596588744951727393497446921245353005283
        """
        n = Integer(n)

        p = self._pn
        q = self._qn

        if n < -2:
            raise ValueError("n must be at least -2")

        for k in xrange(len(p), n+3):
            x = self.quotient(k-2)
            if x is Infinity and k != 2:
                return p[-1]
            p.append(x*p[k-1] + p[k-2])
            q.append(x*q[k-1] + q[k-2])

        return p[n+2]

    p = numerator

    def pn(self, n):
        r"""
        Return the numerator of the `n`-th partial convergent of ``self``.

        This method is deprecated since :trac:`14567` and :meth:`numerator`
        should be used instead.

        EXAMPLES::

            sage: continued_fraction([1,2,3,5,4]).pn(3)
            doctest:...: DeprecationWarning: pn is deprecated. Use the methods p or numerator instead.
            See http://trac.sagemath.org/14567 for details.
            53
        """
        from sage.misc.superseded import deprecation
        deprecation(14567, 'pn is deprecated. Use the methods p or numerator instead.')
        return self.numerator(n)

    def denominator(self, n):
        """
        Return the denominator of the ``n``-th partial convergent of ``self``.

        EXAMPLES::

            sage: c = continued_fraction(pi); c
            [3; 7, 15, 1, 292, 1, 1, 1, 2, 1, 3, 1, 14, 2, 1, 1, 2, 2, 2, 2, ...]
            sage: c.denominator(0)
            1
            sage: c.denominator(12)
            25510582
            sage: c.denominator(152)
            1255341492699841451528811722575401081588363886480089431843026103930863337221076748
        """
        self.numerator(n)   # ! silent computation of qn
        if len(self._qn) < n+3:
            return self._qn[-1]
        return self._qn[n+2]

    q = denominator

    def qn(self, n):
        r"""
        Return the denominator of the ``n``-th partial convergent of ``self``.

        This method is deprecated since :trac:`14567`. Use :meth:`denominator`
        instead.

        EXAMPLES::

            sage: continued_fraction([1,2,3,12,1]).qn(3)
            doctest:...: DeprecationWarning: qn is deprecated. Use the methods q or denominator instead.
            See http://trac.sagemath.org/14567 for details.
            93
        """
        from sage.misc.superseded import deprecation
        deprecation(14567, 'qn is deprecated. Use the methods q or denominator instead.')
        return self.denominator(n)

    def convergent(self, n):
        """
        Return the ``n``-th partial convergent to self.

        EXAMPLES::

            sage: a = continued_fraction(pi); a
            [3; 7, 15, 1, 292, 1, 1, 1, 2, 1, 3, 1, 14, 2, 1, 1, 2, 2, 2, 2, ...]
            sage: a.convergent(3)
            355/113
            sage: a.convergent(15)
            411557987/131002976
        """
        return self.numerator(n) / self.denominator(n)

    def convergents(self):
        """
        Return the list of partial convergents of ``self``.

        If ``self`` is an infinite continued fraction, then the object returned
        is a :class:`~sage.misc.lazy_list.lazy_list` which behave like an
        infinite list.

        EXAMPLES::

            sage: a = continued_fraction(23/157); a
            [0; 6, 1, 4, 1, 3]
            sage: a.convergents()
            [0, 1/6, 1/7, 5/34, 6/41, 23/157]

            sage: #TODO: example with infinite list
        """
        if self.length() == Infinity:
            from sage.misc.lazy_list import lazy_list
            from itertools import count
            return lazy_list(self.numerator(n) / self.denominator(n) for n in count())
        return [self.numerator(n) / self.denominator(n) for n in xrange(len(self))]

    def quotients(self):
        r"""
        Return the list of partial quotients of ``self``.

        If ``self`` is an infinite continued fraction, the the object returned
        is a :class:``~sage.misc.lazy_list.lazy_list`` which behave like an
        infinite list.

        EXAMPLES::

            sage: a = continued_fraction(23/157); a
            [0; 6, 1, 4, 1, 3]
            sage: a.quotients()
            [0, 6, 1, 4, 1, 3]

            sage: #TODO: example with infinite list
        """
        if self.length() == Infinity:
            from sage.misc.lazy_list import lazy_list
            from itertools import count
            return lazy_list(self.quotient(n) for n in count())
        return [self.quotient(n) for n in xrange(len(self))]

    def __getitem__(self, n):
        r"""
        Return the ``n``-th partial quotient of ``self`` or a continued fraction
        associated to a sublist of the partial quotients of ``self``.

        TESTS::

            sage: cf1 = continued_fraction(pi); cf1
            [3; 7, 15, 1, 292, 1, 1, 1, 2, 1, 3, 1, 14, 2, 1, 1, 2, 2, 2, 2, ...]
            sage: cf2 = continued_fraction(QuadraticField(2).gen()); cf2
            [1; (2)*]
            sage: cf3 = continued_fraction(4/17); cf3
            [0; 4, 4]
            sage: cf1[3:17]
            [1; 292, 1, 1, 1, 2, 1, 3, 1, 14, 2, 1, 1, 2]
            sage: cf2[:10]
            [1; 2, 2, 2, 2, 2, 2, 2, 2, 2]
            sage: cf3[1:16]
            [4; 4]

        Be careful that the truncation of an infinite continued fraction might
        be shorter by one::

            sage: len(continued_fraction(golden_ratio)[:8])
            7
        """
        if isinstance(n, slice):
            quots = self.quotients()[n]
            if n.stop is not None:
                quots = list(quots)
            return continued_fraction(quots)

        try:
            n = n.__index__()
        except (AttributeError, ValueError):
            raise ValueError("n (=%s) should be an integer" % n)
        if n < 0:
            raise ValueError("n (=%s) should be positive" % n)
        q = self.quotient(n)
        if q is Infinity:
            raise IndexError("index out of range")

        return q

    def __iter__(self):
        r"""
        Iterate over the partial quotient of self.

        EXAMPLES::

            sage: cf = continued_fraction(pi)
            sage: i = iter(cf)
            sage: [next(i) for _ in xrange(10)]
            [3, 7, 15, 1, 292, 1, 1, 1, 2, 1]
            sage: [next(i) for _ in xrange(10)]
            [3, 1, 14, 2, 1, 1, 2, 2, 2, 2]
            sage: [next(i) for _ in xrange(10)]
            [1, 84, 2, 1, 1, 15, 3, 13, 1, 4]
        """
        yield self.quotient(0)
        i = 1
        while True:
            q = self.quotient(i)
            if q is Infinity:
                break
            yield q
            i += 1

    def __int__(self):
        """
        EXAMPLES::

            sage: a = continued_fraction(-17/389); a
            [-1; 1, 21, 1, 7, 2]
            sage: int(a)
            -1
        """
        return int(self.quotient(0))

    def __long__(self):
        """
        EXAMPLES::

            sage: a = continued_fraction(-17/389); a
            [-1; 1, 21, 1, 7, 2]
            sage: long(a)
            -1L
        """
        return long(self.quotient(0))

    def sign(self):
        r"""
        Returns the sign of self as an Integer.

        The sign is defined to be ``0`` if ``self`` is ``0``, ``1`` if ``self``
        is positive and ``-1`` if ``self`` is negative.

        EXAMPLES::

            sage: continued_fraction(tan(pi/7)).sign()
            1
            sage: continued_fraction(-34/2115).sign()
            -1
            sage: continued_fraction([0]).sign()
            0
        """
        if self.quotient(0) == 0:
            if self.quotient(1) is Infinity:
                return ZZ_0
            return ZZ_1
        return self.quotient(0).sign()

    def floor(self):
        r"""
        Return the floor of ``self``.

        EXAMPLES::

            sage: cf = continued_fraction([2,1,2,3])
            sage: cf.floor()
            2
        """
        return self.quotient(0)

    def ceil(self):
        r"""
        Return the ceil of ``self``.

        EXAMPLES::

            sage: cf = continued_fraction([2,1,3,4])
            sage: cf.ceil()
            3
        """
        if self.length() == 1:
            return self.quotient(0)
        return self.quotient(0)+1

    def __nonzero__(self):
        """
        Return False if self is zero.

        EXAMPLES::

            sage: continued_fraction(0).is_zero()    # indirect doctest
            True
            sage: continued_fraction(1).is_zero()    # indirect doctest
            False
            sage: continued_fraction([(),(1,)]).is_zero()     # indirect doctest
            False
            sage: continued_fraction([(0,),(1,2)]).is_zero()  # indirect doctest
            False
        """
        return bool(self.quotient(0)) or self.quotient(1) is not Infinity

    def is_zero(self):
        r"""
        Test whether ``self`` is zero.

        EXAMPLES::

            sage: continued_fraction(0).is_zero()
            True
            sage: continued_fraction((0,1)).is_zero()
            False
            sage: continued_fraction(-1/2).is_zero()
            False
            sage: continued_fraction(pi).is_zero()
            False
        """
        return self.quotient(0) == ZZ_0 and self.quotient(1) is Infinity

    def is_one(self):
        r"""
        Test whether ``self`` is one.

        EXAMPLES::

            sage: continued_fraction(1).is_one()
            True
            sage: continued_fraction(5/4).is_one()
            False
            sage: continued_fraction(0).is_one()
            False
            sage: continued_fraction(pi).is_one()
            False
        """
        return self.quotient(0) == ZZ_1 and self.quotient(1) is Infinity

    def is_minus_one(self):
        r"""
        Test whether ``self`` is minus one.

        EXAMPLES::

            sage: continued_fraction(-1).is_minus_one()
            True
            sage: continued_fraction(1).is_minus_one()
            False
            sage: continued_fraction(0).is_minus_one()
            False
            sage: continued_fraction(-2).is_minus_one()
            False
            sage: continued_fraction([-1,1]).is_minus_one()
            False
        """
        return self.quotient(0) == ZZ_m1 and self.quotient(1) is Infinity

    def additive_order(self):
        """
        Return the additive order of this continued fraction,
        which we defined to be the additive order of its value.

        EXAMPLES::

            sage: continued_fraction(-1).additive_order()
            +Infinity
            sage: continued_fraction(0).additive_order()
            1
        """
        return Infinity if self else ZZ_1

    def multiplicative_order(self):
        """
        Return the multiplicative order of this continued fraction,
        which we defined to be the multiplicative order of its value.

        EXAMPLES::

            sage: continued_fraction(-1).multiplicative_order()
            2
            sage: continued_fraction(1).multiplicative_order()
            1
            sage: continued_fraction(pi).multiplicative_order()
            +Infinity
        """
        if self.is_zero():
            return Infinity
        if self.is_one():
            return ZZ_1
        if self.is_minus_one():
            return ZZ_2
        return Infinity

    def numerical_approx(self, prec=None, digits=None, algorithm=None):
        """
        Return a numerical approximation of this continued fraction.

        INPUT:

        - ``prec`` - the precision

        - ``digits`` - the number of digits

        - ``algorithm`` - the algorithm to use

        See :func:`sage.misc.functional.numerical_approx` for more information
        on the input.

        EXAMPLES::

            sage: w = words.FibonacciWord([1,3])
            sage: cf = continued_fraction(w)
            sage: cf
            [1; 3, 1, 1, 3, 1, 3, 1, 1, 3, 1, 1, 3, 1, 3, 1, 1, 3, 1, 3...]
            sage: cf.numerical_approx(prec=53)
            1.28102513329557

        The method `n` is a shortcut to this one::

            sage: cf.n(digits=25)
            1.281025133295569815552930
            sage: cf.n(digits=33)
            1.28102513329556981555293038097590
        """
        import sage.misc.functional
        return sage.misc.functional.numerical_approx(self, prec=prec,
                                                     digits=digits,
                                                     algorithm=algorithm)
    n = numerical_approx


class ContinuedFraction_periodic(ContinuedFraction_base):
    r"""
    Continued fraction associated with rational or quadratic number.

    A rational number has a finite continued fraction expansion (or ultimately
    0). The one of a quadratic number, ie a number of the form `a + b \sqrt{D}`
    with `a` and `b` rational, is ultimately periodic.

    .. NOTE::

        This class stores a tuple ``_x1`` for the preperiod and a tuple ``_x2``
        for the period. In the purely periodic case ``_x1`` is empty while in
        the rational case ``_x2`` is the tuple ``(0,)``.
    """
    def __init__(self, x1, x2=None, check=True):
        r"""
        INPUT:

        - ``x1`` - a tuple of integers

        - ``x2`` - a tuple of integers

        TESTS::

            sage: cf = continued_fraction((1,1,2,3,4)) # indirect doctest
            sage: loads(dumps(cf)) == cf
            True
            sage: cf = continued_fraction((1,5),(3,2)) # indirect doctest
            sage: loads(dumps(cf)) == cf
            True
        """
        ContinuedFraction_base.__init__(self)
        self._x1 = tuple(x1)
        if not x2:
            self._x2 = (Infinity,)
        else:
            self._x2 = tuple(x2)

    def period(self):
        r"""
        Return the periodic part of ``self``.

        EXAMPLES::

            sage: K.<sqrt3> = QuadraticField(3)
            sage: cf = continued_fraction(sqrt3); cf
            [1; (1, 2)*]
            sage: cf.period()
            (1, 2)

            sage: for k in xsrange(2,40):
            ....:     if not k.is_square():
            ....:         s = QuadraticField(k).gen()
            ....:         cf = continued_fraction(s)
            ....:         print '%2d %d %s'%(k, len(cf.period()), cf)
             2 1 [1; (2)*]
             3 2 [1; (1, 2)*]
             5 1 [2; (4)*]
             6 2 [2; (2, 4)*]
             7 4 [2; (1, 1, 1, 4)*]
             8 2 [2; (1, 4)*]
            10 1 [3; (6)*]
            11 2 [3; (3, 6)*]
            12 2 [3; (2, 6)*]
            13 5 [3; (1, 1, 1, 1, 6)*]
            14 4 [3; (1, 2, 1, 6)*]
            ...
            35 2 [5; (1, 10)*]
            37 1 [6; (12)*]
            38 2 [6; (6, 12)*]
            39 2 [6; (4, 12)*]
        """
        if self._x2[0] is Infinity:
            return ()
        return self._x2

    def preperiod(self):
        r"""
        Return the preperiodic part of ``self``.

        EXAMPLES::

            sage: K.<sqrt3> = QuadraticField(3)
            sage: cf = continued_fraction(sqrt3); cf
            [1; (1, 2)*]
            sage: cf.preperiod()
            (1,)

            sage: cf = continued_fraction(sqrt3/7); cf
            [0; 4, (24, 8)*]
            sage: cf.preperiod()
            (0, 4)
        """
        return self._x1

    def quotient(self, n):
        r"""
        Return the ``n``-th partial quotient of ``self``.

        EXAMPLES::

            sage: cf = continued_fraction([(12,5),(1,3)])
            sage: [cf.quotient(i) for i in xrange(10)]
            [12, 5, 1, 3, 1, 3, 1, 3, 1, 3]
        """
        n = int(n)
        if n < 0:
            raise ValueError("n (=%d) should be positive" % n)
        if n < len(self._x1):
            return self._x1[n]
        return self._x2[(n-len(self._x1)) % len(self._x2)]

    def length(self):
        r"""
        Returns the number of partial quotients of ``self``.

        EXAMPLES::

            sage: continued_fraction(2/5).length()
            3
            sage: cf = continued_fraction([(0,1),(2,)]); cf
            [0; 1, (2)*]
            sage: cf.length()
            +Infinity
        """
        if len(self._x2) > 1 or self._x2[0] is not Infinity:
            return Infinity
        return Integer(len(self._x1))

    def __cmp__(self, other):
        r"""
        EXAMPLES::

            sage: a = continued_fraction([(0,),(1,2,3,1,2,3,1)]); a.n()
            0.694249167819459
            sage: b = continued_fraction([(0,),(1,2,3)]); b.n()
            0.694254176766073
            sage: c = continued_fraction([(0,1),(2,3)]); c.n()
            0.696140478029631
            sage: d = continued_fraction([(0,1,2),(3,)]); d.n()
            0.697224362268005
            sage: a < b and a < c and a < d
            True
            sage: b < c and b < d and c < d
            True
            sage: b == c
            False
            sage: c > c
            False
            sage: b >= d
            False
        """
        if isinstance(other, ContinuedFraction_periodic):
            n = max(len(self._x1) + 2*len(self._x2),
                    len(other._x1) + 2*len(other._x2))
            for i in xrange(n):
                a = self.quotient(i)
                b = other.quotient(i)
                test = cmp(a,b)
                if test == 1:
                    return -1 if i % 2 else 1
                if test == -1:
                    return 1 if i % 2 else -1
            return 0

        return ContinuedFraction_base.__cmp__(self, other)

    def value(self):
        r"""
        Return the value of ``self`` as a quadratic number (with square free
        discriminant).

        EXAMPLES:

        Some purely periodic examples::

            sage: cf = continued_fraction([(),(2,)]); cf
            [(2)*]
            sage: v = cf.value(); v
            sqrt2 + 1
            sage: v.continued_fraction()
            [(2)*]

            sage: cf = continued_fraction([(),(1,2)]); cf
            [(1, 2)*]
            sage: v = cf.value(); v
            1/2*sqrt3 + 1/2
            sage: v.continued_fraction()
            [(1, 2)*]

        The number ``sqrt3`` that appear above is actually internal to the
        continued fraction. In order to be access it from the console::

            sage: cf.value().parent().inject_variables()
            Defining sqrt3
            sage: sqrt3
            sqrt3
            sage: ((sqrt3+1)/2).continued_fraction()
            [(1, 2)*]

        Some ultimately periodic but non periodic examples::

            sage: cf = continued_fraction([(1,),(2,)]); cf
            [1; (2)*]
            sage: v = cf.value(); v
            sqrt2
            sage: v.continued_fraction()
            [1; (2)*]

            sage: cf = continued_fraction([(1,3),(1,2)]); cf
            [1; 3, (1, 2)*]
            sage: v = cf.value(); v
            -sqrt3 + 3
            sage: v.continued_fraction()
            [1; 3, (1, 2)*]

            sage: cf = continued_fraction([(-5,18), (1,3,1,5)])
            sage: cf.value().continued_fraction() == cf
            True
            sage: cf = continued_fraction([(-1,),(1,)])
            sage: cf.value().continued_fraction() == cf
            True

        TESTS::

            sage: a1 = ((0,1),(2,3))
            sage: a2 = ((-12,1,1),(2,3,2,4))
            sage: a3 = ((1,),(1,2))
            sage: a4 = ((-2,2),(1,124,13))
            sage: a5 = ((0,),(1,))
            sage: for a in a1,a2,a3,a4,a5:
            ....:     cf = continued_fraction(a)
            ....:     assert cf.value().continued_fraction() == cf
        """
        if self._x1 and self._x1[0] < 0:
            return -(-self).value()

        if self._x2[0] is Infinity:
            return self._rational_()

        # determine the equation for the purely periodic cont. frac. determined
        # by self._x2
        p0,q0,p1,q1 = last_two_convergents(self._x2)

        # now x is one of the root of the equation
        #   q1 x^2 + (q0 - p1) x - p0 = 0
        from sage.rings.number_field.number_field import QuadraticField
        from sage.misc.functional import squarefree_part
        D = (q0-p1)**2 + 4*q1*p0
        DD = squarefree_part(D)
        Q = QuadraticField(DD, 'sqrt%d' % DD)
        x = ((p1 - q0) + (D/DD).sqrt() * Q.gen()) / (2*q1)

        # we add the preperiod
        p0,q0,p1,q1 = last_two_convergents(self._x1)
        return (p1*x + p0) / (q1*x + q0)

    def _repr_(self):
        r"""
        TESTS::

            sage: a = continued_fraction(pi.n()); a
            [3; 7, 15, 1, 292, 1, 1, 1, 2, 1, 3, 1, 14, 3]
            sage: a.rename('continued fraction of pi')
            sage: a
            continued fraction of pi

            sage: continued_fraction([(0,1),(2,)])
            [0; 1, (2)*]
            sage: continued_fraction([(),(1,3)])
            [(1, 3)*]
        """
        if self._x2[0] is Infinity: # rational case
            if len(self._x1) == 1:
                return '[%d]' % self._x1[0]
            return '[%d; ' % self._x1[0] + ', '.join(str(a) for a in self._x1[1:]) + ']'

        period = '(' + ', '.join(str(a) for a in self._x2) + ')*'
        if not self._x1:  # purely periodic case
            return '[' + period + ']'

        if len(self._x1) == 1:
            return '[%d; ' % self._x1[0] + period + ']'
        return '[%d; ' % self._x1[0] + ', '.join(str(a) for a in self._x1[1:]) + ', ' + period + ']'

    def __len__(self):
        """
        Return the number of terms in this continued fraction.

        EXAMPLES::

            sage: len(continued_fraction([1,2,3,4,5]) )
            5

            sage: len(continued_fraction(([],[1])))
            Traceback (most recent call last):
            ...
            ValueError: the length is infinite
        """
        if self._x2[0] is Infinity: # rational case
            return len(self._x1)
        raise ValueError("the length is infinite")

    def _rational_(self):
        """
        EXAMPLES::

            sage: a = continued_fraction(-17/389); a
            [-1; 1, 21, 1, 7, 2]
            sage: a._rational_()
            -17/389
            sage: QQ(a)
            -17/389

            sage: a = continued_fraction([2,3,4,5,2])
            sage: QQ(a)
            344/149

            sage: a = continued_fraction(([2,3],[1]))
            sage: QQ(a)
            Traceback (most recent call last):
            ...
            ValueError: this is not a rational!
        """
        if self._x2[0] is not Infinity:
            raise ValueError("this is not a rational!")
        n = len(self)
        return self.numerator(n-1) / self.denominator(n-1)

    def _latex_(self):
        r"""
        EXAMPLES::

            sage: a = continued_fraction(-17/389)
            sage: latex(a)
            -1+ \frac{\displaystyle 1}{\displaystyle 1+ \frac{\displaystyle 1}{\displaystyle 21+ \frac{\displaystyle 1}{\displaystyle 1+ \frac{\displaystyle 1}{\displaystyle 7+ \frac{\displaystyle 1}{\displaystyle 2}}}}}
        """
        if self._x2[0] is not Infinity:
            raise NotImplementedError("latex not implemented for non rational continued fractions")
        v = self._x1
        if len(v) == 0:
            return '0'
        s = str(v[0])
        for i in range(1,len(v)):
            s += '+ \\frac{\\displaystyle 1}{\\displaystyle %s' % v[i]
        s += '}'*(len(v)-1)
        return s

    def __invert__(self):
        """
        Return the multiplicative inverse of self.

        EXAMPLES::

            sage: a = continued_fraction(13/25)
            sage: ~a == continued_fraction(25/13)
            True
            sage: a.value() * (~a).value()
            1

            sage: a = continued_fraction(-17/253)
            sage: ~a == continued_fraction(-253/17)
            True
            sage: a.value() * (~a).value()
            1

            sage: K.<sqrt5> = QuadraticField(5)
            sage: a1 = (sqrt5+1)/2
            sage: c1 = a1.continued_fraction(); c1
            [(1)*]
            sage: ~c1
            [0; (1)*]
            sage: c1.value() * (~c1).value()
            1

            sage: c2 = (sqrt5/3 + 1/7).continued_fraction(); c2
            [0; 1, (7, 1, 17, ..., 1, 2)*]
            sage: c2.value() * (~c2).value()
            1
        """
        if not self:
            raise ZeroDivisionError("rational division by zero")
        if self._x1:
            if self._x1[0] < 0:
                return -~-self
            if self._x1[0] == 0:
                return self.__class__(self._x1[1:], self._x2)
        return self.__class__((0,) + self._x1, self._x2)

    def __neg__(self):
        """
        Return additive inverse of self.

        TESTS::

            sage: quots1 = [(0,),(1,),(2,),(0,1),(1,1),(2,1),(1,2),(0,1,1),(1,1,1),(1,1,1,1),(1,2)]
            sage: for q in quots1:
            ....:     cf = continued_fraction(q)
            ....:     ncf = -cf
            ....:     nncf = -ncf
            ....:     assert cf == nncf
            ....:     assert ncf.value() == -cf.value()
            ....:     assert cf.length() < 2 or cf.quotients()[-1] != 1
            ....:     assert ncf.length() < 2 or ncf.quotients()[-1] != 1
            ....:     assert nncf.length() < 2 or nncf.quotients()[-1] != 1

            sage: quots2 = [((),(1,)), ((), (1,2)), ((0,),(1,)), ((),(2,1)), ((3,),(2,1))]
            sage: for q in quots2:
            ....:     cf = continued_fraction(q)
            ....:     ncf = -cf
            ....:     nncf = -ncf
            ....:     assert cf == nncf
            ....:     assert ncf.value() == -cf.value()
        """
        x1 = self._x1
        x2 = self._x2

        if x2[0] is Infinity:
            if len(x1) == 1:
                xx1 =(-x1[0],)

            elif x1[1] == 1:
                xx1 = (-x1[0]-1, x1[2]+1) + x1[3:]

            elif len(x1) == 2 and x1[1] == 2:
                xx1 = (-x1[0] -1, ZZ_2)

            else:
                xx1 = (-x1[0]-1, ZZ_1, x1[1]-1) + x1[2:]

            return self.__class__(xx1, x2)

        # to make the quadratic case work, we need 3 elements in x1
        if len(x1) < 3:
            x1 += x2
            if len(x1) < 3:
                x1 += x2
                if len(x1) < 3:
                    x1 += x2

        if x1[1] == 1:
            xx1 = (-x1[0]-1, x1[2]+1) + x1[3:]
        else:
            xx1 = (-x1[0]-1, ZZ_1, x1[1]-1) + x1[2:]
        xx1,xx2 = check_and_reduce_pair(xx1,x2)
        return self.__class__(xx1,xx2)

class ContinuedFraction_real(ContinuedFraction_base):
    r"""
    Continued fraction of a real (exact) number.

    This class simply wraps a real number into an attribute (that can be
    accessed through the method :meth:`value`). The number is assumed to be
    irrational.

    EXAMPLES::

        sage: cf = continued_fraction(pi)
        sage: cf
        [3; 7, 15, 1, 292, 1, 1, 1, 2, 1, 3, 1, 14, 2, 1, 1, 2, 2, 2, 2, ...]
        sage: cf.value()
        pi

        sage: cf = continued_fraction(e)
        sage: cf
        [2; 1, 2, 1, 1, 4, 1, 1, 6, 1, 1, 8, 1, 1, 10, 1, 1, 12, 1, 1, ...]
        sage: cf.value()
        e
    """
    def __init__(self, x):
        r"""
        INPUT:

        - ``x`` -- the real number from which we want the continued fraction

        TESTS::

            sage: TestSuite(continued_fraction(pi)).run()
        """
        ContinuedFraction_base.__init__(self)
        self._x0 = x


        from real_mpfi import RealIntervalField
        self._xa = RealIntervalField(53)(self._x0)   # an approximation of the
                                                     # last element of the orbit
                                                     # under the Gauss map
        self._quotients = []

    def length(self):
        r"""
        Return infinity

        EXAMPLES::

            sage: continued_fraction(pi).length()
            +Infinity
        """
        return Infinity

    def __len__(self):
        r"""
        TESTS::

            sage: len(continued_fraction(pi))
            Traceback (most recent call last):
            ...
            ValueError: the length is infinite!
        """
        raise ValueError("the length is infinite!")

    def __cmp__(self, other):
        r"""
        Comparison.

        EXAMPLES::

            sage: continued_fraction(pi) > continued_fraction(e)
            True
            sage: continued_fraction(pi) > continued_fraction(e+4)
            False
        """
        try:
            # The following is crazy and prevent us from using cmp(self.value(),
            # other.value()). On sage-5.10.beta2:
            #     sage: cmp(pi, 4)
            #     -1
            #     sage: cmp(pi, pi+4)
            #     1
            if self.value() == other.value():
                return 0
            if self.value() - other.value() > 0:
                return 1
            return -1
        except Exception:
            return ContinuedFraction_base.__cmp__(self, other)

    def _repr_(self):
        r"""
        String representation.

        EXAMPLES::

            sage: continued_fraction(pi) # indirect doctest
            [3; 7, 15, 1, 292, 1, 1, 1, 2, 1, 3, 1, 14, 2, 1, 1, 2, 2, 2, 2, ...]
        """
        return '[%d; ' % self.quotient(0) + ', '.join(str(self.quotient(i)) for i in xrange(1,20)) + ", ...]"

    def quotient(self, n):
        r"""
        Returns the ``n``-th quotient of ``self``.

        EXAMPLES::

            sage: cf = continued_fraction(pi)
            sage: cf.quotient(27)
            13
            sage: cf.quotient(2552)
            152
            sage: cf.quotient(10000)   # long time
            5

        The algorithm is not efficient with element of the symbolic ring and,
        if possible, one can always prefer number fields elements. The reason is
        that, given a symbolic element ``x``, there is no automatic way to
        evaluate in ``RIF`` an expression of the form ``(a*x+b)/(c*x+d)`` where
        both the numerator and the denominator are extremely small::

            sage: a1 = pi
            sage: c1 = continued_fraction(a1)
            sage: p0 = c1.numerator(12); q0 = c1.denominator(12)
            sage: p1 = c1.numerator(13); q1 = c1.denominator(13)
            sage: num = (q0*a1 - p0); num.n()
            1.49011611938477e-8
            sage: den = (q1*a1 - p1); den.n()
            -2.98023223876953e-8
            sage: a1 = -num/den
            sage: RIF(a1)
            [-infinity .. +infinity]

        The same computation with an element of a number field instead of
        ``pi`` gives a very satisfactory answer::

            sage: K.<a2> = NumberField(x^3 - 2, embedding=1.25)
            sage: c2 = continued_fraction(a2)
            sage: p0 = c2.numerator(111); q0 = c2.denominator(111)
            sage: p1 = c2.numerator(112); q1 = c2.denominator(112)
            sage: num = (q0*a2 - p0); num.n()
            -4.56719261665907e46
            sage: den = (q1*a2 - p1); den.n()
            -3.65375409332726e47
            sage: a2 = -num/den
            sage: b2 = RIF(a2); b2
            1.002685823312715?
            sage: b2.absolute_diameter()
            8.88178419700125e-16

        The consequence is that the precision needed with ``c1`` grows when we
        compute larger and larger partial quotients::

            sage: c1.quotient(100)
            2
            sage: c1._xa.parent()
            Real Interval Field with 353 bits of precision
            sage: c1.quotient(200)
            3
            sage: c1._xa.parent()
            Real Interval Field with 753 bits of precision
            sage: c1.quotient(300)
            5
            sage: c1._xa.parent()
            Real Interval Field with 1053 bits of precision

            sage: c2.quotient(200)
            6
            sage: c2._xa.parent()
            Real Interval Field with 53 bits of precision
            sage: c2.quotient(500)
            1
            sage: c2._xa.parent()
            Real Interval Field with 53 bits of precision
            sage: c2.quotient(1000)
            1
            sage: c2._xa.parent()
            Real Interval Field with 53 bits of precision
        """
        x = self._xa

        if len(self._quotients) > 1 and n >= len(self._quotients) and self._quotients[-1] == 0:
            return ZZ_0

        for k in xrange(len(self._quotients), n+1):
            if x.lower().is_infinity() or x.upper().is_infinity() or x.lower().floor() != x.upper().floor():
                orbit = lambda z: -(self.denominator(k-2)*z-self.numerator(k-2))/(self.denominator(k-1)*z-self.numerator(k-1))
                x = x.parent()(orbit(self._x0))

                # It may happen that the above line fails to give an
                # approximation with the expected number of digits (see the
                # examples). In that case, we augment the precision.
                while x.lower().is_infinity() or x.upper().is_infinity() or x.lower().floor() != x.upper().floor():
                    from real_mpfi import RealIntervalField
                    self._prec = x.parent().prec() + 100
                    x = RealIntervalField(self._prec)(orbit(self._x0))

            self._quotients.append(x.unique_floor())
            x = (x-x.unique_floor())
            if not x:
                self._quotients.append(ZZ_0)
                return ZZ_0
            x = ~x

        self._xa = x
        return self._quotients[n]

    def value(self):
        r"""
        Return the value of ``self`` (the number from which it was built).

        EXAMPLES::

            sage: cf = continued_fraction(e)
            sage: cf.value()
            e
        """
        return self._x0

class ContinuedFraction_infinite(ContinuedFraction_base):
    r"""
    A continued fraction defined by an infinite sequence of partial quotients.

    EXAMPLES::

        sage: t = continued_fraction(words.ThueMorseWord([1,2])); t
        [1; 2, 2, 1, 2, 1, 1, 2, 2, 1...]
        sage: t.n(digits=100)
        1.422388736882785488341547116024565825306879108991711829311892452916456747272565883312455412962072042

    We check that comparisons work well::

        sage: t > continued_fraction(1) and t < continued_fraction(3/2)
        True
        sage: t < continued_fraction(1) or t > continued_fraction(2)
        False

    Can also be called with a ``value`` option::

        sage: def f(n):
        ....:     if n % 3 == 2: return 2*(n+1)//3
        ....:     return 1
        sage: w = Word(f, alphabet=NN)
        sage: w
        word: 1,1,2,1,1,4,1,1,6,1,1,8,1,1,10,1,1,12,1,1,14,1,1,16,1,1,18,1,1,20,1,1,22,1,1,24,1,1,26,1,...
        sage: cf = continued_fraction(w, value=e-1)
        sage: cf
        [1; 1, 2, 1, 1, 4, 1, 1, 6, 1, 1, 8, 1, 1, 10, 1, 1, 12, 1, 1...]

    In that case a small check is done on the input::

        sage: cf = continued_fraction(w, value=pi)
        Traceback (most recent call last):
        ...
        ValueError: value evaluates to 3.141592653589794? while the continued fraction evaluates to 1.718281828459046? in Real Interval Field with 53 bits of precision.

    """
    def __init__(self, w, value=None, check=True):
        r"""
        INPUT:

        - ``parent`` - a parent

        - ``w`` - an infinite list

        - ``value`` - an optional known value

        - ``check`` - whether the constructor checks the input (default is
          ``True``)

        TESTS::

            sage: w = words.FibonacciWord(['a','b'])
            sage: continued_fraction(w)
            Traceback (most recent call last):
            ...
            ValueError: the sequence must consist of integers

            sage: from itertools import count
            sage: w = Word(count(), length="infinite")
            sage: continued_fraction(w)
            [0; 1, 2, 3, 4, 5, 6, 7, 8, 9, 10, 11, 12, 13, 14, 15, 16, 17, 18, 19...]

            sage: w = Word(count(), length="unknown")
            sage: continued_fraction(w)
            Traceback (most recent call last):
            ...
            ValueError: word with unknown length can not be converted to
            continued fractions

            sage: continued_fraction(words.FibonacciWord([0,1]))
            Traceback (most recent call last):
            ...
            ValueError: only the first partial quotient can be null

            sage: w = words.ThueMorseWord([int(1), int(2)])
            sage: t = continued_fraction(w)
            sage: type(t.quotient(1))
            <type 'sage.rings.integer.Integer'>
        """
        ContinuedFraction_base.__init__(self)
        self._w = w

        if check:
            for i in xrange(10):
                k = w[i]
                if not isinstance(k, Integer):
                    try:
                        k = Integer(w[i])
                    except (TypeError,ValueError):
                        raise ValueError("the sequence must consist of integers")
                    self.quotient = self._Integer_quotient

                if not k and i:
                    raise ValueError("only the first partial quotient can be null")

        if check and value is not None:
            from sage.rings.real_mpfi import RealIntervalField
            R = RealIntervalField(53)
            x = R(value)
            y = R(self)
            if x.lower() > y.lower() or x.upper() < y.upper():
                raise ValueError("value evaluates to %s while the continued fraction evaluates to %s in %s."%(x,y,R))

        self._value = value

    def _repr_(self):
        r"""
        String representation.

        EXAMPLES::

            sage: # TODO
        """
        return "[" + str(self._w[0]) + "; " + ", ".join(map(str,self._w[1:20])) + "...]"

    def length(self):
        r"""
        Returns infinity.

        EXAMPLES::

            sage: w = words.FibonacciWord([3,13])
            sage: cf = continued_fraction(w)
            sage: cf.length()
            +Infinity
        """
        return Infinity

    def quotient(self, n):
        r"""
        The ``n``-th partial quotient of ``self``.

        EXAMPLES::

            sage: w = words.FibonacciWord([1,3])
            sage: cf = continued_fraction(w)
            sage: cf.quotient(0)
            1
            sage: cf.quotient(1)
            3
            sage: cf.quotient(2)
            1
        """
        return self._w[n]

    def quotients(self):
        r"""
        Return the infinite list from which this continued fraction was built.

        EXAMPLES::

            sage: w = words.FibonacciWord([1,5])
            sage: cf = continued_fraction(w)
            sage: cf.quotients()
            word: 1511515115115151151511511515115115151151...
        """
        return self._w

    def _Integer_quotient(self, n):
        r"""
        The ``n``-th partial quotient of ``self``.

        EXAMPLES::

            sage: w = words.ThueMorseWord([int(1), int(2)])
            sage: t = continued_fraction(w)
            sage: t.quotient(0)
            1
            sage: t.quotient(1)
            2
            sage: type(t.quotient(1))      # indirect doctest
            <type 'sage.rings.integer.Integer'>
        """
        return Integer(self._w[n])

    def value(self):
        r"""
        The value of ``self``.

        If this value was provided on initialization, just return this value
        otherwise return an element of the real lazy field.

        EXAMPLES::

            sage: def f(n):
            ....:     if n % 3 == 2: return 2*(n+1)//3
            ....:     return 1
            sage: w = Word(f, alphabet=NN)
            sage: w
            word: 1,1,2,1,1,4,1,1,6,1,1,8,1,1,10,1,1,12,1,1,14,1,1,16,1,1,18,1,1,20,1,1,22,1,1,24,1,1,26,1,...
            sage: cf = continued_fraction(w, value=e-1)
            sage: cf
            [1; 1, 2, 1, 1, 4, 1, 1, 6, 1, 1, 8, 1, 1, 10, 1, 1, 12, 1, 1...]
            sage: cf.value()
            e - 1

            sage: w = words.FibonacciWord([2,5])
            sage: cf = continued_fraction(w)
            sage: cf
            [2; 5, 2, 2, 5, 2, 5, 2, 2, 5, 2, 2, 5, 2, 5, 2, 2, 5, 2, 5...]
            sage: cf.value()
            2.184951302409338?
        """
        if self._value is not None:
            return self._value
        else:
            from sage.rings.real_lazy import RLF
            return RLF(self)

def check_and_reduce_pair(x1,x2=None):
    r"""
    There are often two ways to represent a given continued fraction. This
    function makes it canonical.

    In the very special case of the number `0` we return the pair
    ``((0,),(0,))``.

    TESTS::

        sage: from sage.rings.continued_fraction import check_and_reduce_pair
        sage: check_and_reduce_pair([])
        ((0,), (+Infinity,))
        sage: check_and_reduce_pair([-1,1])
        ((0,), (+Infinity,))
        sage: check_and_reduce_pair([1,1,1])
        ((1, 2), (+Infinity,))
        sage: check_and_reduce_pair([1,3],[2,3])
        ((1,), (3, 2))
        sage: check_and_reduce_pair([1,2,3],[2,3,2,3,2,3])
        ((1,), (2, 3))
        sage: check_and_reduce_pair([1,2],[])
        ((1, 2), (+Infinity,))
    """
    y1 = map(Integer,x1)

    if x2 is None or not x2 or x2[0] is Infinity:
        y2 = [Infinity]
        if not y1:
            y1 = [ZZ_0]
        elif len(y1) > 1 and y1[-1] == 1:
            y1.pop(-1)
            y1[-1] += 1

    else:
        y2 = map(Integer,x2)
        if any(b <= ZZ_0 for b in y2):
            raise ValueError("the elements of the period can not be negative")

    # add possibly some element of x1 into the period
    while y1 and y1[-1] == y2[-1]:
        y1.pop(-1)
        y2.insert(0,y2.pop(-1))

    # some special cases to treat
    if len(y2) == 1 and y2[0] == 0:
        if not y1:
            y1 = [ZZ_0]
        elif len(y1) > 1 and y1[-1] == 1:
            y1.pop(-1)
            y1[-1] += 1

    # check that y2 is not a pure power (in a very naive way!!)
    n2 = len(y2)
    for i in xrange(1,(n2+2)/2):
        if n2 % i == 0 and y2[:-i] == y2[i:]:
            y2 = y2[:i]
            break

    # check that at then end y1 has no zeros in it
    for i in xrange(1,len(y1)):
        if y1[i] <= 0:
            raise ValueError("all quotient except the first must be positive")

    return tuple(y1),tuple(y2)


def continued_fraction_list(x, type="std", partial_convergents=False, bits=None, nterms=None):
    r"""
    Returns the (finite) continued fraction of ``x`` as a list.

    The continued fraction expansion of ``x`` are the coefficients `a_i` in

    .. MATH::

        x = a_0 + 1/(a_1 + 1/(...))

    with `a_0` integer and `a_1`, `...` positive integers. The Hirzebruch-Jung
    continued fraction is the one for which the `+` signs are replaced with `-`
    signs

    .. MATH::

        x = a_0 - 1/(a_1 - 1/(...))

    .. SEEALSO::

        :func:`continued_fraction`

    INPUT:

    - ``x`` -- exact rational or floating-point number. The number to
      compute the continued fraction of.

    - ``type`` -- either "std" (default) for standard continued fractions or
      "hj" for Hirzebruch-Jung ones.

    - ``partial_convergents`` -- boolean. Whether to return the partial convergents.

    - ``bits`` -- an optional integer that specify a precision for the real
      interval field that is used internally.

    - ``nterms`` -- integer. The upper bound on the number of terms in
      the continued fraction expansion to return.

    OUTPUT:

    A lits of integers, the coefficients in the continued fraction expansion of
    ``x``. If ``partial_convergents`` is set to ``True``, then return a pair
    containing the coefficient list and the partial convergents list is
    returned.

     EXAMPLES::

        sage: continued_fraction_list(45/19)
        [2, 2, 1, 2, 2]
        sage: 2 + 1/(2 + 1/(1 + 1/(2 + 1/2)))
        45/19

        sage: continued_fraction_list(45/19,type="hj")
        [3, 2, 3, 2, 3]
        sage: 3 - 1/(2 - 1/(3 - 1/(2 - 1/3)))
        45/19

    Specifying ``bits`` or ``nterms`` modify the length of the output::

        sage: continued_fraction_list(e, bits=20)
        [2, 1, 2, 1, 1, 4, 2]
        sage: continued_fraction_list(sqrt(2)+sqrt(3), bits=30)
        [3, 6, 1, 5, 7, 2]
        sage: continued_fraction_list(pi, bits=53)
        [3, 7, 15, 1, 292, 1, 1, 1, 2, 1, 3, 1, 14]

        sage: continued_fraction_list(log(3/2), nterms=15)
        [0, 2, 2, 6, 1, 11, 2, 1, 2, 2, 1, 4, 3, 1, 1]
        sage: continued_fraction_list(tan(sqrt(pi)), nterms=20)
        [-5, 9, 4, 1, 1, 1, 1, 1, 1, 5, 1, 1, 1, 1, 1, 2, 4, 3, 1, 63]

    When the continued fraction is infinite (ie ``x`` is an irrational number)
    and the parameters ``bits`` and ``nterms`` are not specified then a warning
    is raised::

        sage: continued_fraction_list(sqrt(2))
        doctest:...: UserWarning: the continued fraction of sqrt(2) seems infinite, return only the first 20 terms
        [1, 2, 2, 2, 2, 2, 2, 2, 2, 2, 2, 2, 2, 2, 2, 2, 2, 2, 2, 2]
        sage: continued_fraction_list(sqrt(4/19))
        doctest:...: UserWarning: the continued fraction of 2*sqrt(1/19) seems infinite, return only the first 20 terms
        [0, 2, 5, 1, 1, 2, 1, 16, 1, 2, 1, 1, 5, 4, 5, 1, 1, 2, 1, 16]

    An examples with the list of partial convergents::

        sage: continued_fraction_list(RR(pi), partial_convergents=True)
        ([3, 7, 15, 1, 292, 1, 1, 1, 2, 1, 3, 1, 14, 3],
         [(3, 1),
          (22, 7),
          (333, 106),
          (355, 113),
          (103993, 33102),
          (104348, 33215),
          (208341, 66317),
          (312689, 99532),
          (833719, 265381),
          (1146408, 364913),
          (4272943, 1360120),
          (5419351, 1725033),
          (80143857, 25510582),
          (245850922, 78256779)])

    TESTS::

        sage: continued_fraction_list(1 + 10^-10, nterms=3)
        [1, 10000000000]
        sage: continued_fraction_list(1 + 10^-20 - e^-100, nterms=3)
        [1, 100000000000000000000, 2688]
        sage: continued_fraction_list(1 + 10^-20 - e^-100, nterms=5)
        [1, 100000000000000000000, 2688, 8, 1]
        sage: continued_fraction_list(1 + 10^-20 - e^-100, nterms=5)
        [1, 100000000000000000000, 2688, 8, 1]

    Fixed :trac:`18901`::

        sage: a = 1.575709393346379
        sage: type(a)
        <type 'sage.rings.real_mpfr.RealLiteral'>
        sage: continued_fraction_list(a)
        [1, 1, 1, 2, 1, 4, 18, 1, 5, 2, 25037802, 7, 1, 3, 1, 28, 1, 8, 2]
    """
    from rational_field import QQ

    try:
        return x.continued_fraction_list(type=type)
    except AttributeError:
        pass

    if bits is not None:
        from real_mpfi import RealIntervalField
        x = RealIntervalField(bits)(x)

    if type == "hj":
        l = QQ(x).continued_fraction_list("hj")
        ## The C-code in sage.rings.rational is much more faster than the pure
        ## Python below
        ## v = []
        ## while True:
        ##    div, mod = divmod(x.numerator(), x.denominator())
        ##    if mod == 0:
        ##        v.append(div)
        ##        break
        ##    v.append(div+1)
        ##    if nterms is not None and len(v) >= nterms:
        ##        break
        ##    x = 1/(div+1-x)
        ## return v
        if nterms is None:
            return l
        return l[:nterms]

    if type != "std":
        raise ValueError("type must be either \"std\" or \"hj\"")

    cf = None

    from sage.rings.real_mpfi import RealIntervalField, is_RealIntervalField
    from sage.rings.real_mpfr import RealLiteral
    if isinstance(x, RealLiteral):
        x = RealIntervalField(x.prec())(x)
    if is_RealIntervalField(x.parent()):
        cf = continued_fraction(rat_interval_cf_list(
                 x.lower().exact_rational(),
                 x.upper().exact_rational()))

    if cf is None:
        try:
            cf = continued_fraction(x)
        except ValueError:
            pass

    if cf is None:
        raise ValueError("does not know how to compute the continued fraction of %s"%x)

    if nterms:
        limit = min(cf.length(), nterms)
    elif cf.length() != Infinity:
        limit = cf.length()
    else:
        import warnings
        warnings.warn("the continued fraction of %s seems infinite, return only the first 20 terms" % x)
        limit = 20
    if partial_convergents:
        return [cf.quotient(i) for i in xrange(limit)], [(cf.numerator(i),cf.denominator(i)) for i in xrange(limit)]
    return [cf.quotient(i) for i in xrange(limit)]




def continued_fraction(x, value=None):
    r"""
    Return the continued fraction of ``x``.

    INPUT:

        - `x` -- a number or a list of partial quotients (for finite
          development) or two list of partial quotients (preperiod and period
          for ultimately periodic development)

    EXAMPLES:

    A finite continued fraction may be initialized by a number or by its list of
    partial quotients::

        sage: continued_fraction(12/571)
        [0; 47, 1, 1, 2, 2]
        sage: continued_fraction([3,2,1,4])
        [3; 2, 1, 4]

    It can be called with elements defined from symbolic values, in which case
    the partial quotients are evaluated in a lazy way::

        sage: c = continued_fraction(golden_ratio); c
        [1; 1, 1, 1, 1, 1, 1, 1, 1, 1, 1, 1, 1, 1, 1, 1, 1, 1, 1, 1, ...]
        sage: c.convergent(12)
        377/233
        sage: fibonacci(14)/fibonacci(13)
        377/233

        sage: continued_fraction(pi)
        [3; 7, 15, 1, 292, 1, 1, 1, 2, 1, 3, 1, 14, 2, 1, 1, 2, 2, 2, 2, ...]
        sage: c = continued_fraction(pi); c
        [3; 7, 15, 1, 292, 1, 1, 1, 2, 1, 3, 1, 14, 2, 1, 1, 2, 2, 2, 2, ...]
        sage: a = c.convergent(3); a
        355/113
        sage: a.n()
        3.14159292035398
        sage: pi.n()
        3.14159265358979

        sage: continued_fraction(sqrt(2))
        [1; 2, 2, 2, 2, 2, 2, 2, 2, 2, 2, 2, 2, 2, 2, 2, 2, 2, 2, 2, ...]
        sage: continued_fraction(tan(1))
        [1; 1, 1, 3, 1, 5, 1, 7, 1, 9, 1, 11, 1, 13, 1, 15, 1, 17, 1, 19, ...]
        sage: continued_fraction(tanh(1))
        [0; 1, 3, 5, 7, 9, 11, 13, 15, 17, 19, 21, 23, 25, 27, 29, 31, 33, 35, 37, ...]
        sage: continued_fraction(e)
        [2; 1, 2, 1, 1, 4, 1, 1, 6, 1, 1, 8, 1, 1, 10, 1, 1, 12, 1, 1, ...]

    If you want to play with quadratic numbers (such as ``golden_ratio`` and
    ``sqrt(2)`` above), it is much more convenient to use number fields as
    follows since preperiods and periods are computed::

        sage: K.<sqrt5> = NumberField(x^2-5, embedding=2.23)
        sage: my_golden_ratio = (1 + sqrt5)/2
        sage: cf = continued_fraction((1+sqrt5)/2); cf
        [(1)*]
        sage: cf.convergent(12)
        377/233
        sage: cf.period()
        (1,)
        sage: cf = continued_fraction(2/3+sqrt5/5); cf
        [1; 8, (1, 3, 1, 1, 3, 9)*]
        sage: cf.preperiod()
        (1, 8)
        sage: cf.period()
        (1, 3, 1, 1, 3, 9)

        sage: L.<sqrt2> = NumberField(x^2-2, embedding=1.41)
        sage: cf = continued_fraction(sqrt2); cf
        [1; (2)*]
        sage: cf.period()
        (2,)
        sage: cf = continued_fraction(sqrt2/3); cf
        [0; 2, (8, 4)*]
        sage: cf.period()
        (8, 4)

    It is also possible to go the other way around, build a ultimately periodic
    continued fraction from its preperiod and its period and get its value
    back::

        sage: cf = continued_fraction([(1,1),(2,8)]); cf
        [1; 1, (2, 8)*]
        sage: cf.value()
        2/11*sqrt5 + 14/11

    It is possible to deal with higher degree number fields but in that case the
    continued fraction expansion is known to be aperiodic::

        sage: K.<a> = NumberField(x^3-2, embedding=1.25)
        sage: cf = continued_fraction(a); cf
        [1; 3, 1, 5, 1, 1, 4, 1, 1, 8, 1, 14, 1, 10, 2, 1, 4, 12, 2, 3, ...]

    Note that initial rounding can result in incorrect trailing partial
    quotients::

        sage: continued_fraction(RealField(39)(e))
        [2; 1, 2, 1, 1, 4, 1, 1, 6, 1, 1, 8, 1, 1, 10, 2]

    Note the value returned for floating point number is the continued fraction
    associated to the rational number you obtain with a conversion::

        sage: for _ in xrange(10):
        ....:     x = RR.random_element()
        ....:     cff = continued_fraction(x)
        ....:     cfe = QQ(x).continued_fraction()
        ....:     assert cff == cfe, "%s %s %s"%(x,cff,cfe)

    TESTS:

    Fixed :trac:`18901`. For RealLiteral, continued_fraction calls
    continued_fraction_list::

        sage: continued_fraction(1.575709393346379)
        [1; 1, 1, 2, 1, 4, 18, 1, 5, 2, 25037802, 7, 1, 3, 1, 28, 1, 8, 2]
    """

    if isinstance(x, ContinuedFraction_base):
        return x

    try:
        return x.continued_fraction()
    except AttributeError:
        pass

    # input for finite or ultimately periodic partial quotient expansion
    from sage.combinat.words.finite_word import FiniteWord_class
    if isinstance(x, FiniteWord_class):
        x = list(x)

    if isinstance(x, (list, tuple)):
        if len(x) == 2 and isinstance(x[0], (list,tuple)) and isinstance(x[1], (list,tuple)):
            x1 = tuple(Integer(a) for a in x[0])
            x2 = tuple(Integer(a) for a in x[1])
            x1, x2 = check_and_reduce_pair(x1, x2)
        else:
            x1, x2 = check_and_reduce_pair(x)
        return ContinuedFraction_periodic(x1, x2)

    # input for infinite partial quotient expansion
    from sage.misc.lazy_list import lazy_list
    from sage.combinat.words.infinite_word import InfiniteWord_class
    if isinstance(x, (lazy_list, InfiniteWord_class)):
        return ContinuedFraction_infinite(x, value)

    from sage.combinat.words.abstract_word import Word_class
    if isinstance(x, Word_class):
        raise ValueError("word with unknown length can not be converted to continued fractions")

    # input for numbers
    #TODO: the approach used below might be not what the user expects as we
    # have currently in sage (version 6.8)
    #
    #     sage: RR.random_element() in QQ
    #     True
    #
    # But, be careful with real literals
    #
    #     sage: a = 1.575709393346379
    #     sage: a in QQ
    #     False
    from rational_field import QQ
    if x in QQ:
        return QQ(x).continued_fraction()

    is_real = False
    try:
        is_real = x.is_real()
    except AttributeError:
        pass

    from real_mpfi import RealIntervalField, RealIntervalFieldElement
    if is_real is False:
        # we can not rely on the answer of .is_real() for elements of the
        # symbolic ring. The thing below is a dirty temporary hack.
        RIF = RealIntervalField(53)
        try:
            RIF(x)
            is_real = True
        except (AttributeError,ValueError):
            pass

    if is_real is False:
        raise ValueError("the number %s does not seem to be a real number"%x)

    if x.parent().is_exact():
        return ContinuedFraction_real(x)

    # we treat separatly the symbolic ring that holds all constants and
    # which is not exact
    from sage.symbolic.ring import SR
    if x.parent() == SR:
        return ContinuedFraction_real(x)

    return continued_fraction(continued_fraction_list(x))

def Hirzebruch_Jung_continued_fraction_list(x, bits=None, nterms=None):
    r"""
    Return the Hirzebruch-Jung continued fraction of ``x`` as a list.

    This function is deprecated since :trac:`14567`. See
    :func:`continued_fraction_list` and the documentation therein.

    INPUT:

    - ``x`` -- exact rational or something that can be numerically
      evaluated. The number to compute the continued fraction of.

    - ``bits`` -- integer (default: the precision of ``x``). the
      precision of the real interval field that is used
      internally. This is only used if ``x`` is not an exact fraction.

    - ``nterms`` -- integer (default: None). The upper bound on the
      number of terms in the continued fraction expansion to return.
      A lits of integers, the coefficients in the Hirzebruch-Jung continued
      fraction expansion of ``x``.

    EXAMPLES::

        sage: Hirzebruch_Jung_continued_fraction_list(17/11)
        doctest:...: DeprecationWarning: Hirzebruch_Jung_continued_fraction_list(x) is replaced by
            continued_fraction_list(x,type="hj")
        or for rationals
            x.continued_fraction_list(type="hj")
        See http://trac.sagemath.org/14567 for details.
        [2, 3, 2, 2, 2, 2]
    """
    from sage.misc.superseded import deprecation
    deprecation(14567, 'Hirzebruch_Jung_continued_fraction_list(x) is replaced by\n\tcontinued_fraction_list(x,type="hj")\nor for rationals\n\tx.continued_fraction_list(type="hj")')
    return continued_fraction_list(x, type="hj", bits=bits, nterms=nterms)

def convergents(x):
    r"""
    Return the (partial) convergents of the number ``x``.

    EXAMPLES::

        sage: convergents(143/255)
        [0, 1, 1/2, 4/7, 5/9, 9/16, 14/25, 23/41, 60/107, 143/255]
    """
    return continued_fraction(x).convergents()

def farey(v, lim):
    """
    Return the Farey sequence associated to the floating point number
    v.

    INPUT:


    -  ``v`` - float (automatically converted to a float)

    -  ``lim`` - maximum denominator.


    OUTPUT: Results are (numerator, denominator); (1, 0) is "infinity".

    EXAMPLES::

        sage: farey(2.0, 100)
        doctest:...: DeprecationWarning: farey is deprecated.
        See http://trac.sagemath.org/14567 for details.
        (2, 1)
        sage: farey(2.0, 1000)
        (2, 1)
        sage: farey(2.1, 1000)
        (21, 10)
        sage: farey(2.1, 100000)
        (21, 10)
        sage: farey(pi, 100000)
        (312689, 99532)

    AUTHORS:

    - Scott David Daniels: Python Cookbook, 2nd Ed., Recipe 18.13
    """
    from sage.misc.superseded import deprecation
    deprecation(14567, 'farey is deprecated.')

    v = float(v)
    if v < 0:
        n, d = farey(-v, lim)
        return -n, d
    z = lim - lim    # Get a "0 of the right type" for denominator
    lower, upper = (z, z+1), (z+1, z)
    while True:
        mediant = (lower[0] + upper[0]), (lower[1] + upper[1])
        if v * mediant[1] > mediant[0]:
            if lim < mediant[1]:
                return upper
            lower = mediant
        elif v * mediant[1] == mediant[0]:
            if lim >= mediant[1]:
                return mediant
            if lower[1] < upper[1]:
                return lower
            return upper
        else:
            if lim < mediant[1]:
                return lower
            upper = mediant

<|MERGE_RESOLUTION|>--- conflicted
+++ resolved
@@ -592,11 +592,7 @@
 
             sage: fields = []
             sage: for prec in [17, 24, 53, 128, 256]:
-<<<<<<< HEAD
-            ....:     for rnd in ['RNDN', 'RNDD', 'RNDU', 'RNDZ']:
-=======
             ....:     for rnd in ['RNDN', 'RNDD', 'RNDU', 'RNDZ', 'RNDA']:
->>>>>>> 4d80eb34
             ....:         fields.append(RealField(prec=prec, rnd=rnd))
             sage: for n in range(3000):  # long time
             ....:     a = QQ.random_element(num_bound=2^(n%100))
