--- conflicted
+++ resolved
@@ -1154,17 +1154,10 @@
             sage: pari(CDF(I))
             1.00000000000000*I
         """
-<<<<<<< HEAD
         global new_gen_from_complex_double_element
         if new_gen_from_complex_double_element is None:
             from sage.libs.pari.convert_sage_complex_double import new_gen_from_complex_double_element
         return new_gen_from_complex_double_element(self)
-=======
-        if not GSL_IMAG(self._complex):
-            return new_gen_from_double(GSL_REAL(self._complex))
-        else:
-            return new_t_COMPLEX_from_double(GSL_REAL(self._complex), GSL_IMAG(self._complex))
->>>>>>> f716a0b3
 
     def __mpc__(self):
         """
@@ -2255,13 +2248,7 @@
             sage: eta(z)
             0.7420487758365647 + 0.1988313702299107*I
         """
-<<<<<<< HEAD
-        if self._complex.imag <= 0:
-=======
-        cdef GEN a, b, c, y, t
-
         if GSL_IMAG(self._complex) <= 0:
->>>>>>> f716a0b3
             raise ValueError("value must be in the upper half plane")
 
         if GSL_IMAG(self._complex) > 100000 and not omit_frac:
