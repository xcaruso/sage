--- conflicted
+++ resolved
@@ -446,17 +446,11 @@
         elif RR.has_coerce_map_from(S):
             return FloatToCDF(RR) * RR._internal_coerce_map_from(S)
         elif isinstance(S, ComplexField_class) and S.prec() >= 53:
-<<<<<<< HEAD
             from sage.rings.complex_conversion import CCtoCDF
             return CCtoCDF(S, self)
         elif CC.has_coerce_map_from(S):
             from sage.rings.complex_conversion import CCtoCDF
             return CCtoCDF(CC, self) * CC._internal_coerce_map_from(S)
-=======
-            return complex_mpfr.CCtoCDF(S, self)
-        elif CC.has_coerce_map_from(S):
-            return complex_mpfr.CCtoCDF(CC, self) * CC._internal_coerce_map_from(S)
->>>>>>> c896669b
 
     def _magma_init_(self, magma):
         r"""
