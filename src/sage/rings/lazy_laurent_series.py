r"""
Lazy Laurent Series

A lazy Laurent series is a Laurent series whose coefficients are
computed on demand.  Therefore, unlike the usual Laurent series in
Sage, lazy Laurent series have infinite precision.

EXAMPLES:

Laurent series over the integer ring are particularly useful as
generating functions for sequences arising in combinatorics.::

    sage: L.<z> = LazyLaurentSeriesRing(ZZ)

The generating function of the Fibonacci sequence is::

    sage: f = 1 / (1 - z - z^2)
    sage: f
    1 + z + 2*z^2 + 3*z^3 + 5*z^4 + 8*z^5 + 13*z^6 + O(z^7)

In principle, we can now compute any coefficient of `f`::

    sage: f.coefficient(100)
    573147844013817084101

Which coefficients are actually computed depends on the type of
implementation.  For the sparse implementation, only the coefficients
that are needed are computed.::

    sage: s = L(lambda n: n); s
    z + 2*z^2 + 3*z^3 + 4*z^4 + 5*z^5 + 6*z^6 + O(z^7)
    sage: s.coefficient(10)
    10
    sage: s._coeff_stream._cache
    {0: 0, 1: 1, 2: 2, 3: 3, 4: 4, 5: 5, 6: 6, 10: 10}

Using the dense implementation, all coefficients up to the required
coefficient are computed.::

    sage: L.<x> = LazyLaurentSeriesRing(ZZ, sparse=False)
    sage: s = L(lambda n: n); s
    x + 2*x^2 + 3*x^3 + 4*x^4 + 5*x^5 + 6*x^6 + O(x^7)
    sage: s.coefficient(10)
    10
    sage: s._coeff_stream._cache
    [0, 1, 2, 3, 4, 5, 6, 7, 8, 9, 10]

We can do arithmetic with lazy power series::

    sage: f
    1 + z + 2*z^2 + 3*z^3 + 5*z^4 + 8*z^5 + 13*z^6 + O(z^7)
    sage: f^-1
    1 - z - z^2 + O(z^7)
    sage: f + f^-1
    2 + z^2 + 3*z^3 + 5*z^4 + 8*z^5 + 13*z^6 + O(z^7)
    sage: g = (f + f^-1)*(f - f^-1); g
    4*z + 6*z^2 + 8*z^3 + 19*z^4 + 38*z^5 + 71*z^6 + O(z^7)

We can change the base ring::

    sage: h = g.change_ring(QQ)
    sage: h.parent()
    Lazy Laurent Series Ring in z over Rational Field
    sage: h
    4*z + 6*z^2 + 8*z^3 + 19*z^4 + 38*z^5 + 71*z^6 + O(z^7)
    sage: hinv = h^-1; hinv
    1/4*z^-1 - 3/8 + 1/16*z - 17/32*z^2 + 5/64*z^3 - 29/128*z^4 + 165/256*z^5 + O(z^6)
    sage: hinv.valuation()
    -1

AUTHORS:

- Kwankyu Lee (2019-02-24): initial version
- Tejasvi Chebrolu, Martin Rubey, Travis Scrimshaw (2021-08):
  refactored and expanded functionality

"""

# ****************************************************************************
#       Copyright (C) 2019 Kwankyu Lee <ekwankyu@gmail.com>
#
# This program is free software: you can redistribute it and/or modify
# it under the terms of the GNU General Public License as published by
# the Free Software Foundation, either version 2 of the License, or
# (at your option) any later version.
#                  https://www.gnu.org/licenses/
# ****************************************************************************


from sage.rings.infinity import infinity
from sage.structure.element import ModuleElement, RingElement
from sage.rings.integer_ring import ZZ
from sage.structure.richcmp import op_EQ, op_NE
from sage.arith.power import generic_power
from sage.rings.polynomial.laurent_polynomial_ring import LaurentPolynomialRing
from sage.data_structures.coefficient_stream import (
    CoefficientStream_add,
    CoefficientStream_cauchy_product,
    CoefficientStream_sub,
    CoefficientStream_composition,
    CoefficientStream_lmul,
    CoefficientStream_rmul,
    CoefficientStream_neg,
    CoefficientStream_cauchy_inverse,
    CoefficientStream_map_coefficients,
    CoefficientStream_zero,
    CoefficientStream_exact,
    CoefficientStream_uninitialized,
    CoefficientStream_coefficient_function,
    CoefficientStream_dirichlet_convolution,
    CoefficientStream_dirichlet_inv
)

class LazySequenceElement(ModuleElement):
    r"""
    An element of a lazy series.

    EXAMPLES::

        sage: L.<z> = LazyLaurentSeriesRing(ZZ)
        sage: f = 1/(1 - z)
        sage: f.parent()
        Lazy Laurent Series Ring in z over Integer Ring
        sage: f
        1 + z + z^2 + z^3 + z^4 + z^5 + z^6 + O(z^7)

        sage: L.<z> = LazyLaurentSeriesRing(ZZ, sparse=True)
        sage: f = 1/(1 - z)
        sage: f.parent()
        Lazy Laurent Series Ring in z over Integer Ring
        sage: f
        1 + z + z^2 + z^3 + z^4 + z^5 + z^6 + O(z^7)
    """
    def __init__(self, parent, coeff_stream):
        """
        Initialize the series.

        TESTS::

            sage: L.<z> = LazyLaurentSeriesRing(ZZ)
            sage: TestSuite(L.an_element()).run()

            sage: L = LazyDirichletSeriesRing(QQbar, 'z')
            sage: g = L(constant=1)
            sage: TestSuite(g).run()

        """
        ModuleElement.__init__(self, parent)
        self._coeff_stream = coeff_stream

    def finite_part(self, degree=None):
        r"""
        Return ``self`` truncated to ``degree`` as an element of an appropriate ring.

        INPUT:

        - ``degree`` -- ``None`` or an integer

        OUTPUT:

        If ``degree`` is not ``None``, the terms of the series of
        degree greater than ``degree`` are removed first. If
        ``degree`` is ``None`` and the series is not known to have
        only finitely many nonzero coefficients, a ``ValueError`` is
        raised.

        EXAMPLES::

            sage: L.<z> = LazyLaurentSeriesRing(ZZ)
            sage: f = L([1,0,0,2,0,0,0,3], valuation=-3); f.finite_part()
            z^-3 + 2 + 3*z^4
            sage: f.polynomial()
            z^-3 + 2 + 3*z^4

            sage: L = LazyDirichletSeriesRing(ZZ, "s")
            sage: f = L([1,0,0,2,0,0,0,3], valuation=2); f.finite_part()
            3/9^s + 2/5^s + 1/2^s

            sage: L.<x,y> = LazyTaylorSeriesRing(ZZ)
            sage: f = 1/(1+x+y^2); f.finite_part(3)
            -x^3 + 2*x*y^2 + x^2 - y^2 - x + 1
        """
        P = self.parent()
        L = P._laurent_poly_ring
        coeff_stream = self._coeff_stream
        if degree is None:
            if isinstance(coeff_stream, CoefficientStream_zero):
                return L.zero()
            elif isinstance(coeff_stream, CoefficientStream_exact) and not coeff_stream._constant:
                m = coeff_stream._degree
            else:
                raise ValueError("not a polynomial")
        else:
            m = degree + 1

        v = self.valuation()
        return L.sum(self[i]*P.monomial(1, i) for i in range(v, m))

    def __getitem__(self, n):
        """
        Return the coefficient of the term with exponent ``n`` of the series.

        INPUT:

        - ``n`` -- integer; the exponent

        EXAMPLES::

            sage: L.<z> = LazyLaurentSeriesRing(ZZ, sparse=False)
            sage: f = z / (1 - 2*z^3)
            sage: [f[n] for n in range(20)]
            [0, 1, 0, 0, 2, 0, 0, 4, 0, 0, 8, 0, 0, 16, 0, 0, 32, 0, 0, 64]
            sage: f[0:20]
            [0, 1, 0, 0, 2, 0, 0, 4, 0, 0, 8, 0, 0, 16, 0, 0, 32, 0, 0, 64]

            sage: M = L(lambda n: n)
            sage: [M[n] for n in range(20)]
            [0, 1, 2, 3, 4, 5, 6, 7, 8, 9, 10, 11, 12, 13, 14, 15, 16, 17, 18, 19]

            sage: L.<z> = LazyLaurentSeriesRing(ZZ, sparse=True)
            sage: M = L(lambda n: n)
            sage: [M[n] for n in range(20)]
            [0, 1, 2, 3, 4, 5, 6, 7, 8, 9, 10, 11, 12, 13, 14, 15, 16, 17, 18, 19]

        Similarly for Dirichlet series::

            sage: L = LazyDirichletSeriesRing(ZZ, "z")
            sage: f = L(lambda n: n)
            sage: [f[n] for n in range(1, 11)]
            [1, 2, 3, 4, 5, 6, 7, 8, 9, 10]
            sage: f[1:11]
            [1, 2, 3, 4, 5, 6, 7, 8, 9, 10]

            sage: M = L(lambda n: n)
            sage: [M[n] for n in range(1, 11)]
            [1, 2, 3, 4, 5, 6, 7, 8, 9, 10]
            sage: L = LazyDirichletSeriesRing(ZZ, "z", sparse=True)
            sage: M = L(lambda n: n)
            sage: [M[n] for n in range(1, 11)]
            [1, 2, 3, 4, 5, 6, 7, 8, 9, 10]

        """
        R = self.parent()._coeff_ring
        if isinstance(n, slice):
            if n.stop is None:
                raise NotImplementedError("cannot list an infinite set")
            start = n.start if n.start is not None else self._coeff_stream._approximate_valuation
            step = n.step if n.step is not None else 1
            return [R(self._coeff_stream[k]) for k in range(start, n.stop, step)]
        return R(self._coeff_stream[n])

    coefficient = __getitem__

    def map_coefficients(self, func, ring=None):
        r"""
        Return the series with ``func`` applied to each nonzero
        coefficient of ``self``.

        INPUT:

        - ``func`` -- function that takes in a coefficient and returns
          a new coefficient

        EXAMPLES:

        Dense Implementation::

            sage: L.<z> = LazyLaurentSeriesRing(ZZ, sparse=False)
            sage: s = z/(1 - 2*z^2)
            sage: t = s.map_coefficients(lambda c: c + 1)
            sage: s
            z + 2*z^3 + 4*z^5 + 8*z^7 + O(z^8)
            sage: t
            2*z + 3*z^3 + 5*z^5 + 9*z^7 + O(z^8)
            sage: M = L(lambda n: n); M
            z + 2*z^2 + 3*z^3 + 4*z^4 + 5*z^5 + 6*z^6 + O(z^7)
            sage: N = M.map_coefficients(lambda c: c + 1); N
            2*z + 3*z^2 + 4*z^3 + 5*z^4 + 6*z^5 + 7*z^6 + O(z^7)

        Sparse Implementation::

            sage: L.<z> = LazyLaurentSeriesRing(ZZ, sparse=True)
            sage: M = L(lambda n: n); M
            z + 2*z^2 + 3*z^3 + 4*z^4 + 5*z^5 + 6*z^6 + O(z^7)
            sage: N = M.map_coefficients(lambda c: c + 1); N
            2*z + 3*z^2 + 4*z^3 + 5*z^4 + 6*z^5 + 7*z^6 + O(z^7)

        An example where the series is known to be exact::

            sage: f = z + z^2 + z^3
            sage: m = f.map_coefficients(lambda c: c + 1)
            sage: m
            2*z + 2*z^2 + 2*z^3

        Similarly for Dirichlet series::

            sage: L = LazyDirichletSeriesRing(ZZ, "z")
            sage: s = L(lambda n: n-1); s
            1/(2^z) + 2/3^z + 3/4^z + 4/5^z + 5/6^z + 6/7^z + ...
            sage: s = s.map_coefficients(lambda c: c + 1); s
            2/2^z + 3/3^z + 4/4^z + 5/5^z + 6/6^z + 7/7^z + ...

        """
        P = self.parent()
        coeff_stream = self._coeff_stream
        BR = P.base_ring()
        if isinstance(coeff_stream, CoefficientStream_exact):
            initial_coefficients = [func(i) if i else 0
                                    for i in coeff_stream._initial_coefficients]
            c = func(coeff_stream._constant) if coeff_stream._constant else 0
            if not any(initial_coefficients) and not c:
                return P.zero()
            coeff_stream = CoefficientStream_exact(initial_coefficients,
                                                   self._coeff_stream._is_sparse,
                                                   valuation=coeff_stream._approximate_valuation,
                                                   degree=coeff_stream._degree,
                                                   constant=BR(c))
            return P.element_class(P, coeff_stream)
        coeff_stream = CoefficientStream_map_coefficients(self._coeff_stream, func, P._coeff_ring)
        return P.element_class(P, coeff_stream)

    def truncate(self, d):
        r"""
        Return this series with its terms of degree >= ``d`` truncated.

        INPUT:

        - ``d`` -- integer; the degree from which the series is truncated

        EXAMPLES:

        Dense Implementation::

            sage: L.<z> = LazyLaurentSeriesRing(ZZ, sparse=False)
            sage: alpha = 1/(1-z)
            sage: alpha
            1 + z + z^2 + z^3 + z^4 + z^5 + z^6 + O(z^7)
            sage: beta = alpha.truncate(5)
            sage: beta
            1 + z + z^2 + z^3 + z^4
            sage: alpha - beta
            z^5 + z^6 + O(z^7)
            sage: M = L(lambda n: n); M
            z + 2*z^2 + 3*z^3 + 4*z^4 + 5*z^5 + 6*z^6 + O(z^7)
            sage: M.truncate(4)
            z + 2*z^2 + 3*z^3

        Sparse Implementation::

            sage: L.<z> = LazyLaurentSeriesRing(ZZ, sparse=True)
            sage: M = L(lambda n: n); M
            z + 2*z^2 + 3*z^3 + 4*z^4 + 5*z^5 + 6*z^6 + O(z^7)
            sage: M.truncate(4)
            z + 2*z^2 + 3*z^3

        Series which are known to be exact can also be truncated::

            sage: M = z + z^2 + z^3 + z^4
            sage: M.truncate(4)
            z + z^2 + z^3
        """
        P = self.parent()
        coeff_stream = self._coeff_stream
        v = coeff_stream._approximate_valuation
        initial_coefficients = [coeff_stream[i] for i in range(v, d)]
        return P.element_class(P, CoefficientStream_exact(initial_coefficients, P._sparse,
                                                          valuation=v))

    def prec(self):
        """
        Return the precision of the series, which is infinity.

        EXAMPLES::

            sage: L.<z> = LazyLaurentSeriesRing(ZZ)
            sage: f = 1/(1 - z)
            sage: f.prec()
            +Infinity
        """
        return infinity

    def valuation(self):
        r"""
        Return the valuation of ``self``.

        This method determines the valuation of the series by looking for a
        nonzero coefficient. Hence if the series happens to be zero, then it
        may run forever.

        EXAMPLES::

            sage: L.<z> = LazyLaurentSeriesRing(ZZ)
            sage: s = 1/(1 - z) - 1/(1 - 2*z)
            sage: s.valuation()
            1
            sage: t = z - z
            sage: t.valuation()
            +Infinity
            sage: M = L(lambda n: n^2, 0)
            sage: M.valuation()
            1
            sage: (M - M).valuation()
            +Infinity

        Similarly for Dirichlet series::

            sage: L = LazyDirichletSeriesRing(ZZ, "z")
            sage: mu = L(moebius); mu.valuation()
            1
            sage: (mu - mu).valuation()
            +Infinity
            sage: g = L(constant=1, valuation=2)
            sage: g.valuation()
            2
            sage: (g*g).valuation()
            4

        """
        return self._coeff_stream.valuation()

    def _richcmp_(self, other, op):
        r"""
        Compare ``self` with ``other`` with respect to the comparison
        operator ``op``.

        Equality is verified if the corresponding coefficients of both series
        can be checked for equality without computing coefficients
        indefinitely.  Otherwise an exception is raised to declare that
        equality is not decidable.

        Inequality is not defined for lazy Laurent series.

        INPUT:

        - ``other`` -- another Laurent series
        - ``op`` -- comparison operator

        EXAMPLES::

            sage: L.<z> = LazyLaurentSeriesRing(QQ)
            sage: z + z^2 == z^2 + z
            True
            sage: z + z^2 != z^2 + z
            False
            sage: z + z^2 > z^2 + z
            False
            sage: z + z^2 < z^2 + z
            False
        """
        if op is op_EQ:
            if isinstance(self._coeff_stream, CoefficientStream_zero):  # self == 0
                return isinstance(other._coeff_stream, CoefficientStream_zero)
            if isinstance(other._coeff_stream, CoefficientStream_zero):  # self != 0 but other == 0
                return False

            if (not isinstance(self._coeff_stream, CoefficientStream_exact)
                    or not isinstance(other._coeff_stream, CoefficientStream_exact)):
                # One of the lazy laurent series is not known to eventually be constant
                # Implement the checking of the caches here.
                n = min(self._coeff_stream._approximate_valuation, other._coeff_stream._approximate_valuation)
                m = max(self._coeff_stream._approximate_valuation, other._coeff_stream._approximate_valuation)
                for i in range(n, m):
                    if self[i] != other[i]:
                        return False
                if self._coeff_stream == other._coeff_stream:
                    return True
                raise ValueError("undecidable")

            # Both are CoefficientStream_exact, which implements a full check
            return self._coeff_stream == other._coeff_stream

        if op is op_NE:
            return not (self == other)

        return False

    def __hash__(self):
        """
        Return the hash of ``self``

        TESTS::

            sage: L = LazyLaurentSeriesRing(ZZ, 'z')
            sage: f = L([1,2,3,4], -5)
            sage: hash(f) == hash(f)
            True
            sage: g = (1 + f)/(1 - f)^2
            sage: {g: 1}
            {z^5 - 2*z^6 + z^7 + 5*z^9 - 11*z^10 + z^11 + O(z^12): 1}
        """
        return hash(self._coeff_stream)

    def __bool__(self):
        """
        Test whether ``self`` is not zero.

        TESTS::

            sage: L.<z> = LazyLaurentSeriesRing(GF(2))
            sage: bool(z-z)
            False
            sage: f = 1/(1 - z)
            sage: bool(f)
            True
            sage: M = L(lambda n: n, 0); M
            z + z^3 + z^5 + O(z^7)
            sage: M.is_zero()
            False
            sage: M = L(lambda n: 2*n if n < 10 else 1, 0); M
            O(z^7)
            sage: bool(M)
            Traceback (most recent call last):
            ...
            ValueError: undecidable as lazy Laurent series
            sage: M[15]
            1
            sage: bool(M)
            True

            sage: L.<z> = LazyLaurentSeriesRing(GF(2), sparse=True)
            sage: M = L(lambda n: 2*n if n < 10 else 1, 0); M
            O(z^7)
            sage: bool(M)
            Traceback (most recent call last):
            ...
            ValueError: undecidable as lazy Laurent series
            sage: M[15]
            1
            sage: bool(M)
            True
        """
        if isinstance(self._coeff_stream, CoefficientStream_zero):
            return False
        if isinstance(self._coeff_stream, CoefficientStream_exact):
            return True
        if self.parent()._sparse:
            cache = self._coeff_stream._cache
            if any(cache[a] for a in cache):
                return True
        else:
            if any(a for a in self._coeff_stream._cache):
                return True
        if self[self._coeff_stream._approximate_valuation]:
            return True
        raise ValueError("undecidable as lazy Laurent series")

    def define(self, s):
        r"""
        Define an equation by ``self = s``.

        INPUT:

        - ``s`` -- a Laurent polynomial

        EXAMPLES:

        We begin by constructing the Catalan numbers::

            sage: L.<z> = LazyLaurentSeriesRing(ZZ)
            sage: C = L(None)
            sage: C.define(1 + z*C^2)
            sage: C
            1 + z + 2*z^2 + 5*z^3 + 14*z^4 + 42*z^5 + 132*z^6 + O(z^7)

        The Catalan numbers but with a valuation 1::

            sage: B = L(None, 1)
            sage: B.define(z + B^2)
            sage: B
            z + z^2 + 2*z^3 + 5*z^4 + 14*z^5 + 42*z^6 + 132*z^7 + O(z^8)

        We can define multiple series that are linked::

            sage: s = L(None)
            sage: t = L(None)
            sage: s.define(1 + z*t^3)
            sage: t.define(1 + z*s^2)
            sage: s[:9]
            [1, 1, 3, 9, 34, 132, 546, 2327, 10191]
            sage: t[:9]
            [1, 1, 2, 7, 24, 95, 386, 1641, 7150]

        A bigger example::

            sage: L.<z> = LazyLaurentSeriesRing(ZZ)
            sage: A = L(None, 5)
            sage: B = L(None)
            sage: C = L(None, 2)
            sage: A.define(z^5 + B^2)
            sage: B.define(z^5 + C^2)
            sage: C.define(z^2 + C^2 + A^2)
            sage: A[0:15]
            [0, 0, 0, 0, 0, 1, 0, 0, 1, 2, 5, 4, 14, 10, 48]
            sage: B[0:15]
            [0, 0, 0, 0, 1, 1, 2, 0, 5, 0, 14, 0, 44, 0, 138]
            sage: C[0:15]
            [0, 0, 1, 0, 1, 0, 2, 0, 5, 0, 15, 0, 44, 2, 142]

        Counting binary trees::

            sage: L.<z> = LazyLaurentSeriesRing(QQ)
            sage: s = L(None, valuation=1)
            sage: s.define(z + (s^2+s(z^2))/2)
            sage: [s[i] for i in range(9)]
            [0, 1, 1, 1, 2, 3, 6, 11, 23]

        The `q`-Catalan numbers::

            sage: R.<q> = ZZ[]
            sage: L.<z> = LazyLaurentSeriesRing(R)
            sage: s = L(None)
            sage: s.define(1+z*s*s(q*z))
            sage: s
            1 + z + (q + 1)*z^2 + (q^3 + q^2 + 2*q + 1)*z^3
             + (q^6 + q^5 + 2*q^4 + 3*q^3 + 3*q^2 + 3*q + 1)*z^4
             + (q^10 + q^9 + 2*q^8 + 3*q^7 + 5*q^6 + 5*q^5 + 7*q^4 + 7*q^3 + 6*q^2 + 4*q + 1)*z^5
             + (q^15 + q^14 + 2*q^13 + 3*q^12 + 5*q^11 + 7*q^10 + 9*q^9 + 11*q^8
                + 14*q^7 + 16*q^6 + 16*q^5 + 17*q^4 + 14*q^3 + 10*q^2 + 5*q + 1)*z^6 + O(z^7)

        We count unlabeled ordered trees by total number of nodes
        and number of internal nodes::

            sage: R.<q> = QQ[]
            sage: Q.<z> = LazyLaurentSeriesRing(R)
            sage: leaf = z
            sage: internal_node = q * z
            sage: L = Q(constant=1, degree=1)
            sage: T = Q(None, 1)
            sage: T.define(leaf + internal_node * L(T))
            sage: [T[i] for i in range(6)]
            [0, 1, q, q^2 + q, q^3 + 3*q^2 + q, q^4 + 6*q^3 + 6*q^2 + q]

        Similarly for Dirichlet series::

            sage: L = LazyDirichletSeriesRing(ZZ, "z")
            sage: g = L(constant=1, valuation=2)
            sage: F = L(None); F.define(1 + g*F)
            sage: [F[i] for i in range(1, 16)]
            [1, 1, 1, 2, 1, 3, 1, 4, 2, 3, 1, 8, 1, 3, 3]
            sage: oeis(_)                                                       # optional, internet
            0: A002033: Number of perfect partitions of n.
            1: A074206: Kalmár's [Kalmar's] problem: number of ordered factorizations of n.
            ...

            sage: F = L(None); F.define(1 + g*F*F)
            sage: [F[i] for i in range(1, 16)]
            [1, 1, 1, 3, 1, 5, 1, 10, 3, 5, 1, 24, 1, 5, 5]

        TESTS::

            sage: L.<z> = LazyLaurentSeriesRing(ZZ, sparse=True)
            sage: s = L(None)
            sage: s.define(1 + z*s^3)
            sage: s[:10]
            [1, 1, 3, 12, 55, 273, 1428, 7752, 43263, 246675]

            sage: e = L(None)
            sage: e.define(1 + z*e)
            sage: e.define(1 + z*e)
            Traceback (most recent call last):
            ...
            ValueError: series already defined
            sage: z.define(1 + z^2)
            Traceback (most recent call last):
            ...
            ValueError: series already defined
        """
        if not isinstance(self._coeff_stream, CoefficientStream_uninitialized) or self._coeff_stream._target is not None:
            raise ValueError("series already defined")
        self._coeff_stream._target = s._coeff_stream


    def _repr_(self):
        r"""
        Return a string representation of ``self``.

        EXAMPLES::

            sage: L.<z> = LazyLaurentSeriesRing(ZZ)
            sage: z^-3 + z - 5
            z^-3 - 5 + z
            sage: -1/(1 + 2*z)
            -1 + 2*z - 4*z^2 + 8*z^3 - 16*z^4 + 32*z^5 - 64*z^6 + O(z^7)
            sage: -z^-7/(1 + 2*z)
            -z^-7 + 2*z^-6 - 4*z^-5 + 8*z^-4 - 16*z^-3 + 32*z^-2 - 64*z^-1 + O(1)
            sage: L([1,5,0,3], valuation=-1, degree=5, constant=2)
            z^-1 + 5 + 3*z^2 + 2*z^5 + 2*z^6 + 2*z^7 + O(z^8)
            sage: L(constant=5, valuation=2)
            5*z^2 + 5*z^3 + 5*z^4 + O(z^5)
            sage: L(constant=5, degree=-2)
            5*z^-2 + 5*z^-1 + 5 + O(z)
            sage: L(lambda x: x if x < 0 else 0, valuation=-2)
            -2*z^-2 - z^-1 + O(z^5)
            sage: L(lambda x: x if x < 0 else 0, valuation=2)
            O(z^9)
            sage: L(lambda x: x if x > 0 else 0, valuation=-2)
            z + 2*z^2 + 3*z^3 + 4*z^4 + O(z^5)
            sage: L(lambda x: x if x > 0 else 0, valuation=-10)
            O(z^-3)

            sage: L(None)
            Uninitialized Lazy Laurent Series
            sage: L(0)
            0

            sage: R.<x,y> = QQ[]
            sage: L.<z> = LazyLaurentSeriesRing(R)
            sage: z^-2 / (1 - (x-y)*z) + x^4*z^-3 + (1-y)*z^-4
            (-y + 1)*z^-4 + x^4*z^-3 + z^-2 + (x - y)*z^-1
             + (x^2 - 2*x*y + y^2) + (x^3 - 3*x^2*y + 3*x*y^2 - y^3)*z
             + (x^4 - 4*x^3*y + 6*x^2*y^2 - 4*x*y^3 + y^4)*z^2 + O(z^3)
        """
        if isinstance(self._coeff_stream, CoefficientStream_zero):
            return '0'
        if isinstance(self._coeff_stream, CoefficientStream_uninitialized) and self._coeff_stream._target is None:
            return 'Uninitialized Lazy Laurent Series'
        return self._format_series(repr)

    def _latex_(self):
        r"""
        Return a latex representation of ``self``.

        EXAMPLES::

            sage: L.<z> = LazyLaurentSeriesRing(ZZ)
            sage: latex(z^-3 + z - 5)
            \frac{1}{z^{3}} - 5 + z
            sage: latex(-1/(1 + 2*z))
            -1 + 2z - 4z^{2} + 8z^{3} - 16z^{4} + 32z^{5} - 64z^{6} + O(z^{7})
            sage: latex(-z^-7/(1 + 2*z))
            \frac{-1}{z^{7}} + \frac{2}{z^{6}} + \frac{-4}{z^{5}} + \frac{8}{z^{4}}
             + \frac{-16}{z^{3}} + \frac{32}{z^{2}} + \frac{-64}{z} + O(1)
            sage: latex(L([1,5,0,3], valuation=-1, degree=5, constant=2))
            \frac{1}{z} + 5 + 3z^{2} + 2z^{5} + 2z^{6} + 2z^{7} + O(z^{8})
            sage: latex(L(constant=5, valuation=2))
            5z^{2} + 5z^{3} + 5z^{4} + O(z^{5})
            sage: latex(L(constant=5, degree=-2))
            \frac{5}{z^{2}} + \frac{5}{z} + 5 + O(z)
            sage: latex(L(lambda x: x if x < 0 else 0, valuation=-2))
            \frac{-2}{z^{2}} + \frac{-1}{z} + O(z^{5})
            sage: latex(L(lambda x: x if x < 0 else 0, valuation=2))
            O(z^{9})
            sage: latex(L(lambda x: x if x > 0 else 0, valuation=-2))
            z + 2z^{2} + 3z^{3} + 4z^{4} + O(z^{5})
            sage: latex(L(lambda x: x if x > 0 else 0, valuation=-10))
            O(\frac{1}{z^{3}})

            sage: latex(L(None))
            \text{\texttt{Undef}}
            sage: latex(L(0))
            0

            sage: R.<x,y> = QQ[]
            sage: L.<z> = LazyLaurentSeriesRing(R)
            sage: latex(z^-2 / (1 - (x-y)*z) + x^4*z^-3 + (1-y)*z^-4)
            \frac{-y + 1}{z^{4}} + \frac{x^{4}}{z^{3}} + \frac{1}{z^{2}}
             + \frac{x - y}{z} + x^{2} - 2 x y + y^{2}
             + \left(x^{3} - 3 x^{2} y + 3 x y^{2} - y^{3}\right)z
             + \left(x^{4} - 4 x^{3} y + 6 x^{2} y^{2} - 4 x y^{3} + y^{4}\right)z^{2}
             + O(z^{3})
        """
        from sage.misc.latex import latex
        if isinstance(self._coeff_stream, CoefficientStream_zero):
            return latex('0')
        if isinstance(self._coeff_stream, CoefficientStream_uninitialized) and self._coeff_stream._target is None:
            return latex("Undef")
        return self._format_series(latex)

    def _ascii_art_(self):
        r"""
        Return an ascii art representation of ``self``.

        EXAMPLES::

            sage: e = SymmetricFunctions(QQ).e()
            sage: L.<z> = LazyLaurentSeriesRing(e)
            sage: L.options.display_length = 3
            sage: ascii_art(1 / (1 - e[1]*z))
            e[] + e[1]*z + e[1, 1]*z^2 + O(e[]*z^3)
            sage: L.options._reset()
        """
        from sage.typeset.ascii_art import ascii_art, AsciiArt
        if isinstance(self._coeff_stream, CoefficientStream_zero):
            return AsciiArt('0')
        if isinstance(self._coeff_stream, CoefficientStream_uninitialized) and self._coeff_stream._target is None:
            return AsciiArt('Uninitialized Lazy Laurent Series')
        return self._format_series(ascii_art, True)

    def _unicode_art_(self):
        r"""
        Return a unicode art representation of ``self``.

        EXAMPLES::

            sage: e = SymmetricFunctions(QQ).e()
            sage: L.<z> = LazyLaurentSeriesRing(e)
            sage: L.options.display_length = 3
            sage: unicode_art(1 / (1 - e[1]*z))
            e[] + e[1]*z + e[1, 1]*z^2 + O(e[]*z^3)
            sage: L.options._reset()
        """
        from sage.typeset.unicode_art import unicode_art, UnicodeArt
        if isinstance(self._coeff_stream, CoefficientStream_zero):
            return UnicodeArt('0')
        if isinstance(self._coeff_stream, CoefficientStream_uninitialized) and self._coeff_stream._target is None:
            return UnicodeArt('Uninitialized Lazy Laurent Series')
        return self._format_series(unicode_art, True)


class LazySequencesModuleElement(LazySequenceElement):
    r"""
    A lazy series where addition and scalar multiplication
    are done term-wise.

    INPUT:

    - ``parent`` -- the parent ring of the series
    - ``coeff_stream`` -- the stream of coefficients of the series

    EXAMPLES::

        sage: L.<z> = LazyLaurentSeriesRing(ZZ)
        sage: M = L(lambda n: n, valuation=0)
        sage: N = L(lambda n: 1, valuation=0)
        sage: M[:10]
        [0, 1, 2, 3, 4, 5, 6, 7, 8, 9]
        sage: N[:10]
        [1, 1, 1, 1, 1, 1, 1, 1, 1, 1]

    Two sequences can be added::

        sage: O = M + N
        sage: O[0:10]
        [1, 2, 3, 4, 5, 6, 7, 8, 9, 10]

    Two sequences can be subracted::

        sage: P = M - N
        sage: P[:10]
        [-1, 0, 1, 2, 3, 4, 5, 6, 7, 8]

    A sequence can be multiplied by a scalar::

        sage: Q = 2 * M
        sage: Q[:10]
        [0, 2, 4, 6, 8, 10, 12, 14, 16, 18]

    The negation of a sequence can also be found::

        sage: R = -M
        sage: R[:10]
        [0, -1, -2, -3, -4, -5, -6, -7, -8, -9]
    """
    def _add_(self, other):
        """
        Return the sum of ``self`` and ``other``.

        INPUT:

        - ``other`` -- other series

        EXAMPLES:

        Dense series can be added::

            sage: L.<z> = LazyLaurentSeriesRing(ZZ)
            sage: M = L(lambda n: 1 + n, valuation=0)
            sage: N = L(lambda n: -n, valuation=0)
            sage: O = M + N
            sage: O[0:10]
            [1, 1, 1, 1, 1, 1, 1, 1, 1, 1]

        Sparse series can be added::

            sage: L.<z> = LazyLaurentSeriesRing(ZZ, sparse=True)
            sage: M = L(lambda n: 1 + n, valuation=0)
            sage: N = L(lambda n: -n, valuation=0)
            sage: O = M + N
            sage: O[0:10]
            [1, 1, 1, 1, 1, 1, 1, 1, 1, 1]

        Series which are known to be exact can be added::

            sage: M = L(1)
            sage: N = L([0, 1])
            sage: O = M + N
            sage: O[0:10]
            [1, 1, 0, 0, 0, 0, 0, 0, 0, 0]

<<<<<<< HEAD
        Similarly for Dirichlet series::

            sage: L = LazyDirichletSeriesRing(ZZ, "z")
            sage: s = L(lambda n: n); s
            1 + 2/2^z + 3/3^z + 4/4^z + 5/5^z + 6/6^z + 7/7^z + ...
            sage: t = L(constant=1); t
            1 + 1/(2^z) + 1/(3^z) + ...
            sage: s + t
            2 + 3/2^z + 4/3^z + 5/4^z + 6/5^z + 7/6^z + 8/7^z + ...

            sage: r = L(constant=-1)
            sage: r + t
            0

            sage: r = L([1,2,3])
            sage: r + t
            2 + 3/2^z + 4/3^z + 1/(4^z) + 1/(5^z) + 1/(6^z) + ...

            sage: r = L([1,2,3], constant=-1)
            sage: r + t
            2 + 3/2^z + 4/3^z

=======
        Adding zero gives the same series::

            sage: M = L(lambda n: 1 + n, valuation=0)
            sage: M + 0 is 0 + M is M
            True
>>>>>>> 29e139d1
        """
        P = self.parent()
        left = self._coeff_stream
        right = other._coeff_stream
        if isinstance(left, CoefficientStream_zero):
            return other
        if isinstance(right, CoefficientStream_zero):
            return self
        if (isinstance(left, CoefficientStream_exact)
            and isinstance(right, CoefficientStream_exact)):
            approximate_valuation = min(left.valuation(), right.valuation())
            degree = max(left._degree, right._degree)
            initial_coefficients = [left[i] + right[i] for i in range(approximate_valuation, degree)]
            constant = left._constant + right._constant
            if not any(initial_coefficients) and not constant:
                return P.zero()
            coeff_stream = CoefficientStream_exact(initial_coefficients, P._sparse,
                                                   constant=constant,
                                                   degree=degree,
                                                   valuation=approximate_valuation)
            return P.element_class(P, coeff_stream)
        return P.element_class(P, CoefficientStream_add(self._coeff_stream, other._coeff_stream))

    def _sub_(self, other):
        """
        Return the series of this series minus ``other`` series.

        INPUT:

        - ``other`` -- other series

        EXAMPLES:

        Dense series can be subtracted::

            sage: L.<z> = LazyLaurentSeriesRing(ZZ, sparse=False)
            sage: M = L(lambda n: 1 + n, valuation=0)
            sage: N = L(lambda n: -n, valuation=0)
            sage: O = M - N
            sage: O[0:10]
            [1, 3, 5, 7, 9, 11, 13, 15, 17, 19]

        Sparse series can be subtracted::

            sage: L.<z> = LazyLaurentSeriesRing(ZZ, sparse=True)
            sage: M = L(lambda n: 1 + n, valuation=0)
            sage: N = L(lambda n: -n, valuation=0)
            sage: O = M - N
            sage: O[0:10]
            [1, 3, 5, 7, 9, 11, 13, 15, 17, 19]

        Series which are known to be exact can be subtracted::

            sage: M = L.one()
            sage: N = L([0, 1])
            sage: O = M - N
            sage: O[0:10]
            [1, -1, 0, 0, 0, 0, 0, 0, 0, 0]

            sage: M = L([1, 0, 1])
            sage: N = L([0, 0, 1])
            sage: O = M - L.one() - N
            sage: O
            0

        Subtraction with 0::

            sage: M = L(lambda n: 1 + n, valuation=0)
            sage: M - 0 is M
            True
            sage: 0 - M == -M
            True
        """
        P = self.parent()
        left = self._coeff_stream
        right = other._coeff_stream
        if isinstance(left, CoefficientStream_zero):
            return P.element_class(P, CoefficientStream_neg(right))
        if isinstance(right, CoefficientStream_zero):
            return self
        if (isinstance(left, CoefficientStream_exact) and isinstance(right, CoefficientStream_exact)):
            approximate_valuation = min(left.valuation(), right.valuation())
            degree = max(left._degree, right._degree)
            initial_coefficients = [left[i] - right[i] for i in range(approximate_valuation, degree)]
            constant = left._constant - right._constant
            if not any(initial_coefficients) and not constant:
                return P.zero()
            coeff_stream = CoefficientStream_exact(initial_coefficients, P._sparse,
                                                   constant=constant,
                                                   degree=degree,
                                                   valuation=approximate_valuation)
            return P.element_class(P, coeff_stream)
        if left == right:
            return P.zero()
        return P.element_class(P, CoefficientStream_sub(self._coeff_stream, other._coeff_stream))

    def _lmul_(self, scalar):
        r"""
        Scalar multiplication for module elements with the module
        element on the left and the scalar on the right.

        INPUT:

        - ``scalar`` -- an element of the base ring

        EXAMPLES:

        Dense series can be multiplied with a scalar::

            sage: L.<z> = LazyLaurentSeriesRing(ZZ, sparse=False)
            sage: M = L(lambda n: 1 + n, valuation=0)
            sage: O = M * 2
            sage: O[0:10]
            [2, 4, 6, 8, 10, 12, 14, 16, 18, 20]
            sage: M * 1== M
            True
            sage: M * 0
            0

        Sparse series can be multiplied with a scalar::

            sage: L.<z> = LazyLaurentSeriesRing(ZZ, sparse=True)
            sage: M = L(lambda n: 1 + n, valuation=0)
            sage: O = M * 2
            sage: O[0:10]
            [2, 4, 6, 8, 10, 12, 14, 16, 18, 20]
            sage: M * 1== M
            True
            sage: M * 0
            0

        Series which are known to be exact can be multiplied with a scalar::

            sage: N = L([0, 1])
            sage: O = N * -1
            sage: O[0:10]
            [0, -1, 0, 0, 0, 0, 0, 0, 0, 0]
            sage: N * 1 == N
            True
            sage: N * 0
            0
        """
        P = self.parent()
        if not scalar:
            return P.zero()
        if scalar == 1:
            return self

        if isinstance(self._coeff_stream, CoefficientStream_exact):
            c = self._coeff_stream._constant * scalar
            v = self._coeff_stream.valuation()
            init_coeffs = self._coeff_stream._initial_coefficients
            initial_coefficients = [val * scalar for val in init_coeffs]
            return P.element_class(P, CoefficientStream_exact(initial_coefficients, P._sparse,
                                                              valuation=v, constant=c,
                                                              degree=self._coeff_stream._degree))
        return P.element_class(P, CoefficientStream_lmul(self._coeff_stream, scalar))

    def _rmul_(self, scalar):
        r"""
        Scalar multiplication for module elements with the module
        element on the right and the scalar on the left.

        INPUT:

        - ``scalar`` -- an element of the base ring

        EXAMPLES:

        Dense series can be multiplied with a scalar::

            sage: L.<z> = LazyLaurentSeriesRing(ZZ, sparse=False)
            sage: M = L(lambda n: 1 + n, valuation=0)
            sage: O = 2 * M
            sage: O[0:10]
            [2, 4, 6, 8, 10, 12, 14, 16, 18, 20]
            sage: 1 * M == M
            True
            sage: 0 * M
            0

        Sparse series can be multiplied with a scalar::

            sage: L.<z> = LazyLaurentSeriesRing(ZZ, sparse=True)
            sage: M = L(lambda n: 1 + n, valuation=0)
            sage: O = 2 * M
            sage: O[0:10]
            [2, 4, 6, 8, 10, 12, 14, 16, 18, 20]
            sage: 1 * M == M
            True
            sage: 0 * M
            0

        Series which are known to be exact can be multiplied with a scalar::

            sage: N = L([0, 1])
            sage: O = -1 * N
            sage: O[0:10]
            [0, -1, 0, 0, 0, 0, 0, 0, 0, 0]
            sage: 1 * N == N
            True
            sage: 0 * N
            0

        Similarly for Dirichlet series::

            sage: L = LazyDirichletSeriesRing(ZZ, "z")
            sage: g = L.gen(2)
            sage: 2 * g
            2/2^z
            sage: -1 * g
            -1/(2^z)
            sage: 0*g
            0
            sage: M = L(lambda n: n); M
            1 + 2/2^z + 3/3^z + 4/4^z + 5/5^z + 6/6^z + 7/7^z + O(1/(8^z))
            sage: 3 * M
            3 + 6/2^z + 9/3^z + 12/4^z + 15/5^z + 18/6^z + 21/7^z + O(1/(8^z))

            sage: 1 * M is M
            True

        We take care of noncommutative base rings::

            sage: M = MatrixSpace(ZZ, 2)
            sage: L.<t> = LazyTaylorSeriesRing(M)
            sage: m = M([[1, 1],[0, 1]])
            sage: n = M([[1, 0],[1, 1]])
            sage: a = L(lambda k: n^k)
            sage: (m*a - a*m)[3]
            [ 3  0]
            [ 0 -3]

        """
        P = self.parent()
        if not scalar:
            return P.zero()
        if scalar == 1:
            return self

        if isinstance(self._coeff_stream, CoefficientStream_exact):
            c = scalar * self._coeff_stream._constant
            v = self._coeff_stream.valuation()
            init_coeffs = self._coeff_stream._initial_coefficients
            initial_coefficients = [scalar * val for val in init_coeffs]
            return P.element_class(P, CoefficientStream_exact(initial_coefficients, P._sparse,
                                                              valuation=v, constant=c,
                                                              degree=self._coeff_stream._degree))
        if P.base_ring().is_commutative():
            return P.element_class(P, CoefficientStream_lmul(self._coeff_stream, scalar))
        return P.element_class(P, CoefficientStream_rmul(self._coeff_stream, scalar))

    def _neg_(self):
        """
        Return the negative of ``self``.

        EXAMPLES:

        Dense series can be negated::

            sage: L.<z> = LazyLaurentSeriesRing(ZZ, sparse=False)
            sage: M = L(lambda n: n, valuation=0)
            sage: N = L(lambda n: -n, valuation=0)
            sage: O = -N
            sage: O[0:10]
            [0, 1, 2, 3, 4, 5, 6, 7, 8, 9]
            sage: O = -M
            sage: O[0:10]
            [0, -1, -2, -3, -4, -5, -6, -7, -8, -9]
            sage: O = -(-M)
            sage: O[0:10]
            [0, 1, 2, 3, 4, 5, 6, 7, 8, 9]
            sage: O == M
            True

        Sparse series can be negated::

            sage: L.<z> = LazyLaurentSeriesRing(ZZ, sparse=True)
            sage: M = L(lambda n: n, valuation=0)
            sage: N = L(lambda n: -n, valuation=0)
            sage: O = -N
            sage: O[0:10]
            [0, 1, 2, 3, 4, 5, 6, 7, 8, 9]
            sage: O = -M
            sage: O[0:10]
            [0, -1, -2, -3, -4, -5, -6, -7, -8, -9]
            sage: O = -(-M)
            sage: O[0:10]
            [0, 1, 2, 3, 4, 5, 6, 7, 8, 9]
            sage: O == M
            True

        Series which are known to be exact can be negated::

            sage: M = L.one()
            sage: N = L([0, 1])
            sage: O = -N
            sage: O[0:10]
            [0, -1, 0, 0, 0, 0, 0, 0, 0, 0]
            sage: O = -M
            sage: O[0:10]
            [-1, 0, 0, 0, 0, 0, 0, 0, 0, 0]
            sage: O = -(-M)
            sage: O[0:10]
            [1, 0, 0, 0, 0, 0, 0, 0, 0, 0]
            sage: O == M
            True
        """
        P = self.parent()
        coeff_stream = self._coeff_stream
        if isinstance(self._coeff_stream, CoefficientStream_exact):
            initial_coefficients = [-v for v in coeff_stream._initial_coefficients]
            constant = -coeff_stream._constant
            coeff_stream = CoefficientStream_exact(initial_coefficients, P._sparse,
                                                   constant=constant,
                                                   valuation=coeff_stream.valuation())
            return P.element_class(P, coeff_stream)
        # -(-f) = f
        if isinstance(coeff_stream, CoefficientStream_neg):
            return P.element_class(P, coeff_stream._series)
        return P.element_class(P, CoefficientStream_neg(coeff_stream))


class LazyCauchyProductSeries(RingElement):
    """
    A class for series where multiplication is the Cauchy product.
    """
    def __init__(self, parent):
        """
        Initialize.

        TESTS::

            sage: from sage.rings.lazy_laurent_series import LazyCauchyProductSeries
            sage: L.<z> = LazyLaurentSeriesRing(ZZ)
            sage: M = LazyCauchyProductSeries(L)
        """
        RingElement.__init__(self, parent)

    def _mul_(self, other):
        """
        Return the product of this series with ``other``.

        INPUT:

        - ``other`` -- other series

        TESTS::

            sage: L.<z> = LazyLaurentSeriesRing(ZZ, sparse=True)
            sage: (1 - z)*(1 - z)
            1 - 2*z + z^2
            sage: (1 - z)*(1 - z)*(1 - z)
            1 - 3*z + 3*z^2 - z^3
            sage: M = L(lambda n: n)
            sage: M
            z + 2*z^2 + 3*z^3 + 4*z^4 + 5*z^5 + 6*z^6 + ...
            sage: N = M * (1 - M)
            sage: N
            z + z^2 - z^3 - 6*z^4 - 15*z^5 - 29*z^6 + ...

            sage: p = (1 - z)*(1 + z^2)^3 * z^-2
            sage: p
            z^-2 - z^-1 + 3 - 3*z + 3*z^2 - 3*z^3 + z^4 - z^5
            sage: M = L(lambda n: n, valuation=-2, degree=5, constant=2)
            sage: M
            -2*z^-2 - z^-1 + z + 2*z^2 + 3*z^3 + 4*z^4 + 2*z^5 + 2*z^6 + 2*z^7 + O(z^8)
            sage: M * p
            -2*z^-4 + z^-3 - 5*z^-2 + 4*z^-1 - 2 + 7*z + 5*z^2 + 5*z^3
             + 7*z^4 - 2*z^5 + 4*z^6 - 5*z^7 + z^8 - 2*z^9
            sage: M * p == p * M
            True

            sage: q = (1 - 2*z)*(1 + z^2)^3 * z^-2
            sage: q * M
            -2*z^-4 + 3*z^-3 - 4*z^-2 + 10*z^-1 + 11*z + 2*z^2 - 3*z^3
             - 6*z^4 - 22*z^5 - 14*z^6 - 27*z^7 - 16*z^8 - 20*z^9
             - 16*z^10 - 16*z^11 - 16*z^12 + O(z^13)
            sage: q * M == M * q
            True

            sage: L.<z> = LazyLaurentSeriesRing(ZZ, sparse=False)
            sage: M = L(lambda n: n); M
            z + 2*z^2 + 3*z^3 + 4*z^4 + 5*z^5 + 6*z^6 + ...
            sage: N = L(lambda n: 1); N
            1 + z + z^2 + z^3 + z^4 + z^5 + z^6 + ...
            sage: M * N
            z + 3*z^2 + 6*z^3 + 10*z^4 + 15*z^5 + 21*z^6 + ...

            sage: L.one() * M is M
            True
            sage: M * L.one() is M
            True

        Similarly for Taylor series::

            sage: L.<x, y, z> = LazyTaylorSeriesRing(ZZ)
            sage: (1 - x)*(1 - y)
            1 + (-x-y) + x*y
            sage: (1 - x)*(1 - y)*(1 - z)
            1 + (-x-y-z) + (x*y+x*z+y*z) + (-x*y*z)

        We take care of noncommutative base rings::

            sage: M = MatrixSpace(ZZ, 2)
            sage: L.<t> = LazyTaylorSeriesRing(M)
            sage: m = M([[1, 1],[0, 1]])
            sage: n = M([[1, 0],[1, 1]])
            sage: a = 1/(1-m*t)
            sage: b = 1 + n*t
            sage: (b*a-a*b)[20]
            [-19   0]
            [  0  19]

        Multiplication of series with eventually constant
        coefficients may yield another such series::

            sage: L.<z> = LazyLaurentSeriesRing(SR)
            sage: var("a b c d e u v w")
            (a, b, c, d, e, u, v, w)
            sage: s = a/z^2 + b*z + c*z^2 + d*z^3 + e*z^4
            sage: t = L([u, v], constant=w, valuation=-1)
            sage: s1 = s.approximate_series(44)
            sage: t1 = t.approximate_series(44)
            sage: s1 * t1 - (s * t).approximate_series(42)
            O(z^42)

        Noncommutative::

            sage: M = MatrixSpace(ZZ, 2)
            sage: L.<t> = LazyTaylorSeriesRing(M)
            sage: a = L([m], degree=1)
            sage: b = n*~(1-t)
            sage: (a*b)[0]
            [2 1]
            [1 1]

        """
        P = self.parent()
        left = self._coeff_stream
        right = other._coeff_stream

        # Check some trivial products
        if isinstance(left, CoefficientStream_zero) or isinstance(right, CoefficientStream_zero):
            return P.zero()
        if isinstance(left, CoefficientStream_exact) and left._initial_coefficients == (P._coeff_ring.one(),) and left.valuation() == 0:
            return other  # self == 1
        if isinstance(right, CoefficientStream_exact) and right._initial_coefficients == (P._coeff_ring.one(),) and right.valuation() == 0:
            return self  # right == 1

        # the product is exact if and only if both of the factors are
        # exact, and one has eventually 0 coefficients:
        #   (p + a x^d/(1-x))(q + b x^e/(1-x))
        #   = p q + (a x^d q + b x^e p)/(1-x) + a b x^(d+e)/(1-x)^2
        if (isinstance(left, CoefficientStream_exact)
            and isinstance(right, CoefficientStream_exact)
            and not (left._constant and right._constant)):
            il = left._initial_coefficients
            ir = right._initial_coefficients
            initial_coefficients = [sum(il[k]*ir[n-k]
                                        for k in range(max(n - len(ir) + 1, 0),
                                                       min(len(il) - 1, n) + 1))
                                    for n in range(len(il) + len(ir) - 1)]
            lv = left.valuation()
            rv = right.valuation()
            # (a x^d q)/(1-x) has constant a q(1), and the initial
            # values are the cumulative sums of the coeffcients of q
            if right._constant:
                d = right._degree
                c = left._constant # this is zero
                # left._constant must be 0 and thus len(il) >= 1
                for k in range(len(il)-1):
                    c += il[k] * right._constant
                    initial_coefficients[d - rv + k] += c
                c += il[-1] * right._constant
            elif left._constant:
                d = left._degree
                c = right._constant # this is zero
                # left._constant must be 0 and thus len(il) >= 1
                for k in range(len(ir)-1):
                    c += left._constant * ir[k]
                    initial_coefficients[d - lv + k] += c
                c += left._constant * ir[-1]
            else:
                c = left._constant # this is zero
            coeff_stream = CoefficientStream_exact(initial_coefficients, P._sparse,
                                                   valuation=lv+rv, constant=c)
            return P.element_class(P, coeff_stream)

        return P.element_class(P, CoefficientStream_cauchy_product(left, right))

    def __invert__(self):
        """
        Return the multiplicative inverse of the element.

        EXAMPLES:

        Lazy Laurent series that have a dense implementation can be inverted::

            sage: L.<z> = LazyLaurentSeriesRing(ZZ, sparse=False)
            sage: ~(1 - z)
            1 + z + z^2 + O(z^3)
            sage: M = L(lambda n: n); M
            z + 2*z^2 + 3*z^3 + 4*z^4 + 5*z^5 + 6*z^6 + O(z^7)
            sage: P = ~M; P
            z^-1 - 2 + z + O(z^6)

        Lazy Laurent series that have a sparse implementation can be inverted::

            sage: L.<z> = LazyLaurentSeriesRing(ZZ, sparse=True)
            sage: M = L(lambda n: n); M
            z + 2*z^2 + 3*z^3 + 4*z^4 + 5*z^5 + 6*z^6 + O(z^7)
            sage: P = ~M; P
            z^-1 - 2 + z + O(z^6)

            sage: ~(~(1 - z))
            1 - z

        Lazy Laurent series that are known to be exact can be inverted::

            sage: ~z
            z^-1

        """
        P = self.parent()
        coeff_stream = self._coeff_stream
        # the inverse is exact if and only if coeff_stream corresponds to one of
        # cx^d/(1-x) ... (c, ...)
        # cx^d       ... (c, 0, ...)
        # cx^d (1-x) ... (c, -c, 0, ...)
        if isinstance(coeff_stream, CoefficientStream_exact):
            initial_coefficients = coeff_stream._initial_coefficients
            if not initial_coefficients:
                i = ~coeff_stream._constant
                v = -coeff_stream.valuation()
                c = P._coeff_ring.zero()
                coeff_stream = CoefficientStream_exact((i, -i), P._sparse,
                                                       valuation=v, constant=c)
                return P.element_class(P, coeff_stream)
            if len(initial_coefficients) == 1:
                i = ~initial_coefficients[0]
                v = -coeff_stream.valuation()
                c = P._coeff_ring.zero()
                coeff_stream = CoefficientStream_exact((i,), P._sparse,
                                                       valuation=v, constant=c)
                return P.element_class(P, coeff_stream)
            if len(initial_coefficients) == 2 and not (initial_coefficients[0] + initial_coefficients[1]):
                v = -coeff_stream.valuation()
                c = ~initial_coefficients[0]
                coeff_stream = CoefficientStream_exact((), P._sparse,
                                                       valuation=v, constant=c)
                return P.element_class(P, coeff_stream)

        # (f^-1)^-1 = f
        if isinstance(coeff_stream, CoefficientStream_cauchy_inverse):
            return P.element_class(P, coeff_stream._series)
        return P.element_class(P, CoefficientStream_cauchy_inverse(coeff_stream))

    def _div_(self, other):
        r"""
        Return ``self`` divided by ``other``.

        INPUT:

        - ``other`` -- nonzero series

        EXAMPLES:

        Lazy Laurent series that have a dense implementation can be divided::

            sage: L.<z> = LazyLaurentSeriesRing(ZZ, sparse=False)
            sage: z/(1 - z)
            z + z^2 + z^3 + z^4 + z^5 + z^6 + z^7 + O(z^8)
            sage: M = L(lambda n: n); M
            z + 2*z^2 + 3*z^3 + 4*z^4 + 5*z^5 + 6*z^6 + O(z^7)
            sage: N = L(lambda n: 1); N
            1 + z + z^2 + z^3 + z^4 + z^5 + z^6 + O(z^7)
            sage: P = M / N; P
            z + z^2 + z^3 + z^4 + z^5 + z^6 + O(z^7)

        Lazy Laurent series that have a sparse implementation can be divided::

            sage: L.<z> = LazyLaurentSeriesRing(ZZ, sparse=True)
            sage: M = L(lambda n: n); M
            z + 2*z^2 + 3*z^3 + 4*z^4 + 5*z^5 + 6*z^6 + O(z^7)
            sage: N = L(lambda n: 1); N
            1 + z + z^2 + z^3 + z^4 + z^5 + z^6 + O(z^7)
            sage: P = M / N; P
            z + z^2 + z^3 + z^4 + z^5 + z^6 + O(z^7)

        Lazy Laurent series that are known to be exact can be divided::

            M = z^2 + 2*z + 1
            N = z + 1
            O = M / N; O
            z + 1

        An example over the ring of symmetric functions::

            sage: e = SymmetricFunctions(QQ).e()
            sage: R.<z> = LazyLaurentSeriesRing(e)
            sage: 1 / (1 - e[1]*z)
            e[] + e[1]*z + e[1, 1]*z^2 + e[1, 1, 1]*z^3 + e[1, 1, 1, 1]*z^4
             + e[1, 1, 1, 1, 1]*z^5 + e[1, 1, 1, 1, 1, 1]*z^6 + O(e[]*z^7)
        """
        if isinstance(other._coeff_stream, CoefficientStream_zero):
            raise ZeroDivisionError("cannot divide by 0")

        P = self.parent()
        left = self._coeff_stream
        if isinstance(left, CoefficientStream_zero):
            return P.zero()
        right = other._coeff_stream
        if (isinstance(left, CoefficientStream_exact)
            and isinstance(right, CoefficientStream_exact)):
            if not left._constant and not right._constant:
                R = P._laurent_poly_ring
                z = R.gen()
                pl = self.finite_part()
                pr = other.finite_part()
                try:
                    ret = pl / pr
                    ret = P._laurent_poly_ring(ret)
                    return P(ret)
                except (TypeError, ValueError, NotImplementedError):
                    # We cannot divide the polynomials, so the result must be a series
                    pass

        return P.element_class(P, CoefficientStream_cauchy_product(left, CoefficientStream_cauchy_inverse(right)))

    def __pow__(self, n):
        """
        Return the ``n``-th power of the series.

        INPUT:

        - ``n`` -- integer; the power to which to raise the series

        EXAMPLES:

        Lazy Laurent series that have a dense implementation can be
        raised to the power ``n``::

            sage: L.<z> = LazyLaurentSeriesRing(ZZ, sparse=False)
            sage: (1 - z)^-1
            1 + z + z^2 + O(z^3)
            sage: (1 - z)^0
            1
            sage: (1 - z)^3
            1 - 3*z + 3*z^2 - z^3
            sage: (1 - z)^-3
            1 + 3*z + 6*z^2 + 10*z^3 + 15*z^4 + 21*z^5 + 28*z^6 + O(z^7)
            sage: M = L(lambda n: n); M
            z + 2*z^2 + 3*z^3 + 4*z^4 + 5*z^5 + 6*z^6 + O(z^7)
            sage: M^2
            z^2 + 4*z^3 + 10*z^4 + 20*z^5 + 35*z^6 + O(z^7)

        We can create a really large power of a monomial, even with
        the dense implementation::

            sage: z^1000000
            z^1000000

        Lazy Laurent series that have a sparse implementation can be
        raised to the power ``n``::

            sage: L.<z> = LazyLaurentSeriesRing(ZZ, sparse=True)
            sage: M = L(lambda n: n); M
            z + 2*z^2 + 3*z^3 + 4*z^4 + 5*z^5 + 6*z^6 + O(z^7)
            sage: M^2
            z^2 + 4*z^3 + 10*z^4 + 20*z^5 + 35*z^6 + O(z^7)

        Lazy Laurent series that are known to be exact can be raised
        to the power ``n``::

            sage: z^2
            z^2
            sage: (1 - z)^2
            1 - 2*z + z^2
            sage: (1 + z)^2
            1 + 2*z + z^2
        """
        if n == 0:
            return self.parent().one()

        cs = self._coeff_stream
        if (isinstance(cs, CoefficientStream_exact)
            and not cs._constant and n in ZZ
            and (n > 0 or len(cs._initial_coefficients) == 1)):
            P = self.parent()
            return P(self.finite_part() ** ZZ(n))

        return generic_power(self, n)


class LazyLaurentSeries(LazySequencesModuleElement, LazyCauchyProductSeries):
    r"""
    A Laurent series where the coefficients are computed lazily.

    EXAMPLES::

        sage: L.<z> = LazyLaurentSeriesRing(ZZ)
        sage: L(lambda i: i, valuation=-3, constant=(-1,3))
        -3*z^-3 - 2*z^-2 - z^-1 + z + 2*z^2 - z^3 - z^4 - z^5 + O(z^6)
        sage: L(lambda i: i, valuation=-3, constant=-1, degree=3)
        -3*z^-3 - 2*z^-2 - z^-1 + z + 2*z^2 - z^3 - z^4 - z^5 + O(z^6)

    ::

        sage: f = 1 / (1 - z - z^2); f
        1 + z + 2*z^2 + 3*z^3 + 5*z^4 + 8*z^5 + 13*z^6 + O(z^7)
        sage: f.coefficient(100)
        573147844013817084101

    Lazy Laurent series is picklable::

        sage: g = loads(dumps(f))
        sage: g
        1 + z + 2*z^2 + 3*z^3 + 5*z^4 + 8*z^5 + 13*z^6 + O(z^7)
        sage: g == f
        True
    """
    def change_ring(self, ring):
        r"""
        Return ``self`` with coefficients converted to elements of ``ring``.

        INPUT:

        - ``ring`` -- a ring

        EXAMPLES:

        Dense Implementation::

            sage: L.<z> = LazyLaurentSeriesRing(ZZ, sparse=False)
            sage: s = 2 + z
            sage: t = s.change_ring(QQ)
            sage: t^-1
            1/2 - 1/4*z + 1/8*z^2 - 1/16*z^3 + 1/32*z^4 - 1/64*z^5 + 1/128*z^6 + O(z^7)
            sage: M = L(lambda n: n); M
            z + 2*z^2 + 3*z^3 + 4*z^4 + 5*z^5 + 6*z^6 + O(z^7)
            sage: N = M.change_ring(QQ)
            sage: N.parent()
            Lazy Laurent Series Ring in z over Rational Field
            sage: M.parent()
            Lazy Laurent Series Ring in z over Integer Ring

        Sparse Implementation::

            sage: L.<z> = LazyLaurentSeriesRing(ZZ, sparse=True)
            sage: M = L(lambda n: n); M
            z + 2*z^2 + 3*z^3 + 4*z^4 + 5*z^5 + 6*z^6 + O(z^7)
            sage: M.parent()
            Lazy Laurent Series Ring in z over Integer Ring
            sage: N = M.change_ring(QQ)
            sage: N.parent()
            Lazy Laurent Series Ring in z over Rational Field
            sage: M ^-1
            z^-1 - 2 + z + O(z^6)
        """
        from .lazy_laurent_series_ring import LazyLaurentSeriesRing
        Q = LazyLaurentSeriesRing(ring, names=self.parent().variable_names())
        return Q.element_class(Q, self._coeff_stream)

    def __call__(self, g):
        r"""
        Return the composition of ``self`` with ``g``.

        Given two Laurent Series `f` and `g` over the same base ring, the
        composition `(f \circ g)(z) = f(g(z))` is defined if and only if:

        - `g = 0` and `val(f) >= 0`,
        - `g` is non-zero and `f` has only finitely many non-zero coefficients,
        - `g` is non-zero and `val(g) > 0`.

        INPUT:

        - ``g`` -- other series

        EXAMPLES::

            sage: L.<z> = LazyLaurentSeriesRing(QQ)
            sage: f = z^2 + 1 + z
            sage: f(0)
            1
            sage: f(L(0))
            1
            sage: f(f)
            3 + 3*z + 4*z^2 + 2*z^3 + z^4
            sage: g = z^-3/(1-2*z); g
            z^-3 + 2*z^-2 + 4*z^-1 + 8 + 16*z + 32*z^2 + 64*z^3 + O(z^4)
            sage: f(g)
            z^-6 + 4*z^-5 + 12*z^-4 + 33*z^-3 + 82*z^-2 + 196*z^-1 + 457 + O(z)
            sage: g^2 + 1 + g
            z^-6 + 4*z^-5 + 12*z^-4 + 33*z^-3 + 82*z^-2 + 196*z^-1 + 457 + O(z)

            sage: f = z^-2 + z + 4*z^3
            sage: f(f)
            4*z^-6 + 12*z^-3 + z^-2 + 48*z^-1 + 12 + O(z)
            sage: f^-2 + f + 4*f^3
            4*z^-6 + 12*z^-3 + z^-2 + 48*z^-1 + 12 + O(z)
            sage: f(g)
            4*z^-9 + 24*z^-8 + 96*z^-7 + 320*z^-6 + 960*z^-5 + 2688*z^-4 + 7169*z^-3 + O(z^-2)
            sage: g^-2 + g + 4*g^3
            4*z^-9 + 24*z^-8 + 96*z^-7 + 320*z^-6 + 960*z^-5 + 2688*z^-4 + 7169*z^-3 + O(z^-2)

            sage: f = z^-3 + z^-2 + 1 / (1 + z^2); f
            z^-3 + z^-2 + 1 - z^2 + O(z^4)
            sage: g = z^3 / (1 + z - z^3); g
            z^3 - z^4 + z^5 - z^7 + 2*z^8 - 2*z^9 + O(z^10)
            sage: f(g)
            z^-9 + 3*z^-8 + 3*z^-7 - z^-6 - 4*z^-5 - 2*z^-4 + z^-3 + O(z^-2)
            sage: g^-3 + g^-2 + 1 / (1 + g^2)
            z^-9 + 3*z^-8 + 3*z^-7 - z^-6 - 4*z^-5 - 2*z^-4 + z^-3 + O(z^-2)

            sage: f = L(lambda n: n); f
            z + 2*z^2 + 3*z^3 + 4*z^4 + 5*z^5 + 6*z^6 + O(z^7)
            sage: f(z^2)
            z^2 + 2*z^4 + 3*z^6 + O(z^7)

            sage: f = L(lambda n: n, -2); f
            -2*z^-2 - z^-1 + z + 2*z^2 + 3*z^3 + 4*z^4 + O(z^5)
            sage: f3 = f(z^3); f3
            -2*z^-6 - z^-3 + O(z)
            sage: [f3[i] for i in range(-6,13)]
            [-2, 0, 0, -1, 0, 0, 0, 0, 0, 1, 0, 0, 2, 0, 0, 3, 0, 0, 4]

        We compose a Laurent polynomial with a generic element::

            sage: R.<x> = QQ[]
            sage: f = z^2 + 1 + z^-1
            sage: g = x^2 + x + 3
            sage: f(g)
            (x^6 + 3*x^5 + 12*x^4 + 19*x^3 + 37*x^2 + 28*x + 31)/(x^2 + x + 3)
            sage: f(g) == g^2 + 1 + g^-1
            True

        We compose with another lazy Laurent series::

            sage: LS.<y> = LazyLaurentSeriesRing(QQ)
            sage: f = z^2 + 1 + z^-1
            sage: fy = f(y); fy
            y^-1 + 1 + y^2
            sage: fy.parent() is LS
            True
            sage: g = y - y
            sage: f(g)
            Traceback (most recent call last):
            ...
            ZeroDivisionError: the valuation of the series must be nonnegative

            sage: g = 1 - y
            sage: f(g)
            3 - y + 2*y^2 + y^3 + y^4 + y^5 + O(y^6)
            sage: g^2 + 1 + g^-1
            3 - y + 2*y^2 + y^3 + y^4 + y^5 + O(y^6)

            sage: f = L(lambda n: n, 0); f
            z + 2*z^2 + 3*z^3 + 4*z^4 + 5*z^5 + 6*z^6 + O(z^7)
            sage: f(0)
            0
            sage: f(y)
            y + 2*y^2 + 3*y^3 + 4*y^4 + 5*y^5 + 6*y^6 + O(y^7)
            sage: fp = f(y - y)
            sage: fp == 0
            True
            sage: fp.parent() is LS
            True

            sage: f = z^2 + 3 + z
            sage: f(y - y)
            3

        With both of them sparse::

            sage: L.<z> = LazyLaurentSeriesRing(QQ, sparse=True)
            sage: LS.<y> = LazyLaurentSeriesRing(QQ, sparse=True)
            sage: f = L(lambda n: 1); f
            1 + z + z^2 + z^3 + z^4 + z^5 + z^6 + O(z^7)
            sage: f(y^2)
            1 + y^2 + y^4 + y^6 + O(y^7)

            sage: fp = f - 1 + z^-2; fp
            z^-2 + z + z^2 + z^3 + z^4 + O(z^5)
            sage: fpy = fp(y^2); fpy
            y^-4 + y^2 + O(y^3)
            sage: fpy.parent() is LS
            True
            sage: [fpy[i] for i in range(-4,11)]
            [1, 0, 0, 0, 0, 0, 1, 0, 1, 0, 1, 0, 1, 0, 1]

            sage: g = LS(valuation=2, constant=1); g
            y^2 + y^3 + y^4 + O(y^5)
            sage: fg = f(g); fg
            1 + y^2 + y^3 + 2*y^4 + 3*y^5 + 5*y^6 + O(y^7)
            sage: 1 + g + g^2 + g^3 + g^4 + g^5 + g^6
            1 + y^2 + y^3 + 2*y^4 + 3*y^5 + 5*y^6 + O(y^7)

            sage: h = LS(lambda n: 1 if n % 2 else 0, 2); h
            y^3 + y^5 + y^7 + O(y^9)
            sage: fgh = fg(h); fgh
            1 + y^6 + O(y^7)
            sage: [fgh[i] for i in range(0, 15)]
            [1, 0, 0, 0, 0, 0, 1, 0, 2, 1, 3, 3, 6, 6, 13]
            sage: t = 1 + h^2 + h^3 + 2*h^4 + 3*h^5 + 5*h^6
            sage: [t[i] for i in range(0, 15)]
            [1, 0, 0, 0, 0, 0, 1, 0, 2, 1, 3, 3, 6, 6, 13]

        We look at mixing the sparse and the dense::

            sage: L.<z> = LazyLaurentSeriesRing(QQ)
            sage: f = L(lambda n: 1); f
            1 + z + z^2 + z^3 + z^4 + z^5 + z^6 + O(z^7)
            sage: g = LS(lambda n: 1, 1); g
            y + y^2 + y^3 + y^4 + y^5 + y^6 + y^7 + O(y^8)
            sage: f(g)
            1 + y + 2*y^2 + 4*y^3 + 8*y^4 + 16*y^5 + 32*y^6 + O(y^7)

            sage: f = z^-2 + 1 + z
            sage: g = 1/(y*(1-y)); g
            y^-1 + 1 + y + y^2 + y^3 + y^4 + y^5 + O(y^6)
            sage: f(g)
            y^-1 + 2 + y + 2*y^2 - y^3 + 2*y^4 + y^5 + O(y^6)
            sage: g^-2 + 1 + g
            y^-1 + 2 + y + 2*y^2 - y^3 + 2*y^4 + y^5 + O(y^6)

            sage: f = z^-3 + z^-2 + 1
            sage: g = 1/(y^2*(1-y)); g
            y^-2 + y^-1 + 1 + y + y^2 + y^3 + y^4 + O(y^5)
            sage: f(g)
            1 + y^4 - 2*y^5 + 2*y^6 + O(y^7)
            sage: g^-3 + g^-2 + 1
            1 + y^4 - 2*y^5 + 2*y^6 + O(y^7)
            sage: z(y)
            y

        We look at cases where the composition does not exist.
        `g = 0` and `val(f) < 0`::

            sage: g = L(0)
            sage: f = z^-1 + z^-2
            sage: f.valuation() < 0
            True
            sage: f(g)
            Traceback (most recent call last):
            ...
            ZeroDivisionError: the valuation of the series must be nonnegative

        `g \neq 0` and `val(g) \leq 0` and `f` has infinitely many
        non-zero coefficients`::

            sage: g = z^-1 + z^-2
            sage: g.valuation() <= 0
            True
            sage: f = L(lambda n: n, 0)
            sage: f(g)
            Traceback (most recent call last):
            ...
            ValueError: can only compose with a positive valuation series

        We cannot compose if `g` has a negative valuation::

            sage: f = L(lambda n: n, 1)
            sage: g = 1 + z
            sage: f(g)
            Traceback (most recent call last):
            ...
            ValueError: can only compose with a positive valuation series
        """
        # f = self and compute f(g)
        P = g.parent()

        # g = 0 case
        if ((not isinstance(g, LazyLaurentSeries) and not g)
            or (isinstance(g, LazyLaurentSeries)
                and isinstance(g._coeff_stream, CoefficientStream_zero))):
            if self._coeff_stream._approximate_valuation >= 0:
                return P(self[0])
            # Perhaps we just don't yet know if the valuation is non-negative
            if any(self._coeff_stream[i] for i in range(self._coeff_stream._approximate_valuation, 0)):
                raise ZeroDivisionError("the valuation of the series must be nonnegative")
            self._coeff_stream._approximate_valuation = 0
            return P(self[0])

        # f has finite length
        if isinstance(self._coeff_stream, CoefficientStream_zero):  # constant 0
            return self
        if isinstance(self._coeff_stream, CoefficientStream_exact) and not self._coeff_stream._constant:
            # constant polynomial
            R = self.parent()._laurent_poly_ring
            z = R.gen()
            poly = self._coeff_stream.polynomial_part(R)
            if poly.is_constant():
                return self
            if not isinstance(g, LazyLaurentSeries):
                return poly(g)
            # g also has finite length, compose the polynomials
            if isinstance(g._coeff_stream, CoefficientStream_exact) and not g._coeff_stream._constant:
                R = P._laurent_poly_ring
                g_poly = g._coeff_stream.polynomial_part(R)
                try:
                    ret = poly(g_poly)
                except (ValueError, TypeError):  # the result is not a Laurent polynomial
                    ret = None
                if ret is not None and ret.parent() is R:
                    val = ret.valuation()
                    deg = ret.degree() + 1
                    initial_coefficients = [ret[i] for i in range(val, deg)]
                    coeff_stream = CoefficientStream_exact(initial_coefficients,
                             self._coeff_stream._is_sparse, constant=P.base_ring().zero(),
                             degree=deg, valuation=val)
                    return P.element_class(P, coeff_stream)

            # Return the sum since g is not known to be finite or we do not get a Laurent polynomial
            # TODO: Optimize when f has positive valuation
            ret = P.zero()
            gp = P.one()
            # We build this iteratively so each power can benefit from the caching
            # Equivalent to P.sum(poly[i] * g**i for i in range(poly.valuation(), poly.degree()+1))
            # We could just do "return poly(g)" if we don't care about speed
            deg = poly.degree()
            for i in range(deg):
                ret += poly[i] * gp
                gp *= g
            ret += poly[deg] * gp
            gi = ~g
            gp = P.one()
            for i in range(-1, poly.valuation()-1, -1):
                gp *= gi
                ret += poly[i] * gp
            return ret

        # g != 0 and val(g) > 0
        if not isinstance(g, LazyLaurentSeries):
            try:
                g = self.parent()(g)
            except (TypeError, ValueError):
                raise NotImplementedError("can only compose with a lazy Laurent series")
        # Perhaps we just don't yet know if the valuation is positive
        if g._coeff_stream._approximate_valuation <= 0:
            if any(g._coeff_stream[i] for i in range(g._coeff_stream._approximate_valuation, 1)):
                raise ValueError("can only compose with a positive valuation series")
            g._coeff_stream._approximate_valuation = 1

        return P.element_class(P, CoefficientStream_composition(self._coeff_stream, g._coeff_stream))

<<<<<<< HEAD
    def revert(self):
        r"""
        Return the compositional inverse of ``self``.

        EXAMPLES::

            sage: L.<z> = LazyLaurentSeriesRing(ZZ)
            sage: z.revert()
            z + O(z^8)
            sage: (1/z).revert()
            z^-1 + O(z^6)

            sage: (z-z^2).revert()
            z + z^2 + 2*z^3 + 5*z^4 + 14*z^5 + 42*z^6 + 132*z^7 + O(z^8)

        """
        P = self.parent()
        z = P.gen()
        if self._coeff_stream._approximate_valuation == 1:
            g = self
        else:
            g = self * z**(1 - self._coeff_stream._approximate_valuation)
        f = P(None, valuation=1)
        f.define(z/((g/z)(f)))
        if self._coeff_stream._approximate_valuation == 1:
            return f
        else:
            return f / z**(1 - self._coeff_stream._approximate_valuation)

    def approximate_series(self, prec, name=None):
        """
        Return the Laurent series with absolute precision ``prec`` approximated
        from this series.
=======
    def _div_(self, other):
        r"""
        Return ``self`` divided by ``other``.
>>>>>>> 29e139d1

        INPUT:

        - ``prec`` -- an integer
        - ``name`` -- name of the variable; if it is ``None``, the name of
          the variable of the series is used

        OUTPUT: a Laurent series with absolute precision ``prec``

        EXAMPLES::

            sage: L = LazyLaurentSeriesRing(ZZ, 'z')
            sage: z = L.gen()
            sage: f = (z - 2*z^3)^5/(1 - 2*z)
            sage: f
            z^5 + 2*z^6 - 6*z^7 - 12*z^8 + 16*z^9 + 32*z^10 - 16*z^11 + O(z^12)
            sage: g = f.approximate_series(10)
            sage: g
            z^5 + 2*z^6 - 6*z^7 - 12*z^8 + 16*z^9 + O(z^10)
            sage: g.parent()
            Power Series Ring in z over Integer Ring
            sage: h = (f^-1).approximate_series(3)
            sage: h
            z^-5 - 2*z^-4 + 10*z^-3 - 20*z^-2 + 60*z^-1 - 120 + 280*z - 560*z^2 + O(z^3)
            sage: h.parent()
            Laurent Series Ring in z over Integer Ring
        """
        S = self.parent()

        if name is None:
            name = S.variable_name()

        if self.valuation() < 0:
            from sage.rings.all import LaurentSeriesRing
            R = LaurentSeriesRing(S.base_ring(), name=name)
            n = self.valuation()
            return R([self[i] for i in range(n, prec)], n).add_bigoh(prec)
        else:
            from sage.rings.all import PowerSeriesRing
            R = PowerSeriesRing(S.base_ring(), name=name)
            return R([self[i] for i in range(prec)]).add_bigoh(prec)

    def polynomial(self, degree=None, name=None):
        r"""
        Return ``self`` as a Laurent polynomial if ``self`` is actually so.

        INPUT:

        - ``degree`` -- ``None`` or an integer
        - ``name`` -- name of the variable; if it is ``None``, the name of
          the variable of the series is used

<<<<<<< HEAD
=======
            sage: e = SymmetricFunctions(QQ).e()
            sage: R.<z> = LazyLaurentSeriesRing(e)
            sage: 1 / (1 - e[1]*z)
            e[] + e[1]*z + e[1, 1]*z^2 + e[1, 1, 1]*z^3 + e[1, 1, 1, 1]*z^4
             + e[1, 1, 1, 1, 1]*z^5 + e[1, 1, 1, 1, 1, 1]*z^6 + O(e[]*z^7)
        """
        if isinstance(other._coeff_stream, CoefficientStream_zero):
            raise ZeroDivisionError("cannot divide by 0")

        P = self.parent()
        left = self._coeff_stream
        if isinstance(left, CoefficientStream_zero):
            return P.zero()
        right = other._coeff_stream
        if (isinstance(left, CoefficientStream_exact)
                and isinstance(right, CoefficientStream_exact)):
            if not left._constant and not right._constant:
                R = P._laurent_poly_ring
                pl = left.polynomial_part(R)
                pr = right.polynomial_part(R)
                try:
                    ret = pl / pr
                    ret = P._laurent_poly_ring(ret)
                    initial_coefficients = [ret[i] for i in range(ret.valuation(), ret.degree() + 1)]
                    return P.element_class(P, CoefficientStream_exact(initial_coefficients, P._sparse,
                             valuation=ret.valuation(), constant=left._constant))
                except (TypeError, ValueError, NotImplementedError):
                    # We cannot divide the polynomials, so the result must be a series
                    pass

        return P.element_class(P, CoefficientStream_cauchy_product(left, CoefficientStream_cauchy_inverse(right)))

    def __pow__(self, n):
        """
        Return the ``n``-th power of the series.

        INPUT:

        - ``n`` -- integer; the power to which to raise the series

        EXAMPLES:

        Lazy Laurent series that have a dense implementation can be
        raised to the power ``n``::

            sage: L.<z> = LazyLaurentSeriesRing(ZZ, sparse=False)
            sage: (1 - z)^-1
            1 + z + z^2 + O(z^3)
            sage: (1 - z)^0
            1
            sage: (1 - z)^3
            1 - 3*z + 3*z^2 - z^3
            sage: (1 - z)^-3
            1 + 3*z + 6*z^2 + 10*z^3 + 15*z^4 + 21*z^5 + 28*z^6 + O(z^7)
            sage: M = L(lambda n: n); M
            z + 2*z^2 + 3*z^3 + 4*z^4 + 5*z^5 + 6*z^6 + O(z^7)
            sage: M^2
            z^2 + 4*z^3 + 10*z^4 + 20*z^5 + 35*z^6 + O(z^7)

        We can create a really large power of a monomial, even with
        the dense implementation::

            sage: z^1000000
            z^1000000

        Lazy Laurent series that have a sparse implementation can be
        raised to the power ``n``::

            sage: L.<z> = LazyLaurentSeriesRing(ZZ, sparse=True)
            sage: M = L(lambda n: n); M
            z + 2*z^2 + 3*z^3 + 4*z^4 + 5*z^5 + 6*z^6 + O(z^7)
            sage: M^2
            z^2 + 4*z^3 + 10*z^4 + 20*z^5 + 35*z^6 + O(z^7)

        Lazy Laurent series that are known to be exact can be raised
        to the power ``n``::

            sage: z^2
            z^2
            sage: (1 - z)^2
            1 - 2*z + z^2
            sage: (1 + z)^2
            1 + 2*z + z^2
        """
        if n == 0:
            return self.parent().one()

        cs = self._coeff_stream
        if (isinstance(cs, CoefficientStream_exact)
            and not cs._constant and n in ZZ
            and (n > 0 or len(cs._initial_coefficients) == 1)):
            P = self.parent()
            ret = cs.polynomial_part(P._laurent_poly_ring) ** ZZ(n)
            val = ret.valuation()
            deg = ret.degree() + 1
            initial_coefficients = [ret[i] for i in range(val, deg)]
            return P.element_class(P, CoefficientStream_exact(initial_coefficients, P._sparse,
                            constant=cs._constant, degree=deg, valuation=val))

        return generic_power(self, n)

    def approximate_series(self, prec, name=None):
        """
        Return the Laurent series with absolute precision ``prec`` approximated
        from this series.

        INPUT:

        - ``prec`` -- an integer
        - ``name`` -- name of the variable; if it is ``None``, the name of
          the variable of the series is used

        OUTPUT: a Laurent series with absolute precision ``prec``

        EXAMPLES::

            sage: L = LazyLaurentSeriesRing(ZZ, 'z')
            sage: z = L.gen()
            sage: f = (z - 2*z^3)^5/(1 - 2*z)
            sage: f
            z^5 + 2*z^6 - 6*z^7 - 12*z^8 + 16*z^9 + 32*z^10 - 16*z^11 + O(z^12)
            sage: g = f.approximate_series(10)
            sage: g
            z^5 + 2*z^6 - 6*z^7 - 12*z^8 + 16*z^9 + O(z^10)
            sage: g.parent()
            Power Series Ring in z over Integer Ring
            sage: h = (f^-1).approximate_series(3)
            sage: h
            z^-5 - 2*z^-4 + 10*z^-3 - 20*z^-2 + 60*z^-1 - 120 + 280*z - 560*z^2 + O(z^3)
            sage: h.parent()
            Laurent Series Ring in z over Integer Ring
        """
        S = self.parent()

        if name is None:
            name = S.variable_name()

        if self.valuation() < 0:
            from sage.rings.all import LaurentSeriesRing
            R = LaurentSeriesRing(S.base_ring(), name=name)
            n = self.valuation()
            return R([self[i] for i in range(n, prec)], n).add_bigoh(prec)
        else:
            from sage.rings.all import PowerSeriesRing
            R = PowerSeriesRing(S.base_ring(), name=name)
            return R([self[i] for i in range(prec)]).add_bigoh(prec)

    def polynomial(self, degree=None, name=None):
        r"""
        Return ``self`` as a Laurent polynomial if ``self`` is actually so.

        INPUT:

        - ``degree`` -- ``None`` or an integer
        - ``name`` -- name of the variable; if it is ``None``, the name of
          the variable of the series is used

>>>>>>> 29e139d1
        OUTPUT:

        A Laurent polynomial if the valuation of the series is negative or
        a polynomial otherwise.

        If ``degree`` is not ``None``, the terms of the series of degree
        greater than ``degree`` are truncated first. If ``degree`` is ``None``
        and the series is not a polynomial or a Laurent polynomial, a
        ``ValueError`` is raised.

        EXAMPLES::

            sage: L.<z> = LazyLaurentSeriesRing(ZZ)
            sage: f = L([1,0,0,2,0,0,0,3], 5); f
            z^5 + 2*z^8 + 3*z^12
            sage: f.polynomial()
            3*z^12 + 2*z^8 + z^5

        TESTS::

            sage: g = L([1,0,0,2,0,0,0,3], -5); g
            z^-5 + 2*z^-2 + 3*z^2
            sage: g.polynomial()
            z^-5 + 2*z^-2 + 3*z^2
            sage: z = L.gen()
            sage: f = (1 + z)/(z^3 - z^5)
            sage: f
            z^-3 + z^-2 + z^-1 + 1 + z + z^2 + z^3 + O(z^4)
            sage: f.polynomial(5)
            z^-3 + z^-2 + z^-1 + 1 + z + z^2 + z^3 + z^4 + z^5
            sage: f.polynomial(0)
            z^-3 + z^-2 + z^-1 + 1
            sage: f.polynomial(-5)
            0
            sage: M = L(lambda n: n^2, 0)
            sage: M.polynomial(3)
            9*z^3 + 4*z^2 + z
            sage: M = L(lambda n: n^2, 0)
            sage: M.polynomial(5)
            25*z^5 + 16*z^4 + 9*z^3 + 4*z^2 + z

            sage: f = 1/(1 + z)
            sage: f.polynomial()
            Traceback (most recent call last):
            ...
            ValueError: not a polynomial

            sage: L.zero().polynomial()
            0
        """
        S = self.parent()

        if degree is None:
            if isinstance(self._coeff_stream, CoefficientStream_zero):
                from sage.rings.all import PolynomialRing
                return PolynomialRing(S.base_ring(), name=name).zero()
            elif isinstance(self._coeff_stream, CoefficientStream_exact) and not self._coeff_stream._constant:
                m = self._coeff_stream._degree
            else:
                raise ValueError("not a polynomial")
        else:
            m = degree + 1

        if name is None:
            name = S.variable_name()

        if self.valuation() < 0:
            R = LaurentPolynomialRing(S.base_ring(), name=name)
            n = self.valuation()
            return R([self[i] for i in range(n, m)]).shift(n)
        else:
            from sage.rings.all import PolynomialRing
            R = PolynomialRing(S.base_ring(), name=name)
            return R([self[i] for i in range(m)])

    def _format_series(self, formatter, format_strings=False):
        """
        Return ``self`` formatted by ``formatter``.

        TESTS::

            sage: L.<z> = LazyLaurentSeriesRing(QQ)
            sage: f = 1 / (2 - z^2)
            sage: f._format_series(ascii_art, True)
            1/2 + 1/4*z^2 + 1/8*z^4 + 1/16*z^6 + O(z^7)
        """
        P = self.parent()
        R = P._laurent_poly_ring
        z = R.gen()
        cs = self._coeff_stream
        v = cs._approximate_valuation
        if format_strings:
            strformat = formatter
        else:
            strformat = lambda x: x

        if isinstance(cs, CoefficientStream_exact):
            poly = cs.polynomial_part(R)
            if not cs._constant:
                return formatter(poly)
            m = cs._degree + P.options.constant_length
            poly += sum([cs._constant * z**k for k in range(cs._degree, m)])
            return formatter(poly) + strformat(" + O({})".format(formatter(z**m)))

        # This is an inexact series
        m = v + P.options.display_length

        # Use the polynomial printing
        poly = R([self._coeff_stream[i] for i in range(v, m)]).shift(v)
        if not poly:
            return strformat("O({})".format(formatter(z**m)))
        return formatter(poly) + strformat(" + O({})".format(formatter(z**m)))


class LazyTaylorSeries(LazySequencesModuleElement, LazyCauchyProductSeries):
    r"""
    A Taylor series where the coefficients are computed lazily.

    EXAMPLES::

        sage: L.<x, y> = LazyTaylorSeriesRing(ZZ)
        sage: f = 1 / (1 - x^2 + y^3); f
        1 + x^2 + (-y^3) + x^4 + (-2*x^2*y^3) + (x^6+y^6) + O(x,y)^7
        sage: P.<x, y> = PowerSeriesRing(ZZ, default_prec=101)
        sage: g = 1 / (1 - x^2 + y^3); f[100] - g[100]
        0

    Lazy Taylor series is picklable::

        sage: g = loads(dumps(f))
        sage: g
        1 + x^2 + (-y^3) + x^4 + (-2*x^2*y^3) + (x^6+y^6) + O(x,y)^7
        sage: g == f
        True
    """
    def __call__(self, *g):
        r"""Return the composition of ``self`` with ``g``.

        The arity of ``self`` must be equal to the number of
        arguments provided.

        Given two Taylor Series `f` and `g` over the same base ring, the
        composition `(f \circ g)(z) = f(g(z))` is defined if and only if:

        - `g = 0` and `val(f) >= 0`,
        - `g` is non-zero and `f` has only finitely many non-zero coefficients,
        - `g` is non-zero and `val(g) > 0`.

        INPUT:

        - ``g`` -- other series, all of the same parent.

        EXAMPLES::

            sage: L.<x, y, z> = LazyTaylorSeriesRing(QQ)
            sage: M.<a, b> = LazyTaylorSeriesRing(ZZ)
            sage: g1 = 1/(1-x); g2 = x+y^2
            sage: p = a^2 + b + 1
            sage: p(g1, g2) - g1^2 - g2 - 1
            O(x,y,z)^7

            sage: L.<x, y, z> = LazyTaylorSeriesRing(QQ)
            sage: M.<a> = LazyTaylorSeriesRing(QQ)

        The number of mappings from a set with `m` elements to a set
        with `n` elements::

            sage: Ea = M(lambda n: 1/factorial(n))
            sage: Ex = L(lambda n: 1/factorial(n)*x^n)
            sage: Ea(Ex*y)[5]
            1/24*x^4*y + 2/3*x^3*y^2 + 3/4*x^2*y^3 + 1/6*x*y^4 + 1/120*y^5

        So, there are `3! 2! 2/3 = 8` mappings from a three element
        set to a two element set.

        TESTS::

            sage: L.<x,y> = LazyTaylorSeriesRing(ZZ)
            sage: f = 1/(1-x-y)
            sage: f(f)
            Traceback (most recent call last):
            ...
            ValueError: arity of must be equal to the number of arguments provided

        """
        if len(g) != len(self.parent().variable_names()):
            raise ValueError("arity of must be equal to the number of arguments provided")

        # f has finite length
        if isinstance(self._coeff_stream, CoefficientStream_exact) and not self._coeff_stream._constant:
            # constant polynomial
            poly = self.finite_part()
            if poly.is_constant():
                return self
            return poly(g)

        g0 = g[0]
        P = g0.parent()
        R = P._coeff_ring
        if len(g) == 1:
            # we assume that the valuation of self[i](g) is at least i
            def coefficient(n):
                r = R(0)
                for i in range(n+1):
                    r += self[i]*(g0 ** i)[n]
                return r
        else:
            def coefficient(n):
                r = R(0)
                for i in range(n+1):
                    r += self[i](g)[n]
                return r
        coeff_stream = CoefficientStream_coefficient_function(coefficient, P._coeff_ring, P._sparse, 0)
        return P.element_class(P, coeff_stream)

    def change_ring(self, ring):
        """
        Return this series with coefficients converted to elements of ``ring``.

        INPUT:

        - ``ring`` -- a ring

        EXAMPLES::

            sage: L.<z> = LazyTaylorSeriesRing(ZZ)
            sage: s = 2 + z
            sage: t = s.change_ring(QQ)
            sage: t^-1
            1/2 - 1/4*z + 1/8*z^2 - 1/16*z^3 + 1/32*z^4 - 1/64*z^5 + 1/128*z^6 + O(z^7)
            sage: t.parent()
            Lazy Taylor Series Ring in z over Rational Field

        """
        from .lazy_laurent_series_ring import LazyTaylorSeriesRing
        Q = LazyTaylorSeriesRing(ring, names=self.parent().variable_names())
        return Q.element_class(Q, self._coeff_stream)

    def _format_series(self, formatter, format_strings=False):
        """
        Return nonzero ``self`` formatted by ``formatter``.

        TESTS::

            sage: L.<x, y> = LazyTaylorSeriesRing(QQ)
            sage: f = 1 / (2 - x^2 + y)
            sage: f._format_series(repr)
            '1/2 + (-1/4*y) + (1/4*x^2+1/8*y^2) + (-1/4*x^2*y-1/16*y^3) + (1/8*x^4+3/16*x^2*y^2+1/32*y^4) + (-3/16*x^4*y-1/8*x^2*y^3-1/64*y^5) + (1/16*x^6+3/16*x^4*y^2+5/64*x^2*y^4+1/128*y^6) + O(x,y)^7'

            sage: f = (2 - x^2 + y)
            sage: f._format_series(repr)
            '2 + y + (-x^2)'
        """
        P = self.parent()
        cs = self._coeff_stream
        v = cs._approximate_valuation
        if isinstance(cs, CoefficientStream_exact):
            if not cs._constant:
                m = cs._degree
            else:
                m = cs._degree + P.options.constant_length
        else:
            m = v + P.options.display_length

        atomic_repr = P._coeff_ring._repr_option('element_is_atomic')
        mons = [P.monomial(self[i], i) for i in range(v, m) if self[i]]
        if not isinstance(cs, CoefficientStream_exact) or cs._constant:
            if P._coeff_ring is P.base_ring():
                bigO = ["O(%s)" % P.monomial(1, m)]
            else:
                bigO = ["O(%s)^%s" % (', '.join(str(g) for g in P._names), m)]
        else:
            bigO = []

        from sage.misc.latex import latex
        from sage.typeset.unicode_art import unicode_art
        from sage.typeset.ascii_art import ascii_art
        from sage.misc.repr import repr_lincomb
        from sage.typeset.symbols import ascii_left_parenthesis, ascii_right_parenthesis
        from sage.typeset.symbols import unicode_left_parenthesis, unicode_right_parenthesis
        if formatter == repr:
            poly = repr_lincomb([(1, m) for m in mons + bigO], strip_one=True)
        elif formatter == latex:
            poly = repr_lincomb([(1, m) for m in mons + bigO], is_latex=True, strip_one=True)
        elif formatter == ascii_art:
            if atomic_repr:
                poly = ascii_art(*(mons + bigO), sep = " + ")
            else:
                def parenthesize(m):
                    a = ascii_art(m)
                    h = a.height()
                    return ascii_art(ascii_left_parenthesis.character_art(h),
                                     a, ascii_right_parenthesis.character_art(h))
                poly = ascii_art(*([parenthesize(m) for m in mons] + bigO), sep = " + ")
        elif formatter == unicode_art:
            if atomic_repr:
                poly = unicode_art(*(mons + bigO), sep = " + ")
            else:
                def parenthesize(m):
                    a = unicode_art(m)
                    h = a.height()
                    return unicode_art(unicode_left_parenthesis.character_art(h),
                                       a, unicode_right_parenthesis.character_art(h))
                poly = unicode_art(*([parenthesize(m) for m in mons] + bigO), sep = " + ")

        return poly


class LazyDirichletSeries(LazySequencesModuleElement):
    r"""
    A Dirichlet series where the coefficients are computed lazily.

    INPUT:

    - ``parent`` -- The base ring for the series

    - ``coeff_stream`` -- The auxiliary class that handles the coefficient stream

    EXAMPLES::

        sage: L = LazyDirichletSeriesRing(ZZ, "z")
        sage: f = L(constant=1)^2; f
        1 + 2/2^z + 2/3^z + 3/4^z + 2/5^z + 4/6^z + 2/7^z + ...
        sage: f.coefficient(100) == number_of_divisors(100)
        True

    Lazy Dirichlet series is picklable::

        sage: g = loads(dumps(f))
        sage: g
        1 + 2/2^z + 2/3^z + 3/4^z + 2/5^z + 4/6^z + 2/7^z + ...
        sage: g == f
        True
    """
    def _mul_(self, other):
        """
        Return the product of this series with ``other``.

        INPUT:

        - ``other`` -- other series

        TESTS::

            sage: L = LazyDirichletSeriesRing(ZZ, "z")
            sage: g = L(constant=1); g
            1 + 1/(2^z) + 1/(3^z) + O(1/(4^z))
            sage: g*g
            1 + 2/2^z + 2/3^z + 3/4^z + 2/5^z + 4/6^z + 2/7^z + O(1/(8^z))
            sage: [number_of_divisors(n) for n in range(1, 8)]
            [1, 2, 2, 3, 2, 4, 2]

            sage: mu = L(moebius); mu
            1 - 1/(2^z) - 1/(3^z) - 1/(5^z) + 1/(6^z) - 1/(7^z) + O(1/(8^z))
            sage: g*mu
            1 + O(1/(8^z))
            sage: L.one() * mu is mu
            True
            sage: mu * L.one() is mu
            True
        """
        P = self.parent()
        left = self._coeff_stream
        right = other._coeff_stream
        if (isinstance(left, CoefficientStream_exact)
            and left._initial_coefficients == (P._coeff_ring.one(),)
            and left.valuation() == 1):
            return other  # self == 1
        if (isinstance(right, CoefficientStream_exact)
            and right._initial_coefficients == (P._coeff_ring.one(),)
            and right.valuation() == 1):
            return self

        coeff = CoefficientStream_dirichlet_convolution(left, right)
        return P.element_class(P, coeff)

    def __invert__(self):
        """
        Return the multiplicative inverse of the element.

        TESTS::

            sage: L = LazyDirichletSeriesRing(ZZ, "z", sparse=False)
            sage: ~L(constant=1) - L(moebius)
            O(1/(8^z))
            sage: L = LazyDirichletSeriesRing(ZZ, "z", sparse=True)
            sage: ~L(constant=1) - L(moebius)
            O(1/(8^z))

        """
        P = self.parent()
        return P.element_class(P, CoefficientStream_dirichlet_inv(self._coeff_stream))

    def change_ring(self, ring):
        """
        Return this series with coefficients converted to elements of ``ring``.

        INPUT:

        - ``ring`` -- a ring

        TESTS::

            sage: L = LazyDirichletSeriesRing(ZZ, "z", sparse=False)
        """
        from .lazy_laurent_series_ring import LazyDirichletSeriesRing
        Q = LazyDirichletSeriesRing(ring, names=self.parent().variable_names())
        return Q.element_class(Q, self._coeff_stream)

    def __pow__(self, n):
        """
        Return the ``n``-th power of the series.

        INPUT:

        - ``n`` -- integer, the power to which to raise the series

        TESTS::

            sage: L = LazyDirichletSeriesRing(ZZ, "z")
        """
        if n == 0:
            return self.parent().one()

        return generic_power(self, n)

    def _format_series(self, formatter, format_strings=False):
        """
        Return nonzero ``self`` formatted by ``formatter``.

        TESTS::

            sage: L = LazyDirichletSeriesRing(QQ, "s")
            sage: f = L(constant=1)
            sage: f._format_series(repr)
            '1 + 1/(2^s) + 1/(3^s) + O(1/(4^s))'

            sage: L([1,-1,1])._format_series(repr)
            '1 - 1/(2^s) + 1/(3^s)'

            sage: L([1,-1,1])._format_series(ascii_art)
                  -s    -s
            1 + -2   + 3

        """
        P = self.parent()
        cs = self._coeff_stream
        v = cs._approximate_valuation
        if isinstance(cs, CoefficientStream_exact):
            if not cs._constant:
                m = cs._degree
            else:
                m = cs._degree + P.options.constant_length
        else:
            m = v + P.options.display_length

        atomic_repr = P._coeff_ring._repr_option('element_is_atomic')
        mons = [P.monomial(self[i], i) for i in range(v, m) if self[i]]
        if not isinstance(cs, CoefficientStream_exact) or cs._constant:
            if P._coeff_ring is P.base_ring():
                bigO = ["O(%s)" % P.monomial(1, m)]
            else:
                bigO = ["O(%s)^%s" % (', '.join(str(g) for g in P._names), m)]
        else:
            bigO = []

        from sage.misc.latex import latex
        from sage.typeset.unicode_art import unicode_art
        from sage.typeset.ascii_art import ascii_art
        from sage.misc.repr import repr_lincomb
        from sage.typeset.symbols import ascii_left_parenthesis, ascii_right_parenthesis
        from sage.typeset.symbols import unicode_left_parenthesis, unicode_right_parenthesis
        if formatter == repr:
            poly = repr_lincomb([(1, m) for m in mons + bigO], strip_one=True)
        elif formatter == latex:
            poly = repr_lincomb([(1, m) for m in mons + bigO], is_latex=True, strip_one=True)
        elif formatter == ascii_art:
            if atomic_repr:
                poly = ascii_art(*(mons + bigO), sep = " + ")
            else:
                def parenthesize(m):
                    a = ascii_art(m)
                    h = a.height()
                    return ascii_art(ascii_left_parenthesis.character_art(h),
                                     a, ascii_right_parenthesis.character_art(h))
                poly = ascii_art(*([parenthesize(m) for m in mons] + bigO), sep = " + ")
        elif formatter == unicode_art:
            if atomic_repr:
                poly = unicode_art(*(mons + bigO), sep = " + ")
            else:
                def parenthesize(m):
                    a = unicode_art(m)
                    h = a.height()
                    return unicode_art(unicode_left_parenthesis.character_art(h),
                                       a, unicode_right_parenthesis.character_art(h))
                poly = unicode_art(*([parenthesize(m) for m in mons] + bigO), sep = " + ")

        return poly<|MERGE_RESOLUTION|>--- conflicted
+++ resolved
@@ -887,7 +887,12 @@
             sage: O[0:10]
             [1, 1, 0, 0, 0, 0, 0, 0, 0, 0]
 
-<<<<<<< HEAD
+        Adding zero gives the same series::
+
+            sage: M = L(lambda n: 1 + n, valuation=0)
+            sage: M + 0 is 0 + M is M
+            True
+
         Similarly for Dirichlet series::
 
             sage: L = LazyDirichletSeriesRing(ZZ, "z")
@@ -910,13 +915,6 @@
             sage: r + t
             2 + 3/2^z + 4/3^z
 
-=======
-        Adding zero gives the same series::
-
-            sage: M = L(lambda n: 1 + n, valuation=0)
-            sage: M + 0 is 0 + M is M
-            True
->>>>>>> 29e139d1
         """
         P = self.parent()
         left = self._coeff_stream
@@ -1534,13 +1532,19 @@
             and isinstance(right, CoefficientStream_exact)):
             if not left._constant and not right._constant:
                 R = P._laurent_poly_ring
-                z = R.gen()
-                pl = self.finite_part()
-                pr = other.finite_part()
+                pl = left.polynomial_part(R)
+                pr = right.polynomial_part(R)
+                # pl = self.finite_part()
+                # pr = other.finite_part()
                 try:
+                    # ret = pl / pr
+                    # ret = P._laurent_poly_ring(ret)
+                    # return P(ret)
                     ret = pl / pr
                     ret = P._laurent_poly_ring(ret)
-                    return P(ret)
+                    initial_coefficients = [ret[i] for i in range(ret.valuation(), ret.degree() + 1)]
+                    return P.element_class(P, CoefficientStream_exact(initial_coefficients, P._sparse,
+                             valuation=ret.valuation(), constant=left._constant))                
                 except (TypeError, ValueError, NotImplementedError):
                     # We cannot divide the polynomials, so the result must be a series
                     pass
@@ -1607,7 +1611,13 @@
             and not cs._constant and n in ZZ
             and (n > 0 or len(cs._initial_coefficients) == 1)):
             P = self.parent()
-            return P(self.finite_part() ** ZZ(n))
+            # return P(self.finite_part() ** ZZ(n))
+            ret = cs.polynomial_part(P._laurent_poly_ring) ** ZZ(n)
+            val = ret.valuation()
+            deg = ret.degree() + 1
+            initial_coefficients = [ret[i] for i in range(val, deg)]
+            return P.element_class(P, CoefficientStream_exact(initial_coefficients, P._sparse,
+                            constant=cs._constant, degree=deg, valuation=val))
 
         return generic_power(self, n)
 
@@ -1963,7 +1973,6 @@
 
         return P.element_class(P, CoefficientStream_composition(self._coeff_stream, g._coeff_stream))
 
-<<<<<<< HEAD
     def revert(self):
         r"""
         Return the compositional inverse of ``self``.
@@ -1997,11 +2006,6 @@
         """
         Return the Laurent series with absolute precision ``prec`` approximated
         from this series.
-=======
-    def _div_(self, other):
-        r"""
-        Return ``self`` divided by ``other``.
->>>>>>> 29e139d1
 
         INPUT:
 
@@ -2054,166 +2058,6 @@
         - ``name`` -- name of the variable; if it is ``None``, the name of
           the variable of the series is used
 
-<<<<<<< HEAD
-=======
-            sage: e = SymmetricFunctions(QQ).e()
-            sage: R.<z> = LazyLaurentSeriesRing(e)
-            sage: 1 / (1 - e[1]*z)
-            e[] + e[1]*z + e[1, 1]*z^2 + e[1, 1, 1]*z^3 + e[1, 1, 1, 1]*z^4
-             + e[1, 1, 1, 1, 1]*z^5 + e[1, 1, 1, 1, 1, 1]*z^6 + O(e[]*z^7)
-        """
-        if isinstance(other._coeff_stream, CoefficientStream_zero):
-            raise ZeroDivisionError("cannot divide by 0")
-
-        P = self.parent()
-        left = self._coeff_stream
-        if isinstance(left, CoefficientStream_zero):
-            return P.zero()
-        right = other._coeff_stream
-        if (isinstance(left, CoefficientStream_exact)
-                and isinstance(right, CoefficientStream_exact)):
-            if not left._constant and not right._constant:
-                R = P._laurent_poly_ring
-                pl = left.polynomial_part(R)
-                pr = right.polynomial_part(R)
-                try:
-                    ret = pl / pr
-                    ret = P._laurent_poly_ring(ret)
-                    initial_coefficients = [ret[i] for i in range(ret.valuation(), ret.degree() + 1)]
-                    return P.element_class(P, CoefficientStream_exact(initial_coefficients, P._sparse,
-                             valuation=ret.valuation(), constant=left._constant))
-                except (TypeError, ValueError, NotImplementedError):
-                    # We cannot divide the polynomials, so the result must be a series
-                    pass
-
-        return P.element_class(P, CoefficientStream_cauchy_product(left, CoefficientStream_cauchy_inverse(right)))
-
-    def __pow__(self, n):
-        """
-        Return the ``n``-th power of the series.
-
-        INPUT:
-
-        - ``n`` -- integer; the power to which to raise the series
-
-        EXAMPLES:
-
-        Lazy Laurent series that have a dense implementation can be
-        raised to the power ``n``::
-
-            sage: L.<z> = LazyLaurentSeriesRing(ZZ, sparse=False)
-            sage: (1 - z)^-1
-            1 + z + z^2 + O(z^3)
-            sage: (1 - z)^0
-            1
-            sage: (1 - z)^3
-            1 - 3*z + 3*z^2 - z^3
-            sage: (1 - z)^-3
-            1 + 3*z + 6*z^2 + 10*z^3 + 15*z^4 + 21*z^5 + 28*z^6 + O(z^7)
-            sage: M = L(lambda n: n); M
-            z + 2*z^2 + 3*z^3 + 4*z^4 + 5*z^5 + 6*z^6 + O(z^7)
-            sage: M^2
-            z^2 + 4*z^3 + 10*z^4 + 20*z^5 + 35*z^6 + O(z^7)
-
-        We can create a really large power of a monomial, even with
-        the dense implementation::
-
-            sage: z^1000000
-            z^1000000
-
-        Lazy Laurent series that have a sparse implementation can be
-        raised to the power ``n``::
-
-            sage: L.<z> = LazyLaurentSeriesRing(ZZ, sparse=True)
-            sage: M = L(lambda n: n); M
-            z + 2*z^2 + 3*z^3 + 4*z^4 + 5*z^5 + 6*z^6 + O(z^7)
-            sage: M^2
-            z^2 + 4*z^3 + 10*z^4 + 20*z^5 + 35*z^6 + O(z^7)
-
-        Lazy Laurent series that are known to be exact can be raised
-        to the power ``n``::
-
-            sage: z^2
-            z^2
-            sage: (1 - z)^2
-            1 - 2*z + z^2
-            sage: (1 + z)^2
-            1 + 2*z + z^2
-        """
-        if n == 0:
-            return self.parent().one()
-
-        cs = self._coeff_stream
-        if (isinstance(cs, CoefficientStream_exact)
-            and not cs._constant and n in ZZ
-            and (n > 0 or len(cs._initial_coefficients) == 1)):
-            P = self.parent()
-            ret = cs.polynomial_part(P._laurent_poly_ring) ** ZZ(n)
-            val = ret.valuation()
-            deg = ret.degree() + 1
-            initial_coefficients = [ret[i] for i in range(val, deg)]
-            return P.element_class(P, CoefficientStream_exact(initial_coefficients, P._sparse,
-                            constant=cs._constant, degree=deg, valuation=val))
-
-        return generic_power(self, n)
-
-    def approximate_series(self, prec, name=None):
-        """
-        Return the Laurent series with absolute precision ``prec`` approximated
-        from this series.
-
-        INPUT:
-
-        - ``prec`` -- an integer
-        - ``name`` -- name of the variable; if it is ``None``, the name of
-          the variable of the series is used
-
-        OUTPUT: a Laurent series with absolute precision ``prec``
-
-        EXAMPLES::
-
-            sage: L = LazyLaurentSeriesRing(ZZ, 'z')
-            sage: z = L.gen()
-            sage: f = (z - 2*z^3)^5/(1 - 2*z)
-            sage: f
-            z^5 + 2*z^6 - 6*z^7 - 12*z^8 + 16*z^9 + 32*z^10 - 16*z^11 + O(z^12)
-            sage: g = f.approximate_series(10)
-            sage: g
-            z^5 + 2*z^6 - 6*z^7 - 12*z^8 + 16*z^9 + O(z^10)
-            sage: g.parent()
-            Power Series Ring in z over Integer Ring
-            sage: h = (f^-1).approximate_series(3)
-            sage: h
-            z^-5 - 2*z^-4 + 10*z^-3 - 20*z^-2 + 60*z^-1 - 120 + 280*z - 560*z^2 + O(z^3)
-            sage: h.parent()
-            Laurent Series Ring in z over Integer Ring
-        """
-        S = self.parent()
-
-        if name is None:
-            name = S.variable_name()
-
-        if self.valuation() < 0:
-            from sage.rings.all import LaurentSeriesRing
-            R = LaurentSeriesRing(S.base_ring(), name=name)
-            n = self.valuation()
-            return R([self[i] for i in range(n, prec)], n).add_bigoh(prec)
-        else:
-            from sage.rings.all import PowerSeriesRing
-            R = PowerSeriesRing(S.base_ring(), name=name)
-            return R([self[i] for i in range(prec)]).add_bigoh(prec)
-
-    def polynomial(self, degree=None, name=None):
-        r"""
-        Return ``self`` as a Laurent polynomial if ``self`` is actually so.
-
-        INPUT:
-
-        - ``degree`` -- ``None`` or an integer
-        - ``name`` -- name of the variable; if it is ``None``, the name of
-          the variable of the series is used
-
->>>>>>> 29e139d1
         OUTPUT:
 
         A Laurent polynomial if the valuation of the series is negative or
