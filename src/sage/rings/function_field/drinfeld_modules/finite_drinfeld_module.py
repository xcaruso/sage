r"""
Finite Drinfeld modules

This module provides the class
:class:`sage.rings.function_fields.drinfeld_module.finite_drinfeld_module.FiniteDrinfeldModule`,
which inherits
:class:`sage.rings.function_fields.drinfeld_module.drinfeld_module.DrinfeldModule`.

AUTHORS:

- Antoine Leudière (2022-04)
"""

# *****************************************************************************
#        Copyright (C) 2022 Antoine Leudière <antoine.leudiere@inria.fr>
#
#  This program is free software: you can redistribute it and/or modify
#  it under the terms of the GNU General Public License as published by
#  the Free Software Foundation, either version 2 of the License, or
#  (at your option) any later version.
#                   http://www.gnu.org/licenses/
# *****************************************************************************

from sage.matrix.constructor import Matrix
from sage.matrix.matrix_space import MatrixSpace
from sage.matrix.special import companion_matrix
from sage.modules.free_module_element import vector
from sage.rings.polynomial.polynomial_ring_constructor import PolynomialRing
from sage.rings.function_field.drinfeld_modules.drinfeld_module import DrinfeldModule
from sage.functions.other import ceil, sqrt
from sage.functions.log import logb
from sage.misc.misc_c import prod


class FiniteDrinfeldModule(DrinfeldModule):
    r"""
    This class implements finite Drinfeld `\mathbb{F}_q[T]`-modules.

    A *finite Drinfeld module* is a Drinfeld module whose base field is
    finite. In this case, the function field characteristic is a prime
    ideal.

    For general definitions and help on Drinfeld modules, see class
    :class:`sage.rings.function_fields.drinfeld_module.drinfeld_module.DrinfeldModule`.

    .. RUBRIC:: Construction:

    The user does not ever need to directly call
    ``FiniteDrinfeldModule`` --- the metaclass ``DrinfeldModule`` is
    responsible for instantiating ``DrinfeldModule`` or
    ``FiniteDrinfeldModule`` depending on the input::

        sage: Fq = GF(343)
        sage: A.<T> = Fq[]
        sage: K.<z6> = Fq.extension(2)
        sage: phi = DrinfeldModule(A, [z6, 0, 5])
        sage: phi
        Drinfeld module defined by T |--> 5*t^2 + z6

    ::

        sage: isinstance(phi, DrinfeldModule)
        True
        sage: from sage.rings.function_field.drinfeld_modules.finite_drinfeld_module import FiniteDrinfeldModule
        sage: isinstance(phi, FiniteDrinfeldModule)
        True

    The user should never use ``FiniteDrinfeldModule`` to test if a
    Drinfeld module is finite, but rather the ``is_finite`` method::

        sage: phi.is_finite()
        True

    .. RUBRIC:: Complex multiplication of rank two finite Drinfeld modules

    We can handle some aspects of the theory of complex multiplication
    of finite Drinfeld modules. Apart from the method
    ``frobenius_endomorphism``, we only handle rank two Drinfeld
    modules.

    First of all, it is easy to create the Frobenius endomorphism::

        sage: frobenius_endomorphism = phi.frobenius_endomorphism()
        sage: frobenius_endomorphism
        Endomorphism of Drinfeld module defined by T |--> 5*t^2 + z6
          Defn: t^2

    Its characteristic polynomial can be computed::

        sage: chi = phi.frobenius_charpoly()
        sage: chi
        X^2 + (T + 2*z3^2 + 2*z3 + 1)*X + 2*T^2 + (z3^2 + z3 + 4)*T + 2*z3
        sage: frob_pol = frobenius_endomorphism.ore_polynomial()
        sage: chi(frob_pol, phi(T))
        0

    as well as its trace and norm::

        sage: phi.frobenius_trace()
        6*T + 5*z3^2 + 5*z3 + 6
        sage: phi.frobenius_trace() == -chi[1]
        True
        sage: phi.frobenius_norm()
        2*T^2 + (z3^2 + z3 + 4)*T + 2*z3

    We can decide if a Drinfeld module is ordinary or supersingular::

        sage: phi.is_ordinary()
        True
        sage: phi.is_supersingular()
        False

    .. RUBRIC:: Inverting the Drinfeld module

    The morphism that defines a Drinfeld module is injective (see
    [Gos1998]_, cor. 4.5.2). If the Drinfeld module is finite, one can
    retrieve preimages::

        sage: a = A.random_element()
        sage: phi.invert(phi(a)) == a
        True
    """

    def __init__(self, gen, category):
        """
        Initialize `self`.

        Validity of the input is checked in `__classcall_private__`. The
        `__init__` just saves attributes.

        INPUT:

        - ``function_ring`` -- a univariate polynomial ring whose base
          is a finite field

        - ``gen`` -- the generator of the Drinfeld module as a list of
          coefficients or an Ore polynomial

        - ``name`` (default: `'t'`) -- the name of the Ore polynomial
          ring gen

        TESTS::

            sage: Fq = GF(25)
            sage: A.<T> = Fq[]
            sage: K.<z12> = Fq.extension(6)
            sage: p_root = 2*z12^11 + 2*z12^10 + z12^9 + 3*z12^8 + z12^7 + 2*z12^5 + 2*z12^4 + 3*z12^3 + z12^2 + 2*z12
            sage: gen = [p_root, z12^3, z12^5]
            sage: phi = DrinfeldModule(A, gen)
            sage: ore_polring = phi.ore_polring()
            sage: phi._gen == ore_polring(gen)
            True

        ::

            sage: phi._base_degree_over_constants
            6
        """
        # NOTE: There used to be no __init__ here (which was fine). I
        # added one to ensure that FiniteDrinfeldModule would always
        # have _frobenius_norm and _frobenius_trace attributes.
        super().__init__(gen, category)
        self._base_degree_over_constants = self.base_over_constants_field().degree(self._Fq)
        self._frobenius_norm = None
        self._frobenius_trace = None
        self._frobenius_charpoly = None

    def frobenius_endomorphism(self):
        r"""
        Return the Frobenius endomorphism of the Drinfeld module as a
        morphism object.

        Let `q` be the order of the base field of the function ring. The
        *Frobenius endomorphism* is defined as the endomorphism whose
        defining Ore polynomial is `t^q`.

        EXAMPLES::

            sage: Fq = GF(343)
            sage: A.<T> = Fq[]
            sage: K.<z6> = Fq.extension(2)
            sage: phi = DrinfeldModule(A, [1, 0, z6])
            sage: phi.frobenius_endomorphism()
            Endomorphism of Drinfeld module defined by T |--> z6*t^2 + 1
              Defn: t^2

       TESTS::

            sage: from sage.rings.function_field.drinfeld_modules.morphism import DrinfeldModuleMorphism
            sage: isinstance(phi.frobenius_endomorphism(), DrinfeldModuleMorphism)
            True
        """
        t = self.ore_polring().gen()
        deg = self.base_over_constants_field().degree_over()
        return self._Hom_(self, category=self.category())(t**deg)

    def _frobenius_crystalline_matrix(self):
        r"""
        Return the matrix representing the Frobenius endomorphism on the
        crystalline cohomology of the Drinfeld module. This is done up to
        precision [K:Fq] + 1, which is enough to ensure the characteristic
        polynomial can be recovered.

        For the formal construction of the crystalline cohomology, see
        [Ang1997]_. It is a free module of rank r over the ring of Witt
        vectors in `T - \mathfrak{p}`.

        EXAMPLES::

            sage: Fq = GF(25)
            sage: A.<T> = Fq[]
            sage: K.<z12> = Fq.extension(6)
            sage: p_root = 2*z12^11 + 2*z12^10 + z12^9 + 3*z12^8 + z12^7 + 2*z12^5 + 2*z12^4 + 3*z12^3 + z12^2 + 2*z12
            sage: phi = DrinfeldModule(A, [p_root, z12^3, z12^5])
            sage: phi._frobenius_crystalline_matrix()
            [...((z2 + 3) + z12 + (4*z2 + 1)*z12^2 + (z2 + 4)*z12^3 + (z2 + 4)*z12^4 + (2*z2 + 3)*z12^5)*T^3 + (2*z2 + 2*z2*z12 + (2*z2 + 3)*z12^2 + ... + (3*z2 + 4)*z12^3 + (2*z2 + 3)*z12^4 + 3*z2*z12^5]

        ALGORITHM:

        Compute the action of the Frobenius on an explicit basis for the
        cohomology using a recurrence relation, and return the resulting
        matrix.
        """
        Fq = self._Fq
        K = self.base_over_constants_field()
        A = self.function_ring()
        char, q = Fq.characteristic(), Fq.cardinality()
        qdeg = logb(q, char)
        r, n = self.rank(), self._base_degree_over_constants
        nstar = ceil(sqrt(n))
        nquo, nrem = divmod(n, nstar)
        drin_coeffs = self.coefficients(sparse=False)
        poly_K = PolynomialRing(K, name=str(A.gen()))
        matrix_poly_K = MatrixSpace(poly_K, r, r)
        mu_coeffs = ((poly_K.gen() - drin_coeffs[0])**(n+1)) \
                    .coefficients(sparse=False)

        def companion(order):
            # + [1] is required to satisfy formatting for companion matrix
            M = matrix_poly_K(companion_matrix([(drin_coeffs[i]/drin_coeffs[r])
                               .frobenius(qdeg*order)
                               for i in range(r)] + [1], format='top'))
            M[0, r-1] += poly_K.gen() / drin_coeffs[r].frobenius(qdeg*order)
            return M

        companion_initial = prod([companion(i) for i in range(nrem, 0, -1)])
        companion_step = prod([companion(i)
                              for i in range(nstar + nrem, nrem, -1)])
        reduced_companions = []
        for k in range(nquo - 1, 0, -1):
            M = Matrix(poly_K, r, r)
            modulus = poly_K([c.frobenius(qdeg*(-k*nstar % n))
                                                for c in mu_coeffs])
            for i, row in enumerate(companion_step):
                for j, entry in enumerate(row):
                    reduction = entry % modulus
                    M[i, j] = poly_K([c.frobenius(qdeg*(k*nstar))
                                     for c in reduction
                                              .coefficients(sparse=False)])
            reduced_companions.append(M)
        return (prod(reduced_companions) * companion_step * companion_initial)

    def frobenius_charpoly(self, var='X', algorithm='crystalline'):
        r"""
        Return the characteristic polynomial of the Frobenius
        endomorphism.

        Let `\mathbb{F}_q` be the base field of the function ring. The
        *characteristic polynomial* `\chi` *of the Frobenius endomorphism*
        is defined in [Gek1991]_. An important feature of this
        polynomial is that it is monic, univariate, and has coefficients
        in the function ring. As in our case the function
        ring is a univariate polynomial ring, it is customary to see the
        characteristic polynomial of the Frobenius endomorphism as a
        bivariate polynomial.

        Let `\chi = X^r + \sum_{i=0}^{r-1} A_{i}(T)X^{i}` be the
        characteristic polynomial of the Frobenius endomorphism, and
        let `t^n` be the Ore polynomial that defines the Frobenius
        endomorphism of `\phi`; by definition, `n` is the degree of `K`
        over the base field `\mathbb{F}_q`. Then we have

        .. MATH::

            \chi(t^n)(\phi(T))
            = t^{nr} + \sum_{i=1}^{r} \phi_{A_{i}}t^{n(i)}
            = 0,

        with `\deg(A_i) \leq \frac{n(r-i)}{r}`.

        Note that the *Frobenius trace* is defined as `A_{r-1}(T)` and the
        *Frobenius norm* is defined as `A_0(T)`.

        INPUT:

        - ``var`` (default: ``'X'``) -- the name of the second variable
        - ``algorithm`` (default: ``'crystalline'``) -- the algorithm
          used to compute the characteristic polynomial

        EXAMPLES::

            sage: Fq = GF(25)
            sage: A.<T> = Fq[]
            sage: K.<z12> = Fq.extension(6)
            sage: p_root = 2*z12^11 + 2*z12^10 + z12^9 + 3*z12^8 + z12^7 + 2*z12^5 + 2*z12^4 + 3*z12^3 + z12^2 + 2*z12
            sage: phi = DrinfeldModule(A, [p_root, z12^3, z12^5])
            sage: phi.frobenius_charpoly()
            X^2 + ((4*z2 + 4)*T^3 + (z2 + 3)*T^2 + 3*T + 2*z2 + 3)*X + 3*z2*T^6 + (4*z2 + 3)*T^5 + (4*z2 + 4)*T^4 + 2*T^3 + (3*z2 + 3)*T^2 + (z2 + 2)*T + 4*z2

        ::

            sage: Fq = GF(343)
            sage: A.<T> = Fq[]
            sage: K.<z6> = Fq.extension(2)
            sage: phi = DrinfeldModule(A, [1, 0, z6])
            sage: chi = phi.frobenius_charpoly()
            sage: chi
            X^2 + ((3*z3^2 + z3 + 4)*T + 4*z3^2 + 6*z3 + 3)*X + (5*z3^2 + 2*z3)*T^2 + (4*z3^2 + 3*z3)*T + 5*z3^2 + 2*z3

        ::

            sage: frob_pol = phi.frobenius_endomorphism().ore_polynomial()
            sage: chi(frob_pol, phi(T))
            0

        ::

            sage: phi.frobenius_charpoly(algorithm="NotImplemented")
            Traceback (most recent call last):
            NotImplementedError: algorithm "NotImplemented" not implemented

        ALGORITHM:

        By default, this method uses the so-called *crystalline*
        algorithm which computes the characteristic polynomial of the
        Frobenius acting on the crystalline cohomology of the Drinfeld
        module. For further details, see [Ang1997]_. Currently, the only
        alternative is to use the *Gekeler* approach based on solving
        the linear system given by `t^{nr} + \sum_{i=0}^{r-1}
        \phi_{A_{i}}t^{ni} = 0`. For more details, see [Gek2008]_.
        """
        # Throw an error if the user asks for an unimplemented algorithm
        # even if the char poly has already been computed
        method_name = f'_frobenius_charpoly_{algorithm}'
        if hasattr(self, method_name):
            if self._frobenius_charpoly is not None:
                return self._frobenius_charpoly
            self._frobenius_charpoly = getattr(self, method_name)(var)
            return self._frobenius_charpoly
        raise NotImplementedError(f'algorithm \"{algorithm}\" not implemented')

    def _frobenius_charpoly_crystalline(self, var):
        r"""
        Return the characteristic polynomial of the Frobenius
        endomorphism using Crystalline cohomology.

        The algorithm works for Drinfeld `\mathbb{F}_q[T]`-modules of
        any rank.

        This method is private and should not be directly called.
        Instead, use :meth:`frobenius_charpoly` with the option
        `algorithm='crystalline'`.

        INPUT:

        - ``var`` -- the name of the second variable

        OUTPUT: a univariate polynomial with coefficients in the
                function ring

        EXAMPLES::

            sage: Fq = GF(25)
            sage: A.<T> = Fq[]
            sage: K.<z12> = Fq.extension(6)
            sage: p_root = 2*z12^11 + 2*z12^10 + z12^9 + 3*z12^8 + z12^7 + 2*z12^5 + 2*z12^4 + 3*z12^3 + z12^2 + 2*z12
            sage: phi = DrinfeldModule(A, [p_root, z12^3, z12^5])
            sage: phi.frobenius_charpoly(algorithm='crystalline') # indirect doctest
            X^2 + ((4*z2 + 4)*T^3 + (z2 + 3)*T^2 + 3*T + 2*z2 + 3)*X + 3*z2*T^6 + (4*z2 + 3)*T^5 + (4*z2 + 4)*T^4 + 2*T^3 + (3*z2 + 3)*T^2 + (z2 + 2)*T + 4*z2

        ::

            sage: Fq = GF(25)
            sage: A.<T> = Fq[]
            sage: K.<z> = Fq.extension(8)
            sage: phi = DrinfeldModule(A, [z, 4, 1, z, z+1, 2, z+2, 1, 1, 3, 1])
            sage: phi.frobenius_charpoly(algorithm='crystalline') # indirect doctest
            X^10 + X^9 + (3*T + z2 + 1)*X^8 + (4*T^2 + z2*T + 2*z2 + 1)*X^7 + ... + (4*z2 + 4)*T^4 + 4*z2*T^2 + (z2 + 2)*T + z2

        ::

            sage: Fq = GF(27)
            sage: A.<T> = Fq[]
            sage: K.<z> = Fq.extension(10)
            sage: phi = DrinfeldModule(A, [z, z^2 + z, 2, 1, z, z+1, 2, z+2, 0, 1, 1, z^2 + z])
            sage: phi.frobenius_charpoly(algorithm='crystalline') # indirect doctest
            X^11 + (z3^2 + 2*z3)*X^10 + ((z3 + 1)*T + z3)*X^9 + ((2*z3^2 + z3 + 2)*T^2 + ... + (2*z3^2 + 2*z3 + 2)*T + z3^2

        ALGORITHM:

        Compute the characteristic polynomial of the Frobenius endomorphism
        acting on the crystalline cohomology of a Drinfeld module, which
        is equal to that of the Frobenius endomorphism on the Drinfeld
        module. A recurrence on elements of the cohomology allows us to
        compute a matrix representation of the Frobenius endomorphism
        efficiently using a companion matrix method.
        """
        A = self.function_ring()
        K = self.base_over_constants_field()
        charpoly_coeffs_K = self._frobenius_crystalline_matrix() \
                           .charpoly(var).coefficients(sparse=False)

        # The above line obtains the char poly with coefficients in K[T]
        # This maps them into A = Fq[T]
        def coeff_A(coeff):
            return A([K(x).vector()[0] for x in coeff])

        coeffs_A = [coeff_A(c) for c in charpoly_coeffs_K]
        return PolynomialRing(A, name=var)(coeffs_A)

    def _frobenius_charpoly_gekeler(self, var):
        r"""
        Return the characteristic polynomial of the Frobenius
        endomorphism using Gekeler's algorithm.

        The algorithm works for Drinfeld `\mathbb{F}_q[T]`-modules of
        any rank, provided that the constant coefficient is a generator
        of the base field.

        This method is private and should not be directly called.
        Instead, use :meth:`frobenius_charpoly` with the option
        `algorithm='gekeler'`.

        .. WARNING:

            This algorithm only works in the generic case when the
            corresponding linear system is invertible. Notable cases
            where this fails include Drinfeld modules whose minimal
            polynomial is not equal to the characteristic polynomial,
            and rank 2 Drinfeld modules where the degree 1 coefficient
            of `\phi_T` is 0. In that case, an exception is raised.

        INPUT:

        - ``var`` -- the name of the second variable

        OUTPUT: a univariate polynomial with coefficients in the
                function ring

        EXAMPLES::

            sage: Fq = GF(25)
            sage: A.<T> = Fq[]
            sage: K.<z> = Fq.extension(6)
            sage: phi = DrinfeldModule(A, [z, 4, 1, z])
            sage: phi.frobenius_charpoly(algorithm='gekeler') # indirect doctest
            X^3 + ((z2 + 2)*T^2 + (z2 + 2)*T + 4*z2 + 4)*X^2 + ... + (3*z2 + 2)*T^2 + (3*z2 + 3)*T + 4

        ::

            sage: Fq = GF(125)
            sage: A.<T> = Fq[]
            sage: K.<z> = Fq.extension(2)
            sage: phi = DrinfeldModule(A, [z, 0, z])
            sage: phi.frobenius_charpoly(algorithm='gekeler') # indirect doctest
            Traceback (most recent call last):
            NotImplementedError: 'Gekeler' algorithm failed

        ALGORITHM:

        Construct a linear system based on the requirement that the
        Frobenius satisfies a degree r polynomial with coefficients in
        the function ring. This generalizes the procedure from
        [Gek2008]_ for the rank 2 case.
        """
        K = self.base_over_constants_field()
        A = self.function_ring()
        r, n = self.rank(), self._base_degree_over_constants
        # Compute constants that determine the block structure of the
        # linear system. The system is prepared such that the solution
        # vector has the form [a_0, a_1, ... a_{r-1}]^T with each a_i
        # corresponding to a block of length (n*(r - i))//r + 1
        shifts = [(n*(r - i))//r + 1 for i in range(r)]
        rows, cols = n*r + 1, sum(shifts)
        block_shifts = [0]
        for i in range(r-1):
            block_shifts.append(block_shifts[-1] + shifts[i])
        # Compute the images \phi_T^i for i = 0 .. n.
        gen_powers = [self(A.gen()**i).coefficients(sparse=False)
                      for i in range(0, n + 1)]
        sys, vec = Matrix(K, rows, cols), vector(K, rows)
        vec[rows - 1] = -1
        for j in range(r):
            for k in range(shifts[j]):
                for i in range(len(gen_powers[k])):
                    sys[i + n*j, block_shifts[j] + k] = gen_powers[k][i]
        if sys.right_nullity() != 0:
            raise NotImplementedError("'Gekeler' algorithm failed")
        sol = list(sys.solve_right(vec))
        # The system is solved over L, but the coefficients should all be in Fq
        # We project back into Fq here.
        sol_Fq = [K(x).vector()[0] for x in sol]
        char_poly = []
        for i in range(r):
            char_poly.append([sol_Fq[block_shifts[i] + j]
                              for j in range(shifts[i])])
        return PolynomialRing(self._function_ring, name=var)(char_poly + [1])

    def frobenius_norm(self):
        r"""
        Return the Frobenius norm of the Drinfeld module.

        Let `C(X) = \sum_{i=0}^r a_iX^{i}` denote the characteristic
        polynomial of the Frobenius endomorphism. The Frobenius norm
        is `(-1)^r a_{0}`. This is an element of the regular function ring
        and if `n` is the degree of the base field over `\mathbb{F}_q`,
        then the Frobenius norm has degree `n`.

        EXAMPLES::

            sage: Fq = GF(343)
            sage: A.<T> = Fq[]
            sage: K.<z6> = Fq.extension(2)
            sage: phi = DrinfeldModule(A, [1, 0, z6])
            sage: B = phi.frobenius_norm()
            sage: B
            (5*z3^2 + 2*z3)*T^2 + (4*z3^2 + 3*z3)*T + 5*z3^2 + 2*z3

        ::

            sage: n = 2  # Degree of the base field over Fq
            sage: B.degree() == n
            True

        ::

            sage: B == phi.frobenius_charpoly()[0]
            True

        ALGORITHM:

            The Frobenius norm is computed using the formula, by
            Gekeler, given in [MS2019]_, Section 4, Proposition 3.
        """
        if self._frobenius_norm is not None:
            return self._frobenius_norm
        K = self.base_over_constants_field()
        n = K.degree(self._Fq)
        char = self.characteristic()
        norm = K(self.coefficients()[-1]).norm()
        self._frobenius_norm = ((-1)**n)*(char**(n/char.degree())) / norm
        return self._frobenius_norm

    def frobenius_trace(self):
        r"""
        Return the Frobenius trace of the Drinfeld module.

        Let `C(X) = \sum_{i=0}^r a_iX^{i}` denote the characteristic
        polynomial of the Frobenius endomorphism. The Frobenius trace
        is `-a_{r-1}`. This is an element of the regular function ring
        and if `n` is the degree of the base field over `\mathbb{F}_q`,
        then the Frobenius trace has degree at most `\frac{n}{r}`.

        EXAMPLES::

            sage: Fq = GF(343)
            sage: A.<T> = Fq[]
            sage: K.<z6> = Fq.extension(2)
            sage: phi = DrinfeldModule(A, [1, 0, z6])
            sage: A = phi.frobenius_trace()
            sage: A
            (4*z3^2 + 6*z3 + 3)*T + 3*z3^2 + z3 + 4

        ::

            sage: n = 2  # Degree over Fq of the base codomain
            sage: A.degree() <= n/2
            True

        ::

            sage: A == -phi.frobenius_charpoly()[1]
            True

        ALGORITHM:

            We extract the coefficient of `X^{r-1}` from the characteristic
            polynomial if it has been previously computed, otherwise we compute
            the trace of the matrix of the Frobenius acting on the crystalline
            cohomology.
        """
        K = self.base_over_constants_field()
        A = self.function_ring()
        if self._frobenius_trace is not None:
            return self._frobenius_trace
        if self._frobenius_charpoly is not None:
            self._frobenius_trace = -self._frobenius_charpoly \
                                    .coefficients(sparse=False)[-2]
        self._frobenius_trace = self._frobenius_crystalline_matrix().trace()
        self._frobenius_trace = A([K(x).vector()[0] for x in self._frobenius_trace])
        return self._frobenius_trace

    def invert(self, ore_pol):
        r"""
        Return the preimage of the input under the Drinfeld module, if it
        exists.

        INPUT:

        - ``ore_pol`` -- the Ore polynomial whose preimage we want to
          compute

        EXAMPLES::

            sage: Fq = GF(25)
            sage: A.<T> = Fq[]
            sage: K.<z12> = Fq.extension(6)
            sage: p_root = 2*z12^11 + 2*z12^10 + z12^9 + 3*z12^8 + z12^7 + 2*z12^5 + 2*z12^4 + 3*z12^3 + z12^2 + 2*z12
            sage: phi = DrinfeldModule(A, [p_root, z12^3, z12^5])
            sage: a = A.random_element()
            sage: phi.invert(phi(a)) == a
            True
            sage: phi.invert(phi(T)) == T
            True
            sage: phi.invert(phi(Fq.gen())) == Fq.gen()
            True

        When the input is not in the image of the Drinfeld module, an
        exception is raised::

            sage: t = phi.ore_polring().gen()
            sage: phi.invert(t + 1)
            Traceback (most recent call last):
            ...
            ValueError: input must be in the image of the Drinfeld module

            sage: phi.invert(t^4 + t^2 + 1)
            Traceback (most recent call last):
            ...
            ValueError: input must be in the image of the Drinfeld module

        ALGORITHM:

            The algorithm relies on the inversion of a linear algebra
            system. See [MS2019]_, 3.2.5 for details.

        TESTS::

            sage: a = A.random_element()
            sage: cat = phi.category()
            sage: phi_r1 = cat.random_object(1)
            sage: phi_r1.invert(phi_r1(a)) == a
            True
            sage: phi_r2 = cat.random_object(2)
            sage: phi_r2.invert(phi_r2(a)) == a
            True
            sage: phi_r3 = cat.random_object(3)
            sage: phi_r3.invert(phi_r3(a)) == a
            True
            sage: phi_r4 = cat.random_object(4)
            sage: phi_r4.invert(phi_r4(a)) == a
            True
            sage: phi_r5 = cat.random_object(5)
            sage: phi_r5.invert(phi_r5(a)) == a
            True

        ::

            sage: B.<X> = Fq[]
            sage: phi_r5.invert(X)
            Traceback (most recent call last):
            ...
            TypeError: input must be an Ore polynomial

        """
        deg = ore_pol.degree()
        r = self.rank()
        E = self.base()
        K = self.base_over_constants_field()
        if ore_pol in self._ore_polring:
            ore_pol = self._ore_polring(ore_pol)
        else:
            raise TypeError('input must be an Ore polynomial')

        if deg <= 0:
            return K(ore_pol[0]).in_base()
        if deg % r != 0:
            raise ValueError('input must be in the image of the Drinfeld module')
        k = deg // r
        A = self._function_ring
        T = A.gen()
        mat_rows = [[E.zero() for _ in range(k+1)] for _ in range(k+1)]
        mat_rows[0][0] = E.one()
        phiT = self.gen()
        phiTi = self.ore_polring().one()
        for i in range(1, k+1):
            phiTi *= phiT
            for j in range(i+1):
                mat_rows[j][i] = phiTi[r*j]
        mat = Matrix(mat_rows)
        vec = vector([ore_pol[r*j] for j in range(k+1)])
        coeffs_K = list(mat.inverse() * vec)
        try:
            coeffs_Fq = [K(c).in_base() for c in coeffs_K]
            pre_image = A(coeffs_Fq)
            if self(pre_image) == ore_pol:
                return pre_image
        except ValueError:
            pass
        raise ValueError('input must be in the image of the Drinfeld module')

    def is_isogenous(self, psi):
        r"""
        Return ``True`` when ``self`` is isogenous to the other
        Drinfeld module.

        If the Drinfeld modules do not belong to the same category, an
        exception is raised.

        EXAMPLES::

            sage: Fq = GF(2)
            sage: A.<T> = Fq[]
            sage: K.<z> = Fq.extension(3)
            sage: psi = DrinfeldModule(A, [z, z + 1, z^2 + z + 1])
            sage: phi = DrinfeldModule(A, [z, z^2 + z + 1, z^2 + z])
            sage: phi.is_isogenous(psi)
            True

        ::

            sage: chi = DrinfeldModule(A, [z, z + 1, z^2 + z])
            sage: phi.is_isogenous(chi)
            False

        ::

            sage: mu = DrinfeldModule(A, [z + 1, z^2 + z + 1, z^2 + z])
            sage: phi.is_isogenous(mu)
            Traceback (most recent call last):
            TypeError: Drinfeld modules are not in the same category

        ::

            sage: mu = 1
            sage: phi.is_isogenous(mu)
            Traceback (most recent call last):
            TypeError: input must be a Drinfeld module

        ALGORITHM:

        Two Drinfeld A-modules of equal characteristic are isogenous
        if and only if:

        - they have the same rank
        - the characteristic polynomial of the Frobenius endomorphism
          for both Drinfeld modules are equal.
        """
        if not isinstance(psi, DrinfeldModule):
            raise TypeError("input must be a Drinfeld module")
        if self.category() != psi.category():
            raise TypeError("Drinfeld modules are not in the same category")
        return self.rank() == psi.rank() \
               and self.frobenius_charpoly() == psi.frobenius_charpoly()

    def is_ordinary(self):
        r"""
        Return ``True`` whether the Drinfeld module is ordinary; raise a
        NotImplementedError if the rank is not two.

        A rank two Drinfeld module is *ordinary* if and only if it is
        not supersingular; see :meth:`is_supersingular`.

        EXAMPLES::

            sage: Fq = GF(343)
            sage: A.<T> = Fq[]
            sage: K.<z6> = Fq.extension(2)
            sage: phi = DrinfeldModule(A, [1, 0, z6])
            sage: phi.is_ordinary()
            False
            sage: phi_p = phi(phi.characteristic())
            sage: phi_p  # Purely inseparable
            z6*t^2
<<<<<<< HEAD
        """
        self._check_rank_two()
        return not self.is_supersingular()
=======

        ALGORITHM:

            Compute the Frobenius trace and test if the
            `\mathbb{F}_q[T]` characteristic divides it.

            We could also test if the image of the
            `\mathbb{F}_q[T]`-characteristic under the Drinfeld module
            is purely inseparable; see [Gek1991]_, Proposition 4.1.
        """
        return not self.is_supersingular()

    def is_supersingular(self):
        r"""
        Return ``True`` whether the Drinfeld module is supersingular; raise a
        NotImplementedError if the rank is not two.

        A rank two finite Drinfeld module is *supersingular* if and only
        if the function ring-characteristic divides the Frobenius
        trace. An *ordinary* rank two finite Drinfeld module is a
        Drinfeld module that is not supersingular.

        EXAMPLES::

            sage: Fq = GF(343)
            sage: A.<T> = Fq[]
            sage: K.<z6> = Fq.extension(2)
            sage: phi = DrinfeldModule(A, [1, 0, z6])
            sage: phi.is_supersingular()
            True
            sage: phi(phi.characteristic()) # Purely inseparable
            z6*t^2

        ALGORITHM:

            Compute the Frobenius trace and test if the function
            ring-characteristic divides it.

            We could also test if the image of the function
            ring-characteristic under the Drinfeld module is purely
            inseparable; see [Gek1991]_, Proposition 4.1.
        """
        return self.characteristic().divides(self.frobenius_trace())
>>>>>>> 5d066b03
<|MERGE_RESOLUTION|>--- conflicted
+++ resolved
@@ -782,52 +782,5 @@
             sage: phi_p = phi(phi.characteristic())
             sage: phi_p  # Purely inseparable
             z6*t^2
-<<<<<<< HEAD
-        """
-        self._check_rank_two()
-        return not self.is_supersingular()
-=======
-
-        ALGORITHM:
-
-            Compute the Frobenius trace and test if the
-            `\mathbb{F}_q[T]` characteristic divides it.
-
-            We could also test if the image of the
-            `\mathbb{F}_q[T]`-characteristic under the Drinfeld module
-            is purely inseparable; see [Gek1991]_, Proposition 4.1.
-        """
-        return not self.is_supersingular()
-
-    def is_supersingular(self):
-        r"""
-        Return ``True`` whether the Drinfeld module is supersingular; raise a
-        NotImplementedError if the rank is not two.
-
-        A rank two finite Drinfeld module is *supersingular* if and only
-        if the function ring-characteristic divides the Frobenius
-        trace. An *ordinary* rank two finite Drinfeld module is a
-        Drinfeld module that is not supersingular.
-
-        EXAMPLES::
-
-            sage: Fq = GF(343)
-            sage: A.<T> = Fq[]
-            sage: K.<z6> = Fq.extension(2)
-            sage: phi = DrinfeldModule(A, [1, 0, z6])
-            sage: phi.is_supersingular()
-            True
-            sage: phi(phi.characteristic()) # Purely inseparable
-            z6*t^2
-
-        ALGORITHM:
-
-            Compute the Frobenius trace and test if the function
-            ring-characteristic divides it.
-
-            We could also test if the image of the function
-            ring-characteristic under the Drinfeld module is purely
-            inseparable; see [Gek1991]_, Proposition 4.1.
-        """
-        return self.characteristic().divides(self.frobenius_trace())
->>>>>>> 5d066b03
+        """
+        return not self.is_supersingular()