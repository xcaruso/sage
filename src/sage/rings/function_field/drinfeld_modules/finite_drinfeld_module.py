--- conflicted
+++ resolved
@@ -752,8 +752,6 @@
             ring-characteristic under the Drinfeld module is purely
             inseparable; see [Gek1991]_, Proposition 4.1.
         """
-<<<<<<< HEAD
-        self._check_rank_two()
         return self.characteristic().divides(self.frobenius_trace())
 
     def isogeny(self, psi, deg):
@@ -770,7 +768,4 @@
         frob = Matrix(Fq, n, n)
         frob[0, 0] = 1
         for i in range(1, n + 1):
-            col = z**i
-=======
-        return self.characteristic().divides(self.frobenius_trace())
->>>>>>> 3cbc2adc
+            col = z**i