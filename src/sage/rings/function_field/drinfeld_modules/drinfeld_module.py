# sage.doctest: optional - sage.rings.finite_rings
r"""
Drinfeld modules

This module provides the class
:class:`sage.rings.function_field.drinfeld_module.drinfeld_module.DrinfeldModule`.

For finite Drinfeld modules and their theory of complex multiplication, see
class
:class:`sage.rings.function_field.drinfeld_module.finite_drinfeld_module.DrinfeldModule`.

AUTHORS:

- Antoine Leudière (2022-04): initial version
- Xavier Caruso (2022-06): initial version
- David Ayotte (2023-03): added basic `j`-invariants
"""

# *****************************************************************************
#        Copyright (C) 2022 Antoine Leudière <antoine.leudiere@inria.fr>
#
#  This program is free software: you can redistribute it and/or modify
#  it under the terms of the GNU General Public License as published by
#  the Free Software Foundation, either version 2 of the License, or
#  (at your option) any later version.
#                   http://www.gnu.org/licenses/
# *****************************************************************************

from sage.arith.misc import gcd
from sage.categories.drinfeld_modules import DrinfeldModules
from sage.categories.homset import Hom
<<<<<<< HEAD
from sage.geometry.polyhedron.constructor import Polyhedron
=======
from sage.misc.cachefunc import cached_method
>>>>>>> 443b7549
from sage.misc.latex import latex
from sage.misc.latex import latex_variable_name
from sage.misc.lazy_import import lazy_import
from sage.misc.lazy_string import _LazyString
from sage.misc.misc_c import prod
from sage.rings.integer import Integer
from sage.rings.integer_ring import ZZ
from sage.rings.polynomial.ore_polynomial_element import OrePolynomial
from sage.rings.polynomial.polynomial_ring import PolynomialRing_general
from sage.rings.ring_extension import RingExtension_generic
from sage.structure.parent import Parent
from sage.structure.sage_object import SageObject
from sage.structure.sequence import Sequence
from sage.structure.unique_representation import UniqueRepresentation

lazy_import('sage.rings.lazy_series_ring', 'LazyPowerSeriesRing')


class DrinfeldModule(Parent, UniqueRepresentation):
    r"""
    This class implements Drinfeld `\mathbb{F}_q[T]`-modules.

    Let `\mathbb{F}_q[T]` be a polynomial ring with coefficients in a
    finite field `\mathbb{F}_q` and let `K` be a field. Fix a ring
    morphism `\gamma: \mathbb{F}_q[T] \to K`; we say that `K` is an
    `\mathbb{F}_q[T]`-*field*. Let `K\{\tau\}` be the ring of Ore
    polynomials with coefficients in `K`, whose multiplication is given
    by the rule `\tau \lambda = \lambda^q \tau` for any `\lambda \in K`.

    A Drinfeld `\mathbb{F}_q[T]`-module over the base
    `\mathbb{F}_q[T]`-field `K` is an `\mathbb{F}_q`-algebra morphism
    `\phi: \mathbb{F}_q[T] \to K\{\tau\}` such that `\mathrm{Im}(\phi)
    \not\subset K` and `\phi` agrees with `\gamma` on `\mathbb{F}_q`.

    For `a` in `\mathbb{F}_q[T]`, `\phi(a)` is denoted `\phi_a`.

    The Drinfeld `\mathbb{F}_q[T]`-module `\phi` is uniquely determined
    by the image `\phi_T` of `T`; this serves as input of the class.

    .. NOTE::

        See also :class:`sage.categories.drinfeld_modules`.

    The *base morphism* is the morphism `\gamma: \mathbb{F}_q[T] \to K`.
    The monic polynomial that generates the kernel of `\gamma` is called
    the `\mathbb{F}_q[T]`-*characteristic*, or *function-field
    characteristic*, of the base field. We say that `\mathbb{F}_q[T]` is
    the *function ring* of `\phi`; `K\{\tau\}` is the *Ore polynomial
    ring*. Further, the *generator* is `\phi_T` and the *constant
    coefficient* is the constant coefficient of `\phi_T`.

    A Drinfeld module is said to be *finite* if the field `K` is.
    Despite an emphasis on this case, the base field can be any
    extension of `\mathbb{F}_q`::

        sage: Fq = GF(25)
        sage: A.<T> = Fq[]
        sage: K.<z> = Fq.extension(6)
        sage: phi = DrinfeldModule(A, [z, 4, 1])
        sage: phi
        Drinfeld module defined by T |--> t^2 + 4*t + z

    ::

        sage: Fq = GF(49)
        sage: A.<T> = Fq[]
        sage: K = Frac(A)
        sage: psi = DrinfeldModule(A, [K(T), T+1])
        sage: psi
        Drinfeld module defined by T |--> (T + 1)*t + T

    .. NOTE::

        Finite Drinfeld modules are implemented in the class
        :class:`sage.rings.function_field.drinfeld_modules.finite_drinfeld_module`.

    Classical references on Drinfeld modules include [Gos1998]_,
    [Rosen2002]_, [VS06]_ and [Gek1991]_.

    .. NOTE::

        Drinfeld modules are defined in a larger setting, in which the
        polynomial ring `\mathbb{F}_q[T]` is replaced by a more general
        function ring: the ring of functions in `k` that are regular
        outside `\infty`, where `k` is a function field over
        `\mathbb{F}_q` with transcendence degree `1` and `\infty` is a
        fixed place of `k`. This is out of the scope of this
        implementation.

    INPUT:

    - ``function_ring`` -- a univariate polynomial ring whose base field
      is a finite field

    - ``gen`` -- the generator of the Drinfeld module; as a list of
      coefficients or an Ore polynomial

    - ``name`` (default: ``'t'``) -- the name of the Ore polynomial ring
      generator

    .. RUBRIC:: Construction

    A Drinfeld module object is constructed by giving the function ring
    and the generator::

        sage: Fq.<z2> = GF(3^2)
        sage: A.<T> = Fq[]
        sage: K.<z> = Fq.extension(6)
        sage: phi = DrinfeldModule(A, [z, 1, 1])
        sage: phi
        Drinfeld module defined by T |--> t^2 + t + z

    .. NOTE::

        Note that the definition of the base field is implicit; it is
        automatically defined as the compositum of all the parents of
        the coefficients.

    The above Drinfeld module is finite; it can also be infinite::

        sage: L = Frac(A)
        sage: psi = DrinfeldModule(A, [L(T), 1, T^3 + T + 1])
        sage: psi
        Drinfeld module defined by T |--> (T^3 + T + 1)*t^2 + t + T

    ::

        sage: phi.is_finite()
        True
        sage: psi.is_finite()
        False

    In those examples, we used a list of coefficients (``[z, 1, 1]``) to
    represent the generator `\phi_T = z + t + t^2`. One can also use
    regular Ore polynomials::

        sage: ore_polring = phi.ore_polring()
        sage: t = ore_polring.gen()
        sage: rho_T = z + t^3
        sage: rho = DrinfeldModule(A, rho_T)
        sage: rho
        Drinfeld module defined by T |--> t^3 + z
        sage: rho(T) == rho_T
        True

    Images under the Drinfeld module are computed by calling the
    object::

        sage: phi(T)  # phi_T, the generator of the Drinfeld module
        t^2 + t + z
        sage: phi(T^3 + T + 1)  # phi_(T^3 + T + 1)
        t^6 + (z^11 + z^9 + 2*z^6 + 2*z^4 + 2*z + 1)*t^4
        + (2*z^11 + 2*z^10 + z^9 + z^8 + 2*z^7 + 2*z^6 + z^5 + 2*z^3)*t^3
        + (2*z^11 + z^10 + z^9 + 2*z^7 + 2*z^6 + z^5 + z^4 + 2*z^3 + 2*z + 2)*t^2
        + (2*z^11 + 2*z^8 + 2*z^6 + z^5 + z^4 + 2*z^2)*t + z^3 + z + 1
        sage: phi(1)  # phi_1
        1

    .. RUBRIC:: The category of Drinfeld modules

    Drinfeld modules have their own category (see class
    :class:`sage.categories.drinfeld_modules.DrinfeldModules`)::

        sage: phi.category()
        Category of Drinfeld modules over Finite Field in z of size 3^12 over its base
        sage: phi.category() is psi.category()
        False
        sage: phi.category() is rho.category()
        True

    One can use the category to directly create new objects::

        sage: cat = phi.category()
        sage: cat.object([z, 0, 0, 1])
        Drinfeld module defined by T |--> t^3 + z

    .. RUBRIC:: The base field of a Drinfeld module

    The base field of the Drinfeld module is retrieved using
    :meth:`base`::

        sage: phi.base()
        Finite Field in z of size 3^12 over its base

    The base morphism is retrieved using :meth:`base_morphism`::

        sage: phi.base_morphism()
        Ring morphism:
          From: Univariate Polynomial Ring in T over Finite Field in z2 of size 3^2
          To:   Finite Field in z of size 3^12 over its base
          Defn: T |--> z

    Note that the base field is *not* the field `K`. Rather, it is a
    ring extension
    (see :class:`sage.rings.ring_extension.RingExtension`) whose
    underlying ring is `K` and whose base is the base morphism::

        sage: phi.base() is K
        False

    .. RUBRIC:: Getters

    One can retrieve basic properties::

        sage: phi.base_morphism()
        Ring morphism:
          From: Univariate Polynomial Ring in T over Finite Field in z2 of size 3^2
          To:   Finite Field in z of size 3^12 over its base
          Defn: T |--> z

    ::

        sage: phi.ore_polring()  # K{t}
        Ore Polynomial Ring in t over Finite Field in z of size 3^12 over its base
         twisted by Frob^2

    ::

        sage: phi.function_ring()  # Fq[T]
        Univariate Polynomial Ring in T over Finite Field in z2 of size 3^2

    ::

        sage: phi.gen()  # phi_T
        t^2 + t + z
        sage: phi.gen() == phi(T)
        True

    ::

        sage: phi.constant_coefficient()  # Constant coefficient of phi_T
        z

    ::

        sage: phi.morphism()  # The Drinfeld module as a morphism
        Ring morphism:
          From: Univariate Polynomial Ring in T over Finite Field in z2 of size 3^2
          To:   Ore Polynomial Ring in t
                over Finite Field in z of size 3^12 over its base
                twisted by Frob^2
          Defn: T |--> t^2 + t + z

    One can compute the rank and height::

        sage: phi.rank()
        2
        sage: phi.height()
        1

    As well as the j-invariant::

        sage: phi.j_invariant()  # j-invariant
        1

    A Drinfeld `\mathbb{F}_q[T]`-module can be seen as an Ore polynomial
    with positive degree and constant coefficient `\gamma(T)`, where
    `\gamma` is the base morphism. This analogy is the motivation for
    the following methods::

        sage: phi.coefficients()
        [z, 1, 1]

    ::

        sage: phi.coefficient(1)
        1


    .. RUBRIC:: Morphisms and isogenies

    A *morphism* of Drinfeld modules `\phi \to \psi` is an Ore
    polynomial `f \in K\{\tau\}` such that `f \phi_a = \psi_a f` for
    every `a` in the function ring. In our case, this is equivalent to
    `f \phi_T = \psi_T f`. An *isogeny* is a nonzero morphism.

    Use the ``in`` syntax to test if an Ore polynomial defines a
    morphism::

        sage: phi(T) in Hom(phi, phi)
        True
        sage: t^6 in Hom(phi, phi)
        True
        sage: t^5 + 2*t^3 + 1 in Hom(phi, phi)
        False
        sage: 1 in Hom(phi, rho)
        False
        sage: 1 in Hom(phi, phi)
        True
        sage: 0 in Hom(phi, rho)
        True

    To create a SageMath object representing the morphism, call the
    homset (``hom``)::

        sage: hom = Hom(phi, phi)
        sage: frobenius_endomorphism = hom(t^6)
        sage: identity_morphism = hom(1)
        sage: zero_morphism = hom(0)
        sage: frobenius_endomorphism
        Endomorphism of Drinfeld module defined by T |--> t^2 + t + z
          Defn: t^6
        sage: identity_morphism
        Identity morphism of Drinfeld module defined by T |--> t^2 + t + z
        sage: zero_morphism
        Endomorphism of Drinfeld module defined by T |--> t^2 + t + z
          Defn: 0

    The underlying Ore polynomial is retrieved with the method
    :meth:`ore_polynomial`::

        sage: frobenius_endomorphism.ore_polynomial()
        t^6
        sage: identity_morphism.ore_polynomial()
        1

    One checks if a morphism is an isogeny, endomorphism or
    isomorphism::

        sage: frobenius_endomorphism.is_isogeny()
        True
        sage: identity_morphism.is_isogeny()
        True
        sage: zero_morphism.is_isogeny()
        False
        sage: frobenius_endomorphism.is_isomorphism()
        False
        sage: identity_morphism.is_isomorphism()
        True
        sage: zero_morphism.is_isomorphism()
        False

    .. RUBRIC:: The Vélu formula

    Let ``P`` be a nonzero Ore polynomial. We can decide if ``P``
    defines an isogeny with a given domain and, if it does, find
    the codomain::

        sage: P = (2*z^6 + z^3 + 2*z^2 + z + 2)*t + z^11 + 2*z^10 + 2*z^9 + 2*z^8 + z^7 + 2*z^6 + z^5 + z^3 + z^2 + z
        sage: psi = phi.velu(P)
        sage: psi
        Drinfeld module defined by T |--> (2*z^11 + 2*z^9 + z^6 + 2*z^5 + 2*z^4 + 2*z^2 + 1)*t^2
         + (2*z^11 + 2*z^10 + 2*z^9 + z^8 + 2*z^7 + 2*z^6 + z^5 + 2*z^4 + 2*z^2 + 2*z)*t + z
        sage: P in Hom(phi, psi)
        True
        sage: P * phi(T) == psi(T) * P
        True

    If the input does not define an isogeny, an exception is raised::

        sage: phi.velu(0)
        Traceback (most recent call last):
        ...
        ValueError: the input does not define an isogeny
        sage: phi.velu(t)
        Traceback (most recent call last):
        ...
        ValueError: the input does not define an isogeny

    .. RUBRIC:: The action of a Drinfeld module

    The `\mathbb{F}_q[T]`-Drinfeld module `\phi` induces a special left
    `\mathbb{F}_q[T]`-module structure on any field extension `L/K`. Let
    `x \in L` and `a` be in the function ring; the action is defined as
    `(a, x) \mapsto \phi_a(x)`. The method :meth:`action` returns a
    :class:`sage.rings.function_field.drinfeld_modules.action.Action`
    object representing the Drinfeld module action.

    .. NOTE::

        In this implementation, `L` is `K`::

            sage: action = phi.action()
            sage: action
            Action on Finite Field in z of size 3^12 over its base
             induced by Drinfeld module defined by T |--> t^2 + t + z

    The action on elements is computed by calling the action object::

        sage: P = T + 1
        sage: a = z
        sage: action(P, a)
        ...
        z^9 + 2*z^8 + 2*z^7 + 2*z^6 + 2*z^3 + z^2
        sage: action(0, K.random_element())
        0
        sage: action(A.random_element(), 0)
        0

    .. WARNING::

        The class ``DrinfeldModuleAction`` may be replaced later on. See
        issues #34833 and #34834.

    TESTS:

    The generator must have positive degree::

        sage: Fq = GF(2)
        sage: K.<z> = Fq.extension(2)
        sage: A.<T> = Fq[]
        sage: DrinfeldModule(A, [K(1)])
        Traceback (most recent call last):
        ...
        ValueError: generator must have positive degree

    The constant coefficient must be nonzero::

        sage: Fq = GF(2)
        sage: K.<z> = Fq.extension(2)
        sage: A.<T> = Fq[]
        sage: DrinfeldModule(A, [K(0), K(1)])
        Traceback (most recent call last):
        ...
        ValueError: constant coefficient must be nonzero

    The coefficients of the generator must lie in an
    `\mathbb{F}_q[T]`-field, where `\mathbb{F}_q[T]` is the function
    ring of the Drinfeld module::

        sage: Fq = GF(2)
        sage: K.<z> = Fq.extension(2)
        sage: A.<T> = Fq[]
        sage: DrinfeldModule(A, [z, QQ(1)])
        Traceback (most recent call last):
        ...
        ValueError: function ring base must coerce into base field

    ::

        sage: Fq = GF(2)
        sage: K.<z> = Fq.extension(2)
        sage: A.<T> = Fq[]
        sage: DrinfeldModule(A, [1, QQ(1)])
        Traceback (most recent call last):
        ...
        ValueError: function ring base must coerce into base field

    The function ring must be an univariate polynomial ring whose
    base is a finite field::

        sage: Fq = GF(2)
        sage: K.<z> = Fq.extension(2)
        sage: A.<T> = Fq[]
        sage: DrinfeldModule(K, [z, 1, 1])
        Traceback (most recent call last):
        ...
        NotImplementedError: function ring must be a polynomial ring

    ::

        sage: Fq = GF(2)
        sage: K.<z> = Fq.extension(2)
        sage: A.<T> = Fq[]
        sage: AY.<Y> = A[]
        sage: DrinfeldModule(AY, [z, 1, 1])
        Traceback (most recent call last):
        ...
        TypeError: function ring base must be a finite field

    If you already defined a category of Drinfeld modules, and you
    create a Drinfeld module through this category, you must ensure that
    the constant coefficient is that of the category::

        sage: Fq = GF(2)
        sage: K.<z> = Fq.extension(2)
        sage: A.<T> = Fq[]
        sage: phi = DrinfeldModule(A, [z, 1])
        sage: phi.category().object([1, 1, K(1)])
        Traceback (most recent call last):
        ...
        ValueError: constant coefficient must equal that of the category

    ::

        sage: Fq = K = GF(2)
        sage: A.<T> = Fq[]
        sage: phi = DrinfeldModule(A, [1, 1])
        Traceback (most recent call last):
        ...
        ValueError: function ring base must coerce into base field

    ::

        sage: Fq = K = GF(2)
        sage: A.<T> = Fq[]
        sage: phi = DrinfeldModule(A, [K(1), 1])
        sage: isinstance(phi.ore_polring(), OrePolynomialRing)
        True
    """

    @staticmethod
    def __classcall_private__(cls, function_ring, gen, name='t'):
        """
        Check input validity and return a ``DrinfeldModule`` or
        ``FiniteDrinfeldModule`` object accordingly.

        INPUT:

        - ``function_ring`` -- a univariate polynomial ring whose base
          is a finite field

        - ``gen`` -- the generator of the Drinfeld module; as a list of
          coefficients or an Ore polynomial

        - ``name`` (default: ``'t'``) -- the name of the Ore polynomial
          ring gen

        OUTPUT:

        A DrinfeldModule or FiniteDrinfeldModule.

        TESTS::

            sage: from sage.rings.function_field.drinfeld_modules.finite_drinfeld_module import FiniteDrinfeldModule
            sage: Fq = GF(25)
            sage: A.<T> = Fq[]
            sage: K.<z12> = Fq.extension(6)
            sage: p_root = 2*z12^11 + 2*z12^10 + z12^9 + 3*z12^8 + z12^7 + 2*z12^5 + 2*z12^4 + 3*z12^3 + z12^2 + 2*z12
            sage: phi = DrinfeldModule(A, [p_root, z12^3, z12^5])
            sage: isinstance(phi, FiniteDrinfeldModule)
            True

        ::

            sage: K = Frac(A)
            sage: phi = DrinfeldModule(A, [K(T), 1])
            sage: isinstance(psi, FiniteDrinfeldModule)
            False
        """

        # FIXME: function_ring must be checked before calling base_ring
        # on it. But then it is checked twice: firstly here, secondly in
        # the category. Another problem is that those lines are
        # duplicate. As a general comment, there are sanity checks both
        # here and in the category constructor, which is not ideal.
        # Check domain is Fq[T]
        if not isinstance(function_ring, PolynomialRing_general):
            raise NotImplementedError('function ring must be a polynomial '
                                      'ring')
        function_ring_base = function_ring.base_ring()
        if not function_ring_base.is_field() \
                or not function_ring_base.is_finite():
            raise TypeError('function ring base must be a finite field')

        # Check all possible input types for gen
        # `gen` is an Ore polynomial:
        if isinstance(gen, OrePolynomial):
            ore_polring = gen.parent()
            # Base ring without morphism structure:
            base_field_noext = ore_polring.base()
            name = ore_polring.variable_name()
        # `gen` is a list of coefficients (function_ring = Fq[T]):
        elif isinstance(gen, (list, tuple)):
            ore_polring = None
            # Base ring without morphism structure:
            base_field_noext = Sequence(gen).universe()
        else:
            raise TypeError('generator must be list of coefficients or Ore '
                            'polynomial')
        # Constant coefficient must be nonzero:
        if gen[0].is_zero():
            raise ValueError('constant coefficient must be nonzero')
        # The coefficients are in a base field that has coercion from Fq:
        if not (hasattr(base_field_noext, 'has_coerce_map_from') and
                base_field_noext.has_coerce_map_from(function_ring.base_ring())):
            raise ValueError('function ring base must coerce into base field')

        # Build the category
        T = function_ring.gen()
        if isinstance(base_field_noext, RingExtension_generic):
            base_field = base_field_noext
        elif base_field_noext.has_coerce_map_from(function_ring) \
                and T == gen[0]:
            base_morphism = base_field_noext.coerce_map_from(function_ring)
            base_field = base_field_noext.over(base_morphism)
        else:
            base_morphism = Hom(function_ring, base_field_noext)(gen[0])
            base_field = base_field_noext.over(base_morphism)

        # This test is also done in the category. We put it here also
        # to have a friendlier error message
        if not base_field.is_field():
            raise ValueError('generator coefficients must live in a field')

        category = DrinfeldModules(base_field, name=name)

        # Check gen as Ore polynomial
        ore_polring = category.ore_polring()  # Sanity cast
        gen = ore_polring(gen)
        if gen.degree() <= 0:
            raise ValueError('generator must have positive degree')

        # Instantiate the appropriate class
        if base_field.is_finite():
            from sage.rings.function_field.drinfeld_modules.finite_drinfeld_module import FiniteDrinfeldModule
            return FiniteDrinfeldModule(gen, category)
        return cls.__classcall__(cls, gen, category)

    def __init__(self, gen, category):
        """
        Initialize ``self``.

        Validity of the input is checked in meth:`__classcall_private__`.
        The meth:`__init__` just saves attributes.

        INPUT:

        - ``function_ring`` -- a univariate polynomial ring whose base
          is a finite field

        - ``gen`` -- the generator of the Drinfeld module; as a list of
          coefficients or an Ore polynomial

        - ``name`` (default: ``'t'``) -- the name of the Ore polynomial
          ring gen

        TESTS::

            sage: Fq = GF(25)
            sage: A.<T> = Fq[]
            sage: K.<z12> = Fq.extension(6)
            sage: p_root = 2*z12^11 + 2*z12^10 + z12^9 + 3*z12^8 + z12^7 + 2*z12^5 + 2*z12^4 + 3*z12^3 + z12^2 + 2*z12
            sage: gen = [p_root, z12^3, z12^5]
            sage: phi = DrinfeldModule(A, gen)
            sage: ore_polring = phi.ore_polring()
            sage: phi._base == phi.category().base()
            True
            sage: phi._function_ring == A
            True
            sage: phi._gen == ore_polring(gen)
            True
            sage: phi._ore_polring == ore_polring
            True
            sage: phi._morphism == Hom(A, ore_polring)(phi._gen)
            True

        ::

            sage: TestSuite(phi).run()
        """
        self._base = category.base()
        self._function_ring = category.function_ring()
        self._gen = gen
        self._morphism = category._function_ring.hom([gen])
        self._ore_polring = gen.parent()
        self._Fq = self._function_ring.base_ring()  # Must be last
        super().__init__(base=self._base, category=category)

    def __call__(self, a):
        r"""
        Return the image of input ``a`` by the morphism that defines the
        Drinfeld module; i.e. `\phi_a` if the Drinfeld module is denoted
        `phi`.

        INPUT:

        - ``a`` -- a function ring element

        OUTPUT: an element in the base codomain

        TESTS::

            sage: Fq = GF(25)
            sage: A.<T> = Fq[]
            sage: K.<z12> = Fq.extension(6)
            sage: p_root = 2*z12^11 + 2*z12^10 + z12^9 + 3*z12^8 + z12^7 + 2*z12^5 + 2*z12^4 + 3*z12^3 + z12^2 + 2*z12
            sage: phi = DrinfeldModule(A, [p_root, z12^3, z12^5])

        ::
            sage: a = T^3 + 4*T + 2
            sage: phi(a) == phi(T)^3 + 4*phi(T) + 2
            True
            sage: phi(a)[0] == p_root^3 + 4*p_root + 2
            True

        ::

            sage: phi(0)
            0
            sage: phi(1)
            1
            sage: phi(T) == phi._gen
            True

        ::

            sage: a = A.random_element(5)
            sage: phi(a)[0] == phi.category().base()(a)
            True
        """
        return self._morphism(a)

    def _Hom_(self, other, category):
        r"""
        Return ``DrinfeldModuleHomset(self, other, category)``.

        Validity of the input is checked at the instantiation of
        ``DrinfeldModuleHomset``. ``self`` and ``other`` only need be in
        the same category.

        INPUT:

        - ``other`` -- the codomain of the homset

        - ``category`` -- the category in which we consider the
          morphisms, usually ``self.category()``

        EXAMPLES::

            sage: Fq = GF(25)
            sage: A.<T> = Fq[]
            sage: K.<z12> = Fq.extension(6)
            sage: p_root = 2*z12^11 + 2*z12^10 + z12^9 + 3*z12^8 + z12^7 + 2*z12^5 + 2*z12^4 + 3*z12^3 + z12^2 + 2*z12
            sage: phi = DrinfeldModule(A, [p_root, z12^3, z12^5])
            sage: t = phi.ore_polring().gen()
            sage: isog = t + 2*z12^11 + 4*z12^9 + 2*z12^8 + 2*z12^6 + 3*z12^5 + z12^4 + 2*z12^3 + 4*z12^2 + 4*z12 + 4
            sage: psi = phi.velu(isog)
            sage: hom = phi._Hom_(psi, category=phi.category())
            sage: hom is Hom(phi, psi)  # known bug
            True
            sage: from sage.rings.function_field.drinfeld_modules.homset import DrinfeldModuleHomset
            sage: isinstance(hom, DrinfeldModuleHomset)
            True
        """
        from sage.rings.function_field.drinfeld_modules.homset import DrinfeldModuleHomset
        return DrinfeldModuleHomset(self, other, category)

    def _check_rank_two(self):
        r"""
        Raise ``NotImplementedError`` if the rank is not two.

        TESTS::

            sage: Fq = GF(25)
            sage: A.<T> = Fq[]
            sage: K.<z12> = Fq.extension(6)
            sage: p_root = 2*z12^11 + 2*z12^10 + z12^9 + 3*z12^8 + z12^7 + 2*z12^5 + 2*z12^4 + 3*z12^3 + z12^2 + 2*z12
            sage: phi = DrinfeldModule(A, [p_root, z12^3, z12^5])
            sage: phi._check_rank_two()
            sage: phi = DrinfeldModule(A, [p_root, 1])
            sage: phi._check_rank_two()
            Traceback (most recent call last):
            ...
            NotImplementedError: rank must be 2
        """
        if self.rank() != 2:
            raise NotImplementedError('rank must be 2')

    def _latex_(self):
        r"""
        Return a LaTeX representation of the Drinfeld module.

        If a representation name is given with meth:`rename`, it is
        taken into account for LaTeX representation.

        EXAMPLES::

            sage: Fq = GF(25)
            sage: A.<T> = Fq[]
            sage: K.<z12> = Fq.extension(6)
            sage: p_root = 2*z12^11 + 2*z12^10 + z12^9 + 3*z12^8 + z12^7 + 2*z12^5 + 2*z12^4 + 3*z12^3 + z12^2 + 2*z12
            sage: phi = DrinfeldModule(A, [p_root, z12^3, z12^5])
            sage: latex(phi)
            \phi: T \mapsto z_{12}^{5} t^{2} + z_{12}^{3} t + 2 z_{12}^{11} + 2 z_{12}^{10} + z_{12}^{9} + 3 z_{12}^{8} + z_{12}^{7} + 2 z_{12}^{5} + 2 z_{12}^{4} + 3 z_{12}^{3} + z_{12}^{2} + 2 z_{12}

        ::

            sage: phi.rename('phi')
            sage: latex(phi)
            \phi
            sage: phi.reset_name()
        """
        if hasattr(self, '__custom_name'):
            return latex_variable_name(getattr(self, '__custom_name'))
        else:
            return f'\\phi: {latex(self._function_ring.gen())} \\mapsto ' \
                   f'{latex(self._gen)}'

    def _repr_(self):
        r"""
        Return a string representation of this Drinfeld module.

        EXAMPLES::

            sage: Fq = GF(25)
            sage: A.<T> = Fq[]
            sage: K.<z12> = Fq.extension(6)
            sage: p_root = 2*z12^11 + 2*z12^10 + z12^9 + 3*z12^8 + z12^7 + 2*z12^5 + 2*z12^4 + 3*z12^3 + z12^2 + 2*z12
            sage: phi = DrinfeldModule(A, [p_root, z12^3, z12^5])
            sage: phi
            Drinfeld module defined by T |--> z12^5*t^2 + z12^3*t + 2*z12^11 + 2*z12^10 + z12^9 + 3*z12^8 + z12^7 + 2*z12^5 + 2*z12^4 + 3*z12^3 + z12^2 + 2*z12
        """
        return f'Drinfeld module defined by {self._function_ring.gen()} ' \
               f'|--> {self._gen}'

    def _test_category(self, **options):
        """
        Run generic tests on the method :meth:`.category`.

        EXAMPLES::

            sage: Fq = GF(25)
            sage: A.<T> = Fq[]
            sage: K.<z12> = Fq.extension(6)
            sage: p_root = 2*z12^11 + 2*z12^10 + z12^9 + 3*z12^8 + z12^7 + 2*z12^5 + 2*z12^4 + 3*z12^3 + z12^2 + 2*z12
            sage: phi = DrinfeldModule(A, [p_root, z12^3, z12^5])
            sage: phi._test_category()

        .. NOTE::

            We reimplemented this method because Drinfeld modules are
            parents, and
            meth:`sage.structure.parent.Parent._test_category` requires
            parents' categories to be subcategories of ``Sets()``.
        """
        tester = self._tester(**options)
        SageObject._test_category(self, tester=tester)
        category = self.category()
        # Tests that self inherits methods from the categories
        tester.assertTrue(isinstance(self, category.parent_class),
                _LazyString("category of %s improperly initialized", (self,), {}))

    def __hash__(self):
        r"""
        Return a hash of ``self``.

        EXAMPLES::

            sage: Fq = GF(25)
            sage: A.<T> = Fq[]
            sage: K.<z12> = Fq.extension(6)
            sage: p_root = 2*z12^11 + 2*z12^10 + z12^9 + 3*z12^8 + z12^7 + 2*z12^5 + 2*z12^4 + 3*z12^3 + z12^2 + 2*z12
            sage: phi = DrinfeldModule(A, [p_root, z12^3, z12^5])
            sage: hash(phi)  # random
            -6894299335185957188
        """
        return hash((self.base(), self._gen))

    def action(self):
        r"""
        Return the action object
        (:class:`sage.rings.function_field.drinfeld_modules.action.Action`)
        that represents the module action, on the base codomain, that is
        induced by the Drinfeld module.

        OUTPUT: a Drinfeld module action object

        EXAMPLES::

            sage: Fq = GF(25)
            sage: A.<T> = Fq[]
            sage: K.<z12> = Fq.extension(6)
            sage: p_root = 2*z12^11 + 2*z12^10 + z12^9 + 3*z12^8 + z12^7 + 2*z12^5 + 2*z12^4 + 3*z12^3 + z12^2 + 2*z12
            sage: phi = DrinfeldModule(A, [p_root, z12^3, z12^5])
            sage: action = phi.action()
            sage: action
            Action on Finite Field in z12 of size 5^12 over its base
             induced by Drinfeld module defined by T |--> z12^5*t^2 + z12^3*t + 2*z12^11
              + 2*z12^10 + z12^9 + 3*z12^8 + z12^7 + 2*z12^5 + 2*z12^4 + 3*z12^3 + z12^2 + 2*z12

        The action on elements is computed as follows::

            sage: P = T^2 + T + 1
            sage: a = z12 + 1
            sage: action(P, a)
            3*z12^11 + 2*z12^10 + 3*z12^9 + 3*z12^7 + 4*z12^5 + z12^4 + z12^3 + 2*z12 + 1
            sage: action(0, a)
            0
            sage: action(P, 0)
            0
        """
        from sage.rings.function_field.drinfeld_modules.action import DrinfeldModuleAction
        return DrinfeldModuleAction(self)

    def basic_j_invariant_parameters(self, coeff_indices=None, nonzero=False):
        r"""
        Return the list of basic `j`-invariant parameters.

        See the method :meth:`j_invariant` for definitions.

        INPUT:

        - ``coeff_indices`` (list or tuple, or NoneType; default:
          ``None``) -- indices of the Drinfeld module generator
          coefficients to be considered in the computation. If the
          parameter is ``None`` (default), all the coefficients are
          involved.

        - ``nonzero`` (boolean, default: ``False``) -- if this flag
          is set to ``True``, then only the parameters for which the
          corresponding basic `j`-invariant is nonzero are returned.

        .. WARNING::

            The usage of this method can be computationally
            expensive e.g. if the rank is greater than four,
            or if `q` is large. Setting the ``nonzero`` flag to ``True``
            can speed up the computation considerably if the Drinfeld
            module generator possesses multiple zero coefficients.

        EXAMPLES::

            sage: A = GF(5)['T']
            sage: K.<T> = Frac(A)
            sage: phi = DrinfeldModule(A, [T, 0, T+1, T^2 + 1])
            sage: phi.basic_j_invariant_parameters()
            [((1,), (31, 1)),
             ((1, 2), (1, 5, 1)),
             ((1, 2), (7, 4, 1)),
             ((1, 2), (8, 9, 2)),
             ((1, 2), (9, 14, 3)),
             ((1, 2), (10, 19, 4)),
             ((1, 2), (11, 24, 5)),
             ((1, 2), (12, 29, 6)),
             ((1, 2), (13, 3, 1)),
             ((1, 2), (15, 13, 3)),
             ((1, 2), (17, 23, 5)),
             ((1, 2), (19, 2, 1)),
             ((1, 2), (20, 7, 2)),
             ((1, 2), (22, 17, 4)),
             ((1, 2), (23, 22, 5)),
             ((1, 2), (25, 1, 1)),
             ((1, 2), (27, 11, 3)),
             ((1, 2), (29, 21, 5)),
             ((1, 2), (31, 31, 7)),
             ((2,), (31, 6))]

        Use the ``nonzero=True`` flag to display only the parameters
        whose `j`-invariant value is nonzero::

            sage: phi.basic_j_invariant_parameters(nonzero=True)
            [((2,), (31, 6))]


        One can specify the list of coefficients indices to be
        considered in the computation::

            sage: A = GF(2)['T']
            sage: K.<T> = Frac(A)
            sage: phi = DrinfeldModule(A, [T, T, 1, T])
            sage: phi.basic_j_invariant_parameters([1, 2])
            [((1,), (7, 1)),
             ((1, 2), (1, 2, 1)),
             ((1, 2), (4, 1, 1)),
             ((1, 2), (5, 3, 2)),
             ((1, 2), (6, 5, 3)),
             ((1, 2), (7, 7, 4)),
             ((2,), (7, 3))]

        TESTS::

            sage: A = GF(5)['T']
            sage: K.<T> = Frac(A)
            sage: phi = DrinfeldModule(A, [T, 0, T+1, T^2 + 1])
            sage: phi.basic_j_invariant_parameters([1, 'x'])
            Traceback (most recent call last):
            ...
            TypeError: coefficients indices must be integers

        ::

            sage: phi.basic_j_invariant_parameters([1, 10])
            Traceback (most recent call last):
            ...
            ValueError: indices must be > 0 and < 3

        ::

            sage: phi.basic_j_invariant_parameters([1, 1])
            Traceback (most recent call last):
            ...
            ValueError: indices must be distinct and sorted

        ::

            sage: phi.basic_j_invariant_parameters([2, 1])
            Traceback (most recent call last):
            ...
            ValueError: indices must be distinct and sorted

        ::

            sage: phi.basic_j_invariant_parameters('x')
            Traceback (most recent call last):
            ...
            TypeError: indices must be None, a tuple or a list
        """
        r = self._gen.degree()
        if coeff_indices is None:
            if nonzero:
                coeff_indices = [k for k, g in enumerate(
                    self.coefficients(sparse=False)[1:-1], start=1) if g]
            else:
                coeff_indices = list(range(1, r))
        # Check if coeff_indices is valid:
        elif isinstance(coeff_indices, (tuple, list)):
            coeff_indices = list(coeff_indices)
            if not all(isinstance(k, (int, Integer)) for k in coeff_indices):
                raise TypeError('coefficients indices must be integers')
            if max(coeff_indices) >= r or min(coeff_indices) <= 0:
                raise ValueError(f'indices must be > 0 and < {r}')
            if not all(coeff_indices[i] < coeff_indices[i+1] for i in
                       range(len(coeff_indices) - 1)):
                raise ValueError('indices must be distinct and sorted')
            if nonzero:
                coeff_indices = [k for k in coeff_indices if self._gen[k]]
        else:
            raise TypeError('indices must be None, a tuple or a list')
        # Create the equation and inequalities for the polyhedron:
        q = self._Fq.order()
        equation = [0]
        inequalities = []
        # Create the equation:
        #   d_1 (q - 1) + ... + d_{r-1} (q^{r-1} - 1)
        #   = d_r (q^r - 1)
        for idx, i in enumerate(coeff_indices):
            equation.append(q**i - 1)
            # Create inequalities of the form 0 <= delta_i
            lower_bounds = [0] * (len(coeff_indices) + 2)
            lower_bounds[idx + 1] = 1
            # Create inequalities of the form
            #   delta_i <= (q^r - 1)/(q^{gcd(i,r)} - 1)
            upper_bounds = [Integer((q**r - 1) / (q**(gcd(i, r)) - 1))]\
                            + [0]*(len(coeff_indices) + 1)
            upper_bounds[idx + 1] = -1
            inequalities.extend((lower_bounds, upper_bounds))
        equation.append(1 - q**r)
        # Create the polyhedron defined by the equation and the
        # inequalities.
        polyhedron = Polyhedron(ieqs=inequalities, eqns=[equation])
        # Compute its integral points
        integral_points = polyhedron.integral_points()
        # Format the result
        parameters = [ ]
        for p in integral_points:
            if gcd(p) != 1:
                continue
            ks = list(coeff_indices)
            ds = p.list()
            i = 0
            while i < len(ks):
                if ds[i] == 0:
                    del ds[i]
                    del ks[i]
                else:
                    i += 1
            parameters.append((tuple(ks), tuple(ds)))
        parameters.sort()
        return parameters

    def basic_j_invariants(self, nonzero=False):
        r"""
        Return a dictionary whose keys are all the basic `j`-invariants
        parameters and values are the corresponding `j`-invariant.

        See the method :meth:`j_invariant` for definitions.

        INPUT:

        - ``nonzero`` (boolean, default: ``False``) -- if this flag
          is set to ``True``, then only the parameters for which the
          corresponding basic `j`-invariant is nonzero are returned.

        .. WARNING::

            The usage of this method can be computationally
            expensive e.g. if the rank is greater than four,
            or if `q` is large. Setting the ``nonzero`` flag to ``True``
            can speed up the computation considerably if the Drinfeld
            module generator possesses multiple zero coefficients.

        EXAMPLES::

            sage: Fq = GF(25)
            sage: A.<T> = Fq[]
            sage: K.<z12> = Fq.extension(6)
            sage: p_root = 2*z12^11 + 2*z12^10 + z12^9 + 3*z12^8 + z12^7 + 2*z12^5 + 2*z12^4 + 3*z12^3 + z12^2 + 2*z12
            sage: phi = DrinfeldModule(A, [p_root, z12^3, z12^5])
            sage: phi.basic_j_invariants()
            {((1,), (26, 1)): z12^10 + 4*z12^9 + 3*z12^8 + 2*z12^7 + 3*z12^6 + z12^5 + z12^3 + 4*z12^2 + z12 + 2}

        ::

            sage: phi = DrinfeldModule(A, [p_root, 0, 1, z12])
            sage: phi.basic_j_invariants(nonzero=True)
            {((2,), (651, 26)): z12^11 + 3*z12^10 + 4*z12^9 + 3*z12^8 + z12^7 + 2*z12^6 + 3*z12^4 + 2*z12^3 + z12^2 + 4*z12}

        ::

            sage: A = GF(5)['T']
            sage: K.<T> = Frac(A)
            sage: phi = DrinfeldModule(A, [T, T + 2, T+1, 1])
            sage: J_phi = phi.basic_j_invariants(); J_phi
            {((1,), (31, 1)): T^31 + 2*T^30 + 2*T^26 + 4*T^25 + 2*T^6 + 4*T^5 + 4*T + 3,
             ((1, 2), (1, 5, 1)): T^6 + 2*T^5 + T + 2,
             ((1, 2), (7, 4, 1)): T^11 + 3*T^10 + T^9 + 4*T^8 + T^7 + 2*T^6 + 2*T^4 + 3*T^3 + 2*T^2 + 3,
             ((1, 2), (8, 9, 2)): T^17 + 2*T^15 + T^14 + 4*T^13 + 4*T^11 + 4*T^10 + 3*T^9 + 2*T^8 + 3*T^7 + 2*T^6 + 3*T^5 + 2*T^4 + 3*T^3 + 4*T^2 + 3*T + 1,
             ((1, 2), (9, 14, 3)): T^23 + 2*T^22 + 2*T^21 + T^19 + 4*T^18 + T^17 + 4*T^16 + T^15 + 4*T^14 + 2*T^12 + 4*T^11 + 4*T^10 + 2*T^8 + 4*T^7 + 4*T^6 + 2*T^4 + T^2 + 2*T + 2,
             ((1, 2), (10, 19, 4)): T^29 + 4*T^28 + T^27 + 4*T^26 + T^25 + 2*T^24 + 3*T^23 + 2*T^22 + 3*T^21 + 2*T^20 + 4*T^19 + T^18 + 4*T^17 + T^16 + 4*T^15 + T^9 + 4*T^8 + T^7 + 4*T^6 + T^5 + 4*T^4 + T^3 + 4*T^2 + T + 4,
             ...
             ((1, 2), (31, 31, 7)): T^62 + 3*T^61 + 2*T^60 + 3*T^57 + 4*T^56 + T^55 + 2*T^52 + T^51 + 4*T^50 + 3*T^37 + 4*T^36 + T^35 + 4*T^32 + 2*T^31 + 3*T^30 + T^27 + 3*T^26 + 2*T^25 + 2*T^12 + T^11 + 4*T^10 + T^7 + 3*T^6 + 2*T^5 + 4*T^2 + 2*T + 3,
             ((2,), (31, 6)): T^31 + T^30 + T^26 + T^25 + T^6 + T^5 + T + 1}

            sage: J_phi[((1, 2), (7, 4, 1))]
            T^11 + 3*T^10 + T^9 + 4*T^8 + T^7 + 2*T^6 + 2*T^4 + 3*T^3 + 2*T^2 + 3
        """
        return {parameter: self.j_invariant(parameter, check=False)
                for parameter in self.basic_j_invariant_parameters(nonzero=nonzero)}

    def coefficient(self, n):
        r"""
        Return the `n`-th coefficient of the generator.

        INPUT:

        - ``n`` -- a nonnegative integer

        OUTPUT: an element in the base codomain

        EXAMPLES::

            sage: Fq = GF(25)
            sage: A.<T> = Fq[]
            sage: K.<z12> = Fq.extension(6)
            sage: p_root = 2*z12^11 + 2*z12^10 + z12^9 + 3*z12^8 + z12^7 + 2*z12^5 + 2*z12^4 + 3*z12^3 + z12^2 + 2*z12
            sage: phi = DrinfeldModule(A, [p_root, z12^3, z12^5])
            sage: phi.coefficient(0)
            2*z12^11 + 2*z12^10 + z12^9 + 3*z12^8 + z12^7 + 2*z12^5
            + 2*z12^4 + 3*z12^3 + z12^2 + 2*z12
            sage: phi.coefficient(0) == p_root
            True
            sage: phi.coefficient(1)
            z12^3
            sage: phi.coefficient(2)
            z12^5
            sage: phi.coefficient(5)
            Traceback (most recent call last):
            ...
            ValueError: input must be >= 0 and <= rank
        """
        n = Integer(n)
        if not 0 <= n <= self.rank():
            raise ValueError('input must be >= 0 and <= rank')
        return self.coefficients(sparse=False)[n]

    def coefficients(self, sparse=True):
        r"""
        Return the coefficients of the generator, as a list.

        If the flag ``sparse`` is ``True`` (default), only return the
        nonzero coefficients; otherwise, return all of them.

        INPUT:

        - ``sparse`` -- a boolean

        EXAMPLES::

            sage: Fq = GF(25)
            sage: A.<T> = Fq[]
            sage: K.<z12> = Fq.extension(6)
            sage: p_root = 2*z12^11 + 2*z12^10 + z12^9 + 3*z12^8 + z12^7 + 2*z12^5 + 2*z12^4 + 3*z12^3 + z12^2 + 2*z12
            sage: phi = DrinfeldModule(A, [p_root, z12^3, z12^5])
            sage: phi.coefficients()
            [2*z12^11 + 2*z12^10 + z12^9 + 3*z12^8 + z12^7
               + 2*z12^5 + 2*z12^4 + 3*z12^3 + z12^2 + 2*z12,
             z12^3,
             z12^5]

        Careful, the method only returns the nonzero coefficients,
        unless otherwise specified::

            sage: rho = DrinfeldModule(A, [p_root, 0, 0, 0, 1])
            sage: rho.coefficients()
            [2*z12^11 + 2*z12^10 + z12^9 + 3*z12^8 + z12^7
               + 2*z12^5 + 2*z12^4 + 3*z12^3 + z12^2 + 2*z12,
             1]
            sage: rho.coefficients(sparse=False)
            [2*z12^11 + 2*z12^10 + z12^9 + 3*z12^8 + z12^7
               + 2*z12^5 + 2*z12^4 + 3*z12^3 + z12^2 + 2*z12,
             0,
             0,
             0,
             1]
        """
        return self._gen.coefficients(sparse=sparse)

<<<<<<< HEAD
    def _compute_coefficient_exp(self, k):
        r"""
        Return the `k`-th coefficient of the exponential of ``self``.
=======
    @cached_method
    def _compute_coefficient_exp(self, k):
        r"""
        Return the `q^k`-th coefficient of the exponential of this Drinfeld module.
>>>>>>> 443b7549

        INPUT:

        - ``k`` (integer) -- the index of the coefficient

        TESTS::

            sage: A = GF(2)['T']
            sage: K.<T> = Frac(A)
            sage: phi = DrinfeldModule(A, [T, 1])
            sage: q = A.base_ring().cardinality()
            sage: phi._compute_coefficient_exp(0)
<<<<<<< HEAD
            0
            sage: phi._compute_coefficient_exp(1)
            1
            sage: phi._compute_coefficient_exp(2)
            1/(T^2 + T)
            sage: phi._compute_coefficient_exp(3)
            0
            sage: phi._compute_coefficient_exp(2^4)
            1/(T^64 + T^56 + T^52 + T^50 + T^49 + T^44 + T^42 + T^41 + T^38 + T^37 + T^35 + T^30 + T^29 + T^27 + T^23 + T^15)
            sage: phi._compute_coefficient_exp(T)
            Traceback (most recent call last):
            ...
            TypeError: input must be an integer
        """
        if k not in ZZ:
            raise TypeError("input must be an integer")
        k = ZZ(k)
        if k.is_zero():
            return self._base.zero()
        if k.is_one():
            return self._base.one()
        q = self._Fq.cardinality()
        if not k.is_power_of(q):
            return self._base.zero()
        c = self._base.zero()
        for i in range(k.log(q)):
            j = k.log(q) - i
            c += self._compute_coefficient_exp(q**i)*self._compute_coefficient_log(q**j)**(q**i)
=======
            1
            sage: phi._compute_coefficient_exp(1)
            1/(T^2 + T)
            sage: phi._compute_coefficient_exp(2)
            1/(T^8 + T^6 + T^5 + T^3)
            sage: phi._compute_coefficient_exp(3)
            1/(T^24 + T^20 + T^18 + T^17 + T^14 + T^13 + T^11 + T^7)
        """
        k = ZZ(k)
        if k.is_zero():
            return self._base.one()
        q = self._Fq.cardinality()
        c = self._base.zero()
        for i in range(k):
            j = k - i
            c += self._compute_coefficient_exp(i)*self._compute_coefficient_log(j)**(q**i)
>>>>>>> 443b7549
        return -c

    def exponential(self, name='z'):
        r"""
<<<<<<< HEAD
        Return the exponential of the given Drinfeld module.
=======
        Return the exponential of this Drinfeld module.

        Note that the exponential is only defined when the
        `\mathbb{F}_q[T]`-characteristic is zero.
>>>>>>> 443b7549

        INPUT:

        - ``name`` (string, default: ``'z'``) -- the name of the
          generator of the lazy power series ring.

        OUTPUT:

        A lazy power series over the base field.

        EXAMPLES::

            sage: A = GF(2)['T']
            sage: K.<T> = Frac(A)
            sage: phi = DrinfeldModule(A, [T, 1])
            sage: q = A.base_ring().cardinality()
            sage: exp = phi.exponential(); exp
            z + ((1/(T^2+T))*z^2) + ((1/(T^8+T^6+T^5+T^3))*z^4) + O(z^8)

        The exponential is returned as a lazy power series, meaning that
        any of its coefficients can be computed on demands::

            sage: exp[2^4]
<<<<<<< HEAD
            1/(T^64 + T^56 + T^52 + T^50 + T^49 + T^44 + T^42 + T^41 + T^38 + T^37 + T^35 + T^30 + T^29 + T^27 + T^23 + T^15)
            sage: exp[2^5]
            1/(T^160 + T^144 + T^136 + T^132 + T^130 + T^129 + T^120 + T^116 + T^114 + T^113 + T^108 + T^106 + T^105 + T^102 + T^101 + T^99 + T^92 + T^90 + T^89 + T^86 + T^85 + T^83 + T^78 + T^77 + T^75 + T^71 + T^62 + T^61 + T^59 + T^55 + T^47 + T^31)
=======
            1/(T^64 + T^56 + T^52 + ... + T^27 + T^23 + T^15)
            sage: exp[2^5]
            1/(T^160 + T^144 + T^136 + ... + T^55 + T^47 + T^31)
>>>>>>> 443b7549

        Example in higher rank::

            sage: A = GF(5)['T']
            sage: K.<T> = Frac(A)
            sage: phi = DrinfeldModule(A, [T, T^2, T + T^2 + T^4, 1])
            sage: exp = phi.exponential(); exp
            z + ((T/(T^4+4))*z^5) + O(z^8)

        The exponential is the compositional inverse of the logarithm
        (see :meth:`logarithm`)::

            sage: log = phi.logarithm(); log
            z + ((4*T/(T^4+4))*z^5) + O(z^8)
            sage: exp.compose(log)
            z + O(z^8)
            sage: log.compose(exp)
            z + O(z^8)

<<<<<<< HEAD
=======
        ::

            sage: Fq.<w> = GF(3)
            sage: A = Fq['T']
            sage: phi = DrinfeldModule(A, [w, 1])
            sage: phi.exponential()
            Traceback (most recent call last):
            ...
            ValueError: characteristic must be zero (=T + 2)

>>>>>>> 443b7549
        TESTS::

            sage: A = GF(2)['T']
            sage: K.<T> = Frac(A)
            sage: phi = DrinfeldModule(A, [T, 1])
            sage: exp = phi.exponential()
            sage: exp[2] == 1/(T**q - T)  # expected value
            True
            sage: exp[2^2] == 1/((T**(q**2) - T)*(T**q - T)**q)  # expected value
            True
            sage: exp[2^3] == 1/((T**(q**3) - T)*(T**(q**2) - T)**q*(T**q - T)**(q**2))  # expected value
            True

        REFERENCE:

        See section 4.6 of [Gos1998]_ for the definition of the
        exponential.
        """
<<<<<<< HEAD
        L = LazyPowerSeriesRing(self._base, name)
        exp = lambda k: self._compute_coefficient_exp(k)
        return L(exp, valuation=1)
=======
        if self.category()._characteristic:
            raise ValueError(f"characteristic must be zero (={self.characteristic()})")
        L = LazyPowerSeriesRing(self._base, name)
        zero = self._base.zero()
        q = self._Fq.cardinality()

        def coeff_exp(k):
            # Return the k-th coefficient of the exponential.
            k = ZZ(k)
            if k.is_power_of(q):
                return self._compute_coefficient_exp(k.log(q))
            else:
                return zero
        return L(coeff_exp, valuation=1)
>>>>>>> 443b7549

    def gen(self):
        r"""
        Return the generator of the Drinfeld module.

        EXAMPLES::

            sage: Fq = GF(25)
            sage: A.<T> = Fq[]
            sage: K.<z12> = Fq.extension(6)
            sage: p_root = 2*z12^11 + 2*z12^10 + z12^9 + 3*z12^8 + z12^7 + 2*z12^5 + 2*z12^4 + 3*z12^3 + z12^2 + 2*z12
            sage: phi = DrinfeldModule(A, [p_root, z12^3, z12^5])
            sage: phi.gen() == phi(T)
            True
        """
        return self._gen

    def height(self):
        r"""
        Return the height of the Drinfeld module if the function field
        characteristic is a prime ideal; raise ValueError otherwise.

        The height of a Drinfeld module is defined when the function
        field characteristic is a prime ideal. In our case, this ideal
        is even generated by a monic polynomial `\mathfrak{p}` in the
        function field. Write `\phi_\mathfrak{p} = a_s \tau^s + \dots +
        \tau^{r*\deg(\mathfrak{p})}`. The height of the Drinfeld module
        is the well-defined positive integer `h =
        \frac{s}{\deg(\mathfrak{p})}`.

        .. NOTE::

            See [Gos1998]_, Definition 4.5.8 for the general definition.

        EXAMPLES::

            sage: Fq = GF(25)
            sage: A.<T> = Fq[]
            sage: K.<z12> = Fq.extension(6)
            sage: p_root = 2*z12^11 + 2*z12^10 + z12^9 + 3*z12^8 + z12^7 + 2*z12^5 + 2*z12^4 + 3*z12^3 + z12^2 + 2*z12
            sage: phi = DrinfeldModule(A, [p_root, z12^3, z12^5])
            sage: phi.height() == 1
            True
            sage: phi.is_ordinary()
            True

        ::

            sage: B.<Y> = Fq[]
            sage: L = Frac(B)
            sage: phi = DrinfeldModule(A, [L(2), L(1)])
            sage: phi.height()
            Traceback (most recent call last):
            ...
            NotImplementedError: height not implemented in this case

        ::

            sage: Fq = GF(343)
            sage: A.<T> = Fq[]
            sage: K.<z6> = Fq.extension(2)
            sage: phi = DrinfeldModule(A, [1, 0, z6])
            sage: phi.height()
            2
            sage: phi.is_supersingular()
            True

        ::

            sage
        """
        try:
            if self.characteristic().is_zero():
                raise ValueError('height is defined for prime '
                                 'function field characteristic')
            else:
                p = self.characteristic()
                return Integer(self(p).valuation() // p.degree())
        except NotImplementedError:
            raise NotImplementedError('height not implemented in this case')

    def is_isomorphic(self, other, absolutely=False):
        r"""
        Return ``True`` if this Drinfeld module is isomorphic to
        ``other``.

        INPUT:

        - ``absolutely`` -- a boolean (default: ``False``); if ``True``,
          check the existence of an isomorphism defined on the base
          field; if ``False``, check over an algebraic closure.

        EXAMPLES::

            sage: Fq = GF(5)
            sage: A.<T> = Fq[]
            sage: K.<z> = Fq.extension(3)
            sage: phi = DrinfeldModule(A, [z, 0, 1, z])
            sage: t = phi.ore_variable()

        We create a second Drinfeld module, which is isomorphic to `\phi`
        and then check that they are indeed isomorphic::

            sage: psi = phi.velu(z)
            sage: phi.is_isomorphic(psi)
            True

        In the example below, `\phi` and `\psi` are isogenous but not
        isomorphic::

            sage: psi = phi.velu(t + 1)
            sage: phi.is_isomorphic(psi)
            False

        Here is an example of two Drinfeld modules which are isomorphic
        on an algebraic closure but not on the base field::

            sage: phi = DrinfeldModule(A, [z, 1])
            sage: psi = DrinfeldModule(A, [z, z])
            sage: phi.is_isomorphic(psi)
            False
            sage: phi.is_isomorphic(psi, absolutely=True)
            True

        On certain fields, testing isomorphisms on the base field may
        fail::

            sage: L = A.fraction_field()
            sage: T = L.gen()
            sage: phi = DrinfeldModule(A, [T, 0, 1])
            sage: psi = DrinfeldModule(A, [T, 0, T])
            sage: psi.is_isomorphic(phi)
            Traceback (most recent call last):
            ...
            NotImplementedError: cannot solve the equation u^24 == T

        However, it never fails over the algebraic closure::

            sage: psi.is_isomorphic(phi, absolutely=True)
            True

        Note finally that when the constant coefficients of `\phi_T` and
        `\psi_T` differ, `\phi` and `\psi` do not belong to the same category
        and checking whether they are isomorphic does not make sense; in this
        case, an error is raised::

            sage: phi = DrinfeldModule(A, [z, 0, 1])
            sage: psi = DrinfeldModule(A, [z^2, 0, 1])
            sage: phi.is_isomorphic(psi)
            Traceback (most recent call last):
            ...
            ValueError: Drinfeld modules are not in the same category

        TESTS:

        A Drifeld module is always isomorphic to itself::

            sage: phi = DrinfeldModule(A, [z] + [K.random_element() for _ in range(3)] + [1])
            sage: phi.is_isomorphic(phi)
            True

        Two Drinfeld modules of different ranks are never isomorphic::

            sage: psi = DrinfeldModule(A, [z] + [K.random_element() for _ in range(5)] + [1])
            sage: phi.is_isomorphic(psi)
            False

        """
        if self.category() is not other.category():
            raise ValueError("Drinfeld modules are not in the same category")
        if self is other:
            return True
        r = self.rank()
        if other.rank() != r:
            return False
        q = self._Fq.cardinality()
        A = self.gen()
        B = other.gen()
        e = Integer(0)
        ue = self._base(1)
        for i in range(1, r+1):
            ai = A[i]
            bi = B[i]
            if ai == 0 and bi == 0:
                continue
            if ai == 0 or bi == 0:
                return False
            if e != q - 1:
                # u^e = ue
                # u^(q^i - 1) = ai/bi
                e, s, t = e.xgcd(q**i - 1)
                ue = ue**s * (ai/bi)**t
        for i in range(1, r+1):
            if A[i]:
                f = (q**i - 1) // e
                if A[i] != B[i] * ue**f:
                    return False
        if absolutely:
            return True
        else:
            ue = ue.backend(force=True)
            try:
                _ = ue.nth_root(e)
            except ValueError:
                return False
            except (AttributeError, NotImplementedError):
                raise NotImplementedError("cannot solve the equation u^%s == %s" % (e, ue))
            return True


    def is_supersingular(self):
        r"""
        Return ``True`` whether the Drinfeld module is supersingular.

        A Drinfeld module is supersingular if and only if its
        height equals its rank.

        EXAMPLES::

            sage: Fq = GF(343)
            sage: A.<T> = Fq[]
            sage: K.<z6> = Fq.extension(2)
            sage: phi = DrinfeldModule(A, [1, 0, z6])
            sage: phi.is_supersingular()
            True
            sage: phi(phi.characteristic()) # Purely inseparable
            z6*t^2

        """
        return self.height() == self.rank()

    def is_finite(self) -> bool:
        r"""
        Return ``True`` if this Drinfeld module is finite,
        ``False`` otherwise.

        EXAMPLES::

            sage: Fq = GF(25)
            sage: A.<T> = Fq[]
            sage: K.<z12> = Fq.extension(6)
            sage: p_root = 2*z12^11 + 2*z12^10 + z12^9 + 3*z12^8 + z12^7 + 2*z12^5 + 2*z12^4 + 3*z12^3 + z12^2 + 2*z12
            sage: phi = DrinfeldModule(A, [p_root, z12^3, z12^5])
            sage: phi.is_finite()
            True
            sage: B.<Y> = Fq[]
            sage: L = Frac(B)
            sage: psi = DrinfeldModule(A, [L(2), L(1)])
            sage: psi.is_finite()
            False
        """
        from sage.rings.function_field.drinfeld_modules.finite_drinfeld_module import FiniteDrinfeldModule
        return isinstance(self, FiniteDrinfeldModule)

    def j_invariant(self, parameter=None, check=True):
        r"""
        Return the `j`-invariant of the Drinfeld
        `\mathbb{F}_q[T]`-module for the given parameter.

        Suppose that `\phi_T = g_0 + g_1\tau + \cdots + g_r \tau^r` with
        `g_r \neq 0`. Then the
        `((k_1, \ldots, k_n), (d_1, \ldots, d_n, d_r))`-`j`-*invariant*
        of `\phi` is defined by

        .. MATH::

            j_{k_1, \ldots, k_n}^{d_1, \ldots, d_n, d_r}(\phi)
            := \frac{1}{g_r^{d_q}}\prod_{i = 1}^n g_{k_i}^{d_i}

        where `1\leqslant k_1 < k_2 < \ldots < k_n \leqslant r - 1` and
        the integers `d_i` satisfy the *weight-0 condition*:

        .. MATH::

            d_1 (q^{k_1} - 1) + d_2 (q^{k_2} - 1)
            + \cdots + d_{n} (q^{k_n} - 1) = d_r (q^r - 1).

        Furthermore, if `\gcd(d_1,\ldots, d_n, d_r) = 1` and

        .. MATH::

            0 < d_i \leq (q^r - 1)/(q^{\gcd(i, r)} - 1),
            \quad 1 \leq i \leq n,

        then the `j`-invariant is called *basic*. See the method
        :meth:`basic_j_invariant_parameters` for computing the list of
        all basic `j`-invariant parameters.

        INPUT:

        - ``parameter`` (tuple or list, integer or NoneType; default:
          ``None``) -- the `j`-invariant parameter:

          - If ``parameter`` is a list or a tuple, then it must be of
            the form:
            `((k_1, k_2, \ldots, k_n), (d_1, d_2, \ldots, d_n, d_r))`,
            where the `k_i` and `d_i` are integers satisfying the
            weight-0 condition described above.

          - If ``parameter`` is an integer `k` then the method returns
            the ``j``-invariant associated to the parameter
            `((k,), (d_k, d_r))`;

          - If ``parameter`` is ``None`` and the rank of the Drinfeld
            module is 2, then the method returns its usual
            `j`-invariant, that is the `j`-invariant for the parameter
            `((1,), (q+1, 1))`.

        - ``check`` (bool, default: ``True``) -- if this flag is set to
          ``False`` then the code will not check if the given parameter
          is valid and satisfy the weight-0 condition.

        OUTPUT: the `j`-invariant of ``self`` for the given parameter.

        REFERENCE:

        The notion of basic `j`-invariant was introduced by Potemine in
        [Pot1998]_.

        EXAMPLES::

            sage: Fq = GF(25)
            sage: A.<T> = Fq[]
            sage: K.<z12> = Fq.extension(6)
            sage: p_root = 2*z12^11 + 2*z12^10 + z12^9 + 3*z12^8 + z12^7 + 2*z12^5 + 2*z12^4 + 3*z12^3 + z12^2 + 2*z12
            sage: phi = DrinfeldModule(A, [p_root, z12^3, z12^5])
            sage: phi.j_invariant()
            z12^10 + 4*z12^9 + 3*z12^8 + 2*z12^7 + 3*z12^6 + z12^5 + z12^3 + 4*z12^2 + z12 + 2
            sage: psi = DrinfeldModule(A, [p_root, 1, 1])
            sage: psi.j_invariant()
            1
            sage: rho = DrinfeldModule(A, [p_root, 0, 1])
            sage: rho.j_invariant()
            0

        ::

            sage: A = GF(5)['T']
            sage: K.<T> = Frac(A)
            sage: phi = DrinfeldModule(A, [T, T^2, 1, T + 1, T^3])
            sage: phi.j_invariant(1)
            T^309
            sage: phi.j_invariant(2)
            1/T^3
            sage: phi.j_invariant(3)
            (T^156 + T^155 + T^151 + T^150 + T^131 + T^130 + T^126 + T^125 + T^31 + T^30 + T^26 + T^25 + T^6 + T^5 + T + 1)/T^93

        The parameter can either be a tuple or a list::

            sage: Fq.<a> = GF(7)
            sage: A.<T> = Fq[]
            sage: phi = DrinfeldModule(A, [a, a^2 + a, 0, 3*a, a^2+1])
            sage: J = phi.j_invariant(((1, 3), (267, 269, 39))); J
            5
            sage: J == (phi.coefficient(1)**267)*(phi.coefficient(3)**269)/(phi.coefficient(4)**39)
            True
            sage: phi.j_invariant([[3], [400, 57]])
            4
            sage: phi.j_invariant([[3], [400, 57]]) == phi.j_invariant(3)
            True

        The list of all basic `j`-invariant parameters can be retrieved
        using the method :meth:`basic_j_invariant_parameters`::

            sage: A = GF(3)['T']
            sage: K.<T> = Frac(A)
            sage: phi = DrinfeldModule(A, [T, T^2 + T + 1, 0, T^4 + 1, T - 1])
            sage: param = phi.basic_j_invariant_parameters(nonzero=True)
            sage: phi.j_invariant(param[1])
            T^13 + 2*T^12 + T + 2
            sage: phi.j_invariant(param[2])
            T^35 + 2*T^31 + T^27 + 2*T^8 + T^4 + 2

        TESTS::

            sage: A = GF(5)['T']
            sage: K.<T> = Frac(A)
            sage: phi = DrinfeldModule(A, [T, T^2, 1, T + 1, T^3])
            sage: phi.j_invariant()
            Traceback (most recent call last):
            ...
            TypeError: parameter must not be None if the rank is greater than 2

        ::

            sage: phi.j_invariant(-1)
            Traceback (most recent call last):
            ...
            ValueError: integer parameter must be >= 1 and < the rank (=4)

        ::

            sage: phi.j_invariant('x')
            Traceback (most recent call last):
            ...
            TypeError: parameter must be a tuple or a list of length 2 or an integer

        ::

            sage: phi.j_invariant((1, 2, 3))
            Traceback (most recent call last):
            ...
            ValueError: list or tuple parameter must be of length 2

        ::

            sage: phi.j_invariant(('x', (1, 2, 3)))
            Traceback (most recent call last):
            ...
            TypeError: list or tuple parameter must contain tuples or lists

        ::

            sage: phi.j_invariant(((1, 2), 'x'))
            Traceback (most recent call last):
            ...
            TypeError: list or tuple parameter must contain tuples or lists

        ::

            sage: phi.j_invariant(((1, 2, 3, 4, 5), (2, 1)))
            Traceback (most recent call last):
            ...
            ValueError: components of tuple or list parameter have incorrect length

        ::

            sage: phi.j_invariant(((1, 'x'), (2, 3, 8)))
            Traceback (most recent call last):
            ...
            TypeError: components of tuple or list parameter must contain only integers

        ::

            sage: phi.j_invariant(((1, 2), (2, 3, 'x')))
            Traceback (most recent call last):
            ...
            TypeError: components of tuple or list parameter must contain only integers

        ::

            sage: phi.j_invariant(((1, 2), (4, 3, 7)))
            Traceback (most recent call last):
            ...
            ValueError: parameter does not satisfy the weight-0 condition

        ::

            sage: phi.j_invariant(((1, 2), (4, 3, 7)), check=False)
            1/T^13
        """
        r = self._gen.degree()
        q = self._Fq.order()
        if parameter is None:
            if r != 2:
                raise TypeError("parameter must not be None "
                                "if the rank is greater than 2")
            return self._gen[1]**(q+1)/self._gen[2]
        if parameter in ZZ:
            parameter = ZZ(parameter)
            if parameter <= 0 or parameter >= r:
                raise ValueError("integer parameter must be >= 1 and < the "
                                 f"rank (={r})")
            dk = Integer((q**r - 1)/(q**gcd(parameter, r) - 1))
            dr = Integer((q**parameter - 1)/(q**gcd(parameter, r) - 1))
            return self._gen[parameter]**dk / self._gen[-1]**dr
        elif isinstance(parameter, (tuple, list)):
            if len(parameter) != 2:
                raise ValueError("list or tuple parameter must be of length 2")
            if not isinstance(parameter[0], (tuple, list)) \
                    or not isinstance(parameter[1], (tuple, list)):
                raise TypeError("list or tuple parameter must contain tuples "
                                "or lists")
            if not len(parameter[0]) < r or\
                       not len(parameter[1]) == len(parameter[0]) + 1:
                raise ValueError("components of tuple or list parameter have "
                                 "incorrect length")
            try:
                parameter = [[ZZ(p) for p in parameter[i]] for i in range(2)]
            except TypeError:
                raise TypeError("components of tuple or list parameter must "
                                "contain only integers")
            # Check that the weight-0 condition is satisfied:
            #   d_1 (q - 1) + ... + d_{r-1} (q^{r-1} - 1)
            #   = d_r (q^r - 1)
            if check:
                right = parameter[1][-1]*(q**r - 1)
                left = sum(parameter[1][i]*(q**(parameter[0][i]) - 1) for i in
                           range(len(parameter[0])))
                if left != right:
                    raise ValueError("parameter does not satisfy the "
                                     "weight-0 condition")
        else:
            raise TypeError("parameter must be a tuple or a list of "
                            "length 2 or an integer")
        num = prod(self._gen[k]**d
                   for k, d in zip(parameter[0], parameter[1][:-1]))
        return num / (self._gen[-1]**parameter[1][-1])

    def jk_invariants(self):
        r"""
        Return a dictionary whose keys are all the integers
        `1 \leqslant k \leqslant r-1` and the values are the
        corresponding `j_k`-invariants

        Recall that the `j_k`-invariant of self is defined by:

        .. MATH::

            j_k := \frac{g_k^{(q^r - 1)/(\mathrm{gcd}(k, r) - 1)}}{g_r^{(q^k - 1)/(\mathrm{gcd}(k, r) - 1)}}

        where `g_i` is the `i`-th coefficient of the generator of self.

        EXAMPLES::

            sage: A = GF(3)['T']
            sage: K.<T> = Frac(A)
            sage: phi = DrinfeldModule(A, [T, 1, T+1, T^3, T^6])
            sage: jk_inv = phi.jk_invariants(); jk_inv
            {1: 1/T^6, 2: (T^10 + T^9 + T + 1)/T^6, 3: T^42}
            sage: jk_inv[2]
            (T^10 + T^9 + T + 1)/T^6

        ::

            sage: F = GF(7**2)
            sage: A = F['T']
            sage: E.<z> = F.extension(4)
            sage: phi = DrinfeldModule(A, [z^2, 1, z+1, z^2, z, z+1])
            sage: phi.jk_invariants()
            {1: 5*z^7 + 2*z^6 + 5*z^5 + 2*z^4 + 5*z^3 + z^2 + z + 2,
             2: 3*z^7 + 4*z^6 + 5*z^5 + 6*z^4 + 4*z,
             3: 5*z^7 + 6*z^6 + 6*z^5 + 4*z^3 + z^2 + 2*z + 1,
             4: 3*z^6 + 2*z^5 + 4*z^4 + 2*z^3 + 4*z^2 + 6*z + 2}
        """
        r = self._gen.degree()  # rank of self
        return {k: self.j_invariant(k) for k in range(1, r)}

    def _compute_coefficient_log(self, k):
        r"""
        Return the `k`-th coefficient of the logarithm of ``self``.

        TESTS::

            sage: A = GF(2)['T']
            sage: K.<T> = Frac(A)
            sage: phi = DrinfeldModule(A, [T, 1])
            sage: q = A.base_ring().cardinality()
            sage: phi._compute_coefficient_log(0)
            0
            sage: phi._compute_coefficient_log(1)
            1
            sage: phi._compute_coefficient_log(2)
            1/(T^2 + T)
            sage: phi._compute_coefficient_log(3)
            0
            sage: phi._compute_coefficient_log(2^4)
            1/(T^30 + T^29 + T^27 + T^26 + T^23 + T^22 + T^20 + T^19 + T^15 + T^14 + T^12 + T^11 + T^8 + T^7 + T^5 + T^4)
            sage: phi._compute_coefficient_log(T)
            Traceback (most recent call last):
            ...
            TypeError: input must be an integer
        """
        if k not in ZZ:
            raise TypeError("input must be an integer")
        k = ZZ(k)
        if k.is_zero():
            return self._base.zero()
        if k.is_one():
            return self._base.one()
        r = self._gen.degree()
        T = self._gen[0]
        q = self._Fq.cardinality()
        if not k.is_power_of(q):
            return self._base.zero()
        c = self._base.zero()
        for i in range(k.log(q)):
            j = k.log(q) - i
            if j < r + 1:
                c += self._compute_coefficient_log(q**i)*self._gen[j]**(q**i)
        return c/(T - T**k)

    def logarithm(self, name='z'):
        r"""
        Return the logarithm of the given Drinfeld module.

        By definition, the logarithm is the compositional inverse of the
        exponential (see :meth:`exponential`).

        INPUT:

        - ``name`` (string, default: ``'z'``) -- the name of the
          generator of the lazy power series ring.

        OUTPUT:

        A lazy power series over the base field.

        EXAMPLES::

            sage: A = GF(2)['T']
            sage: K.<T> = Frac(A)
            sage: phi = DrinfeldModule(A, [T, 1])
            sage: log = phi.logarithm(); log
            z + ((1/(T^2+T))*z^2) + ((1/(T^6+T^5+T^3+T^2))*z^4) + O(z^8)

        The logarithm is returned as a lazy power series, meaning that
        any of its coefficients can be computed on demands::

            sage: log[2^4]
            1/(T^30 + T^29 + T^27 + T^26 + T^23 + T^22 + T^20 + T^19 + T^15 + T^14 + T^12 + T^11 + T^8 + T^7 + T^5 + T^4)
            sage: log[2^5]
            1/(T^62 + T^61 + T^59 + T^58 + T^55 + T^54 + T^52 + T^51 + T^47 + T^46 + T^44 + T^43 + T^40 + T^39 + T^37 + T^36 + T^31 + T^30 + T^28 + T^27 + T^24 + T^23 + T^21 + T^20 + T^16 + T^15 + T^13 + T^12 + T^9 + T^8 + T^6 + T^5)

        Example in higher rank::

            sage: A = GF(5)['T']
            sage: K.<T> = Frac(A)
            sage: phi = DrinfeldModule(A, [T, T^2, T + T^2 + T^4, 1])
            sage: phi.logarithm()
            z + ((4*T/(T^4+4))*z^5) + O(z^8)

        TESTS::

            sage: A = GF(2)['T']
            sage: K.<T> = Frac(A)
            sage: phi = DrinfeldModule(A, [T, 1])
            sage: q = 2
            sage: log[2] == -1/((T**q - T))  # expected value
            True
            sage: log[2**2] == 1/((T**q - T)*(T**(q**2) - T))  # expected value
            True
            sage: log[2**3] == -1/((T**q - T)*(T**(q**2) - T)*(T**(q**3) - T))  # expected value
            True
        """
        L = LazyPowerSeriesRing(self._base, name)
        log = lambda k: self._compute_coefficient_log(k)
        return L(log, valuation=1)


    @cached_method
    def _compute_coefficient_log(self, k):
        r"""
        Return the `q^k`-th coefficient of the logarithm of this Drinfeld module.

        TESTS::

            sage: A = GF(2)['T']
            sage: K.<T> = Frac(A)
            sage: phi = DrinfeldModule(A, [T, 1])
            sage: q = A.base_ring().cardinality()
            sage: phi._compute_coefficient_log(0)
            1
            sage: phi._compute_coefficient_log(1)
            1/(T^2 + T)
            sage: phi._compute_coefficient_log(2)
            1/(T^6 + T^5 + T^3 + T^2)
            sage: phi._compute_coefficient_log(3)
            1/(T^14 + T^13 + T^11 + T^10 + T^7 + T^6 + T^4 + T^3)
        """
        k = ZZ(k)
        if k.is_zero():
            return self._base.one()
        r = self._gen.degree()
        T = self._gen[0]
        q = self._Fq.cardinality()
        c = self._base.zero()
        for i in range(k):
            j = k - i
            if j < r + 1:
                c += self._compute_coefficient_log(i)*self._gen[j]**(q**i)
        return c/(T - T**(q**k))

    def logarithm(self, name='z'):
        r"""
        Return the logarithm of the given Drinfeld module.

        By definition, the logarithm is the compositional inverse of the
        exponential (see :meth:`exponential`). Note that the logarithm
        is only defined when the `\mathbb{F}_q[T]`-characteristic is
        zero.

        INPUT:

        - ``name`` (string, default: ``'z'``) -- the name of the
          generator of the lazy power series ring.

        OUTPUT:

        A lazy power series over the base field.

        EXAMPLES::

            sage: A = GF(2)['T']
            sage: K.<T> = Frac(A)
            sage: phi = DrinfeldModule(A, [T, 1])
            sage: log = phi.logarithm(); log
            z + ((1/(T^2+T))*z^2) + ((1/(T^6+T^5+T^3+T^2))*z^4) + O(z^8)

        The logarithm is returned as a lazy power series, meaning that
        any of its coefficients can be computed on demands::

            sage: log[2^4]
            1/(T^30 + T^29 + T^27 + ... + T^7 + T^5 + T^4)
            sage: log[2^5]
            1/(T^62 + T^61 + T^59 + ... + T^8 + T^6 + T^5)

        Example in higher rank::

            sage: A = GF(5)['T']
            sage: K.<T> = Frac(A)
            sage: phi = DrinfeldModule(A, [T, T^2, T + T^2 + T^4, 1])
            sage: phi.logarithm()
            z + ((4*T/(T^4+4))*z^5) + O(z^8)

        TESTS::

            sage: A = GF(2)['T']
            sage: K.<T> = Frac(A)
            sage: phi = DrinfeldModule(A, [T, 1])
            sage: q = 2
            sage: log[2] == -1/((T**q - T))  # expected value
            True
            sage: log[2**2] == 1/((T**q - T)*(T**(q**2) - T))  # expected value
            True
            sage: log[2**3] == -1/((T**q - T)*(T**(q**2) - T)*(T**(q**3) - T))  # expected value
            True

        ::

            sage: Fq.<w> = GF(3)
            sage: A = Fq['T']
            sage: phi = DrinfeldModule(A, [w, 1])
            sage: phi.logarithm()
            Traceback (most recent call last):
            ...
            ValueError: characteristic must be zero (=T + 2)
        """
        if self.category()._characteristic:
            raise ValueError(f"characteristic must be zero (={self.characteristic()})")
        L = LazyPowerSeriesRing(self._base, name)
        zero = self._base.zero()
        q = self._Fq.cardinality()

        def coeff_log(k):
            # Return the k-th coefficient of the logarithm
            k = ZZ(k)
            if k.is_power_of(q):
                return self._compute_coefficient_log(k.log(q))
            else:
                return self._base.zero()
        return L(coeff_log, valuation=1)

    def morphism(self):
        r"""
        Return the morphism object that defines the Drinfeld module.

        OUTPUT: a ring morphism from the function ring to the Ore
        polynomial ring

        EXAMPLES::

            sage: Fq = GF(25)
            sage: A.<T> = Fq[]
            sage: K.<z12> = Fq.extension(6)
            sage: p_root = 2*z12^11 + 2*z12^10 + z12^9 + 3*z12^8 + z12^7 + 2*z12^5 + 2*z12^4 + 3*z12^3 + z12^2 + 2*z12
            sage: phi = DrinfeldModule(A, [p_root, z12^3, z12^5])
            sage: phi.morphism()
            Ring morphism:
              From: Univariate Polynomial Ring in T over Finite Field in z2 of size 5^2
              To:   Ore Polynomial Ring in t over Finite Field in z12 of size 5^12
                    over its base twisted by Frob^2
              Defn: T |--> z12^5*t^2 + z12^3*t + 2*z12^11 + 2*z12^10 + z12^9 + 3*z12^8
                           + z12^7 + 2*z12^5 + 2*z12^4 + 3*z12^3 + z12^2 + 2*z12
            sage: from sage.rings.morphism import RingHomomorphism
            sage: isinstance(phi.morphism(), RingHomomorphism)
            True

        Actually, the ``DrinfeldModule`` method :meth:`__call__` simply
        class the ``__call__`` method of this morphism::

            sage: phi.morphism()(T) == phi(T)
            True
            sage: a = A.random_element()
            sage: phi.morphism()(a) == phi(a)
            True

        And many methods of the Drinfeld module have a counterpart in
        the morphism object::

            sage: m = phi.morphism()
            sage: m.domain() is phi.function_ring()
            True
            sage: m.codomain() is phi.ore_polring()
            True
            sage: m.im_gens()
            [z12^5*t^2 + z12^3*t + 2*z12^11 + 2*z12^10 + z12^9 + 3*z12^8
             + z12^7 + 2*z12^5 + 2*z12^4 + 3*z12^3 + z12^2 + 2*z12]
            sage: phi(T) == m.im_gens()[0]
            True
        """
        return self._morphism

    def rank(self):
        r"""
        Return the rank of the Drinfeld module.

        In our case, the rank is the degree of the generator.

        OUTPUT: an integer

        EXAMPLES::

            sage: Fq = GF(25)
            sage: A.<T> = Fq[]
            sage: K.<z12> = Fq.extension(6)
            sage: p_root = 2*z12^11 + 2*z12^10 + z12^9 + 3*z12^8 + z12^7 + 2*z12^5 + 2*z12^4 + 3*z12^3 + z12^2 + 2*z12
            sage: phi = DrinfeldModule(A, [p_root, z12^3, z12^5])
            sage: phi.rank()
            2
            sage: psi = DrinfeldModule(A, [p_root, 2])
            sage: psi.rank()
            1
            sage: rho = DrinfeldModule(A, [p_root, 0, 0, 0, 1])
            sage: rho.rank()
            4

        TESTS:

        The rank must be an ``Integer`` (see PR #35519)::

            sage: Fq = GF(25)
            sage: A.<T> = Fq[]
            sage: K.<z12> = Fq.extension(6)
            sage: p_root = 2*z12^11 + 2*z12^10 + z12^9 + 3*z12^8 + z12^7 + 2*z12^5 + 2*z12^4 + 3*z12^3 + z12^2 + 2*z12
            sage: phi = DrinfeldModule(A, [p_root, z12^3, z12^5])
            sage: isinstance(phi.rank(), Integer)
            True
        """
        return self._gen.degree()

    def velu(self, isog):
        r"""
        Return a new Drinfeld module such that input is an
        isogeny to this module with domain ``self``; if no such isogeny
        exists, raise an exception.

        INPUT:

        - ``isog`` -- the Ore polynomial that defines the isogeny

        OUTPUT: a Drinfeld module

        ALGORITHM:

            The input defines an isogeny if only if:

            1. The degree of the characteristic divides the height of
            the input. (The height of an Ore polynomial `P(\tau)` is the
            maximum `n` such that `\tau^n` right-divides `P(\tau)`.)

            2. The input right-divides the generator, which can
            be tested with Euclidean division.

            We test if the input is an isogeny, and, if it is, we
            return the quotient of the Euclidean division.

            Height and Euclidean division of Ore polynomials are
            implemented as methods of class
            :class:`sage.rings.polynomial.ore_polynomial_element.OrePolynomial`.

            Another possible algorithm is to recursively solve a system,
            see :arxiv:`2203.06970`, Eq. 1.1.

        EXAMPLES::

            sage: Fq = GF(25)
            sage: A.<T> = Fq[]
            sage: K.<z12> = Fq.extension(6)
            sage: p_root = 2*z12^11 + 2*z12^10 + z12^9 + 3*z12^8 + z12^7 + 2*z12^5 + 2*z12^4 + 3*z12^3 + z12^2 + 2*z12
            sage: phi = DrinfeldModule(A, [p_root, z12^3, z12^5])
            sage: t = phi.ore_polring().gen()
            sage: isog = t + 2*z12^11 + 4*z12^9 + 2*z12^8 + 2*z12^6 + 3*z12^5 + z12^4 + 2*z12^3 + 4*z12^2 + 4*z12 + 4
            sage: psi = phi.velu(isog)
            sage: psi
            Drinfeld module defined by T |-->
             (z12^11 + 3*z12^10 + z12^9 + z12^7 + z12^5 + 4*z12^4 + 4*z12^3 + z12^2 + 1)*t^2
             + (2*z12^11 + 4*z12^10 + 2*z12^8 + z12^6 + 3*z12^5 + z12^4 + 2*z12^3 + z12^2 + z12 + 4)*t
             + 2*z12^11 + 2*z12^10 + z12^9 + 3*z12^8 + z12^7 + 2*z12^5 + 2*z12^4 + 3*z12^3 + z12^2 + 2*z12
            sage: isog in Hom(phi, psi)
            True

        This method works for endomorphisms as well::

            sage: phi.velu(phi(T)) is phi
            True
            sage: phi.velu(t^6) is phi
            True

        The following inputs do not define isogenies, and the method
        returns ``None``::

            sage: phi.velu(0)
            Traceback (most recent call last):
            ...
            ValueError: the input does not define an isogeny
            sage: phi.velu(t)
            Traceback (most recent call last):
            ...
            ValueError: the input does not define an isogeny
            sage: phi.velu(t^3 + t + 2)
            Traceback (most recent call last):
            ...
            ValueError: the input does not define an isogeny
        """
        if isog not in self.ore_polring():
            raise TypeError('input must be an Ore polynomial')
        e = ValueError('the input does not define an isogeny')
        if isog == 0:
            raise e
        quo, rem = (isog * self.gen()).right_quo_rem(isog)
        if rem.is_zero() and quo[0] == self.gen()[0]:
            return self.category().object(quo)
        else:
            raise e

    def hom(self, x, codomain=None):
        r"""
        Return the homomorphism defined by ``x`` having this Drinfeld
        module as domain.

        We recall that an endomorphism `f : \phi \to \psi` between
        two Drinfeld modules is defined by a Ore polynomial `u`,
        which is subject to the relation `phi_T u = u \psi_T`.

        INPUT:

        - ``x`` -- an element of the ring of functions, or a
          Ore polynomial

        - ``codomain`` -- a Drinfeld module or ``None`` (default:
          ``None``)

        EXAMPLES::

            sage: Fq = GF(5)
            sage: A.<T> = Fq[]
            sage: K.<z> = Fq.extension(3)
            sage: phi = DrinfeldModule(A, [z, 0, 1, z])
            sage: phi
            Drinfeld module defined by T |--> z*t^3 + t^2 + z

        An important class of endomorphisms of a Drinfeld module
        `\phi` is given by scalar multiplications, that are endomorphisms
        corresponding to the Ore polynomials `\phi_a` with `a` in the function
        ring `A`. We construct them as follows::

            sage: phi.hom(T)
            Endomorphism of Drinfeld module defined by T |--> z*t^3 + t^2 + z
              Defn: z*t^3 + t^2 + z

            sage: phi.hom(T^2 + 1)
            Endomorphism of Drinfeld module defined by T |--> z*t^3 + t^2 + z
              Defn: z^2*t^6 + (3*z^2 + z + 1)*t^5 + t^4 + 2*z^2*t^3 + (3*z^2 + z + 1)*t^2 + z^2 + 1

        We can also define a morphism by passing in the Ore polynomial
        defining it.
        For example, below, we construct the Frobenius endomorphism
        of `\phi`::

            sage: t = phi.ore_variable()
            sage: phi.hom(t^3)
            Endomorphism of Drinfeld module defined by T |--> z*t^3 + t^2 + z
              Defn: t^3

        If the input Ore polynomial defines a morphism to another
        Drinfeld module, the latter is determined automatically::

            sage: phi.hom(t + 1)
            Drinfeld Module morphism:
              From: Drinfeld module defined by T |--> z*t^3 + t^2 + z
              To:   Drinfeld module defined by T |--> (2*z^2 + 4*z + 4)*t^3 + (3*z^2 + 2*z + 2)*t^2 + (2*z^2 + 3*z + 4)*t + z
              Defn: t + 1

        TESTS::

            sage: phi.hom(t)
            Traceback (most recent call last):
            ...
            ValueError: the input does not define an isogeny

        ::

            sage: phi.hom(T + z)
            Traceback (most recent call last):
            ...
            ValueError: the input does not define an isogeny

        """
        if self.function_ring().has_coerce_map_from(x.parent()):
            return self.Hom(self)(x)
        if codomain is None:
            try:
                codomain = self.velu(x)
            except TypeError:
                raise ValueError("the input does not define an isogeny")
        H = self.Hom(codomain)
        return H(x)

        # TODO: implement the method `moh`, the analogue of `hom`
        # with fixed codomain.
        # It's not straightforward because `left_divides` does not
        # work currently because Sage does not know how to invert the
        # Frobenius endomorphism; this is due to the RingExtension stuff.<|MERGE_RESOLUTION|>--- conflicted
+++ resolved
@@ -29,11 +29,8 @@
 from sage.arith.misc import gcd
 from sage.categories.drinfeld_modules import DrinfeldModules
 from sage.categories.homset import Hom
-<<<<<<< HEAD
 from sage.geometry.polyhedron.constructor import Polyhedron
-=======
 from sage.misc.cachefunc import cached_method
->>>>>>> 443b7549
 from sage.misc.latex import latex
 from sage.misc.latex import latex_variable_name
 from sage.misc.lazy_import import lazy_import
@@ -1222,16 +1219,10 @@
         """
         return self._gen.coefficients(sparse=sparse)
 
-<<<<<<< HEAD
-    def _compute_coefficient_exp(self, k):
-        r"""
-        Return the `k`-th coefficient of the exponential of ``self``.
-=======
     @cached_method
     def _compute_coefficient_exp(self, k):
         r"""
         Return the `q^k`-th coefficient of the exponential of this Drinfeld module.
->>>>>>> 443b7549
 
         INPUT:
 
@@ -1244,36 +1235,6 @@
             sage: phi = DrinfeldModule(A, [T, 1])
             sage: q = A.base_ring().cardinality()
             sage: phi._compute_coefficient_exp(0)
-<<<<<<< HEAD
-            0
-            sage: phi._compute_coefficient_exp(1)
-            1
-            sage: phi._compute_coefficient_exp(2)
-            1/(T^2 + T)
-            sage: phi._compute_coefficient_exp(3)
-            0
-            sage: phi._compute_coefficient_exp(2^4)
-            1/(T^64 + T^56 + T^52 + T^50 + T^49 + T^44 + T^42 + T^41 + T^38 + T^37 + T^35 + T^30 + T^29 + T^27 + T^23 + T^15)
-            sage: phi._compute_coefficient_exp(T)
-            Traceback (most recent call last):
-            ...
-            TypeError: input must be an integer
-        """
-        if k not in ZZ:
-            raise TypeError("input must be an integer")
-        k = ZZ(k)
-        if k.is_zero():
-            return self._base.zero()
-        if k.is_one():
-            return self._base.one()
-        q = self._Fq.cardinality()
-        if not k.is_power_of(q):
-            return self._base.zero()
-        c = self._base.zero()
-        for i in range(k.log(q)):
-            j = k.log(q) - i
-            c += self._compute_coefficient_exp(q**i)*self._compute_coefficient_log(q**j)**(q**i)
-=======
             1
             sage: phi._compute_coefficient_exp(1)
             1/(T^2 + T)
@@ -1290,19 +1251,14 @@
         for i in range(k):
             j = k - i
             c += self._compute_coefficient_exp(i)*self._compute_coefficient_log(j)**(q**i)
->>>>>>> 443b7549
         return -c
 
     def exponential(self, name='z'):
         r"""
-<<<<<<< HEAD
-        Return the exponential of the given Drinfeld module.
-=======
         Return the exponential of this Drinfeld module.
 
         Note that the exponential is only defined when the
         `\mathbb{F}_q[T]`-characteristic is zero.
->>>>>>> 443b7549
 
         INPUT:
 
@@ -1326,15 +1282,9 @@
         any of its coefficients can be computed on demands::
 
             sage: exp[2^4]
-<<<<<<< HEAD
-            1/(T^64 + T^56 + T^52 + T^50 + T^49 + T^44 + T^42 + T^41 + T^38 + T^37 + T^35 + T^30 + T^29 + T^27 + T^23 + T^15)
-            sage: exp[2^5]
-            1/(T^160 + T^144 + T^136 + T^132 + T^130 + T^129 + T^120 + T^116 + T^114 + T^113 + T^108 + T^106 + T^105 + T^102 + T^101 + T^99 + T^92 + T^90 + T^89 + T^86 + T^85 + T^83 + T^78 + T^77 + T^75 + T^71 + T^62 + T^61 + T^59 + T^55 + T^47 + T^31)
-=======
             1/(T^64 + T^56 + T^52 + ... + T^27 + T^23 + T^15)
             sage: exp[2^5]
             1/(T^160 + T^144 + T^136 + ... + T^55 + T^47 + T^31)
->>>>>>> 443b7549
 
         Example in higher rank::
 
@@ -1354,8 +1304,6 @@
             sage: log.compose(exp)
             z + O(z^8)
 
-<<<<<<< HEAD
-=======
         ::
 
             sage: Fq.<w> = GF(3)
@@ -1366,7 +1314,6 @@
             ...
             ValueError: characteristic must be zero (=T + 2)
 
->>>>>>> 443b7549
         TESTS::
 
             sage: A = GF(2)['T']
@@ -1385,11 +1332,6 @@
         See section 4.6 of [Gos1998]_ for the definition of the
         exponential.
         """
-<<<<<<< HEAD
-        L = LazyPowerSeriesRing(self._base, name)
-        exp = lambda k: self._compute_coefficient_exp(k)
-        return L(exp, valuation=1)
-=======
         if self.category()._characteristic:
             raise ValueError(f"characteristic must be zero (={self.characteristic()})")
         L = LazyPowerSeriesRing(self._base, name)
@@ -1404,7 +1346,6 @@
             else:
                 return zero
         return L(coeff_exp, valuation=1)
->>>>>>> 443b7549
 
     def gen(self):
         r"""
@@ -1943,108 +1884,6 @@
         r = self._gen.degree()  # rank of self
         return {k: self.j_invariant(k) for k in range(1, r)}
 
-    def _compute_coefficient_log(self, k):
-        r"""
-        Return the `k`-th coefficient of the logarithm of ``self``.
-
-        TESTS::
-
-            sage: A = GF(2)['T']
-            sage: K.<T> = Frac(A)
-            sage: phi = DrinfeldModule(A, [T, 1])
-            sage: q = A.base_ring().cardinality()
-            sage: phi._compute_coefficient_log(0)
-            0
-            sage: phi._compute_coefficient_log(1)
-            1
-            sage: phi._compute_coefficient_log(2)
-            1/(T^2 + T)
-            sage: phi._compute_coefficient_log(3)
-            0
-            sage: phi._compute_coefficient_log(2^4)
-            1/(T^30 + T^29 + T^27 + T^26 + T^23 + T^22 + T^20 + T^19 + T^15 + T^14 + T^12 + T^11 + T^8 + T^7 + T^5 + T^4)
-            sage: phi._compute_coefficient_log(T)
-            Traceback (most recent call last):
-            ...
-            TypeError: input must be an integer
-        """
-        if k not in ZZ:
-            raise TypeError("input must be an integer")
-        k = ZZ(k)
-        if k.is_zero():
-            return self._base.zero()
-        if k.is_one():
-            return self._base.one()
-        r = self._gen.degree()
-        T = self._gen[0]
-        q = self._Fq.cardinality()
-        if not k.is_power_of(q):
-            return self._base.zero()
-        c = self._base.zero()
-        for i in range(k.log(q)):
-            j = k.log(q) - i
-            if j < r + 1:
-                c += self._compute_coefficient_log(q**i)*self._gen[j]**(q**i)
-        return c/(T - T**k)
-
-    def logarithm(self, name='z'):
-        r"""
-        Return the logarithm of the given Drinfeld module.
-
-        By definition, the logarithm is the compositional inverse of the
-        exponential (see :meth:`exponential`).
-
-        INPUT:
-
-        - ``name`` (string, default: ``'z'``) -- the name of the
-          generator of the lazy power series ring.
-
-        OUTPUT:
-
-        A lazy power series over the base field.
-
-        EXAMPLES::
-
-            sage: A = GF(2)['T']
-            sage: K.<T> = Frac(A)
-            sage: phi = DrinfeldModule(A, [T, 1])
-            sage: log = phi.logarithm(); log
-            z + ((1/(T^2+T))*z^2) + ((1/(T^6+T^5+T^3+T^2))*z^4) + O(z^8)
-
-        The logarithm is returned as a lazy power series, meaning that
-        any of its coefficients can be computed on demands::
-
-            sage: log[2^4]
-            1/(T^30 + T^29 + T^27 + T^26 + T^23 + T^22 + T^20 + T^19 + T^15 + T^14 + T^12 + T^11 + T^8 + T^7 + T^5 + T^4)
-            sage: log[2^5]
-            1/(T^62 + T^61 + T^59 + T^58 + T^55 + T^54 + T^52 + T^51 + T^47 + T^46 + T^44 + T^43 + T^40 + T^39 + T^37 + T^36 + T^31 + T^30 + T^28 + T^27 + T^24 + T^23 + T^21 + T^20 + T^16 + T^15 + T^13 + T^12 + T^9 + T^8 + T^6 + T^5)
-
-        Example in higher rank::
-
-            sage: A = GF(5)['T']
-            sage: K.<T> = Frac(A)
-            sage: phi = DrinfeldModule(A, [T, T^2, T + T^2 + T^4, 1])
-            sage: phi.logarithm()
-            z + ((4*T/(T^4+4))*z^5) + O(z^8)
-
-        TESTS::
-
-            sage: A = GF(2)['T']
-            sage: K.<T> = Frac(A)
-            sage: phi = DrinfeldModule(A, [T, 1])
-            sage: q = 2
-            sage: log[2] == -1/((T**q - T))  # expected value
-            True
-            sage: log[2**2] == 1/((T**q - T)*(T**(q**2) - T))  # expected value
-            True
-            sage: log[2**3] == -1/((T**q - T)*(T**(q**2) - T)*(T**(q**3) - T))  # expected value
-            True
-        """
-        L = LazyPowerSeriesRing(self._base, name)
-        log = lambda k: self._compute_coefficient_log(k)
-        return L(log, valuation=1)
-
-
     @cached_method
     def _compute_coefficient_log(self, k):
         r"""
