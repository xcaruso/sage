--- conflicted
+++ resolved
@@ -2388,10 +2388,7 @@
     mpfr_clear(tmp)
     if crosses_NE_diagonal:
         mpfr_clear(min2)
-<<<<<<< HEAD
-=======
-
->>>>>>> e042294b
+
 
 def make_ComplexIntervalFieldElement0( fld, re, im ):
     """
