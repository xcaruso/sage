--- conflicted
+++ resolved
@@ -768,7 +768,6 @@
             p = 4
         return self(p)._exp(self.precision_cap())
 
-<<<<<<< HEAD
     def frobenius_endomorphism(self, n=1):
         """
         INPUT:
@@ -807,7 +806,7 @@
         """
         from morphism import FrobeniusEndomorphism_padics
         return FrobeniusEndomorphism_padics(self, n)
-=======
+
     def _test_elements_eq_transitive(self, **options):
         """
         The operator ``==`` is not transitive for `p`-adic numbers. We disable
@@ -826,7 +825,6 @@
 
         """
         pass
->>>>>>> 037277a4
 
 def local_print_mode(obj, print_options, pos = None, ram_name = None):
     r"""
