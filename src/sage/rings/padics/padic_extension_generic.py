"""
p-Adic Extension Generic

A common superclass for all extensions of Qp and Zp.

AUTHORS:

- David Roe
"""
from __future__ import absolute_import

#*****************************************************************************
#       Copyright (C) 2007-2013 David Roe <roed.math@gmail.com>
#                               William Stein <wstein@gmail.com>
#
#  Distributed under the terms of the GNU General Public License (GPL)
#  as published by the Free Software Foundation; either version 2 of
#  the License, or (at your option) any later version.
#
#                  http://www.gnu.org/licenses/
#*****************************************************************************

from .padic_generic import pAdicGeneric, ResidueLiftingMap
from .padic_base_generic import pAdicBaseGeneric
from sage.rings.number_field.number_field_base import NumberField
from sage.rings.number_field.order import Order
from sage.rings.rational_field import QQ
from sage.structure.richcmp import op_EQ
from functools import reduce
from sage.categories.morphism import Morphism
from sage.categories.sets_with_partial_maps import SetsWithPartialMaps
from sage.categories.integral_domains import IntegralDomains
from sage.categories.fields import Fields
from sage.categories.homset import Hom

class pAdicExtensionGeneric(pAdicGeneric):
    def __init__(self, poly, prec, print_mode, names, element_class):
        """
        Initialization

        EXAMPLES::

            sage: R = Zp(5,5)
            sage: S.<x> = R[]
            sage: f = x^5 + 75*x^3 - 15*x^2 +125*x - 5
            sage: W.<w> = R.ext(f) #indirect doctest
        """
        #type checking done in factory
        self._given_poly = poly
        R = poly.base_ring()
        # We'll deal with the different names better later.
        # Using a tuple here is mostly needed for more general extensions
        # (ie not eisenstein or unramified)
        print_mode['unram_name'] = names[2]
        print_mode['ram_name'] = names[3]
        print_mode['var_name'] = names[0]
        names = names[0]
        pAdicGeneric.__init__(self, R, R.prime(), prec, print_mode, names, element_class)
        self._populate_coercion_lists_(coerce_list=[R], element_constructor=element_class)

#     def __reduce__(self):
#         """
#         For pickling.

#         This function is provided because prime_pow needs to be set before _printer, so the standard unpickling fails.
#         """
#         from sage.rings.padics.factory import ExtensionFactory
#         return ExtensionFactory, (self.base_ring(), self._exact_modulus, self.precision_cap(), self.print_mode(), None, self.variable_name())

    def _coerce_map_from_(self, R):
        """
        Finds coercion maps from R to this ring.

        EXAMPLES::

            sage: R = Zp(5); S.<x> = ZZ[]; f = x^5 + 25*x - 5; W.<w> = R.ext(f)
            sage: L = W.fraction_field()
            sage: w + L(w) #indirect doctest
            2*w + O(w^101)
            sage: w + R(5,2)
            w + w^5 + O(w^10)
        """
        # Far more functionality needs to be added here later.
        if isinstance(R, pAdicExtensionGeneric) and R.fraction_field() is self:
            if self._implementation == 'NTL':
                return True
            elif R._prec_type() == 'capped-abs':
                from sage.rings.padics.qadic_flint_CA import pAdicCoercion_CA_frac_field as coerce_map
            elif R._prec_type() == 'capped-rel':
                from sage.rings.padics.qadic_flint_CR import pAdicCoercion_CR_frac_field as coerce_map
            elif R._prec_type() == 'floating-point':
                from sage.rings.padics.qadic_flint_FP import pAdicCoercion_FP_frac_field as coerce_map
            return coerce_map(R, self)

    def _convert_map_from_(self, R):
        """
        Finds conversion maps from R to this ring.

        Currently, a conversion exists if the defining polynomial is the same.

        EXAMPLES::

            sage: R.<a> = Zq(125)
            sage: S = R.change(type='capped-abs', prec=40, print_mode='terse', print_pos=False)
            sage: S(a - 15)
            -15 + a + O(5^20)

        We get conversions from the exact field::

            sage: K = R.exact_field(); K
            Number Field in a with defining polynomial x^3 + 3*x + 3
            sage: R(K.gen())
            a + O(5^20)

        and its maximal order::

            sage: OK = K.maximal_order()
            sage: R(OK.gen(1))
            a + O(5^20)
        """
        cat = None
        if self._implementation == 'NTL' and R == QQ:
            # Want to use DefaultConvertMap
            return None
        if isinstance(R, pAdicExtensionGeneric) and R.defining_polynomial(exact=True) == self.defining_polynomial(exact=True):
            if R.is_field() and not self.is_field():
                cat = SetsWithPartialMaps()
            else:
                cat = R.category()
        elif isinstance(R, Order) and R.number_field().defining_polynomial() == self.defining_polynomial():
            cat = IntegralDomains()
        elif isinstance(R, NumberField) and R.defining_polynomial() == self.defining_polynomial():
            if self.is_field():
                cat = Fields()
            else:
                cat = SetsWithPartialMaps()
        else:
            k = self.residue_field()
            if R is k:
                return ResidueLiftingMap._create_(R, self)
        if cat is not None:
            H = Hom(R, self, cat)
            return H.__make_element_class__(DefPolyConversion)(H)

    def __eq__(self, other):
        """
        Return ``True`` if ``self == other`` and ``False`` otherwise.

        We consider two `p`-adic rings or fields to be equal if they are
        equal mathematically, and also have the same precision cap and
        printing parameters.

        EXAMPLES::

            sage: R.<a> = Qq(27)
            sage: S.<a> = Qq(27,print_mode='val-unit')
            sage: R == S
            False
            sage: S.<a> = Qq(27,type='capped-rel')
            sage: R == S
            True
            sage: R is S
            True
        """
        if not isinstance(other, pAdicExtensionGeneric):
            return False

        return (self.ground_ring() == other.ground_ring() and
                self.defining_polynomial() == other.defining_polynomial() and
                self.precision_cap() == other.precision_cap() and
                self._printer.richcmp_modes(other._printer, op_EQ))

    def __ne__(self, other):
        """
        Test inequality.

        EXAMPLES::

            sage: R.<a> = Qq(27)
            sage: S.<a> = Qq(27,print_mode='val-unit')
            sage: R != S
            True
        """
        return not self.__eq__(other)

    #def absolute_discriminant(self):
    #    raise NotImplementedError

    #def discriminant(self):
    #    raise NotImplementedError

    #def is_abelian(self):
    #    raise NotImplementedError

    #def is_normal(self):
    #    raise NotImplementedError

    def degree(self):
        """
        Returns the degree of this extension.

        EXAMPLES::

            sage: R.<a> = Zq(125); R.degree()
            3
            sage: R = Zp(5); S.<x> = ZZ[]; f = x^5 - 25*x^3 + 5; W.<w> = R.ext(f)
            sage: W.degree()
            5
        """
        return self._given_poly.degree()

    def defining_polynomial(self, exact=False):
        """
        Returns the polynomial defining this extension.

        INPUT:

        - ``exact`` -- boolean (default ``False``), whether to return the underlying exact
                       defining polynomial rather than the one with coefficients in the base ring.

        EXAMPLES::

            sage: R = Zp(5,5)
            sage: S.<x> = R[]
            sage: f = x^5 + 75*x^3 - 15*x^2 + 125*x - 5
            sage: W.<w> = R.ext(f)
            sage: W.defining_polynomial()
            (1 + O(5^5))*x^5 + (O(5^6))*x^4 + (3*5^2 + O(5^6))*x^3 + (2*5 + 4*5^2 + 4*5^3 + 4*5^4 + 4*5^5 + O(5^6))*x^2 + (5^3 + O(5^6))*x + (4*5 + 4*5^2 + 4*5^3 + 4*5^4 + 4*5^5 + O(5^6))
            sage: W.defining_polynomial(exact=True)
            x^5 + 75*x^3 - 15*x^2 + 125*x - 5

        .. SEEALSO::

            :meth:`modulus`
            :meth:`exact_field`
<<<<<<< HEAD
        """
        if exact:
            return self._exact_modulus
        else:
            return self._given_poly

    def exact_field(self):
        r"""
        Return a number field with the same defining polynomial.

        Note that this method always returns a field, even for a `p`-adic
        ring.

=======
        """
        if exact:
            return self._exact_modulus
        else:
            return self._given_poly

    def exact_field(self):
        r"""
        Return a number field with the same defining polynomial.

        Note that this method always returns a field, even for a `p`-adic
        ring.

        EXAMPLES::

            sage: R = Zp(5,5)
            sage: S.<x> = R[]
            sage: f = x^5 + 75*x^3 - 15*x^2 +125*x - 5
            sage: W.<w> = R.ext(f)
            sage: W.exact_field()
            Number Field in w with defining polynomial x^5 + 75*x^3 - 15*x^2 + 125*x - 5

        .. SEEALSO::

            :meth:`defining_polynomial`
            :meth:`modulus`
        """
        return self.base_ring().exact_field().extension(self._exact_modulus, self.variable_name())

    def exact_ring(self):
        """
        Return the order with the same defining polynomial.

        Will raise a ValueError if the coefficients of the defining polynomial are not integral.

>>>>>>> e77531ed
        EXAMPLES::

            sage: R = Zp(5,5)
            sage: S.<x> = R[]
            sage: f = x^5 + 75*x^3 - 15*x^2 +125*x - 5
            sage: W.<w> = R.ext(f)
<<<<<<< HEAD
            sage: W.exact_field()
            Number Field in w with defining polynomial x^5 + 75*x^3 - 15*x^2 + 125*x - 5

        .. SEEALSO::

            :meth:`defining_polynomial`
            :meth:`modulus`
        """
        return self.base_ring().exact_field().extension(self._exact_modulus, self.variable_name())
=======
            sage: W.exact_ring()
            Order in Number Field in w with defining polynomial x^5 + 75*x^3 - 15*x^2 + 125*x - 5

            sage: T = Zp(5,5)
            sage: U.<z> = T[]
            sage: g = 2*z^4 + 1
            sage: V.<v> = T.ext(g)
            sage: V.exact_ring()
            Traceback (most recent call last):
            ...
            ValueError: each generator must be integral
        """
        return self.base_ring().exact_ring().extension(self.defining_polynomial(exact=True), self.variable_name())
>>>>>>> e77531ed

    def modulus(self, exact=False):
        r"""
        Returns the polynomial defining this extension.

        INPUT:

        - ``exact`` -- boolean (default ``False``), whether to return the underlying exact
                       defining polynomial rather than the one with coefficients in the base ring.

        EXAMPLES::

            sage: R = Zp(5,5)
            sage: S.<x> = R[]
            sage: f = x^5 + 75*x^3 - 15*x^2 +125*x - 5
            sage: W.<w> = R.ext(f)
            sage: W.modulus()
            (1 + O(5^5))*x^5 + (O(5^6))*x^4 + (3*5^2 + O(5^6))*x^3 + (2*5 + 4*5^2 + 4*5^3 + 4*5^4 + 4*5^5 + O(5^6))*x^2 + (5^3 + O(5^6))*x + (4*5 + 4*5^2 + 4*5^3 + 4*5^4 + 4*5^5 + O(5^6))
            sage: W.modulus(exact=True)
            x^5 + 75*x^3 - 15*x^2 + 125*x - 5

        .. SEEALSO::

            :meth:`defining_polynomial`
            :meth:`exact_field`
        """
        return self.defining_polynomial(exact)

    def ground_ring(self):
        """
        Returns the ring of which this ring is an extension.

        EXAMPLES::

            sage: R = Zp(5,5)
            sage: S.<x> = R[]
            sage: f = x^5 + 75*x^3 - 15*x^2 +125*x - 5
            sage: W.<w> = R.ext(f)
            sage: W.ground_ring()
            5-adic Ring with capped relative precision 5
        """
        return self._given_poly.base_ring()

    def ground_ring_of_tower(self):
        """
        Returns the p-adic base ring of which this is ultimately an
        extension.

        Currently this function is identical to ground_ring(), since
        relative extensions have not yet been implemented.

        EXAMPLES::

            sage: Qq(27,30,names='a').ground_ring_of_tower()
            3-adic Field with capped relative precision 30
        """
        if isinstance(self.ground_ring(), pAdicBaseGeneric):
            return self.ground_ring()
        else:
            return self.ground_ring().ground_ring_of_tower()

    #def is_isomorphic(self, ring):
    #    raise NotImplementedError

    def polynomial_ring(self):
        """
        Returns the polynomial ring of which this is a quotient.

        EXAMPLES::

            sage: Qq(27,30,names='a').polynomial_ring()
            Univariate Polynomial Ring in x over 3-adic Field with capped relative precision 30
        """
        return self._given_poly.parent()

    #def teichmuller(self, x, prec = None):
    #    if prec is None:
    #        prec = self.precision_cap()
    #    x = self(x, prec)
    #    if x.valuation() > 0:
    #        return self(0)
    #    q = self.residue_class_field().order()
    #    u = 1 / self(1 - q, prec)
    #    delta = u * (1 - x ** (q - 1))
    #    xnew = x - x*delta*(1 - q * delta)
    #    while x != xnew:
    #        x = xnew
    #        delta = u*(1-x**(q-1))
    #        xnew = x - x*delta*(1-q*delta)
    #    return x

    def construction(self):
        """
        Returns the functorial construction of this ring, namely,
        the algebraic extension of the base ring defined by the given
        polynomial.

        Also preserves other information that makes this ring unique
        (e.g. precision, rounding, print mode).

        EXAMPLES::

            sage: R.<a> = Zq(25, 8, print_mode='val-unit')
            sage: c, R0 = R.construction(); R0
            5-adic Ring with capped relative precision 8
            sage: c(R0)
            Unramified Extension in a defined by x^2 + 4*x + 2 with capped relative precision 8 over 5-adic Ring
            sage: c(R0) == R
            True
        """
        from sage.categories.pushout import AlgebraicExtensionFunctor as AEF
        print_mode = self._printer.dict()
        return (AEF([self.defining_polynomial(exact=True)], [self.variable_name()],
                    prec=self.precision_cap(), print_mode=self._printer.dict(),
                    implementation=self._implementation),
                self.base_ring())

    def fraction_field(self, print_mode=None):
        r"""
        Returns the fraction field of this extension, which is just
        the extension of base.fraction_field() determined by the
        same polynomial.

        INPUT:

        - print_mode -- a dictionary containing print options.
          Defaults to the same options as this ring.

        OUTPUT:

        - the fraction field of self.

        EXAMPLES::

            sage: U.<a> = Zq(17^4, 6, print_mode='val-unit', print_max_terse_terms=3)
            sage: U.fraction_field()
            Unramified Extension in a defined by x^4 + 7*x^2 + 10*x + 3 with capped relative precision 6 over 17-adic Field
            sage: U.fraction_field({"pos":False}) == U.fraction_field()
            False
        """
        if self.is_field() and print_mode is None:
            return self
<<<<<<< HEAD
        if print_mode is None:
            return self.change(field=True)
        else:
            return self.change(field=True, **print_mode)
=======
        print_mode = self._modified_print_mode(print_mode)
        ground_mode = print_mode.copy()
        # We don't want to confuse the ground ring with different names.
        ground_mode['ram_name'] = None
        ground_mode['unram_name'] = None
        K = self.ground_ring().fraction_field(ground_mode)
        #we don't want to set the print options due to the ground ring since
        #different extension fields (with different options) can share the same ground ring.
        if self.is_lazy():
            return K.extension(self._exact_modulus, prec = self.precision_cap(), halt = self.halting_parameter(), res_name = self.residue_field().variable_name(), print_mode=print_mode, implementation=self._implementation)
        else:
            return K.extension(self._exact_modulus, prec = self.precision_cap(), res_name = self.residue_field().variable_name(), print_mode=print_mode, implementation=self._implementation)
>>>>>>> e77531ed

    def integer_ring(self, print_mode=None):
        r"""
        Returns the ring of integers of self, which is just the
        extension of base.integer_ring() determined by the same
        polynomial.

        INPUT:

            - print_mode -- a dictionary containing print options.
              Defaults to the same options as this ring.

        OUTPUT:

            - the ring of elements of self with nonnegative valuation.

        EXAMPLES::

            sage: U.<a> = Qq(17^4, 6, print_mode='val-unit', print_max_terse_terms=3)
            sage: U.integer_ring()
            Unramified Extension in a defined by x^4 + 7*x^2 + 10*x + 3 with capped relative precision 6 over 17-adic Ring
            sage: U.fraction_field({"pos":False}) == U.fraction_field()
            False
        """
        #Currently does not support fields with non integral defining polynomials.  This should change when the padic_general_extension framework gets worked out.
        if not self.is_field() and print_mode is None:
            return self
<<<<<<< HEAD
        if print_mode is None:
            return self.change(field=False)
        else:
            return self.change(field=False, **print_mode)
=======
        print_mode = self._modified_print_mode(print_mode)
        ground_mode = print_mode.copy()
        # We don't want to confuse the ground ring with different names.
        ground_mode['ram_name'] = None
        ground_mode['unram_name'] = None
        K = self.ground_ring().integer_ring(ground_mode)
        #we don't want to set the print options due to the ground ring since
        #different extension fields (with different options) can share the same ground ring.
        if self.is_lazy():
            return K.extension(self._exact_modulus, prec = self.precision_cap(), halt = self.halting_parameter(), res_name = self.residue_field().variable_name(), print_mode=print_mode)
        else:
            return K.extension(self._exact_modulus, prec = self.precision_cap(), res_name = self.residue_field().variable_name(), print_mode=print_mode)
>>>>>>> e77531ed

    #def hasGNB(self):
    #    raise NotImplementedError

    def random_element(self):
        """
        Returns a random element of self.

        This is done by picking a random element of the ground ring
        self.degree() times, then treating those elements as
        coefficients of a polynomial in self.gen().

        EXAMPLES::

            sage: R.<a> = Zq(125, 5); R.random_element()
            (3*a^2 + 3*a + 3) + (a^2 + 4*a + 1)*5 + (3*a^2 + 4*a + 1)*5^2 + 
            (2*a^2 + 3*a + 3)*5^3 + (4*a^2 + 3)*5^4 + O(5^5)
            sage: R = Zp(5,3); S.<x> = ZZ[]; f = x^5 + 25*x^2 - 5; W.<w> = R.ext(f)
            sage: W.random_element()
            4 + 3*w + w^2 + 4*w^3 + w^5 + 3*w^6 + w^7 + 4*w^10 + 2*w^12 + 4*w^13 + 3*w^14 + O(w^15)
        """
        return reduce(lambda x,y: x+y,
                      [self.ground_ring().random_element() * self.gen()**i for i in
                           range(self.modulus().degree())],
                      0)

    #def unit_group(self):
    #    raise NotImplementedError

    #def unit_group_gens(self):
    #    raise NotImplementedError

    #def principal_unit_group(self):
    #    raise NotImplementedError

    #def zeta(self, n = None):
    #    raise NotImplementedError

    #def zeta_order(self):
    #    raise NotImplementedError

class DefPolyConversion(Morphism):
    """
    Conversion map between p-adic rings/fields with the same defining polynomial.

    INPUT:

    - ``R`` -- a p-adic extension ring or field.
    - ``S`` -- a p-adic extension ring or field with the same defining polynomial.

    EXAMPLES::

        sage: R.<a> = Zq(125, print_mode='terse')
        sage: S = R.change(prec = 15, type='floating-point')
        sage: a - 1
        95367431640624 + a + O(5^20)
        sage: S(a - 1)
        30517578124 + a + O(5^15)

    ::

        sage: R.<a> = Zq(125, print_mode='terse')
        sage: S = R.change(prec = 15, type='floating-point')
        sage: f = S.convert_map_from(R)
        sage: TestSuite(f).run()
    """
    def _call_(self, x):
        """
        Use the polynomial associated to the element to do the conversion.

        EXAMPLES::

            sage: S.<x> = ZZ[]
            sage: W.<w> = Zp(3).extension(x^4 + 9*x^2 + 3*x - 3)
            sage: z = W.random_element()
            sage: repr(W.change(print_mode='digits')(z))
            '...20112102111011011200001212210222202220100111100200011222122121202100210120010120'
        """
        S = self.codomain()
        Sbase = S.base_ring()
        L = x.polynomial().list()
        if L and not (len(L) == 1 and L[0].is_zero()):
            return S([Sbase(c) for c in L])
        # Inexact zeros need to be handled separately
        elif isinstance(x.parent(), pAdicExtensionGeneric):
            return S(0, x.precision_absolute())
        else:
            return S(0)

    def _call_with_args(self, x, args=(), kwds={}):
        """
        Use the polynomial associated to the element to do the conversion,
        passing arguments along to the codomain.

        EXAMPLES::

            sage: S.<x> = ZZ[]
            sage: W.<w> = Zp(3).extension(x^4 + 9*x^2 + 3*x - 3)
            sage: z = W.random_element()
            sage: repr(W.change(print_mode='digits')(z, absprec=8)) # indirect doctest
            '...20010120'
        """
        S = self.codomain()
        Sbase = S.base_ring()
        L = x.polynomial().list()
        if L and not (len(L) == 1 and L[0].is_zero()):
            return S([Sbase(c) for c in L], *args, **kwds)
        # Inexact zeros need to be handled separately
        elif isinstance(x.parent(), pAdicExtensionGeneric):
            if args:
                if 'absprec' in kwds:
                    raise TypeError("_call_with_args() got multiple values for keyword argument 'absprec'")
                absprec = args[0]
                args = args[1:]
            else:
                absprec = kwds.pop('absprec',x.precision_absolute())
            absprec = min(absprec, x.precision_absolute())
            return S(0, absprec, *args, **kwds)
        else:
            return S(0, *args, **kwds)<|MERGE_RESOLUTION|>--- conflicted
+++ resolved
@@ -233,21 +233,6 @@
 
             :meth:`modulus`
             :meth:`exact_field`
-<<<<<<< HEAD
-        """
-        if exact:
-            return self._exact_modulus
-        else:
-            return self._given_poly
-
-    def exact_field(self):
-        r"""
-        Return a number field with the same defining polynomial.
-
-        Note that this method always returns a field, even for a `p`-adic
-        ring.
-
-=======
         """
         if exact:
             return self._exact_modulus
@@ -283,24 +268,12 @@
 
         Will raise a ValueError if the coefficients of the defining polynomial are not integral.
 
->>>>>>> e77531ed
         EXAMPLES::
 
             sage: R = Zp(5,5)
             sage: S.<x> = R[]
             sage: f = x^5 + 75*x^3 - 15*x^2 +125*x - 5
             sage: W.<w> = R.ext(f)
-<<<<<<< HEAD
-            sage: W.exact_field()
-            Number Field in w with defining polynomial x^5 + 75*x^3 - 15*x^2 + 125*x - 5
-
-        .. SEEALSO::
-
-            :meth:`defining_polynomial`
-            :meth:`modulus`
-        """
-        return self.base_ring().exact_field().extension(self._exact_modulus, self.variable_name())
-=======
             sage: W.exact_ring()
             Order in Number Field in w with defining polynomial x^5 + 75*x^3 - 15*x^2 + 125*x - 5
 
@@ -314,7 +287,6 @@
             ValueError: each generator must be integral
         """
         return self.base_ring().exact_ring().extension(self.defining_polynomial(exact=True), self.variable_name())
->>>>>>> e77531ed
 
     def modulus(self, exact=False):
         r"""
@@ -457,25 +429,10 @@
         """
         if self.is_field() and print_mode is None:
             return self
-<<<<<<< HEAD
         if print_mode is None:
             return self.change(field=True)
         else:
             return self.change(field=True, **print_mode)
-=======
-        print_mode = self._modified_print_mode(print_mode)
-        ground_mode = print_mode.copy()
-        # We don't want to confuse the ground ring with different names.
-        ground_mode['ram_name'] = None
-        ground_mode['unram_name'] = None
-        K = self.ground_ring().fraction_field(ground_mode)
-        #we don't want to set the print options due to the ground ring since
-        #different extension fields (with different options) can share the same ground ring.
-        if self.is_lazy():
-            return K.extension(self._exact_modulus, prec = self.precision_cap(), halt = self.halting_parameter(), res_name = self.residue_field().variable_name(), print_mode=print_mode, implementation=self._implementation)
-        else:
-            return K.extension(self._exact_modulus, prec = self.precision_cap(), res_name = self.residue_field().variable_name(), print_mode=print_mode, implementation=self._implementation)
->>>>>>> e77531ed
 
     def integer_ring(self, print_mode=None):
         r"""
@@ -503,25 +460,10 @@
         #Currently does not support fields with non integral defining polynomials.  This should change when the padic_general_extension framework gets worked out.
         if not self.is_field() and print_mode is None:
             return self
-<<<<<<< HEAD
         if print_mode is None:
             return self.change(field=False)
         else:
             return self.change(field=False, **print_mode)
-=======
-        print_mode = self._modified_print_mode(print_mode)
-        ground_mode = print_mode.copy()
-        # We don't want to confuse the ground ring with different names.
-        ground_mode['ram_name'] = None
-        ground_mode['unram_name'] = None
-        K = self.ground_ring().integer_ring(ground_mode)
-        #we don't want to set the print options due to the ground ring since
-        #different extension fields (with different options) can share the same ground ring.
-        if self.is_lazy():
-            return K.extension(self._exact_modulus, prec = self.precision_cap(), halt = self.halting_parameter(), res_name = self.residue_field().variable_name(), print_mode=print_mode)
-        else:
-            return K.extension(self._exact_modulus, prec = self.precision_cap(), res_name = self.residue_field().variable_name(), print_mode=print_mode)
->>>>>>> e77531ed
 
     #def hasGNB(self):
     #    raise NotImplementedError
