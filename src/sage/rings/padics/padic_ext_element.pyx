"""
p-Adic Extension Element

A common superclass for all elements of extension rings and field of `\ZZ_p` and
`\QQ_p`.

AUTHORS:

- David Roe (2007): initial version

- Julian Rueth (2012-10-18): added residue
"""

#*****************************************************************************
#       Copyright (C) 2007-2010 David Roe <roed.math@gmail.com>
#                     2012 Julian Rueth <julian.rueth@fsfe.org>
#
#  Distributed under the terms of the GNU General Public License (GPL)
#  as published by the Free Software Foundation; either version 2 of
#  the License, or (at your option) any later version.
#
#                  http://www.gnu.org/licenses/
#*****************************************************************************
from __future__ import absolute_import

from sage.rings.padics.pow_computer cimport PowComputer_class
from sage.rings.integer import Integer
from sage.libs.ntl.ntl_ZZ_p cimport ntl_ZZ_p

cdef class pAdicExtElement(pAdicGenericElement):
    cdef int _set_from_list(self, L) except -1:
        """
        Sets self from a list.

        The list should either be uniform in type, or all of the entries should be coercible to integers.
        If any of the entries in L is a list, L will be cast to a ZZ_pEX

        INPUT:
        L -- a list.
        """
        raise NotImplementedError

    cdef int _set_from_list_rel(self, L, long relprec) except -1:
        raise NotImplementedError

    cdef int _set_from_list_abs(self, L, long absprec) except -1:
        raise NotImplementedError

    cdef int _set_from_list_both(self, L, long absprec, long relprec) except -1:
        raise NotImplementedError

    cdef int _set_from_ZZX(self, ZZX_c poly) except -1:
        """
        Sets from a ZZX_c, choosing how to handle based on the
        precision type of self.parent().

        Fixed modulus elements should override this function.

        This function is not used internally.
        """
        if self.parent().is_capped_relative():
            self._set_from_ZZX_rel(poly, (<PowComputer_class>self.parent().prime_pow).prec_cap)
        elif self.parent().is_capped_absolute():
            self._set_from_ZZX_abs(poly, (<PowComputer_class>self.parent().prime_pow).prec_cap)
        else:
            raise RuntimeError("_set_from_ZZX should have been overridden")

    cdef int _set_from_ZZX_rel(self, ZZX_c poly, long relprec) except -1:
        """
        Set from a ZZX_c with bounded relative precision.

        Capped relative elements should override this function, so the
        default implementation is for capped absolute.

        This function is not used internally.
        """
        self._set_from_ZZX_both(poly, (<PowComputer_class>self.parent().prime_pow).prec_cap, relprec)

    cdef int _set_from_ZZX_abs(self, ZZX_c poly, long absprec) except -1:
        """
        Set from a ZZX_c with bounded absolute precision.

        Capped absolute elements should override this function, so the
        default implementation is for capped relative.

        This function is not used internally.
        """
        self._set_from_ZZX_both(poly, absprec, (<PowComputer_class>self.parent().prime_pow).prec_cap)

    cdef int _set_from_ZZX_both(self, ZZX_c poly, long absprec, long relprec) except -1:
        """
        Set from a ZZX_c with both absolute and relative precisions bounded.

        This function should be overridden for both capped absolute
        and capped relative elements.

        This function is not used internally.
        """
        if self.parent().is_fixed_mod():
            self._set_from_ZZX(poly)
        else:
            raise RuntimeError("_set_from_ZZX_both should have been overridden")

    cdef int _set_from_ZZ_pX(self, ZZ_pX_c* poly, ntl_ZZ_pContext_class ctx) except -1:
        """
        Sets self from a ZZ_pX defined with context ctx.

        This function should be overridden for fixed modulus elements.

        This function is not used internally.
        """
        if self.parent().is_capped_relative():
            self._set_from_ZZ_pX_rel(poly, ctx, (<PowComputer_class>self.parent().prime_pow).prec_cap)
        elif self.parent().is_capped_absolute():
            self._set_from_ZZ_pX_abs(poly, ctx, (<PowComputer_class>self.parent().prime_pow).prec_cap)
        else:
            raise RuntimeError("_set_from_ZZ_pX should have been overridden")

    cdef int _set_from_ZZ_pX_rel(self, ZZ_pX_c* poly, ntl_ZZ_pContext_class ctx, long relprec) except -1:
        """
        Set from a ZZ_pX_c with bounded relative precision.

        Capped relative rings should override this function, so the
        default implementation is for capped absolute.

        This function is not used internally.
        """
        self._set_from_ZZ_pX_both(poly, ctx, (<PowComputer_class>self.parent().prime_pow).prec_cap, relprec)

    cdef int _set_from_ZZ_pX_abs(self, ZZ_pX_c* poly, ntl_ZZ_pContext_class ctx, long absprec) except -1:
        """
        Set from a ZZ_pX_c with bounded absolute precision.

        Capped absolute rings should override this function, so the
        default implementation is for capped relative.

        This function is not used internally.
        """
        self._set_from_ZZ_pX_both(poly, ctx, absprec, (<PowComputer_class>self.parent().prime_pow).prec_cap)

    cdef int _set_from_ZZ_pX_both(self, ZZ_pX_c* poly, ntl_ZZ_pContext_class ctx, long absprec, long relprec) except -1:
        """
        Set from a ZZ_pX_c with both absolute and relative precision bounded.

        This function should be overridden by both capped absolute and capped relative elements.

        This function is not used internally.
        """
        if self.parent().is_fixed_mod():
            self._set_from_ZZ_pX(poly, ctx)
        else:
            raise RuntimeError("_set_from_ZZ_pX_both should have been overridden")

    cdef int _set_from_ZZ_pE(self, ZZ_pE_c* poly, ntl_ZZ_pEContext_class ctx) except -1:
        """
        Set from a ZZ_pE_c.

        This function is not used internally.
        """
        if self.parent().is_capped_relative():
            self._set_from_ZZ_pE_rel(poly, ctx, (<PowComputer_class>self.parent().prime_pow).prec_cap)
        elif self.parent().is_capped_absolute():
            self._set_from_ZZ_pE_abs(poly, ctx, (<PowComputer_class>self.parent().prime_pow).prec_cap)
        else:
            raise RuntimeError("_set_from_ZZ_pE should have been overridden")

    cdef int _set_from_ZZ_pE_rel(self, ZZ_pE_c* poly, ntl_ZZ_pEContext_class ctx, long relprec) except -1:
        """
        Set from a ZZ_pE_c with bounded relative precision.

        Capped relative rings should override this function, so the
        default implementation is for capped absolute.

        This function is not used internally.
        """
        self._set_from_ZZ_pE_both(poly, ctx, (<PowComputer_class>self.parent().prime_pow).prec_cap, relprec)

    cdef int _set_from_ZZ_pE_abs(self, ZZ_pE_c* poly, ntl_ZZ_pEContext_class ctx, long absprec) except -1:
        """
        Set from a ZZ_pE_c with bounded absolute precision.

        Capped absolute elements should override this function, so the
        default implementation is for capped relative.

        This function is not used internally.
        """
        self._set_from_ZZ_pE_both(poly, ctx, absprec, (<PowComputer_class>self.parent().prime_pow).prec_cap)

    cdef int _set_from_ZZ_pE_both(self, ZZ_pE_c* poly, ntl_ZZ_pEContext_class ctx, long absprec, long relprec) except -1:
        """
        Sets from a ZZ_pE_c with both absolute and relative precision bounded.

        Capped absolute and capped relative elements should override
        this function.

        This function is not used internally.
        """
        if self.parent().is_fixed_mod():
            self._set_from_ZZ_pE(poly, ctx)
        else:
            raise RuntimeError("_set_from_ZZ_pE_both should have been overridden")

    cdef int _set_from_ZZ_pEX(self, ZZ_pEX_c* poly, ntl_ZZ_pEContext_class ctx) except -1:
        """
        Sets self from a ZZ_pEX_c.

        Fixed modulus elements should override this function.

        This function is not used internally.
        """
        if self.parent().is_capped_relative():
            self._set_from_ZZ_pEX_rel(poly, ctx, (<PowComputer_class>self.parent().prime_pow).prec_cap)
        elif self.parent().is_capped_absolute():
            self._set_from_ZZ_pEX_abs(poly, ctx, (<PowComputer_class>self.parent().prime_pow).prec_cap)
        else:
            raise RuntimeError("_set_from_ZZ_pEX should have been overridden")

    cdef int _set_from_ZZ_pEX_rel(self, ZZ_pEX_c* poly, ntl_ZZ_pEContext_class ctx, long relprec) except -1:
        """
        Set from a ZZ_pEX_c with bounded relative precision.

        Capped relative elements should override this function, so the
        default implementation is for capped absolute.

        This function is not used internally.
        """
        self._set_from_ZZ_pEX_both(poly, ctx, (<PowComputer_class>self.parent().prime_pow).prec_cap, relprec)

    cdef int _set_from_ZZ_pEX_abs(self, ZZ_pEX_c* poly, ntl_ZZ_pEContext_class ctx, long absprec) except -1:
        """
        Set from a ZZ_pEX_c with bounded absolute precision.

        Capped absolute elements should override this function, so the
        default implementation is for capped relative.

        This function is not used internally.
        """
        self._set_from_ZZ_pEX_both(poly, ctx, absprec, (<PowComputer_class>self.parent().prime_pow).prec_cap)

    cdef int _set_from_ZZ_pEX_both(self, ZZ_pEX_c* poly, ntl_ZZ_pEContext_class ctx, long absprec, long relprec) except -1:
        """
        Sets from a ZZ_pEX_c with both absolute and relative precision bounded.

        Capped absolute and capped relative elements should override
        this function.

        This function is not used internally.
        """
        if self.parent().is_fixed_mod():
            self._set_from_ZZ_pEX(poly, ctx)
        else:
            raise RuntimeError("_set_from_ZZ_pEX_both should have been overridden")

    cdef long _check_ZZ_pContext(self, ntl_ZZ_pContext_class ctx) except -1:
        raise NotImplementedError

    cdef long _check_ZZ_pEContext(self, ntl_ZZ_pEContext_class ctx) except -1:
        raise NotImplementedError

    cdef ext_p_list(self, bint pos):
        raise NotImplementedError

    cdef ext_p_list_precs(self, bint pos, long prec):
        raise NotImplementedError

    def _const_term_test(self):
        """
        Returns the constant term of a polynomial representing self.

        This function is mainly for troubleshooting, and the meaning
        of the return value will depend on whether self is capped
        relative or otherwise.

        EXAMPLES::

            sage: R = Zp(5,5)
            sage: S.<x> = R[]
            sage: f = x^5 + 75*x^3 - 15*x^2 +125*x - 5
            sage: W.<w> = R.ext(f)
            sage: a = W(566)
            sage: a._const_term_test()
            566
        """
        cdef ntl_ZZ_p ans = ntl_ZZ_p(modulus=self.parent().prime())
        ans.x = self._const_term()
        return ans

    cdef ZZ_p_c _const_term(self):
        raise NotImplementedError

    def _ext_p_list(self, pos):
        """
        Returns a list of integers (in the Eisenstein case) or a list
        of lists of integers (in the unramified case).  self can be
        reconstructed as a sum of elements of the list times powers of
        the uniformiser (in the Eisenstein case), or as a sum of
        powers of the p times polynomials in the generator (in the
        unramified case).

        Note that zeros are truncated from the returned list, so you
        must use the valuation() function to completely recover self.

        INPUT:

            - pos -- bint.  If True, all integers will be in the range [0,p-1],
              otherwise they will be in the range [(1-p)/2, p/2].

        OUTPUT:

            - L -- A list of integers or list of lists giving the
              series expansion of self.

        EXAMPLES::

            sage: R = Zp(5,5)
            sage: S.<x> = R[]
            sage: f = x^5 + 75*x^3 - 15*x^2 +125*x - 5
            sage: W.<w> = R.ext(f)
            sage: y = W(775, 19); y
            w^10 + 4*w^12 + 2*w^14 + w^15 + 2*w^16 + 4*w^17 + w^18 + O(w^19)
            sage: y._ext_p_list(True)
            [1, 0, 4, 0, 2, 1, 2, 4, 1]
            sage: y._ext_p_list(False)
            [1, 0, -1, 0, 2, 1, 2, 0, 1]
        """
        return self.ext_p_list(pos)

    def frobenius(self, arithmetic=True):
        """
        Returns the image of this element under the Frobenius automorphism
        applied to its parent.

        INPUT:

        - ``self`` -- an element of an unramified extension.
        - ``arithmetic`` -- whether to apply the arithmetic Frobenius (acting
          by raising to the `p`-th power on the residue field). If ``False`` is
          provided, the image of geometric Frobenius (raising to the `(1/p)`-th
          power on the residue field) will be returned instead.

        EXAMPLES::

            sage: R.<a> = Zq(5^4,3)
            sage: a.frobenius()
            (a^3 + a^2 + 3*a) + (3*a + 1)*5 + (2*a^3 + 2*a^2 + 2*a)*5^2 + O(5^3)
            sage: f = R.defining_polynomial()
            sage: f(a)
            O(5^3)
            sage: f(a.frobenius())
            O(5^3)
            sage: for i in range(4): a = a.frobenius()
            sage: a
            a + O(5^3)

            sage: K.<a> = Qq(7^3,4)
            sage: b = (a+1)/7
            sage: c = b.frobenius(); c
            (3*a^2 + 5*a + 1)*7^-1 + (6*a^2 + 6*a + 6) + (4*a^2 + 3*a + 4)*7 + (6*a^2 + a + 6)*7^2 + O(7^3)
            sage: c.frobenius().frobenius()
            (a + 1)*7^-1 + O(7^3)

        An error will be raised if the parent of self is a ramified extension::

            sage: K.<a> = Qp(5).extension(x^2 - 5)
            sage: a.frobenius()
            Traceback (most recent call last):
            ...
            NotImplementedError: Frobenius automorphism only implemented for unramified extensions
        """
        R = self.parent()
        if R.e() != 1:
            raise NotImplementedError("Frobenius automorphism only implemented for unramified extensions")
        if self.is_zero(): return self
        L = self.teichmuller_expansion()
        ppow = R.uniformizer_pow(self.valuation())
        if arithmetic:
            exp = R.prime()
        else:
            exp = R.prime()**(R.degree()-1)
        ans = ppow * L[0]**exp
        for m in range(1,len(L)):
            ppow = ppow << 1
            ans += ppow * L[m]**exp
        return ans

    cpdef bint _is_base_elt(self, p) except -1:
        """
        Return ``True`` if this element is an element of Zp or Qp (rather than
        an extension).

        INPUT:

        - ``p`` -- a prime, which is compared with the parent of this element.

        EXAMPLES::

            sage: K.<a> = Qq(7^3,4)
            sage: a._is_base_elt(5)
            False

        """
        return False

    def residue(self, absprec=1, field=None, check_prec=True):
        r"""
        Reduces this element modulo `\pi^\mathrm{absprec}`.

        INPUT:

        - ``absprec`` - a non-negative integer (default: ``1``)

        - ``field`` -- boolean (default ``None``).  For precision 1, whether to return
          an element of the residue field or a residue ring.  Currently unused.

        - ``check_prec`` -- boolean (default ``True``).  Whether to raise an error if this
          element has insufficient precision to determine the reduction.  Errors are never
          raised for fixed-mod or floating-point types.

        OUTPUT:

        This element reduced modulo `\pi^\mathrm{absprec}`.

        If ``absprec`` is zero, then as an element of `\ZZ/(1)`.

        If ``absprec`` is one, then as an element of the residue field.

        .. NOTE::

            Only implemented for ``absprec`` less than or equal to one.

        AUTHORS:

        - Julian Rueth (2012-10-18): initial version

        EXAMPLES:

        Unramified case::

            sage: R = ZpCA(3,5)
            sage: S.<a> = R[]
            sage: W.<a> = R.extension(a^2 + 9*a + 1)
            sage: (a + 1).residue(1)
            a0 + 1
            sage: a.residue(2)
            Traceback (most recent call last):
            ...
            NotImplementedError: reduction modulo p^n with n>1.

        Eisenstein case::

            sage: R = ZpCA(3,5)
            sage: S.<a> = R[]
            sage: W.<a> = R.extension(a^2 + 9*a + 3)
            sage: (a + 1).residue(1)
            1
            sage: a.residue(2)
            Traceback (most recent call last):
            ...
            NotImplementedError: residue() not implemented in extensions for absprec larger than one.

        TESTS:

            sage: K = Qp(3,5)
            sage: S.<a> = R[]
            sage: W.<a> = R.extension(a^2 + 9*a + 1)
            sage: (a/3).residue(0)
            Traceback (most recent call last):
            ...
            ValueError: element must have non-negative valuation in order to compute residue.

            sage: R = ZpFM(3,5)
            sage: S.<a> = R[]
            sage: W.<a> = R.extension(a^2 + 3)
            sage: W.one().residue(0)
            0
            sage: a.residue(-1)
            Traceback (most recent call last):
            ...
            ValueError: cannot reduce modulo a negative power of the uniformizer.
            sage: a.residue(16)
            Traceback (most recent call last):
            ...
            NotImplementedError: residue() not implemented in extensions for absprec larger than one.

        """
        if absprec < 0:
            raise ValueError("cannot reduce modulo a negative power of the uniformizer.")
<<<<<<< HEAD
        if absprec > self.precision_absolute():
            from .precision_error import PrecisionError
            raise PrecisionError("not enough precision known in order to compute residue.")
=======
>>>>>>> c08c7643
        if self.valuation() < 0:
            raise ValueError("element must have non-negative valuation in order to compute residue.")
        R = self.parent()
        if check_prec and (R.is_fixed_mod() or R.is_floating_point()):
            check_prec = False
        if check_prec and absprec > self.precision_absolute():
            from precision_error import PrecisionError
            raise PrecisionError("not enough precision known in order to compute residue.")
        if field and absprec != 1:
            raise ValueError("field keyword may only be set at precision 1")

        if absprec == 0:
            from sage.rings.finite_rings.integer_mod import Mod
            return Mod(0,1)
        elif absprec == 1:
            return R.residue_field()(self.expansion(0))
        else:
            raise NotImplementedError("residue() not implemented in extensions for absprec larger than one.")<|MERGE_RESOLUTION|>--- conflicted
+++ resolved
@@ -485,12 +485,6 @@
         """
         if absprec < 0:
             raise ValueError("cannot reduce modulo a negative power of the uniformizer.")
-<<<<<<< HEAD
-        if absprec > self.precision_absolute():
-            from .precision_error import PrecisionError
-            raise PrecisionError("not enough precision known in order to compute residue.")
-=======
->>>>>>> c08c7643
         if self.valuation() < 0:
             raise ValueError("element must have non-negative valuation in order to compute residue.")
         R = self.parent()
