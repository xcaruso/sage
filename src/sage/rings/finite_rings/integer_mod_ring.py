r"""
Ring `\ZZ/n\ZZ` of integers modulo `n`

EXAMPLES::

    sage: R = Integers(97)
    sage: a = R(5)
    sage: a**100000000000000000000000000000000000000000000000000000000000000
    61

This example illustrates the relation between
`\ZZ/p\ZZ` and `\GF{p}`. In
particular, there is a canonical map to `\GF{p}`, but not in
the other direction.

::

    sage: r = Integers(7)
    sage: s = GF(7)
    sage: r.has_coerce_map_from(s)
    False
    sage: s.has_coerce_map_from(r)
    True
    sage: s(1) + r(1)
    2
    sage: parent(s(1) + r(1))
    Finite Field of size 7
    sage: parent(r(1) + s(1))
    Finite Field of size 7

We list the elements of `\ZZ/3\ZZ`::

    sage: R = Integers(3)
    sage: list(R)
    [0, 1, 2]

AUTHORS:

- William Stein (initial code)

- David Joyner (2005-12-22): most examples

- Robert Bradshaw (2006-08-24): convert to SageX (Cython)

- William Stein (2007-04-29): square_roots_of_one

- Simon King (2011-04-21): allow to prescribe a category
"""

#*****************************************************************************
#
#   Sage: System for Algebra and Geometry Experimentation
#
#       Copyright (C) 2005 William Stein <wstein@gmail.com>
#
#  Distributed under the terms of the GNU General Public License (GPL)
#
#    This code is distributed in the hope that it will be useful,
#    but WITHOUT ANY WARRANTY; without even the implied warranty of
#    MERCHANTABILITY or FITNESS FOR A PARTICULAR PURPOSE.  See the GNU
#    General Public License for more details.
#
#  The full text of the GPL is available at:
#
#                  http://www.gnu.org/licenses/
#*****************************************************************************

import sage.misc.prandom as random

from sage.rings.arith import is_prime, factor, CRT_basis, LCM, prime_divisors, euler_phi
import sage.rings.commutative_ring as commutative_ring
import sage.rings.field as field
import integer_mod
import sage.rings.integer as integer
import sage.rings.integer_ring as integer_ring
import sage.rings.quotient_ring as quotient_ring
from sage.structure.parent_gens import ParentWithGens

from sage.libs.pari.all import pari, PariError

import sage.interfaces.all
from sage.misc.cachefunc import cached_method

from sage.structure.factory import UniqueFactory

class IntegerModFactory(UniqueFactory):
    r"""
    Return the quotient ring `\ZZ / n\ZZ`.

    INPUT:

    -  ``order`` -- integer (default: 0), positive or negative

    EXAMPLES::

        sage: IntegerModRing(15)
        Ring of integers modulo 15
        sage: IntegerModRing(7)
        Ring of integers modulo 7
        sage: IntegerModRing(-100)
        Ring of integers modulo 100

    Note that you can also use ``Integers``, which is a
    synonym for ``IntegerModRing``.

    ::

        sage: Integers(18)
        Ring of integers modulo 18
        sage: Integers() is Integers(0) is ZZ
        True
    """
    def create_key(self, order=0, category=None):
        """
        An integer mod ring is specified uniquely by its order.

        EXAMPLES::

            sage: Zmod.create_key(7)
            7
            sage: Zmod.create_key(7, Fields())
            (7, Category of fields)
        """
        if category is None:
            return order
        return (order, category)

    def create_object(self, version, order):
        """
        EXAMPLES::

            sage: R = Integers(10)
            sage: TestSuite(R).run() # indirect doctest
        """
        category=None
        if isinstance(order, tuple):
            order, category = order
        if order < 0:
            order = -order
        if order == 0:
            return integer_ring.IntegerRing()
        else:
            return IntegerModRing_generic(order,category=category)

Zmod = Integers = IntegerModRing = IntegerModFactory("IntegerModRing")


def is_IntegerModRing(x):
    """
    Return ``True`` if ``x`` is an integer modulo ring.

    EXAMPLES::

        sage: from sage.rings.finite_rings.integer_mod_ring import is_IntegerModRing
        sage: R = IntegerModRing(17)
        sage: is_IntegerModRing(R)
        True
        sage: is_IntegerModRing(GF(13))
        True
        sage: is_IntegerModRing(GF(4, 'a'))
        False
        sage: is_IntegerModRing(10)
        False
        sage: is_IntegerModRing(ZZ)
        False
    """
    return isinstance(x, IntegerModRing_generic)

from sage.categories.commutative_rings import CommutativeRings
from sage.categories.finite_enumerated_sets import FiniteEnumeratedSets
from sage.categories.category import JoinCategory
default_category = JoinCategory((CommutativeRings(), FiniteEnumeratedSets()))
ZZ = integer_ring.IntegerRing()

class IntegerModRing_generic(quotient_ring.QuotientRing_generic):
    """
    The ring of integers modulo `N`, with `N` composite.

    INPUT:

    - ``order`` -- an integer

    - ``category`` -- a subcategory of ``CommutativeRings()`` (the default)
      (currently only available for subclasses)

    OUTPUT:

    The ring of integers modulo `N`.

    EXAMPLES:

    First we compute with integers modulo `29`.

    ::

        sage: FF = IntegerModRing(29)
        sage: FF
        Ring of integers modulo 29
        sage: FF.category()
        Join of Category of commutative rings and Category of subquotients of monoids and Category of quotients of semigroups and Category of finite enumerated sets
        sage: FF.is_field()
        True
        sage: FF.characteristic()
        29
        sage: FF.order()
        29
        sage: gens = FF.unit_gens()
        sage: a = gens[0]
        sage: a
        2
        sage: a.is_square()
        False
        sage: def pow(i): return a**i
        sage: [pow(i) for i in range(16)]
        [1, 2, 4, 8, 16, 3, 6, 12, 24, 19, 9, 18, 7, 14, 28, 27]

    We have seen above that an integer mod ring is, by default, not
    initialised as an object in the category of fields. However, one
    can force it to be. Moreover, testing containment in the category
    of fields my re-initialise the category of the integer mod ring::

        sage: F19 = IntegerModRing(19, category = Fields())
        sage: F19.category().is_subcategory(Fields())
        True
        sage: F23 = IntegerModRing(23)
        sage: F23.category().is_subcategory(Fields())
        False
        sage: F23 in Fields()
        True
        sage: F23.category().is_subcategory(Fields())
        True


    Next we compute with the integers modulo `16`.

<<<<<<< HEAD
            sage: FF = IntegerModRing(29)
            sage: FF
            Ring of integers modulo 29
            sage: FF.category()
            Join of Category of commutative rings
                and Category of finite monoids
                and Category of subquotients of monoids
                and Category of quotients of semigroups
            sage: FF.is_field()
            True
            sage: FF.characteristic()
            29
            sage: FF.order()
            29
            sage: gens = FF.unit_gens()
            sage: a = gens[0]
            sage: a
            2
            sage: a.is_square()
            False
            sage: def pow(i): return a**i
            sage: [pow(i) for i in range(16)]
            [1, 2, 4, 8, 16, 3, 6, 12, 24, 19, 9, 18, 7, 14, 28, 27]
            sage: TestSuite(FF).run()
=======
    ::
>>>>>>> 037277a4

        sage: Z16 = IntegerModRing(16)
        sage: Z16.category()
        Join of Category of commutative rings and Category of subquotients of monoids and Category of quotients of semigroups and Category of finite enumerated sets
        sage: Z16.is_field()
        False
        sage: Z16.order()
        16
        sage: Z16.characteristic()
        16
        sage: gens = Z16.unit_gens()
        sage: gens
        (15, 5)
        sage: a = gens[0]
        sage: b = gens[1]
        sage: def powa(i): return a**i
        sage: def powb(i): return b**i
        sage: gp_exp = FF.unit_group_exponent()
        sage: gp_exp
        28
        sage: [powa(i) for i in range(15)]
        [1, 15, 1, 15, 1, 15, 1, 15, 1, 15, 1, 15, 1, 15, 1]
        sage: [powb(i) for i in range(15)]
        [1, 5, 9, 13, 1, 5, 9, 13, 1, 5, 9, 13, 1, 5, 9]
        sage: a.multiplicative_order()
        2
        sage: b.multiplicative_order()
        4

    Testing ideals and quotients::

        sage: Z10 = Integers(10)
        sage: I = Z10.principal_ideal(0)
        sage: Z10.quotient(I) == Z10
        True
        sage: I = Z10.principal_ideal(2)
        sage: Z10.quotient(I) == Z10
        False
        sage: I.is_prime()
        True

    ::

        sage: R = IntegerModRing(97)
        sage: a = R(5)
        sage: a**(10^62)
        61
    """
    def __init__(self, order, cache=None, category=None):
        """
        Create with the command ``IntegerModRing(order)``.

        TESTS::

            sage: FF = IntegerModRing(29)
            sage: TestSuite(FF).run()
            sage: F19 = IntegerModRing(19, category = Fields())
            sage: TestSuite(F19).run()
            sage: F23 = IntegerModRing(23)
            sage: F23 in Fields()
            True
            sage: TestSuite(F23).run()
            sage: Z16 = IntegerModRing(16)
<<<<<<< HEAD
            sage: Z16.category()
            Join of Category of commutative rings
                and Category of finite monoids
                and Category of subquotients of monoids
                and Category of quotients of semigroups
            sage: Z16.is_field()
            False
            sage: Z16.order()
            16
            sage: Z16.characteristic()
            16
            sage: gens = Z16.unit_gens()
            sage: gens
            (15, 5)
            sage: a = gens[0]
            sage: b = gens[1]
            sage: def powa(i): return a**i
            sage: def powb(i): return b**i
            sage: gp_exp = FF.unit_group_exponent()
            sage: gp_exp
            28
            sage: [powa(i) for i in range(15)]
            [1, 15, 1, 15, 1, 15, 1, 15, 1, 15, 1, 15, 1, 15, 1]
            sage: [powb(i) for i in range(15)]
            [1, 5, 9, 13, 1, 5, 9, 13, 1, 5, 9, 13, 1, 5, 9]
            sage: a.multiplicative_order()
            2
            sage: b.multiplicative_order()
            4
=======
>>>>>>> 037277a4
            sage: TestSuite(Z16).run()
            sage: R = Integers(100000)
            sage: TestSuite(R).run()  # long time (17s on sage.math, 2011)
        """
        order = ZZ(order)
        if order <= 0:
            raise ZeroDivisionError("order must be positive")
        self.__order = order
        self._pyx_order = integer_mod.NativeIntStruct(order)
        if category is None:
            from sage.categories.commutative_rings import CommutativeRings
            from sage.categories.finite_enumerated_sets import FiniteEnumeratedSets
            from sage.categories.category import Category
            category = Category.join([CommutativeRings(), FiniteEnumeratedSets()])
#            category = default_category
        # If the category is given then we trust that is it right.
        # Give the generator a 'name' to make quotients work.  The
        # name 'x' is used because it's also used for the ring of
        # integers: see the __init__ method for IntegerRing_class in
        # sage/rings/integer_ring.pyx.
        quotient_ring.QuotientRing_generic.__init__(self, ZZ, ZZ.ideal(order),
                                                    names=('x',),
                                                    category=category)
        # Calling ParentWithGens is not needed, the job is done in
        # the quotient ring initialisation.
        #ParentWithGens.__init__(self, self, category = category)
        # We want that the ring is its own base ring.
        self._base = self
        if cache is None:
            cache = order < 500
        if cache:
            self._precompute_table()
        self._zero_element = integer_mod.IntegerMod(self, 0)
        self._one_element = integer_mod.IntegerMod(self, 1)

    def _macaulay2_init_(self):
        """
        EXAMPLES::

            sage: macaulay2(Integers(7))  # optional - macaulay2
            ZZ
            --
             7

        ::

            sage: macaulay2(Integers(10)) # optional - macaulay2
            Traceback (most recent call last):
            ...
            TypeError: Error evaluating Macaulay2 code.
            IN:sage1=ZZ/10;
            OUT:...error: ZZ/n not implemented yet for composite n
        """
        return "ZZ/{}".format(self.order())

    def _axiom_init_(self):
        """
        Returns a string representation of self in (Pan)Axiom.

        EXAMPLES::

            sage: Z7 = Integers(7)
            sage: Z7._axiom_init_()
            'IntegerMod(7)'

            sage: axiom(Z7)  #optional - axiom
            IntegerMod 7

            sage: fricas(Z7) #optional - fricas
            IntegerMod(7)
        """
        return 'IntegerMod({})'.format(self.order())

    _fricas_init_ = _axiom_init_

    def krull_dimension(self):
        """
        Return the Krull dimension of ``self``.

        EXAMPLES::

            sage: Integers(18).krull_dimension()
            0
        """
        return integer.Integer(0)

    def is_noetherian(self):
        """
        Check if ``self`` is a Noetherian ring.

        EXAMPLES::

            sage: Integers(8).is_noetherian()
            True
        """
        return True

    def extension(self, poly, name=None, names=None, embedding=None):
        """
        Return an algebraic extension of ``self``. See
        :meth:`sage.rings.ring.CommutativeRing.extension()` for more
        information.

        EXAMPLES::

            sage: R.<t> = QQ[]
            sage: Integers(8).extension(t^2 - 3)
            Univariate Quotient Polynomial Ring in t over Ring of integers modulo 8 with modulus t^2 + 5
        """
        if self.modulus() == 1:
            return self

        from sage.rings.ring import CommutativeRing
        return CommutativeRing.extension(self, poly, name, names, embedding)

    @cached_method
    def is_prime_field(self):
        """
        Return ``True`` if the order is prime.

        EXAMPLES::

            sage: Zmod(7).is_prime_field()
            True
            sage: Zmod(8).is_prime_field()
            False
        """
        return self.__order.is_prime()

    def _precompute_table(self):
        """
        Computes a table of elements so that elements are unique.

        EXAMPLES::

            sage: R = Zmod(500); R._precompute_table()
            sage: R(7) + R(13) is R(3) + R(17)
            True
        """
        self._pyx_order.precompute_table(self)

    def list_of_elements_of_multiplicative_group(self):
        """
        Return a list of all invertible elements, as python ints.

        EXAMPLES::

            sage: R = Zmod(12)
            sage: L = R.list_of_elements_of_multiplicative_group(); L
            [1, 5, 7, 11]
            sage: type(L[0])
            <type 'int'>
        """
        import sage.rings.fast_arith as a
        if self.__order <= 46340:   # todo: don't hard code
            gcd = a.arith_int().gcd_int
        elif self.__order <= 2147483647:   # todo: don't hard code
            gcd = a.arith_llong().gcd_longlong
        else:
            raise MemoryError("creating the list would exhaust memory")
        N = self.__order
        H = [i for i in range(N) if gcd(i, N) == 1]
        return H

    @cached_method
    def multiplicative_subgroups(self):
        r"""
        Return generators for each subgroup of
        `(\ZZ/N\ZZ)^*`.

        EXAMPLES::

            sage: Integers(5).multiplicative_subgroups()
            ((2,), (4,), ())
            sage: Integers(15).multiplicative_subgroups()
            ((11, 7), (4, 11), (8,), (11,), (14,), (7,), (4,), ())
            sage: Integers(2).multiplicative_subgroups()
            ((),)
            sage: len(Integers(341).multiplicative_subgroups())
            80

        TESTS::

            sage: IntegerModRing(1).multiplicative_subgroups()
            ((0,),)
            sage: IntegerModRing(2).multiplicative_subgroups()
            ((),)
            sage: IntegerModRing(3).multiplicative_subgroups()
            ((2,), ())
        """
        from sage.groups.abelian_gps.values import AbelianGroupWithValues
        U = self.unit_gens()
        G = AbelianGroupWithValues(U, [x.multiplicative_order() for x in U], values_group=self)
        mysubs = []
        for Gsub in G.subgroups():
            mysubs.append(tuple( g.value() for g in Gsub.gens() ))
        return tuple(mysubs)

    def is_finite(self):
        """
        Return ``True`` since `\ZZ/N\ZZ` is finite for all positive `N`.

        EXAMPLES::

            sage: R = IntegerModRing(18)
            sage: R.is_finite()
            True
        """
        return True

    @cached_method
    def is_integral_domain(self, proof = True):
        """
        Return ``True`` if and only if the order of ``self`` is prime.

        EXAMPLES::

            sage: Integers(389).is_integral_domain()
            True
            sage: Integers(389^2).is_integral_domain()
            False
        """
        return is_prime(self.order())

    @cached_method
    def is_field(self, proof = True):
        """
        Return ``True`` precisely if the order is prime.

        EXAMPLES::

            sage: R = IntegerModRing(18)
            sage: R.is_field()
            False
            sage: FF = IntegerModRing(17)
            sage: FF.is_field()
            True
        """
        return self.order().is_prime()

    @cached_method
    def field(self):
        """
        If this ring is a field, return the corresponding field as a finite
        field, which may have extra functionality and structure. Otherwise,
        raise a ``ValueError``.

        EXAMPLES::

            sage: R = Integers(7); R
            Ring of integers modulo 7
            sage: R.field()
            Finite Field of size 7
            sage: R = Integers(9)
            sage: R.field()
            Traceback (most recent call last):
            ...
            ValueError: self must be a field
        """
        try:
            return self.__field
        except AttributeError:
            if not self.is_field():
                raise ValueError("self must be a field")
            import constructor
            k = constructor.FiniteField(self.order())
            self.__field = k
            return k

    def _pseudo_fraction_field(self):
        """
        If ``self`` is composite, we may still want to do division by elements
        of ``self``.

        EXAMPLES::

            sage: Integers(15).fraction_field()
            Traceback (most recent call last):
            ...
            TypeError: self must be an integral domain.
            sage: Integers(15)._pseudo_fraction_field()
            Ring of integers modulo 15
            sage: R.<x> = Integers(15)[]
            sage: (x+5)/2
            8*x + 10

        This should be very fast::

            sage: R.<x> = Integers(next_prime(10^101)*next_prime(10^100))[]
            sage: x / R.base_ring()(2)
            500000000000000000000000000000000000000000000000000000000000000000000000000000000000000000000000013365000000000000000000000000000000000000000000000000000000000000000000000000000000000000000000000000401*x
        """
        return self

    @cached_method
    def multiplicative_group_is_cyclic(self):
        """
        Return ``True`` if the multiplicative group of this field is cyclic.
        This is the case exactly when the order is less than 8, a power
        of an odd prime, or twice a power of an odd prime.

        EXAMPLES::

            sage: R = Integers(7); R
            Ring of integers modulo 7
            sage: R.multiplicative_group_is_cyclic()
            True
            sage: R = Integers(9)
            sage: R.multiplicative_group_is_cyclic()
            True
            sage: Integers(8).multiplicative_group_is_cyclic()
            False
            sage: Integers(4).multiplicative_group_is_cyclic()
            True
            sage: Integers(25*3).multiplicative_group_is_cyclic()
            False

        We test that :trac:`5250` is fixed::

            sage: Integers(162).multiplicative_group_is_cyclic()
            True
        """
        n = self.order()
        if n < 8:
            return True

        if n % 4 == 0:
            return False # know n > 7, so n=4 case not a problem
        if n % 4 == 2:
            n = n // 2

        return n.is_prime_power()

    @cached_method
    def multiplicative_generator(self):
        """
        Return a generator for the multiplicative group of this ring,
        assuming the multiplicative group is cyclic.

        Use the unit_gens function to obtain generators even in the
        non-cyclic case.

        EXAMPLES::

            sage: R = Integers(7); R
            Ring of integers modulo 7
            sage: R.multiplicative_generator()
            3
            sage: R = Integers(9)
            sage: R.multiplicative_generator()
            2
            sage: Integers(8).multiplicative_generator()
            Traceback (most recent call last):
            ...
            ValueError: multiplicative group of this ring is not cyclic
            sage: Integers(4).multiplicative_generator()
            3
            sage: Integers(25*3).multiplicative_generator()
            Traceback (most recent call last):
            ...
            ValueError: multiplicative group of this ring is not cyclic
            sage: Integers(25*3).unit_gens()
            (26, 52)
            sage: Integers(162).unit_gens()
            (83,)
        """
        try:
            return self.__mult_gen
        except AttributeError:
            if self.is_field():
                a = self(self.field().multiplicative_generator())
                self.__mult_gen = a
                return a
            if self.multiplicative_group_is_cyclic():
                v = self.unit_gens()
                if len(v) != 1:
                    raise ArithmeticError
                return v[0]

            raise ValueError("multiplicative group of this ring is not cyclic")

    def quadratic_nonresidue(self):
        """
        Return a quadratic non-residue in ``self``.

        EXAMPLES::

            sage: R = Integers(17)
            sage: R.quadratic_nonresidue()
            3
            sage: R(3).is_square()
            False
        """
        try:
            return self._nonresidue
        except AttributeError:
            for a in self:
                if not a.is_square():
                    self._nonresidue = a
                    return a

    def square_roots_of_one(self):
        """
        Return all square roots of 1 in self, i.e., all solutions to
        `x^2 - 1 = 0`.

        OUTPUT:

        The square roots of 1 in ``self`` as a tuple.

        EXAMPLES::

            sage: R = Integers(2^10)
            sage: [x for x in R if x^2 == 1]
            [1, 511, 513, 1023]
            sage: R.square_roots_of_one()
            (1, 511, 513, 1023)

        ::

            sage: v = Integers(9*5).square_roots_of_one(); v
            (1, 19, 26, 44)
            sage: [x^2 for x in v]
            [1, 1, 1, 1]
            sage: v = Integers(9*5*8).square_roots_of_one(); v
            (1, 19, 71, 89, 91, 109, 161, 179, 181, 199, 251, 269, 271, 289, 341, 359)
            sage: [x^2 for x in v]
            [1, 1, 1, 1, 1, 1, 1, 1, 1, 1, 1, 1, 1, 1, 1, 1]
        """
        try:
            return self.__square_roots_of_one
        except AttributeError:
            pass
        n = self.__order
        if n.is_prime_power():
            if n % 2 == 0:
                # power of 2
                if n == 2:
                    v = [self(1)]
                elif n == 4:
                    v = [self(1), self(3)]
                else: # n >= 8
                    half_ord = n//2
                    v = [self(1), self(-1), self(half_ord-1), self(half_ord+1)]
            else:
                v = [self(1), self(-1)]
        else:
            # Reduce to the prime power case.
            F = self.factored_order()
            vmod = []
            moduli = []
            for p, e in F:
                k = p**e
                R = IntegerModRing(p**e)
                w = [self(x) for x in R.square_roots_of_one()]
                vmod.append(w)
                moduli.append(k)
            # Now combine in all possible ways using the CRT
            from sage.rings.arith import CRT_basis
            basis = CRT_basis(moduli)
            from sage.misc.mrange import cartesian_product_iterator
            v = []
            for x in cartesian_product_iterator(vmod):
                # x is a specific choice of roots modulo each prime power divisor
                a = sum([basis[i]*x[i] for i in range(len(x))])
                v.append(a)
            #end for
        #end if

        v.sort()
        v = tuple(v)
        self.__square_roots_of_one = v
        return v

    @cached_method
    def factored_order(self):
        """
        EXAMPLES::

            sage: R = IntegerModRing(18)
            sage: FF = IntegerModRing(17)
            sage: R.factored_order()
            2 * 3^2
            sage: FF.factored_order()
            17
        """
        return factor(self.__order, int_=(self.__order < 2**31))

    def factored_unit_order(self):
        """
        Return a list of :class:`Factorization` objects, each the factorization
        of the order of the units in a `\ZZ / p^n \ZZ` component of this group
        (using the Chinese Remainder Theorem).

        EXAMPLES::

            sage: R = Integers(8*9*25*17*29)
            sage: R.factored_unit_order()
            [2^2, 2 * 3, 2^2 * 5, 2^4, 2^2 * 7]
        """
        ans = []
        from sage.structure.factorization import Factorization
        for p, e in self.factored_order():
            ans.append(Factorization([(p,e-1)]) * factor(p-1, int_=(self.__order < 2**31)))
        return ans

    def characteristic(self):
        """
        EXAMPLES::

            sage: R = IntegerModRing(18)
            sage: FF = IntegerModRing(17)
            sage: FF.characteristic()
            17
            sage: R.characteristic()
            18
        """
        return self.__order

    def _repr_(self):
        """
        String representation.

        EXAMPLES::

            sage: Zmod(87)
            Ring of integers modulo 87
        """
        return "Ring of integers modulo {}".format(self.__order)

    def _latex_(self):
        r"""
        Latex representation.

        EXAMPLES::

            sage: latex(Zmod(87))
            \ZZ/87\ZZ
        """
        return "\\ZZ/{}\\ZZ".format(self.__order)

    def modulus(self):
        r"""
        Return the polynomial `x - 1` over this ring.

        .. NOTE::

           This function exists for consistency with the finite-field
           modulus function.

        EXAMPLES::

            sage: R = IntegerModRing(18)
            sage: R.modulus()
            x + 17
            sage: R = IntegerModRing(17)
            sage: R.modulus()
            x + 16
        """
        try:
            return self.__modulus
        except AttributeError:
            x = self['x'].gen()
            self.__modulus = x - 1
            return self.__modulus

    def order(self):
        """
        Return the order of this ring.

        EXAMPLES::

            sage: Zmod(87).order()
            87
        """
        return self.__order

    def cardinality(self):
        """
        Return the cardinality of this ring.

        EXAMPLES::

            sage: Zmod(87).cardinality()
            87
        """
        return self.order()

    def _pari_order(self):
        """
        Return the pari integer representing the order of this ring.

        EXAMPLES::

            sage: Zmod(87)._pari_order()
            87
        """
        try:
            return self.__pari_order
        except AttributeError:
            self.__pari_order = pari(self.order())
            return self.__pari_order

    def _element_constructor_(self, x):
        """
        TESTS::

            sage: K2 = GF(2)
            sage: K3 = GF(3)
            sage: K8 = GF(8,'a')
            sage: K8(5) # indirect doctest
            1
            sage: K8('a+1')
            a + 1
            sage: K8(K2(1))
            1

        The following test refers to :trac:`6468`::

            sage: class foo_parent(Parent):
            ...       pass
            sage: class foo(RingElement):
            ...       def lift(self):
            ...           raise PariError
            sage: P = foo_parent()
            sage: F = foo(P)
            sage: GF(2)(F)
            Traceback (most recent call last):
            ...
            TypeError: error coercing to finite field

        The following test refers to :trac:`8970`::

            sage: R = Zmod(13); a = R(2)
            sage: a == R(gap(a))
            True

        """
        try:
            return integer_mod.IntegerMod(self, x)
        except (NotImplementedError, PariError):
            raise TypeError("error coercing to finite field")
        except TypeError:
            if sage.interfaces.all.is_GapElement(x):
                from sage.interfaces.gap import intmod_gap_to_sage
                try:
                    y = intmod_gap_to_sage(x)
                    return self.coerce(y)
                except (ValueError, IndexError, TypeError), msg:
                    raise TypeError("{}\nerror coercing to finite field".format(msg))

            raise # Continue up with the original TypeError


    def __iter__(self):
        """
        EXAMPLES::

            sage: R = IntegerModRing(3)
            sage: for i in R:
            ...    print i
            0
            1
            2
            sage: L = [i for i in R]
            sage: L[0].parent()
            Ring of integers modulo 3
        """
        i = 0
        order = int(self.__order)
        while i < order:
            yield self(i)
            i = i + 1

    def _coerce_map_from_(self, S):
        """
        EXAMPLES::

            sage: R = Integers(15)
            sage: f = R.coerce_map_from(Integers(450)); f # indirect doctest
            Natural morphism:
              From: Ring of integers modulo 450
              To:   Ring of integers modulo 15
            sage: f(-1)
            14
            sage: f = R.coerce_map_from(int); f
            Native morphism:
              From: Set of Python objects of type 'int'
              To:   Ring of integers modulo 15
            sage: f(-1r)
            14
            sage: f = R.coerce_map_from(ZZ); f
            Natural morphism:
              From: Integer Ring
              To:   Ring of integers modulo 15
            sage: f(-1)
            14
            sage: f = R.coerce_map_from(Integers(10)); print f
            None
            sage: f = R.coerce_map_from(QQ); print f
            None

            sage: R = IntegerModRing(17)
            sage: a = R(3)
            sage: b = R._coerce_(3)
            sage: b
            3
            sage: a==b
            True

        This is allowed::

            sage: R(2/3)
            12

        But this is not, since there is no (canonical or not!) ring
        homomorphism from `\QQ` to `\GF{17}`.

        ::

            sage: R._coerce_(2/3)
            Traceback (most recent call last):
            ...
            TypeError: no canonical coercion from Rational Field to Ring of integers modulo 17

        We do not allow the coercion ``GF(p) -> Z/pZ``, because in case of a
        canonical isomorphism, there is a coercion map in only one
        direction, i.e., to the object in the smaller category.
        """
        if S is int:
            return integer_mod.Int_to_IntegerMod(self)
        elif S is integer_ring.ZZ:
            return integer_mod.Integer_to_IntegerMod(self)
        elif isinstance(S, IntegerModRing_generic):
            if isinstance(S, field.Field):
                return None
            try:
                return integer_mod.IntegerMod_to_IntegerMod(S, self)
            except TypeError:
                pass
        to_ZZ = integer_ring.ZZ.coerce_map_from(S)
        if to_ZZ is not None:
            return integer_mod.Integer_to_IntegerMod(self) * to_ZZ

    def __cmp__(self, other):
        """
        EXAMPLES::

            sage: Z11 = IntegerModRing(11); Z11
            Ring of integers modulo 11
            sage: Z12 = IntegerModRing(12); Z12
            Ring of integers modulo 12
            sage: Z13 = IntegerModRing(13); Z13
            Ring of integers modulo 13
            sage: F = GF(11); F
            Finite Field of size 11
            sage: Z11 == Z11, Z11 == Z12, Z11 == Z13, Z11 == F
            (True, False, False, False)
        """
        if type(other) is not type(self):   # so that GF(p) =/= Z/pZ
            return cmp(type(self), type(other))
        return cmp(self.__order, other.__order)

    # The following __unit_gens functions are here since I just factored
    # them out from the unit_gens function.  They are only called by
    # the unit_gens function.
    def __unit_gens_primecase(self, p):
        """
        Assuming the modulus is prime, returns the smallest generator
        of the group of units.

        EXAMPLES::

            sage: Zmod(17)._IntegerModRing_generic__unit_gens_primecase(17)
            3
        """
        if p == 2:
            return integer_mod.Mod(1,p)
        P = prime_divisors(p-1)
        ord = integer.Integer(p-1)
        one = integer_mod.Mod(1,p)
        x = 2
        while x < p:
            generator = True
            z = integer_mod.Mod(x,p)
            for q in P:
                if z**(ord//q) == one:
                    generator = False
                    break
            if generator:
                return z
            x += 1
        #end for
        raise ValueError("didn't find primitive root for p={}".format(p))

    def __unit_gens_primepowercase(self, p, r):
        r"""
        Find smallest generator for
        `(\ZZ/p^r\ZZ)^*`.

        EXAMPLES::

            sage: Zmod(27)._IntegerModRing_generic__unit_gens_primepowercase(3,3)
            [2]
        """
        if r == 1:
            return [self.__unit_gens_primecase(p)]

        if p == 2:
            if r < 1:
                raise ValueError("p=2, r={} should be >=1".format(r))
            if r == 1:
                return []
            if r == 2:
                return [integer_mod.Mod(-1,2**r)]

            pr=2**r
            a = integer_mod.Mod(5, pr)
            return [integer_mod.Mod(-1,pr), a]

        # odd prime
        pr = p**r
        R = IntegerModRing(pr)
        x = R(self.__unit_gens_primecase(p).lift())
        n = p**(r-2)*(p-1)
        one = integer_mod.Mod(1,pr)
        for b in range(0,p):
            z = x+R(b*p)
            if z**n != one:
                a = integer_mod.Mod(z,pr)
                return [a]
        raise ValueError("p={}, r={}, couldn't find generator".format(p,r))

    @cached_method
    def unit_gens(self):
        r"""
        Returns generators for the unit group `(\ZZ/N\ZZ)^*`.

        We compute the list of generators using a deterministic algorithm, so
        the generators list will always be the same. For each odd prime divisor
        of `N` there will be exactly one corresponding generator; if `N` is
        even there will be 0, 1 or 2 generators according to whether 2 divides
        `N` to order 1, 2 or `\geq 3`.

        OUTPUT:

        A tuple containing the units of ``self``.

        EXAMPLES::

            sage: R = IntegerModRing(18)
            sage: R.unit_gens()
            (11,)
            sage: R = IntegerModRing(17)
            sage: R.unit_gens()
            (3,)
            sage: IntegerModRing(next_prime(10^30)).unit_gens()
            (5,)

        TESTS::

            sage: IntegerModRing(2).unit_gens()
            ()
            sage: IntegerModRing(4).unit_gens()
            (3,)
            sage: IntegerModRing(8).unit_gens()
            (7, 5)
        """
        n = self.__order
        if n == 1:
            return (self(1),)
        unit_gens = []
        for p,r in self.factored_order():
            m = n/(p**r)
            for g in self.__unit_gens_primepowercase(p, r):
                x = g.crt(integer_mod.Mod(1,m))
                if x != 1:
                    unit_gens.append(x)
        return tuple(unit_gens)

    @cached_method
    def unit_group_exponent(self):
        """
        EXAMPLES::

            sage: R = IntegerModRing(17)
            sage: R.unit_group_exponent()
            16
            sage: R = IntegerModRing(18)
            sage: R.unit_group_exponent()
            6
        """
        a = []
        for p, r in self.factored_order():
            if p != 2:
                a.append((p-1)*(p**(r-1)))   # phi(p**r)
            elif r==2: # p=2 from this point on
                a.append(2)
            elif r>2:
                a.append(2**(r-2))
        return int(LCM(a))

    def unit_group_order(self):
        """
        Return the order of the unit group of this residue class ring.

        EXAMPLES::

            sage: R = Integers(500)
            sage: R.unit_group_order()
            200
        """
        return euler_phi(self.order())

    def random_element(self, bound=None):
        """
        Return a random element of this ring.

        If ``bound`` is not ``None``, return the coercion of an integer in the
        interval ``[-bound, bound]`` into this ring.

        EXAMPLES::

            sage: R = IntegerModRing(18)
            sage: R.random_element()
            2
        """
        if not (bound is None):
            return commutative_ring.CommutativeRing.random_element(self, bound)
        a = random.randint(0,self.order()-1)
        return self(a)

    #######################################################
    # Suppose for interfaces
    #######################################################
    def _gap_init_(self):
        """
        EXAMPLES::

            sage: R = Integers(12345678900)
            sage: R
            Ring of integers modulo 12345678900
            sage: gap(R) # indirect doctest
            (Integers mod 12345678900)
        """
        return 'ZmodnZ({})'.format(self.order())

    def _magma_init_(self, magma):
        """
        EXAMPLES::

            sage: R = Integers(12345678900)
            sage: R
            Ring of integers modulo 12345678900
            sage: magma(R) # indirect doctest, optional - magma
            Residue class ring of integers modulo 12345678900
        """
        return 'Integers({})'.format(self.order())

    def degree(self):
        """
        Return 1.

        EXAMPLE::

            sage: R = Integers(12345678900)
            sage: R.degree()
            1
        """
        return integer.Integer(1)

Zmod = IntegerModRing
Integers = IntegerModRing

# Register unpickling methods for backward compatibility.

from sage.structure.sage_object import register_unpickle_override
register_unpickle_override('sage.rings.integer_mod_ring', 'IntegerModRing_generic', IntegerModRing_generic)

## def GF(p):
##     """
##     EXAMPLES:
##         sage: F = GF(11)
##         sage: F
##         Finite field of size 11
##     """
##     if not arith.is_prime(p):
##         raise NotImplementedError("only prime fields currently implemented")
##     return IntegerModRing(p)

def crt(v):
    """
    INPUT:

    - ``v`` -- (list) a lift of elements of ``rings.IntegerMod(n)``, for
      various coprime moduli ``n``

    EXAMPLES::

        sage: from sage.rings.finite_rings.integer_mod_ring import crt
        sage: crt([mod(3, 8),mod(1,19),mod(7, 15)])
        1027
    """
    if len(v) == 0:
        return IntegerModRing(1)(1)
    x = v[0]
    for i in range(1,len(v)):
        x = x.crt(v[i])
    return x
<|MERGE_RESOLUTION|>--- conflicted
+++ resolved
@@ -233,38 +233,14 @@
 
     Next we compute with the integers modulo `16`.
 
-<<<<<<< HEAD
-            sage: FF = IntegerModRing(29)
-            sage: FF
-            Ring of integers modulo 29
-            sage: FF.category()
+    ::
+
+        sage: Z16 = IntegerModRing(16)
+        sage: Z16.category()
             Join of Category of commutative rings
                 and Category of finite monoids
                 and Category of subquotients of monoids
                 and Category of quotients of semigroups
-            sage: FF.is_field()
-            True
-            sage: FF.characteristic()
-            29
-            sage: FF.order()
-            29
-            sage: gens = FF.unit_gens()
-            sage: a = gens[0]
-            sage: a
-            2
-            sage: a.is_square()
-            False
-            sage: def pow(i): return a**i
-            sage: [pow(i) for i in range(16)]
-            [1, 2, 4, 8, 16, 3, 6, 12, 24, 19, 9, 18, 7, 14, 28, 27]
-            sage: TestSuite(FF).run()
-=======
-    ::
->>>>>>> 037277a4
-
-        sage: Z16 = IntegerModRing(16)
-        sage: Z16.category()
-        Join of Category of commutative rings and Category of subquotients of monoids and Category of quotients of semigroups and Category of finite enumerated sets
         sage: Z16.is_field()
         False
         sage: Z16.order()
@@ -324,38 +300,6 @@
             True
             sage: TestSuite(F23).run()
             sage: Z16 = IntegerModRing(16)
-<<<<<<< HEAD
-            sage: Z16.category()
-            Join of Category of commutative rings
-                and Category of finite monoids
-                and Category of subquotients of monoids
-                and Category of quotients of semigroups
-            sage: Z16.is_field()
-            False
-            sage: Z16.order()
-            16
-            sage: Z16.characteristic()
-            16
-            sage: gens = Z16.unit_gens()
-            sage: gens
-            (15, 5)
-            sage: a = gens[0]
-            sage: b = gens[1]
-            sage: def powa(i): return a**i
-            sage: def powb(i): return b**i
-            sage: gp_exp = FF.unit_group_exponent()
-            sage: gp_exp
-            28
-            sage: [powa(i) for i in range(15)]
-            [1, 15, 1, 15, 1, 15, 1, 15, 1, 15, 1, 15, 1, 15, 1]
-            sage: [powb(i) for i in range(15)]
-            [1, 5, 9, 13, 1, 5, 9, 13, 1, 5, 9, 13, 1, 5, 9]
-            sage: a.multiplicative_order()
-            2
-            sage: b.multiplicative_order()
-            4
-=======
->>>>>>> 037277a4
             sage: TestSuite(Z16).run()
             sage: R = Integers(100000)
             sage: TestSuite(R).run()  # long time (17s on sage.math, 2011)
