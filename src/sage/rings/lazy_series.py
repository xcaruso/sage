# -*- coding: utf-8 -*-
r"""
Lazy Series

Coefficients of lazy series are computed on demand.  They have
infinite precision, although equality can only be decided in special
cases.

AUTHORS:

- Kwankyu Lee (2019-02-24): initial version
- Tejasvi Chebrolu, Martin Rubey, Travis Scrimshaw (2021-08):
  refactored and expanded functionality

EXAMPLES:

Laurent series over the integer ring are particularly useful as
generating functions for sequences arising in combinatorics. ::

    sage: L.<z> = LazyLaurentSeriesRing(ZZ)

The generating function of the Fibonacci sequence is::

    sage: f = 1 / (1 - z - z^2)
    sage: f
    1 + z + 2*z^2 + 3*z^3 + 5*z^4 + 8*z^5 + 13*z^6 + O(z^7)

In principle, we can now compute any coefficient of `f`::

    sage: f.coefficient(100)
    573147844013817084101

Which coefficients are actually computed depends on the type of
implementation.  For the sparse implementation, only the coefficients
which are needed are computed. ::

    sage: s = L(lambda n: n, valuation=0); s
    z + 2*z^2 + 3*z^3 + 4*z^4 + 5*z^5 + 6*z^6 + O(z^7)
    sage: s.coefficient(10)
    10
    sage: s._coeff_stream._cache
    {1: 1, 2: 2, 3: 3, 4: 4, 5: 5, 6: 6, 10: 10}

Using the dense implementation, all coefficients up to the required
coefficient are computed. ::

    sage: L.<x> = LazyLaurentSeriesRing(ZZ, sparse=False)
    sage: s = L(lambda n: n, valuation=0); s
    x + 2*x^2 + 3*x^3 + 4*x^4 + 5*x^5 + 6*x^6 + O(x^7)
    sage: s.coefficient(10)
    10
    sage: s._coeff_stream._cache
    [1, 2, 3, 4, 5, 6, 7, 8, 9, 10]

We can do arithmetic with lazy power series::

    sage: f
    1 + z + 2*z^2 + 3*z^3 + 5*z^4 + 8*z^5 + 13*z^6 + O(z^7)
    sage: f^-1
    1 - z - z^2 + O(z^7)
    sage: f + f^-1
    2 + z^2 + 3*z^3 + 5*z^4 + 8*z^5 + 13*z^6 + O(z^7)
    sage: g = (f + f^-1)*(f - f^-1); g
    4*z + 6*z^2 + 8*z^3 + 19*z^4 + 38*z^5 + 71*z^6 + O(z^7)

We call lazy power series whose coefficients are known to be
eventually constant 'exact'.  In some cases, computations with such
series are much faster.  Moreover, these are the series where
equality can be decided.  For example::

    sage: L.<z> = LazyPowerSeriesRing(ZZ)
    sage: f = 1 + 2*z^2 / (1 - z)
    sage: f - 2 / (1 - z) + 1 + 2*z
    0

However, multivariate Taylor series are actually represented as
streams of multivariate polynomials.  Therefore, the only exact
series in this case are polynomials::

    sage: L.<x,y> = LazyPowerSeriesRing(ZZ)
    sage: 1 / (1-x)
    1 + x + x^2 + x^3 + x^4 + x^5 + x^6 + O(x,y)^7

A similar statement is true for lazy symmetric functions::

    sage: h = SymmetricFunctions(QQ).h()                                                # needs sage.combinat
    sage: L = LazySymmetricFunctions(h)                                                 # needs sage.combinat
    sage: 1 / (1-L(h[1]))                                                               # needs sage.combinat
    h[] + h[1] + (h[1,1]) + (h[1,1,1]) + (h[1,1,1,1]) + (h[1,1,1,1,1]) + (h[1,1,1,1,1,1]) + O^7

We can change the base ring::

    sage: h = g.change_ring(QQ)
    sage: h.parent()                                                                    # needs sage.combinat
    Lazy Laurent Series Ring in z over Rational Field
    sage: h                                                                             # needs sage.combinat
    4*z + 6*z^2 + 8*z^3 + 19*z^4 + 38*z^5 + 71*z^6 + 130*z^7 + O(z^8)
    sage: hinv = h^-1; hinv                                                             # needs sage.combinat
    1/4*z^-1 - 3/8 + 1/16*z - 17/32*z^2 + 5/64*z^3 - 29/128*z^4 + 165/256*z^5 + O(z^6)
    sage: hinv.valuation()                                                              # needs sage.combinat
    -1

TESTS:

We check that -- at least for some simple cases -- division,
composition and reversion do not raise exceptions for univariate lazy
Laurent series, lazy power series and lazy symmetric functions::

    sage: def check(L, z, verbose=False):
    ....:     # division
    ....:     lf = [0, L(0), 1, L(1), z, 1 + z, 2 + z + z^2]
    ....:     lg = [3, L(3), 1 + z, 2 + z + z^2]
    ....:     for f in lf:
    ....:         for g in lg:
    ....:             try:
    ....:                 h = f / g
    ....:                 if verbose: print("(%s) / (%s) = %s" % (f, g, h))
    ....:             except Exception as e:
    ....:                 print("%s in (%s) / (%s)" % (e, f, g))
    ....:     # composition
    ....:     f = L(0)
    ....:     l = [(f, 0), (f, L(0)), (f, 2), (f, L(2)), (f, 2 + z + z^2), (f, 3/(1 - 2*z))]
    ....:     f = L(1)
    ....:     l.extend([(f, 0), (f, L(0)), (f, 2), (f, L(2)), (f, 2 + z + z^2), (f, 3/(1 - 2*z))])
    ....:     f = 2 + z + z^2
    ....:     l.extend([(f, 0), (f, L(0)), (f, 2), (f, L(2)), (f, 2 + z + z^2), (f, 3/(1 - 2*z))])
    ....:     f = 3/(2 - 3*z)
    ....:     l.extend([(f, 0), (f, L(0)), (f, 3*z/(1 - 2*z))])
    ....:     for f, g in l:
    ....:         try:
    ....:             h = f(g)
    ....:             if verbose: print("(%s)(%s) = %s" % (f, g, h))
    ....:         except Exception as e:
    ....:             print("%s in (%s)(%s)" % (e, f, g))
    ....:     # reversion
    ....:     l = [2 + 3*z, 3*z + 2*z^2, 3*z/(1 - 2*z - 3*z^2)]
    ....:     for f in l:
    ....:         try:
    ....:             h = f.revert()
    ....:             if verbose: print("(%s)^{(-1)} = %s" % (f, h))
    ....:         except Exception as e:
    ....:             print("%s in (%s).revert()" % (e, f))

    sage: L.<z> = LazyLaurentSeriesRing(QQ)
    sage: check(L, z)
    sage: L.<z> = LazyPowerSeriesRing(QQ)
    sage: check(L, z)
    sage: p = SymmetricFunctions(QQ).p()                                                # needs sage.combinat
    sage: L = LazySymmetricFunctions(p)                                                 # needs sage.combinat
    sage: check(L, L(p[1]))                                                             # needs sage.combinat

We check that the elements in the cache of the stream of homogeneous
components are in the correct ring::

    sage: def check(L, x, valuation, verbose=False):
    ....:     f = L(x, valuation=valuation)
    ....:     _ = f[2], f[5]
    ....:     if callable(x):
    ....:         assert len(f._coeff_stream._cache) == 2, "the cache is %s" % f._coeff_stream._cache
    ....:     else:
    ....:         m = 6 if valuation is None else 5 - valuation + 1
    ....:         assert len(f._coeff_stream._cache) == m, "the cache is %s" % f._coeff_stream._cache
    ....:     P = f._coeff_stream._cache[2].parent()
    ....:     assert P is L._internal_poly_ring.base_ring(), "the cache is in %s" % P
    ....:     if verbose:
    ....:         print(P)

    sage: def gen():
    ....:     n = 0
    ....:     while True:
    ....:         yield n
    ....:         n += 1

    sage: L.<z> = LazyLaurentSeriesRing(GF(2))
    sage: check(L, lambda n: n, valuation=-5)
    sage: check(L, gen(), valuation=-5)

    sage: L = LazyDirichletSeriesRing(QQbar, "s")                                       # needs sage.rings.number_field
    sage: check(L, lambda n: n, valuation=2)                                            # needs sage.rings.number_field
    sage: check(L, gen(), valuation=2)

    sage: L.<z> = LazyPowerSeriesRing(GF(2))
    sage: check(L, lambda n: n, valuation=0)
    sage: check(L, gen(), valuation=0)

    sage: L.<x,y> = LazyPowerSeriesRing(GF(2))
    sage: check(L, lambda n: (x + y)^n, valuation=None)                                 # needs sage.rings.finite_rings
    sage: def gen():
    ....:     n = 0
    ....:     while True:
    ....:         yield (x+y)^n
    ....:         n += 1
    sage: check(L, gen(), valuation=None)                                               # needs sage.rings.finite_rings

    sage: s = SymmetricFunctions(GF(2)).s()                                             # needs sage.combinat
    sage: L = LazySymmetricFunctions(s)                                                 # needs sage.combinat
    sage: check(L, lambda n: sum(k*s(la) for k, la in enumerate(Partitions(n))),        # needs sage.combinat
    ....:       valuation=0)

Check that we can invert matrices::

    sage: L.<z> = LazyLaurentSeriesRing(QQ)
    sage: a11 = 1 + L(lambda n: 1 if not n else 0, valuation=0)
    sage: a12 = 1 + L(lambda n: 1 if n == 1 else 0, valuation=0)
    sage: a21 = 1 + L(lambda n: 1 if n == 2 else 0, valuation=0)
    sage: a22 = 1 + L(lambda n: 1 if n == 3 else 0, valuation=0)
    sage: m = matrix([[a11, a12], [a21, a22]])
    sage: m.inverse()
    [   1 + z + 2*z^2 + 3*z^3 + 4*z^4 + 5*z^5 + 6*z^6 + O(z^7) -1 - 2*z - 3*z^2 - 4*z^3 - 5*z^4 - 6*z^5 - 7*z^6 + O(z^7)]
    [  -1 - z - 3*z^2 - 3*z^3 - 5*z^4 - 5*z^5 - 7*z^6 + O(z^7)  2 + 2*z + 4*z^2 + 4*z^3 + 6*z^4 + 6*z^5 + 8*z^6 + O(z^7)]

"""

# ****************************************************************************
#       Copyright (C) 2019 Kwankyu Lee <ekwankyu@gmail.com>
#                     2022 Martin Rubey <martin.rubey at tuwien.ac.at>
#                     2022 Travis Scrimshaw <tcscrims at gmail.com>
#
# This program is free software: you can redistribute it and/or modify
# it under the terms of the GNU General Public License as published by
# the Free Software Foundation, either version 2 of the License, or
# (at your option) any later version.
#                  https://www.gnu.org/licenses/
# ****************************************************************************

from sage.structure.element import Element, parent
from sage.structure.richcmp import op_EQ, op_NE
from sage.misc.misc_c import prod
from sage.arith.power import generic_power
from sage.arith.functions import lcm
from sage.arith.misc import divisors, factorial, moebius
from sage.combinat.partition import Partition, Partitions
from sage.misc.derivative import derivative_parse
from sage.categories.integral_domains import IntegralDomains
from sage.categories.rings import Rings
from sage.rings.infinity import infinity
from sage.rings.integer_ring import ZZ
from sage.rings.rational_field import QQ
from sage.rings.polynomial.laurent_polynomial_ring import LaurentPolynomialRing
from sage.rings.polynomial.polynomial_ring_constructor import PolynomialRing
from sage.categories.tensor import tensor
from sage.data_structures.stream import (
    Stream_add,
    Stream_cauchy_mul,
    Stream_cauchy_mul_commutative,
    Stream_sub,
    Stream_cauchy_compose,
    Stream_lmul,
    Stream_rmul,
    Stream_neg,
    Stream_cauchy_invert,
    Stream_map_coefficients,
    Stream_zero,
    Stream_exact,
    Stream_uninitialized,
    Stream_shift,
    Stream_truncated,
    Stream_function,
    Stream_derivative,
    Stream_integral,
    Stream_dirichlet_convolve,
    Stream_dirichlet_invert,
    Stream_plethysm
)


class LazyModuleElement(Element):
    r"""
    A lazy sequence with a module structure given by term-wise
    addition and scalar multiplication.

    EXAMPLES::

        sage: L.<z> = LazyLaurentSeriesRing(ZZ)
        sage: M = L(lambda n: n, valuation=0)
        sage: N = L(lambda n: 1, valuation=0)
        sage: M[0:10]
        [0, 1, 2, 3, 4, 5, 6, 7, 8, 9]
        sage: N[0:10]
        [1, 1, 1, 1, 1, 1, 1, 1, 1, 1]

    Two sequences can be added::

        sage: O = M + N
        sage: O[0:10]
        [1, 2, 3, 4, 5, 6, 7, 8, 9, 10]

    Two sequences can be subtracted::

        sage: P = M - N
        sage: P[0:10]
        [-1, 0, 1, 2, 3, 4, 5, 6, 7, 8]

    A sequence can be multiplied by a scalar::

        sage: Q = 2 * M
        sage: Q[0:10]
        [0, 2, 4, 6, 8, 10, 12, 14, 16, 18]

    The negation of a sequence can also be found::

        sage: R = -M
        sage: R[0:10]
        [0, -1, -2, -3, -4, -5, -6, -7, -8, -9]
    """
    def __init__(self, parent, coeff_stream):
        """
        Initialize the series.

        TESTS::

            sage: L.<z> = LazyLaurentSeriesRing(ZZ)
            sage: TestSuite(L.an_element()).run()

            sage: L = LazyDirichletSeriesRing(QQbar, 'z')                               # needs sage.rings.number_field
            sage: g = L(constant=1)                                                     # needs sage.rings.number_field
            sage: TestSuite(g).run()                                                    # needs sage.rings.number_field
        """
        Element.__init__(self, parent)
        self._coeff_stream = coeff_stream

    def __getitem__(self, n):
        r"""
        Return the homogeneous degree ``n`` part of the series.

        INPUT:

        - ``n`` -- integer; the degree

        For a series ``f``, the slice ``f[start:stop]`` produces the following:

        - if ``start`` and ``stop`` are integers, return the list of
          terms with given degrees

        - if ``start`` is ``None``, return the list of terms
          beginning with the valuation

        - if ``stop`` is ``None``, return a
          :class:`~sage.misc.lazy_list.lazy_list_generic` instead.

        EXAMPLES::

            sage: L.<z> = LazyLaurentSeriesRing(ZZ)
            sage: f = z / (1 - 2*z^3)
            sage: [f[n] for n in range(20)]
            [0, 1, 0, 0, 2, 0, 0, 4, 0, 0, 8, 0, 0, 16, 0, 0, 32, 0, 0, 64]
            sage: f[0:20]
            [0, 1, 0, 0, 2, 0, 0, 4, 0, 0, 8, 0, 0, 16, 0, 0, 32, 0, 0, 64]
            sage: f[:20]
            [1, 0, 0, 2, 0, 0, 4, 0, 0, 8, 0, 0, 16, 0, 0, 32, 0, 0, 64]
            sage: f[::3]
            lazy list [1, 2, 4, ...]

            sage: M = L(lambda n: n, valuation=0)
            sage: [M[n] for n in range(20)]
            [0, 1, 2, 3, 4, 5, 6, 7, 8, 9, 10, 11, 12, 13, 14, 15, 16, 17, 18, 19]

            sage: L.<z> = LazyLaurentSeriesRing(ZZ, sparse=True)
            sage: M = L(lambda n: n, valuation=0)
            sage: [M[n] for n in range(20)]
            [0, 1, 2, 3, 4, 5, 6, 7, 8, 9, 10, 11, 12, 13, 14, 15, 16, 17, 18, 19]

        Similarly for multivariate series::

            sage: L.<x,y> = LazyPowerSeriesRing(QQ)
            sage: sin(x*y)[:11]
            [x*y, 0, 0, 0, -1/6*x^3*y^3, 0, 0, 0, 1/120*x^5*y^5]
            sage: sin(x*y)[2::4]
            lazy list [x*y, -1/6*x^3*y^3, 1/120*x^5*y^5, ...]

        Similarly for Dirichlet series::

            sage: L = LazyDirichletSeriesRing(ZZ, "z")
            sage: L(lambda n: n)[1:11]
            [1, 2, 3, 4, 5, 6, 7, 8, 9, 10]

        TESTS:

        Check that no more elements than necessary are computed::

            sage: L = LazyDirichletSeriesRing(ZZ, "z")
            sage: f = L(lambda n: 0 if n < 5 else n)
            sage: f[:3]
            []
            sage: f._coeff_stream._cache
            {}
        """
        R = self.parent()._internal_poly_ring.base_ring()
        coeff_stream = self._coeff_stream
        if isinstance(n, slice):
            if n.start is None:
                # WARNING: for Dirichlet series, 'degree' and
                # valuation are different
                if n.stop is None:
                    start = coeff_stream.order()
                else:
                    start = coeff_stream._approximate_order
                    while start < n.stop and not coeff_stream[start]:
                        start += 1
                        coeff_stream._approximate_order = start
            else:
                start = n.start
            step = n.step if n.step is not None else 1
            if n.stop is None:
                from sage.misc.lazy_list import lazy_list
                return lazy_list(lambda k: R(self._coeff_stream[start + k * step]))

            return [R(self._coeff_stream[k]) for k in range(start, n.stop, step)]

        return R(self._coeff_stream[n])

    coefficient = __getitem__

    def coefficients(self, n=None):
        r"""
        Return the first `n` non-zero coefficients of ``self``.

        INPUT:

        - ``n`` -- (optional) the number of non-zero coefficients to return

        If the series has fewer than `n` non-zero coefficients, only
        these are returned.

        If ``n`` is ``None``, a
        :class:`~sage.misc.lazy_list.lazy_list_generic` with all
        non-zero coefficients is returned instead.

        .. WARNING::

            If there are fewer than `n` non-zero coefficients, but
            this cannot be detected, this method will not return.

        EXAMPLES::

            sage: L.<x> = LazyPowerSeriesRing(QQ)
            sage: f = L([1,2,3])
            sage: f.coefficients(5)
            doctest:...: DeprecationWarning: the method coefficients now only returns the non-zero coefficients. Use __getitem__ instead.
            See https://github.com/sagemath/sage/issues/32367 for details.
            [1, 2, 3]

            sage: f = sin(x)
            sage: f.coefficients(5)
            [1, -1/6, 1/120, -1/5040, 1/362880]

            sage: L.<x, y> = LazyPowerSeriesRing(QQ)
            sage: f = sin(x^2+y^2)
            sage: f.coefficients(5)
            [1, 1, -1/6, -1/2, -1/2]

            sage: f.coefficients()
            lazy list [1, 1, -1/6, ...]

            sage: L.<x> = LazyPowerSeriesRing(GF(2))
            sage: f = L(lambda n: n)
            sage: f.coefficients(5)
            [1, 1, 1, 1, 1]
        """
        coeff_stream = self._coeff_stream
        if isinstance(coeff_stream, Stream_zero):
            return []
        from itertools import repeat, chain, islice
        from sage.misc.lazy_list import lazy_list
        # prepare a generator of the non-zero coefficients
        P = self.parent()
        if isinstance(coeff_stream, Stream_exact):
            if coeff_stream._constant:
                coeffs = chain((c for c in coeff_stream._initial_coefficients if c),
                               repeat(coeff_stream._constant))
            else:
                coeffs = (c for c in coeff_stream._initial_coefficients if c)
        else:
            coeffs = filter(bool, coeff_stream.iterate_coefficients())

        if n is None:
            if P._internal_poly_ring.base_ring() is not P._laurent_poly_ring:
                return lazy_list(coeffs)

            # flatten out the generator in the multivariate case
            return lazy_list(chain.from_iterable(map(lambda coeff: coeff.coefficients(), coeffs)))

        if isinstance(self, LazyPowerSeries) and self.parent()._arity == 1:
            from sage.misc.superseded import deprecation
            deprecation(32367, 'the method coefficients now only returns the non-zero coefficients. Use __getitem__ instead.')

        if P._internal_poly_ring.base_ring() is not P._laurent_poly_ring:
            return list(islice(coeffs, n))

        # flatten out the generator in the multivariate case
        return list(islice(chain.from_iterable(map(lambda coeff: coeff.coefficients(), coeffs)), n))

    def map_coefficients(self, f):
        r"""
        Return the series with ``f`` applied to each nonzero
        coefficient of ``self``.

        INPUT:

        - ``func`` -- function that takes in a coefficient and returns
          a new coefficient

        EXAMPLES::

            sage: L.<z> = LazyLaurentSeriesRing(ZZ)
            sage: m = L(lambda n: n, valuation=0); m
            z + 2*z^2 + 3*z^3 + 4*z^4 + 5*z^5 + 6*z^6 + O(z^7)
            sage: m.map_coefficients(lambda c: c + 1)
            2*z + 3*z^2 + 4*z^3 + 5*z^4 + 6*z^5 + 7*z^6 + 8*z^7 + O(z^8)

        Similarly for Dirichlet series::

            sage: L = LazyDirichletSeriesRing(ZZ, "z")
            sage: s = L(lambda n: n-1)
            sage: s                                                                     # needs sage.symbolic
            1/(2^z) + 2/3^z + 3/4^z + 4/5^z + 5/6^z + 6/7^z + O(1/(8^z))
            sage: ms = s.map_coefficients(lambda c: c + 1)                              # needs sage.symbolic
            sage: ms                                                                    # needs sage.symbolic
            2/2^z + 3/3^z + 4/4^z + 5/5^z + 6/6^z + 7/7^z + 8/8^z + O(1/(9^z))

        Similarly for multivariate power series::

            sage: L.<x, y> = LazyPowerSeriesRing(QQ)
            sage: f = 1/(1-(x+y)); f
            1 + (x+y) + (x^2+2*x*y+y^2) + (x^3+3*x^2*y+3*x*y^2+y^3)
             + (x^4+4*x^3*y+6*x^2*y^2+4*x*y^3+y^4)
             + (x^5+5*x^4*y+10*x^3*y^2+10*x^2*y^3+5*x*y^4+y^5)
             + (x^6+6*x^5*y+15*x^4*y^2+20*x^3*y^3+15*x^2*y^4+6*x*y^5+y^6)
             + O(x,y)^7
            sage: f.map_coefficients(lambda c: c^2)
            1 + (x+y) + (x^2+4*x*y+y^2) + (x^3+9*x^2*y+9*x*y^2+y^3)
             + (x^4+16*x^3*y+36*x^2*y^2+16*x*y^3+y^4)
             + (x^5+25*x^4*y+100*x^3*y^2+100*x^2*y^3+25*x*y^4+y^5)
             + (x^6+36*x^5*y+225*x^4*y^2+400*x^3*y^3+225*x^2*y^4+36*x*y^5+y^6)
             + O(x,y)^7

        Similarly for lazy symmetric functions::

            sage: # needs sage.combinat
            sage: p = SymmetricFunctions(QQ).p()
            sage: L = LazySymmetricFunctions(p)
            sage: f = 1/(1-2*L(p[1])); f
            p[] + 2*p[1] + (4*p[1,1]) + (8*p[1,1,1]) + (16*p[1,1,1,1])
             + (32*p[1,1,1,1,1]) + (64*p[1,1,1,1,1,1]) + O^7
            sage: f.map_coefficients(lambda c: log(c, 2))
            p[1] + (2*p[1,1]) + (3*p[1,1,1]) + (4*p[1,1,1,1])
             + (5*p[1,1,1,1,1]) + (6*p[1,1,1,1,1,1]) + O^7

        TESTS:

        Dense implementation::

            sage: L.<z> = LazyLaurentSeriesRing(ZZ, sparse=False)
            sage: s = z/(1 - 2*z^2)
            sage: t = s.map_coefficients(lambda c: c + 1)
            sage: s
            z + 2*z^3 + 4*z^5 + 8*z^7 + O(z^8)
            sage: t
            2*z + 3*z^3 + 5*z^5 + 9*z^7 + O(z^8)
            sage: m = L(lambda n: n, valuation=0); m
            z + 2*z^2 + 3*z^3 + 4*z^4 + 5*z^5 + 6*z^6 + O(z^7)
            sage: m.map_coefficients(lambda c: c + 1)
            2*z + 3*z^2 + 4*z^3 + 5*z^4 + 6*z^5 + 7*z^6 + 8*z^7 + O(z^8)

        Test the zero series::

            sage: from sage.data_structures.stream import Stream_zero
            sage: L.<z> = LazyLaurentSeriesRing(ZZ)
            sage: s = L(0).map_coefficients(lambda c: c + 1); s
            0
            sage: isinstance(s._coeff_stream, Stream_zero)
            True

        An example where the series is known to be exact::

            sage: f = z + z^2 + z^3
            sage: f.map_coefficients(lambda c: c + 1)
            2*z + 2*z^2 + 2*z^3

        """
        P = self.parent()
        coeff_stream = self._coeff_stream
        if isinstance(coeff_stream, Stream_zero):
            return self
        R = P._internal_poly_ring.base_ring()
        if R is P._laurent_poly_ring:
            func = lambda c: R(c).map_coefficients(f)
        else:
            func = f
        if isinstance(coeff_stream, Stream_exact):
            initial_coefficients = [func(i) if i else 0
                                    for i in coeff_stream._initial_coefficients]
            c = func(coeff_stream._constant) if coeff_stream._constant else 0
            if not any(initial_coefficients) and not c:
                return P.zero()
            coeff_stream = Stream_exact(initial_coefficients,
                                        order=coeff_stream._approximate_order,
                                        degree=coeff_stream._degree,
                                        constant=P.base_ring()(c))
            return P.element_class(P, coeff_stream)
        coeff_stream = Stream_map_coefficients(self._coeff_stream, func,
                                               P.is_sparse())
        return P.element_class(P, coeff_stream)

    def truncate(self, d):
        r"""
        Return the series obtained by removing all terms of degree at least
        ``d``.

        INPUT:

        - ``d`` -- integer; the degree from which the series is truncated

        EXAMPLES:

        Dense implementation::

            sage: L.<z> = LazyLaurentSeriesRing(ZZ, sparse=False)
            sage: alpha = 1/(1-z)
            sage: alpha
            1 + z + z^2 + O(z^3)
            sage: beta = alpha.truncate(5)
            sage: beta
            1 + z + z^2 + z^3 + z^4
            sage: alpha - beta
            z^5 + z^6 + z^7 + O(z^8)
            sage: M = L(lambda n: n, valuation=0); M
            z + 2*z^2 + 3*z^3 + 4*z^4 + 5*z^5 + 6*z^6 + O(z^7)
            sage: M.truncate(4)
            z + 2*z^2 + 3*z^3

        Sparse Implementation::

            sage: L.<z> = LazyLaurentSeriesRing(ZZ, sparse=True)
            sage: M = L(lambda n: n, valuation=0); M
            z + 2*z^2 + 3*z^3 + 4*z^4 + 5*z^5 + 6*z^6 + O(z^7)
            sage: M.truncate(4)
            z + 2*z^2 + 3*z^3

        Series which are known to be exact can also be truncated::

            sage: M = z + z^2 + z^3 + z^4
            sage: M.truncate(4)
            z + z^2 + z^3

        TESTS:

        Check that :issue:`36154` is fixed::

            sage: L.<z> = LazyPowerSeriesRing(QQ)
            sage: f = L([0,1,2])
            sage: f.truncate(1)
            0
        """
        P = self.parent()
        coeff_stream = self._coeff_stream
        v = coeff_stream._approximate_order
        initial_coefficients = [coeff_stream[i] for i in range(v, d)]
        if not any(initial_coefficients):
            return P.zero()
        return P.element_class(P, Stream_exact(initial_coefficients, order=v))

    def shift(self, n):
        r"""
        Return ``self`` with the indices shifted by ``n``.

        For example, a Laurent series is multiplied by the power `z^n`,
        where `z` is the variable of ``self``. For series with a fixed
        minimal valuation (e.g., power series), this removes any terms
        that are less than the minimal valuation.

        INPUT:

        - ``n`` -- the amount to shift

        EXAMPLES::

            sage: L.<z> = LazyLaurentSeriesRing(ZZ)
            sage: f = 1 / (1 + 2*z)
            sage: f
            1 - 2*z + 4*z^2 - 8*z^3 + 16*z^4 - 32*z^5 + 64*z^6 + O(z^7)
            sage: f.shift(3)
            z^3 - 2*z^4 + 4*z^5 - 8*z^6 + 16*z^7 - 32*z^8 + 64*z^9 + O(z^10)
            sage: f << -3  # shorthand
            z^-3 - 2*z^-2 + 4*z^-1 - 8 + 16*z - 32*z^2 + 64*z^3 + O(z^4)
            sage: g = z^-3 + 3 + z^2
            sage: g.shift(5)
            z^2 + 3*z^5 + z^7
            sage: L([2,0,3], valuation=2, degree=7, constant=1) << -2
            2 + 3*z^2 + z^5 + z^6 + z^7 + O(z^8)

            sage: D = LazyDirichletSeriesRing(QQ, 't')
            sage: f = D([0,1,2])
            sage: f                                                                     # needs sage.symbolic
            1/(2^t) + 2/3^t
            sage: sf = f.shift(3)
            sage: sf                                                                    # needs sage.symbolic
            1/(5^t) + 2/6^t

        Examples with power series (where the minimal valuation is `0`)::

            sage: L.<x> = LazyPowerSeriesRing(QQ)
            sage: f = 1 / (1 - x)
            sage: f.shift(2)
            x^2 + x^3 + x^4 + O(x^5)
            sage: g = f.shift(-1); g
            1 + x + x^2 + O(x^3)
            sage: f == g
            True
            sage: g[-1]
            0
            sage: h = L(lambda n: 1)
            sage: LazyPowerSeriesRing.options.halting_precision(20)  # verify up to degree 20
            sage: f == h
            True
            sage: h == f
            True
            sage: h.shift(-1) == h
            True
            sage: LazyPowerSeriesRing.options._reset()

            sage: fp = L([3,3,3], constant=1)
            sage: fp.shift(2)
            3*x^2 + 3*x^3 + 3*x^4 + x^5 + x^6 + x^7 + O(x^8)
            sage: fp.shift(-2)
            3 + x + x^2 + x^3 + O(x^4)
            sage: fp.shift(-7)
            1 + x + x^2 + O(x^3)
            sage: fp.shift(-5) == g
            True

        We compare the shifting with converting to the fraction field
        (see also :trac:`35293`)::

            sage: M = L.fraction_field()
            sage: f = L([1,2,3,4]); f
            1 + 2*x + 3*x^2 + 4*x^3
            sage: f.shift(-3)
            4
            sage: M(f).shift(-3)
            x^-3 + 2*x^-2 + 3*x^-1 + 4

        An example with a more general function::

            sage: fun = lambda n: 1 if ZZ(n).is_power_of(2) else 0
            sage: f = L(fun); f
            x + x^2 + x^4 + O(x^7)
            sage: fs = f.shift(-4)
            sage: fs
            1 + x^4 + O(x^7)
            sage: fs.shift(4)
            x^4 + x^8 + O(x^11)
            sage: M(f).shift(-4)
            x^-3 + x^-2 + 1 + O(x^4)

        TESTS::

            sage: L.<z> = LazyLaurentSeriesRing(QQ)
            sage: zero = L.zero()
            sage: zero.shift(10) is zero
            True

            sage: f = 1 / (1 + 2*z + z^2)
            sage: f.shift(5).shift(-5) - f
            0

            sage: L.<x> = LazyPowerSeriesRing(QQ)
            sage: M = L.fraction_field()
            sage: f = x.shift(-3); f
            0
            sage: f = M(x).shift(-3); f
            x^-2
            sage: f.parent()
            Lazy Laurent Series Ring in x over Rational Field

            sage: L.<x, y> = LazyPowerSeriesRing(QQ)
            sage: f = x.shift(2)
            Traceback (most recent call last):
            ...
            ValueError: arity must be equal to 1

            sage: L.<x> = LazyPowerSeriesRing(QQ)
            sage: f = L([1,2,3,4])
            sage: f.shift(-10) == L.zero()
            True

        Check the truncation works correctly::

            sage: f = L(lambda n: 1 if ZZ(n).is_power_of(2) else 0)
            sage: f.valuation()
            1
            sage: f._coeff_stream._true_order
            True
            sage: g = f.shift(-5)
            sage: g
            x^3 + O(x^7)
            sage: g._coeff_stream._approximate_order
            3
            sage: g._coeff_stream._true_order
            True
            sage: g.valuation()
            3

            sage: f = L(lambda n: 1 if ZZ(n).is_power_of(2) else 0)
            sage: g = f.shift(-5)
            sage: g._coeff_stream._approximate_order
            0
            sage: g._coeff_stream._true_order
            False
            sage: g.valuation()
            3

            sage: f = L([1,2,3,4], constant=7)
            sage: fs = f.shift(-4)
            sage: fs = f.shift(-4); fs
            7 + 7*x + 7*x^2 + O(x^3)
            sage: fs.shift(4)
            7*x^4 + 7*x^5 + 7*x^6 + O(x^7)

            sage: f = L([1,2,3,4], constant=0)
            sage: type(f.shift(-5)._coeff_stream)
            <class 'sage.data_structures.stream.Stream_zero'>
        """
        P = self.parent()
        if P._arity != 1:
            raise ValueError("arity must be equal to 1")

        if isinstance(self._coeff_stream, Stream_zero):
            return self

        if isinstance(self._coeff_stream, Stream_shift):
            n += self._coeff_stream._shift
            if n:
                if (P._minimal_valuation is not None
                    and P._minimal_valuation > self._coeff_stream._approximate_order + n):
                    coeff_stream = Stream_truncated(self._coeff_stream._series, n, P._minimal_valuation)
                else:
                    coeff_stream = Stream_shift(self._coeff_stream._series, n)
            else:
                coeff_stream = self._coeff_stream._series
        elif isinstance(self._coeff_stream, Stream_exact):
            init_coeff = self._coeff_stream._initial_coefficients
            degree = self._coeff_stream._degree + n
            valuation = self._coeff_stream._approximate_order + n
            if P._minimal_valuation is not None and P._minimal_valuation > valuation:
                # We need to truncate some terms
                init_coeff = init_coeff[P._minimal_valuation-valuation:]
                if not init_coeff and not self._coeff_stream._constant:
                    return P.zero()
                degree = max(degree, P._minimal_valuation)
                valuation = P._minimal_valuation
            coeff_stream = Stream_exact(init_coeff,
                                        constant=self._coeff_stream._constant,
                                        order=valuation, degree=degree)
        else:
            if (P._minimal_valuation is not None
                and P._minimal_valuation > self._coeff_stream._approximate_order + n):
                coeff_stream = Stream_truncated(self._coeff_stream, n, P._minimal_valuation)
            else:
                coeff_stream = Stream_shift(self._coeff_stream, n)

        return P.element_class(P, coeff_stream)

    __lshift__ = shift

    def __rshift__(self, n):
        r"""
        Return ``self`` with the indices shifted right by ``n``.

        For example, a Laurent series is multiplied by the power `z^-n`,
        where `z` is the variable of ``self``.

        EXAMPLES::

            sage: L.<z> = LazyLaurentSeriesRing(ZZ)
            sage: f = 1/(1 + 2*z); f
            1 - 2*z + 4*z^2 - 8*z^3 + 16*z^4 - 32*z^5 + 64*z^6 + O(z^7)
            sage: f >> 3
            z^-3 - 2*z^-2 + 4*z^-1 - 8 + 16*z - 32*z^2 + 64*z^3 + O(z^4)
            sage: f >> -3
            z^3 - 2*z^4 + 4*z^5 - 8*z^6 + 16*z^7 - 32*z^8 + 64*z^9 + O(z^10)
        """
        return self.shift(-n)

    def prec(self):
        """
        Return the precision of the series, which is infinity.

        EXAMPLES::

            sage: L.<z> = LazyLaurentSeriesRing(ZZ)
            sage: f = 1/(1 - z)
            sage: f.prec()
            +Infinity
        """
        return infinity

    def lift_to_precision(self, absprec=None):
        """
        Return another element of the same parent with absolute
        precision at least ``absprec``, congruent to this element
        modulo the precision of this element.

        Since the precision of a lazy series is infinity, this method
        returns the series itself, and the argument is ignored.

        EXAMPLES::

            sage: P.<t> = PowerSeriesRing(QQ, default_prec=2)
            sage: R.<z> = LazyPowerSeriesRing(P)
            sage: f = R(lambda n: 1/(1-t)^n)
            sage: f
            1 + ((1+t+O(t^2))*z) + ((1+2*t+O(t^2))*z^2)
              + ((1+3*t+O(t^2))*z^3)
              + ((1+4*t+O(t^2))*z^4)
              + ((1+5*t+O(t^2))*z^5)
              + ((1+6*t+O(t^2))*z^6) + O(z^7)
            sage: f.lift_to_precision()
            1 + ((1+t+O(t^2))*z) + ((1+2*t+O(t^2))*z^2)
              + ((1+3*t+O(t^2))*z^3)
              + ((1+4*t+O(t^2))*z^4)
              + ((1+5*t+O(t^2))*z^5)
              + ((1+6*t+O(t^2))*z^6) + O(z^7)
        """
        return self

    def _richcmp_(self, other, op):
        r"""
        Compare ``self`` with ``other`` with respect to the comparison
        operator ``op``.

        Equality is verified if the corresponding coefficients of both series
        can be checked for equality without computing coefficients
        indefinitely.  Otherwise an exception is raised to declare that
        equality is not decidable.

        Inequality is not defined for lazy Laurent series.

        INPUT:

        - ``other`` -- another Laurent series
        - ``op`` -- comparison operator

        EXAMPLES::

            sage: L.<z> = LazyLaurentSeriesRing(QQ)
            sage: z + z^2 == z^2 + z
            True
            sage: z + z^2 != z^2 + z
            False
            sage: z + z^2 > z^2 + z
            False
            sage: z + z^2 < z^2 + z
            False

            sage: fz = L(lambda n: 0, valuation=0)
            sage: L.zero() == fz
            False
            sage: fz == L.zero()
            False

        With using secure computations::

            sage: L.options.secure = True
            sage: fz = L(lambda n: 0, valuation=0)
            sage: L.zero() == fz
            Traceback (most recent call last):
            ...
            ValueError: undecidable
            sage: fz == L.zero()
            Traceback (most recent call last):
            ...
            ValueError: undecidable
            sage: fz != L.zero()
            Traceback (most recent call last):
            ...
            ValueError: undecidable

        With using finite halting precision (which ignores
        the ``secure`` option)::

            sage: L.options.halting_precision = 40
            sage: fz = L(lambda n: 0, valuation=0)
            sage: L.zero() == fz
            True
            sage: fz == L.zero()
            True

            sage: L.options._reset()

        TESTS::

            sage: L.<z> = LazyLaurentSeriesRing(QQ)
            sage: f = L([0,0,1,0,1,0,0,1], constant=1)
            sage: g = L([0,0,1,0,1,0,0], degree=7, constant=1)
            sage: f == g
            True
        """
        if op is op_EQ:
            if self._coeff_stream == other._coeff_stream:
                return True

            if (not self.parent().options['secure']
                and self.parent().options['halting_precision'] is None):
                return False

            if self._coeff_stream != other._coeff_stream:
                return False

            # undecidable otherwise
            prec = self.parent().options['halting_precision']
            if prec is None:
                raise ValueError("undecidable")
            # at least one of the approximate orders is not infinity
            m = min(self._coeff_stream._approximate_order,
                    other._coeff_stream._approximate_order)
            return all(self[i] == other[i] for i in range(m, m + prec))

        if op is op_NE:
            ret = (self == other)
            if ret is None:
                return ret
            return not ret

        # FIXME: This should check for equality in <= and >= and other return NotImplemented
        return False

    def __hash__(self):
        """
        Return the hash of ``self``

        TESTS::

            sage: L = LazyLaurentSeriesRing(ZZ, 'z')
            sage: f = L([1,2,3,4], valuation=-5)
            sage: hash(f) == hash(f)
            True
            sage: g = (1 + f)/(1 - f)^2
            sage: {g: 1}
            {z^5 - 2*z^6 + z^7 + 5*z^9 - 11*z^10 + z^11 + O(z^12): 1}
        """
        return hash(self._coeff_stream)

    def __bool__(self):
        """
        Test whether ``self`` is not zero.

        When the halting precision is infinite, then any series that is
        not known to be zero will be ``True``.

        TESTS::

            sage: # needs sage.rings.finite_rings
            sage: L.<z> = LazyLaurentSeriesRing(GF(2))
            sage: bool(z - z)
            False
            sage: bool(1/(1 - z))
            True
            sage: M = L(lambda n: n, valuation=0); M
            z + z^3 + z^5 + O(z^7)
            sage: M.is_zero()
            False
            sage: M = L(lambda n: 2*n if n < 10 else 1, valuation=0); M
            O(z^7)
            sage: bool(M)
            True

        With the `secure` option, we raise an error if we cannot know
        whether the series is zero or not::

            sage: # needs sage.rings.finite_rings
            sage: L.options.secure = True
            sage: bool(M)
            Traceback (most recent call last):
            ...
            ValueError: undecidable
            sage: M[15]
            1
            sage: bool(M)
            True

            sage: # needs sage.rings.finite_rings
            sage: L.<z> = LazyLaurentSeriesRing(GF(2), sparse=True)
            sage: M = L(lambda n: 2*n if n < 10 else 1, valuation=0); M
            O(z^7)
            sage: bool(M)
            Traceback (most recent call last):
            ...
            ValueError: undecidable
            sage: M[15]
            1
            sage: bool(M)
            True
            sage: L.options._reset()

        Uninitialized series::

            sage: # needs sage.rings.finite_rings
            sage: g = L.undefined(valuation=0)
            sage: bool(g)
            True
            sage: g.define(0)
            sage: bool(g)
            False

            sage: # needs sage.rings.finite_rings
            sage: g = L.undefined(valuation=0)
            sage: bool(g)
            True
            sage: g.define(1 + z)
            sage: bool(g)
            True

            sage: # needs sage.rings.finite_rings
            sage: g = L.undefined(valuation=0)
            sage: bool(g)
            True
            sage: g.define(1 + z*g)
            sage: bool(g)
            True

        Comparison with finite halting precision::

            sage: # needs sage.rings.finite_rings
            sage: M = L(lambda n: 2*n if n < 10 else 0, valuation=0)
            sage: bool(M)
            True
            sage: M.is_zero()
            False

            sage: # needs sage.rings.finite_rings
            sage: L.options.halting_precision = 20
            sage: bool(M)
            False
            sage: M.is_zero()
            True

        With finite halting precision, it can be considered to
        be indistinguishable from zero until possibly enough
        coefficients are computed::

            sage: # needs sage.rings.finite_rings
            sage: L.<z> = LazyLaurentSeriesRing(GF(2))
            sage: L.options.halting_precision = 20
            sage: f = L(lambda n: 0, valuation=0)
            sage: f.is_zero()
            True

            sage: # needs sage.rings.finite_rings
            sage: g = L(lambda n: 0 if n < 50 else 1, valuation=2)
            sage: bool(g)  # checks up to degree 22 = 2 + 20
            False
            sage: bool(g)  # checks up to degree 42 = 22 + 20
            False
            sage: bool(g)  # checks up to degree 62 = 42 + 20
            True
            sage: L.options._reset()
        """
        if isinstance(self._coeff_stream, Stream_zero):
            return False

        prec = self.parent().options['halting_precision']
        if prec is None and not self.parent().options['secure']:
            return True

        if isinstance(self._coeff_stream, Stream_exact):
            return True
        if self._coeff_stream.is_uninitialized():
            return True
        if self._coeff_stream.is_nonzero():
            return True

        if prec is None:
            raise ValueError("undecidable")
        v = self._coeff_stream._approximate_order
        return any(self[i] for i in range(v, v + prec))

    def is_nonzero(self, proof=False):
        r"""
        Return ``True`` if ``self`` is *known* to be nonzero.

        INPUT:

        - ``proof`` -- (default: ``False``) if ``True``, this will also return
          an index such that ``self`` has a nonzero coefficient

        .. WARNING::

            If the stream is exactly zero, this will run forever.

        EXAMPLES:

        A series that it not known to be nonzero with no halting precision::

            sage: L.<z> = LazyLaurentSeriesRing(GF(2))
            sage: f = L(lambda n: 0, valuation=0)
            sage: f.is_nonzero()
            False
            sage: bool(f)
            True
            sage: g = L(lambda n: 0 if n < 50 else 1, valuation=2)
            sage: g.is_nonzero()
            False
            sage: g[60]
            1
            sage: g.is_nonzero()
            True

        With finite halting precision, it can be considered to
        be indistinguishable from zero until possibly enough
        coefficients are computed::

            sage: L.options.halting_precision = 20
            sage: f = L(lambda n: 0, valuation=0)
            sage: f.is_zero()
            True

            sage: g = L(lambda n: 0 if n < 50 else 1, valuation=2)
            sage: g.is_nonzero()  # checks up to degree 22 = 2 + 20
            False
            sage: g.is_nonzero()  # checks up to degree 42 = 22 + 20
            False
            sage: g.is_nonzero()  # checks up to degree 62 = 42 + 20
            True
            sage: L.options._reset()

        With a proof::

            sage: L.<z> = LazyLaurentSeriesRing(GF(5))
            sage: g = L(lambda n: 5 if n < 50 else 1, valuation=2)
            sage: g.is_nonzero(proof=True)
            (True, 50)

            sage: L.zero().is_nonzero(proof=True)
            (False, None)
        """
        if proof:
            if isinstance(self._coeff_stream, Stream_zero):
                return (False, None)

            i = self._coeff_stream._approximate_order
            while True:
                if self[i]:
                    return (True, i)
                i += 1

        if self._coeff_stream.is_nonzero():
            return True
        if self.parent().options['halting_precision'] is not None:
            return bool(self)
        return False

    def is_trivial_zero(self):
        r"""
        Return whether ``self`` is known to be trivially zero.

        EXAMPLES::

            sage: L.<z> = LazyLaurentSeriesRing(ZZ)
            sage: f = L(lambda n: 0, valuation=2)
            sage: f.is_trivial_zero()
            False

            sage: L.zero().is_trivial_zero()
            True
        """
        return isinstance(self._coeff_stream, Stream_zero)

    def define(self, s):
        r"""
        Define an equation by ``self = s``.

        INPUT:

        - ``s`` -- a lazy series

        EXAMPLES:

        We begin by constructing the Catalan numbers::

            sage: L.<z> = LazyPowerSeriesRing(ZZ)
            sage: C = L.undefined()
            sage: C.define(1 + z*C^2)
            sage: C
            1 + z + 2*z^2 + 5*z^3 + 14*z^4 + 42*z^5 + 132*z^6 + O(z^7)
            sage: binomial(2000, 1000) / C[1000]                                        # needs sage.symbolic
            1001

        The Catalan numbers but with a valuation `1`::

            sage: B = L.undefined(valuation=1)
            sage: B.define(z + B^2)
            sage: B
            z + z^2 + 2*z^3 + 5*z^4 + 14*z^5 + 42*z^6 + 132*z^7 + O(z^8)

        We can define multiple series that are linked::

            sage: s = L.undefined()
            sage: t = L.undefined()
            sage: s.define(1 + z*t^3)
            sage: t.define(1 + z*s^2)
            sage: s[0:9]
            [1, 1, 3, 9, 34, 132, 546, 2327, 10191]
            sage: t[0:9]
            [1, 1, 2, 7, 24, 95, 386, 1641, 7150]

        A bigger example::

            sage: L.<z> = LazyPowerSeriesRing(ZZ)
            sage: A = L.undefined(valuation=5)
            sage: B = L.undefined()
            sage: C = L.undefined(valuation=2)
            sage: A.define(z^5 + B^2)
            sage: B.define(z^5 + C^2)
            sage: C.define(z^2 + C^2 + A^2)
            sage: A[0:15]
            [0, 0, 0, 0, 0, 1, 0, 0, 1, 2, 5, 4, 14, 10, 48]
            sage: B[0:15]
            [0, 0, 0, 0, 1, 1, 2, 0, 5, 0, 14, 0, 44, 0, 138]
            sage: C[0:15]
            [0, 0, 1, 0, 1, 0, 2, 0, 5, 0, 15, 0, 44, 2, 142]

        Counting binary trees::

            sage: L.<z> = LazyPowerSeriesRing(QQ)
            sage: s = L.undefined(valuation=1)
            sage: s.define(z + (s^2+s(z^2))/2)
            sage: s[0:9]
            [0, 1, 1, 1, 2, 3, 6, 11, 23]

        The `q`-Catalan numbers::

            sage: R.<q> = ZZ[]
            sage: L.<z> = LazyLaurentSeriesRing(R)
            sage: s = L.undefined(valuation=0)
            sage: s.define(1+z*s*s(q*z))
            sage: s
            1 + z + (q + 1)*z^2 + (q^3 + q^2 + 2*q + 1)*z^3
             + (q^6 + q^5 + 2*q^4 + 3*q^3 + 3*q^2 + 3*q + 1)*z^4
             + (q^10 + q^9 + 2*q^8 + 3*q^7 + 5*q^6 + 5*q^5 + 7*q^4 + 7*q^3 + 6*q^2 + 4*q + 1)*z^5
             + (q^15 + q^14 + 2*q^13 + 3*q^12 + 5*q^11 + 7*q^10 + 9*q^9 + 11*q^8
                + 14*q^7 + 16*q^6 + 16*q^5 + 17*q^4 + 14*q^3 + 10*q^2 + 5*q + 1)*z^6 + O(z^7)

        We count unlabeled ordered trees by total number of nodes
        and number of internal nodes::

            sage: R.<q> = QQ[]
            sage: Q.<z> = LazyPowerSeriesRing(R)
            sage: leaf = z
            sage: internal_node = q * z
            sage: L = Q(constant=1, degree=1)
            sage: T = Q.undefined(valuation=1)
            sage: T.define(leaf + internal_node * L(T))
            sage: T[0:6]
            [0, 1, q, q^2 + q, q^3 + 3*q^2 + q, q^4 + 6*q^3 + 6*q^2 + q]

        Similarly for Dirichlet series::

            sage: L = LazyDirichletSeriesRing(ZZ, "z")
            sage: g = L(constant=1, valuation=2)
            sage: F = L.undefined()
            sage: F.define(1 + g*F)
            sage: F[:16]
            [1, 1, 1, 2, 1, 3, 1, 4, 2, 3, 1, 8, 1, 3, 3]
            sage: oeis(_)                                                       # optional - internet
            0: A002033: Number of perfect partitions of n.
            1: A074206: Kalmár's [Kalmar's] problem: number of ordered factorizations of n.
            ...

            sage: F = L.undefined()
            sage: F.define(1 + g*F*F)
            sage: F[:16]
            [1, 1, 1, 3, 1, 5, 1, 10, 3, 5, 1, 24, 1, 5, 5]

        We can compute the Frobenius character of unlabeled trees::

            sage: # needs sage.combinat
            sage: m = SymmetricFunctions(QQ).m()
            sage: s = SymmetricFunctions(QQ).s()
            sage: L = LazySymmetricFunctions(m)
            sage: E = L(lambda n: s[n], valuation=0)
            sage: X = L(s[1])
            sage: A = L.undefined()
            sage: A.define(X*E(A))
            sage: A[:6]
            [m[1],
             2*m[1, 1] + m[2],
             9*m[1, 1, 1] + 5*m[2, 1] + 2*m[3],
             64*m[1, 1, 1, 1] + 34*m[2, 1, 1] + 18*m[2, 2] + 13*m[3, 1] + 4*m[4],
             625*m[1, 1, 1, 1, 1] + 326*m[2, 1, 1, 1] + 171*m[2, 2, 1] + 119*m[3, 1, 1] + 63*m[3, 2] + 35*m[4, 1] + 9*m[5]]

        TESTS::

            sage: L.<z> = LazyLaurentSeriesRing(ZZ, sparse=True)
            sage: s = L.undefined(valuation=-1)
            sage: s.define(z^-1 + z^3*s^3)
            sage: s[-1:9]
            [1, 1, 3, 12, 55, 273, 1428, 7752, 43263, 246675]

            sage: e = L.undefined(valuation=0)
            sage: e.define(1 + z*e)
            sage: e.define(1 + z*e)
            Traceback (most recent call last):
            ...
            ValueError: series already defined
            sage: z.define(1 + z^2)
            Traceback (most recent call last):
            ...
            ValueError: series already defined

            sage: e = L.undefined(valuation=0)
            sage: e.define(1)
            sage: e
            1

            sage: e = L.undefined(valuation=0)
            sage: e.define((1 + z).polynomial())
            sage: e
            1 + z

            sage: D = LazyDirichletSeriesRing(QQ, "s")
            sage: L.<z> = LazyLaurentSeriesRing(QQ)
            sage: e = L(lambda n: 1/factorial(n), 0)
            sage: g = D.undefined(valuation=2)
            sage: o = D(constant=1, valuation=2)
            sage: g.define(o * e(g))
            sage: g                                                                     # needs sage.symbolic
            1/(2^s) + 1/(3^s) + 2/4^s + 1/(5^s) + 3/6^s + 1/(7^s) + 9/2/8^s + O(1/(9^s))

        For Laurent series there is no minimal valuation, so it has
        to be specified::

            sage: L.<z> = LazyLaurentSeriesRing(QQ)
            sage: L.undefined()
            Traceback (most recent call last):
            ...
            ValueError: the valuation must be specified for undefined series

        For power series and Dirichlet series there is a minimal
        valuation, which is why the following work::

            sage: P.<x> = LazyPowerSeriesRing(QQ)
            sage: f = P.undefined()
            sage: f.define(1 - ~f*x)
            sage: f
            1 - x - x^2 - 2*x^3 - 5*x^4 - 14*x^5 - 42*x^6 + O(x^7)

            sage: D = LazyDirichletSeriesRing(QQ, "s")
            sage: g = D([0, 1])
            sage: f = D.undefined()
            sage: f.define(1 + ~f*g)
            sage: f                                                                     # needs sage.symbolic
            1 + 1/(2^s) - 1/(4^s) + O(1/(8^s))

            sage: oeis(f[:30])                                                  # optional - internet
            0: A122698: a(1)=a(2)=1 then a(n) = Sum_{d|n, 1<d<n} a(d)*a(n/d).

        Note that we cannot use division in the examples above.
        Since we allow division by series with positive valuation,
        the valuation of `x / f` might be zero::

            sage: f = P.undefined()
            sage: f.define(1 - x / f)
            sage: f[0]
            Traceback (most recent call last):
            ...
            ValueError: inverse does not exist

        Check that reversion is lazy enough::

            sage: L.<t> = LazyPowerSeriesRing(QQ)
            sage: f = L.undefined()
            sage: f.define(1+(t*f).revert())
            sage: f
            1 + t - t^2 + 3*t^3 - 13*t^4 + 69*t^5 - 419*t^6 + O(t^7)

            sage: L.<t> = LazyLaurentSeriesRing(QQ)
            sage: f = L.undefined(valuation=0)
            sage: f.define(1+(t*f).revert())
            sage: f
            1 + t - t^2 + 3*t^3 - 13*t^4 + 69*t^5 - 419*t^6 + O(t^7)

            sage: f = L.undefined(valuation=0)
            sage: f.define(1+(t*~f).revert())
            sage: f
            1 + t + t^2 + 2*t^3 + 6*t^4 + 23*t^5 + 104*t^6 + O(t^7)
            sage: oeis(f[1:20])                                                 # optional - internet
            0: A030266: Shifts left under COMPOSE transform with itself.
            1: A110447: Permutations containing 3241 patterns only as part of 35241 patterns.

        The following can only work for power series, where we have a
        minimal valuation of `0`::

            sage: L.<t> = LazyPowerSeriesRing(QQ)
            sage: f = L.undefined(valuation=0)
            sage: f.define(1 - t*~(-f) - (-t*f).revert())
            sage: f
            1 + 2*t + 12*t^3 + 32*t^4 + 368*t^5 + 2192*t^6 + O(t^7)

            sage: # needs sage.combinat
            sage: s = SymmetricFunctions(QQ).s()
            sage: L = LazySymmetricFunctions(s)
            sage: f = L.undefined()
            sage: f.define(1+(s[1]*f).revert())
            sage: f                                                                     # needs lrcalc_python
            s[] + s[1] + (-s[1,1]-s[2])
                + (3*s[1,1,1]+6*s[2,1]+3*s[3])
                + (-13*s[1,1,1,1]-39*s[2,1,1]-26*s[2,2]-39*s[3,1]-13*s[4])
                + (69*s[1,1,1,1,1]+276*s[2,1,1,1]+345*s[2,2,1]+414*s[3,1,1]+345*s[3,2]+276*s[4,1]+69*s[5])
                + (-419*s[1,1,1,1,1,1]-2095*s[2,1,1,1,1]-3771*s[2,2,1,1]-2095*s[2,2,2]-4190*s[3,1,1,1]-6704*s[3,2,1]-2095*s[3,3]-4190*s[4,1,1]-3771*s[4,2]-2095*s[5,1]-419*s[6])
                + O^7

            sage: (f*s[1]).revert() + 1 - f                                             # needs lrcalc_python sage.combinat
            O^7

        Undefined series inside of another series (see :issue:`35071`)::

            sage: L.<z> = LazyPowerSeriesRing(QQ)
            sage: f = z^2
            sage: b = L.undefined(valuation=1)
            sage: b.define(z*f(f(b)))
            sage: b
            O(z^8)

            sage: L.<x> = LazyPowerSeriesRing(ZZ)
            sage: f = L.undefined()
            sage: f.define(L(lambda n: 0 if not n else sigma(f[n-1]+1)))
            sage: f
            x + 3*x^2 + 7*x^3 + 15*x^4 + 31*x^5 + 63*x^6 + O(x^7)
            sage: f = L.undefined()
            sage: f.define((1/(1-L(lambda n: 0 if not n else sigma(f[n-1]+1)))))
            sage: f
            1 + 3*x + 16*x^2 + 87*x^3 + 607*x^4 + 4518*x^5 + 30549*x^6 + O(x^7)
        """
        if not isinstance(self._coeff_stream, Stream_uninitialized) or self._coeff_stream._target is not None:
            raise ValueError("series already defined")

        if not isinstance(s, LazyModuleElement):
            s = self.parent()(s)

        coeff_stream = s._coeff_stream
        # Special case when it has a trivial definition
        if isinstance(coeff_stream, (Stream_zero, Stream_exact)):
            self._coeff_stream = coeff_stream
            return

        self._coeff_stream._target = coeff_stream

    # an alias for compatibility with padics
    set = define

    def _repr_(self):
        r"""
        Return a string representation of ``self``.

        EXAMPLES::

            sage: L.<z> = LazyLaurentSeriesRing(ZZ)
            sage: z^-3 + z - 5
            z^-3 - 5 + z
            sage: -1/(1 + 2*z)
            -1 + 2*z - 4*z^2 + 8*z^3 - 16*z^4 + 32*z^5 - 64*z^6 + O(z^7)
            sage: -z^-7/(1 + 2*z)
            -z^-7 + 2*z^-6 - 4*z^-5 + 8*z^-4 - 16*z^-3 + 32*z^-2 - 64*z^-1 + O(1)
            sage: L([1,5,0,3], valuation=-1, degree=5, constant=2)
            z^-1 + 5 + 3*z^2 + 2*z^5 + 2*z^6 + 2*z^7 + O(z^8)
            sage: L(constant=5, valuation=2)
            5*z^2 + 5*z^3 + 5*z^4 + O(z^5)
            sage: L(constant=5, degree=-2)
            5*z^-2 + 5*z^-1 + 5 + O(z)
            sage: L(lambda x: x if x < 0 else 0, valuation=-2)
            -2*z^-2 - z^-1 + O(z^5)
            sage: L(lambda x: x if x < 0 else 0, valuation=2)
            O(z^9)
            sage: L(lambda x: x if x > 0 else 0, valuation=-2)
            z + 2*z^2 + 3*z^3 + 4*z^4 + O(z^5)
            sage: L(lambda x: x if x > 0 else 0, valuation=-10)
            O(z^-3)

            sage: s = L.undefined(valuation=0); s
            Uninitialized Lazy Series
            sage: (s + s^2).map_coefficients(lambda f: f % 3)
            Uninitialized Lazy Series
            sage: L(0)
            0

            sage: R.<x,y> = QQ[]
            sage: L.<z> = LazyLaurentSeriesRing(R)
            sage: z^-2 / (1 - (x-y)*z) + x^4*z^-3 + (1-y)*z^-4
            (-y + 1)*z^-4 + x^4*z^-3 + z^-2 + (x - y)*z^-1
             + (x^2 - 2*x*y + y^2) + (x^3 - 3*x^2*y + 3*x*y^2 - y^3)*z
             + (x^4 - 4*x^3*y + 6*x^2*y^2 - 4*x*y^3 + y^4)*z^2 + O(z^3)
        """
        if isinstance(self._coeff_stream, Stream_zero):
            return '0'
        if self._coeff_stream.is_uninitialized():
            return 'Uninitialized Lazy Series'
        return self._format_series(repr)

    def _latex_(self):
        r"""
        Return a latex representation of ``self``.

        EXAMPLES::

            sage: L.<z> = LazyLaurentSeriesRing(ZZ)
            sage: latex(z^-3 + z - 5)
            \frac{1}{z^{3}} - 5 + z
            sage: latex(-1/(1 + 2*z))
            -1 + 2z - 4z^{2} + 8z^{3} - 16z^{4} + 32z^{5} - 64z^{6} + O(z^{7})
            sage: latex(-z^-7/(1 + 2*z))
            \frac{-1}{z^{7}} + \frac{2}{z^{6}} + \frac{-4}{z^{5}} + \frac{8}{z^{4}}
             + \frac{-16}{z^{3}} + \frac{32}{z^{2}} + \frac{-64}{z} + O(1)
            sage: latex(L([1,5,0,3], valuation=-1, degree=5, constant=2))
            \frac{1}{z} + 5 + 3z^{2} + 2z^{5} + 2z^{6} + 2z^{7} + O(z^{8})
            sage: latex(L(constant=5, valuation=2))
            5z^{2} + 5z^{3} + 5z^{4} + O(z^{5})
            sage: latex(L(constant=5, degree=-2))
            \frac{5}{z^{2}} + \frac{5}{z} + 5 + O(z)
            sage: latex(L(lambda x: x if x < 0 else 0, valuation=-2))
            \frac{-2}{z^{2}} + \frac{-1}{z} + O(z^{5})
            sage: latex(L(lambda x: x if x < 0 else 0, valuation=2))
            O(z^{9})
            sage: latex(L(lambda x: x if x > 0 else 0, valuation=-2))
            z + 2z^{2} + 3z^{3} + 4z^{4} + O(z^{5})
            sage: latex(L(lambda x: x if x > 0 else 0, valuation=-10))
            O(\frac{1}{z^{3}})

            sage: s = L.undefined(valuation=0)
            sage: latex(s)
            \text{\texttt{Undef}}
            sage: latex((s + s^2).map_coefficients(lambda f: f % 3))
            \text{\texttt{Undef}}
            sage: latex(L(0))
            0

            sage: R.<x,y> = QQ[]
            sage: L.<z> = LazyLaurentSeriesRing(R)
            sage: latex(z^-2 / (1 - (x-y)*z) + x^4*z^-3 + (1-y)*z^-4)
            \frac{-y + 1}{z^{4}} + \frac{x^{4}}{z^{3}} + \frac{1}{z^{2}}
             + \frac{x - y}{z} + x^{2} - 2 x y + y^{2}
             + \left(x^{3} - 3 x^{2} y + 3 x y^{2} - y^{3}\right)z
             + \left(x^{4} - 4 x^{3} y + 6 x^{2} y^{2} - 4 x y^{3} + y^{4}\right)z^{2}
             + O(z^{3})
        """
        from sage.misc.latex import latex
        if isinstance(self._coeff_stream, Stream_zero):
            return latex('0')
        if self._coeff_stream.is_uninitialized():
            return latex("Undef")
        return self._format_series(latex)

    def _ascii_art_(self):
        r"""
        Return an ascii art representation of ``self``.

        EXAMPLES::

            sage: # needs sage.combinat sage.modules
            sage: e = SymmetricFunctions(QQ).e()
            sage: L.<z> = LazyLaurentSeriesRing(e)
            sage: L.options.display_length = 3
            sage: ascii_art(1 / (1 - e[1]*z))
            e[] + e[1]*z + e[1, 1]*z^2 + O(e[]*z^3)
            sage: x = L.undefined(valuation=0)
            sage: ascii_art(x + x^2 - 5)
            Uninitialized Lazy Series
            sage: L.options._reset()
        """
        from sage.typeset.ascii_art import ascii_art, AsciiArt
        if isinstance(self._coeff_stream, Stream_zero):
            return AsciiArt('0')
        if self._coeff_stream.is_uninitialized():
            return AsciiArt(['Uninitialized Lazy Series'])
        return self._format_series(ascii_art, True)

    def _unicode_art_(self):
        r"""
        Return a unicode art representation of ``self``.

        EXAMPLES::

            sage: # needs sage.combinat sage.modules
            sage: e = SymmetricFunctions(QQ).e()
            sage: L.<z> = LazyLaurentSeriesRing(e)
            sage: L.options.display_length = 3
            sage: unicode_art(1 / (1 - e[1]*z))
            e[] + e[1]*z + e[1, 1]*z^2 + O(e[]*z^3)
            sage: x = L.undefined(valuation=0)
            sage: unicode_art(x + x^2 - 5)
            Uninitialized Lazy Series
            sage: L.options._reset()
        """
        from sage.typeset.unicode_art import unicode_art, UnicodeArt
        if isinstance(self._coeff_stream, Stream_zero):
            return UnicodeArt('0')
        if self._coeff_stream.is_uninitialized():
            return UnicodeArt(['Uninitialized Lazy Series'])
        return self._format_series(unicode_art, True)

    def change_ring(self, ring):
        r"""
        Return ``self`` with coefficients converted to elements of ``ring``.

        INPUT:

        - ``ring`` -- a ring

        EXAMPLES:

        Dense Implementation::

            sage: L.<z> = LazyLaurentSeriesRing(ZZ, sparse=False)
            sage: s = 2 + z
            sage: t = s.change_ring(QQ)
            sage: t^-1
            1/2 - 1/4*z + 1/8*z^2 - 1/16*z^3 + 1/32*z^4 - 1/64*z^5 + 1/128*z^6 + O(z^7)
            sage: M = L(lambda n: n, valuation=0); M
            z + 2*z^2 + 3*z^3 + 4*z^4 + 5*z^5 + 6*z^6 + O(z^7)
            sage: N = M.change_ring(QQ)
            sage: N.parent()
            Lazy Laurent Series Ring in z over Rational Field
            sage: M.parent()
            Lazy Laurent Series Ring in z over Integer Ring

        Sparse Implementation::

            sage: L.<z> = LazyLaurentSeriesRing(ZZ, sparse=True)
            sage: M = L(lambda n: n, valuation=0); M
            z + 2*z^2 + 3*z^3 + 4*z^4 + 5*z^5 + 6*z^6 + O(z^7)
            sage: M.parent()
            Lazy Laurent Series Ring in z over Integer Ring
            sage: N = M.change_ring(QQ)
            sage: N.parent()
            Lazy Laurent Series Ring in z over Rational Field
            sage: M^-1
            z^-1 - 2 + z + O(z^6)

        A Dirichlet series example::

            sage: L = LazyDirichletSeriesRing(ZZ, 'z')
            sage: s = L(constant=2)
            sage: t = s.change_ring(QQ)
            sage: t.parent()
            Lazy Dirichlet Series Ring in z over Rational Field
            sage: it = t^-1
            sage: it                                                                    # needs sage.symbolic
            1/2 - 1/2/2^z - 1/2/3^z - 1/2/5^z + 1/2/6^z - 1/2/7^z + O(1/(8^z))

        A Taylor series example::

            sage: L.<z> = LazyPowerSeriesRing(ZZ)
            sage: s = 2 + z
            sage: t = s.change_ring(QQ)
            sage: t^-1
            1/2 - 1/4*z + 1/8*z^2 - 1/16*z^3 + 1/32*z^4 - 1/64*z^5 + 1/128*z^6 + O(z^7)
            sage: t.parent()
            Lazy Taylor Series Ring in z over Rational Field
        """
        P = self.parent()
        if P._names is None:
            Q = type(P)(ring, sparse=P._sparse)
        else:
            Q = type(P)(ring, names=P.variable_names(), sparse=P._sparse)
        return Q.element_class(Q, self._coeff_stream)

    # === module structure ===

    def _add_(self, other):
        """
        Return the sum of ``self`` and ``other``.

        INPUT:

        - ``other`` -- other series

        EXAMPLES:

        Dense series can be added::

            sage: L.<z> = LazyLaurentSeriesRing(ZZ)
            sage: m = L(lambda n: 1 + n, valuation=0)
            sage: n = L(lambda n: -n, valuation=0)
            sage: s = m + n
            sage: s[0:10]
            [1, 1, 1, 1, 1, 1, 1, 1, 1, 1]

        Sparse series can be added::

            sage: L.<z> = LazyLaurentSeriesRing(ZZ, sparse=True)
            sage: m = L(lambda n: 1 + n, valuation=0)
            sage: n = L(lambda n: -n, valuation=0)
            sage: s = m + n
            sage: s[0:10]
            [1, 1, 1, 1, 1, 1, 1, 1, 1, 1]

        Series which are known to be exact can be added::

            sage: m = L(1)
            sage: n = L([0, 1])
            sage: s = m + n
            sage: s[0:10]
            [1, 1, 0, 0, 0, 0, 0, 0, 0, 0]

        Adding zero gives the same series::

            sage: m = L(lambda n: 1 + n, valuation=0)
            sage: m + 0 is 0 + m is m
            True

        Similarly for Dirichlet series::

            sage: # needs sage.symbolic
            sage: L = LazyDirichletSeriesRing(ZZ, "z")
            sage: s = L(lambda n: n)
            sage: s
            1 + 2/2^z + 3/3^z + 4/4^z + 5/5^z + 6/6^z + 7/7^z + O(1/(8^z))
            sage: t = L(constant=1)
            sage: t
            1 + 1/(2^z) + 1/(3^z) + O(1/(4^z))
            sage: st = s + t
            sage: st
            2 + 3/2^z + 4/3^z + 5/4^z + 6/5^z + 7/6^z + 8/7^z + O(1/(8^z))
            sage: r = L(constant=-1)
            sage: rt = r + t
            sage: rt
            0
            sage: r = L([1,2,3])
            sage: rt = r + t
            sage: rt
            2 + 3/2^z + 4/3^z + 1/(4^z) + 1/(5^z) + 1/(6^z) + O(1/(7^z))
            sage: r = L([1,2,3], constant=-1)
            sage: rt = r + t
            sage: rt
            2 + 3/2^z + 4/3^z
        """
        P = self.parent()
        left = self._coeff_stream
        right = other._coeff_stream
        if isinstance(left, Stream_zero):
            return other
        if isinstance(right, Stream_zero):
            return self
        if (isinstance(left, Stream_exact)
            and isinstance(right, Stream_exact)):
            approximate_order = min(left.order(), right.order())
            degree = max(left._degree, right._degree)
            initial_coefficients = [left[i] + right[i]
                                    for i in range(approximate_order, degree)]
            constant = left._constant + right._constant
            if not any(initial_coefficients) and not constant:
                return P.zero()
            coeff_stream = Stream_exact(initial_coefficients,
                                        constant=constant,
                                        degree=degree,
                                        order=approximate_order)
            return P.element_class(P, coeff_stream)
        return P.element_class(P, Stream_add(self._coeff_stream,
                                             other._coeff_stream,
                                             P.is_sparse()))

    def _sub_(self, other):
        """
        Return the series of this series minus ``other`` series.

        INPUT:

        - ``other`` -- other series

        EXAMPLES:

        Dense series can be subtracted::

            sage: L.<z> = LazyLaurentSeriesRing(ZZ, sparse=False)
            sage: m = L(lambda n: 1 + n, valuation=0)
            sage: n = L(lambda n: -n, valuation=0)
            sage: d = m - n
            sage: d[0:10]
            [1, 3, 5, 7, 9, 11, 13, 15, 17, 19]

        Sparse series can be subtracted::

            sage: L.<z> = LazyLaurentSeriesRing(ZZ, sparse=True)
            sage: m = L(lambda n: 1 + n, valuation=0)
            sage: n = L(lambda n: -n, valuation=0)
            sage: d = m - n
            sage: d[0:10]
            [1, 3, 5, 7, 9, 11, 13, 15, 17, 19]

        Series which are known to be exact can be subtracted::

            sage: m = L.one()
            sage: n = L([0, 1])
            sage: d = m - n
            sage: d[0:10]
            [1, -1, 0, 0, 0, 0, 0, 0, 0, 0]

            sage: m = L([1, 0, 1])
            sage: n = L([0, 0, 1])
            sage: d = m - L.one() - n
            sage: d
            0

        Subtraction involving 0::

            sage: m = L(lambda n: 1 + n, valuation=0)
            sage: m - 0 is m
            True
            sage: 0 - m == -m
            True

            sage: A.<t> = LazyLaurentSeriesRing(QQ)
            sage: B.<z> = LazyLaurentSeriesRing(A)
            sage: 1 - z
            1 - z
        """
        right = other._coeff_stream
        if isinstance(right, Stream_zero):
            return self
        left = self._coeff_stream
        if isinstance(left, Stream_zero):
            return -other
        P = self.parent()
        if (isinstance(left, Stream_exact) and isinstance(right, Stream_exact)):
            approximate_order = min(left.order(), right.order())
            degree = max(left._degree, right._degree)
            initial_coefficients = [left[i] - right[i] for i in range(approximate_order, degree)]
            constant = left._constant - right._constant
            if not any(initial_coefficients) and not constant:
                return P.zero()
            coeff_stream = Stream_exact(initial_coefficients,
                                        constant=constant,
                                        degree=degree,
                                        order=approximate_order)
            return P.element_class(P, coeff_stream)
        if left == right:
            return P.zero()
        return P.element_class(P, Stream_sub(self._coeff_stream,
                                             other._coeff_stream,
                                             P.is_sparse()))

    def _acted_upon_(self, scalar, self_on_left):
        r"""
        Scalar multiplication for ``self`` by ``scalar``.

        INPUT:

        - ``scalar`` -- an element of the base ring
        - ``self_on_left`` -- boolean; if ``True``, compute ``self * scalar``

        EXAMPLES:

        Dense series can be multiplied with a scalar::

            sage: L.<z> = LazyLaurentSeriesRing(ZZ, sparse=False)
            sage: M = L(lambda n: 1 + n, valuation=0)
            sage: O = M * 2
            sage: O[0:10]
            [2, 4, 6, 8, 10, 12, 14, 16, 18, 20]
            sage: type(O._coeff_stream)
            <class 'sage.data_structures.stream.Stream_lmul'>
            sage: M * 1 is M
            True
            sage: M * 0 == 0
            True
            sage: O = 2 * M
            sage: type(O._coeff_stream)
            <class 'sage.data_structures.stream.Stream_lmul'>
            sage: O[0:10]
            [2, 4, 6, 8, 10, 12, 14, 16, 18, 20]
            sage: 1 * M is M
            True
            sage: 0 * M == 0
            True

        Different scalars potentially give different series::

            sage: 2 * M == 3 * M
            False

            sage: L.options.secure = True
            sage: 2 * M == 3 * M
            Traceback (most recent call last):
            ...
            ValueError: undecidable

            sage: L.options.halting_precision = 30
            sage: 2 * M == 3 * M
            False

            sage: L.options._reset()

        Sparse series can be multiplied with a scalar::

            sage: L.<z> = LazyLaurentSeriesRing(ZZ, sparse=True)
            sage: M = L(lambda n: 1 + n, valuation=0)
            sage: O = M * 2
            sage: O[0:10]
            [2, 4, 6, 8, 10, 12, 14, 16, 18, 20]
            sage: type(O._coeff_stream)
            <class 'sage.data_structures.stream.Stream_lmul'>
            sage: M * 1 is M
            True
            sage: M * 0 == 0
            True
            sage: O = 2 * M
            sage: type(O._coeff_stream)
            <class 'sage.data_structures.stream.Stream_lmul'>
            sage: O[0:10]
            [2, 4, 6, 8, 10, 12, 14, 16, 18, 20]
            sage: 1 * M is M
            True
            sage: 0 * M == 0
            True

        Series which are known to be exact can be multiplied with a scalar
        and remain exact::

            sage: N = L([0, 1], degree=5, constant=3)
            sage: O = N * -1
            sage: O[0:10]
            [0, -1, 0, 0, 0, -3, -3, -3, -3, -3]
            sage: N * 1 is N
            True
            sage: N * 0 == 0
            True
            sage: O = -1 * N
            sage: O[0:10]
            [0, -1, 0, 0, 0, -3, -3, -3, -3, -3]
            sage: 1 * N is N
            True
            sage: 0 * N == 0
            True

        Similarly for Dirichlet series::

            sage: # needs sage.symbolic
            sage: L = LazyDirichletSeriesRing(ZZ, "z")
            sage: g = L([0,1])
            sage: 2 * g
            2/2^z
            sage: -1 * g
            -1/(2^z)
            sage: 0*g
            0
            sage: M = L(lambda n: n)
            sage: M
            1 + 2/2^z + 3/3^z + 4/4^z + 5/5^z + 6/6^z + 7/7^z + O(1/(8^z))
            sage: 3 * M
            3 + 6/2^z + 9/3^z + 12/4^z + 15/5^z + 18/6^z + 21/7^z + O(1/(8^z))
            sage: 1 * M is M
            True

        TESTS:

        Check that :issue:`36154` is fixed::

            sage: L.<z> = LazyPowerSeriesRing(Zmod(4))
            sage: f = L(constant=2)
            sage: 2*f
            0

        Check that non-commutativity is taken into account::

            sage: M = MatrixSpace(ZZ, 2)
            sage: L.<z> = LazyPowerSeriesRing(M)
            sage: f = L(lambda n: matrix([[1,n],[0,1]]))
            sage: m = matrix([[1,0],[1,1]])
            sage: (m * f - f * m)[1]
            [-1  0]
            [ 0  1]
            sage: m * f[1] - f[1] * m
            [-1  0]
            [ 0  1]
        """
        # With the current design, the coercion model does not have
        # enough information to detect a priori that this method only
        # accepts scalars; so it tries on some elements(), and we need
        # to make sure to report an error.
        P = self.parent()
        R = P.base_ring()
        if isinstance(scalar, Element) and scalar.parent() is not R:
            # Temporary needed by coercion (see Polynomial/FractionField tests).
            if R.has_coerce_map_from(scalar.parent()):
                scalar = R(scalar)
            else:
                return None

        coeff_stream = self._coeff_stream
        if isinstance(coeff_stream, Stream_zero):
            return self

        if not scalar:
            return P.zero()
        if scalar == R.one():
            return self
        if scalar == -R.one():
            return -self

        if isinstance(coeff_stream, Stream_exact):
            v = coeff_stream.order()
            init_coeffs = coeff_stream._initial_coefficients
            if self_on_left:
                c = coeff_stream._constant * scalar
                initial_coefficients = [val * scalar for val in init_coeffs]
            else:
                c = scalar * coeff_stream._constant
                initial_coefficients = [scalar * val for val in init_coeffs]
            if not any(initial_coefficients) and not c:
                return P.zero()
            return P.element_class(P, Stream_exact(initial_coefficients,
                                                   order=v,
                                                   constant=c,
                                                   degree=coeff_stream._degree))
        if self_on_left or R in Rings().Commutative():
            return P.element_class(P, Stream_lmul(coeff_stream, scalar,
                                                  P.is_sparse()))
        return P.element_class(P, Stream_rmul(coeff_stream, scalar,
                                              P.is_sparse()))

    def _neg_(self):
        """
        Return the negative of ``self``.

        EXAMPLES:

        Dense series can be negated::

            sage: L.<z> = LazyLaurentSeriesRing(ZZ, sparse=False)
            sage: m = L(lambda n: n, valuation=0)
            sage: n = L(lambda n: -n, valuation=0)
            sage: -n
            z + 2*z^2 + 3*z^3 + 4*z^4 + 5*z^5 + 6*z^6 + O(z^7)
            sage: -m
            -z - 2*z^2 - 3*z^3 - 4*z^4 - 5*z^5 - 6*z^6 + O(z^7)
            sage: -(-m) == m
            True

        Sparse series can be negated::

            sage: L.<z> = LazyLaurentSeriesRing(ZZ, sparse=True)
            sage: m = L(lambda n: n, valuation=0)
            sage: n = L(lambda n: -n, valuation=0)
            sage: -n
            z + 2*z^2 + 3*z^3 + 4*z^4 + 5*z^5 + 6*z^6 + O(z^7)
            sage: -m
            -z - 2*z^2 - 3*z^3 - 4*z^4 - 5*z^5 - 6*z^6 + O(z^7)
            sage: -(-m) == m
            True

        The negation of an exact series is exact::

            sage: L.<z> = LazyLaurentSeriesRing(ZZ)
            sage: -z
            -z
            sage: -L.one()
            -1
            sage: -(-L.one()) == L.one()
            True

            sage: L([1, 2, 3], constant=2) - L([0, 1], degree=5, constant=2)
            1 + z + 3*z^2 + 2*z^3 + 2*z^4

            sage: -L(0)
            0
        """
        P = self.parent()
        coeff_stream = self._coeff_stream
        if isinstance(coeff_stream, Stream_zero):
            return self
        if isinstance(coeff_stream, Stream_exact):
            initial_coefficients = [-v for v in coeff_stream._initial_coefficients]
            constant = -coeff_stream._constant
            coeff_stream = Stream_exact(initial_coefficients,
                                        constant=constant,
                                        degree=coeff_stream._degree,
                                        order=coeff_stream.order())
            return P.element_class(P, coeff_stream)
        # -(-f) = f
        if isinstance(coeff_stream, Stream_neg):
            return P.element_class(P, coeff_stream._series)
        return P.element_class(P, Stream_neg(coeff_stream, P.is_sparse()))

    # === special functions ===

    def exp(self):
        r"""
        Return the exponential series of ``self``.

        EXAMPLES::

            sage: L = LazyDirichletSeriesRing(QQ, "s")
            sage: Z = L(constant=1, valuation=2)
            sage: exp(Z)                                                                # needs sage.symbolic
            1 + 1/(2^s) + 1/(3^s) + 3/2/4^s + 1/(5^s) + 2/6^s + 1/(7^s) + O(1/(8^s))
        """
        from .lazy_series_ring import LazyLaurentSeriesRing
        P = LazyLaurentSeriesRing(self.base_ring(), "z", sparse=self.parent()._sparse)
        f = P(coefficients=lambda n: 1/factorial(ZZ(n)), valuation=0)
        return f(self)

    def log(self):
        r"""
        Return the series for the natural logarithm of ``self``.

        EXAMPLES::

            sage: L = LazyDirichletSeriesRing(QQ, "s")
            sage: Z = L(constant=1)
            sage: log(Z)                                                                # needs sage.symbolic
            1/(2^s) + 1/(3^s) + 1/2/4^s + 1/(5^s) + 1/(7^s) + O(1/(8^s))
        """
        from .lazy_series_ring import LazyLaurentSeriesRing
        P = LazyLaurentSeriesRing(self.base_ring(), "z", sparse=self.parent()._sparse)
        f = P(coefficients=lambda n: ((-1) ** (n + 1))/ZZ(n), valuation=1)
        return f(self-1)

    # trigonometric functions

    def sin(self):
        r"""
        Return the sine of ``self``.

        EXAMPLES::

            sage: L.<z> = LazyLaurentSeriesRing(QQ)
            sage: sin(z)
            z - 1/6*z^3 + 1/120*z^5 - 1/5040*z^7 + O(z^8)

            sage: sin(1 + z)
            Traceback (most recent call last):
            ...
            ValueError: can only compose with a positive valuation series

            sage: L.<x,y> = LazyPowerSeriesRing(QQ)
            sage: sin(x/(1-y)).polynomial(3)
            -1/6*x^3 + x*y^2 + x*y + x

        TESTS::

            sage: L.<z> = LazyLaurentSeriesRing(QQ); x = var("x")                       # needs sage.symbolic
            sage: sin(z)[0:6] == sin(x).series(x, 6).coefficients(sparse=False)
            True
        """
        from .lazy_series_ring import LazyLaurentSeriesRing
        P = LazyLaurentSeriesRing(self.base_ring(), "z", sparse=self.parent()._sparse)
        c = lambda n: (n % 2)/factorial(ZZ(n)) if n % 4 == 1 else -(n % 2)/factorial(ZZ(n))
        f = P(coefficients=c, valuation=1)
        return f(self)

    def cos(self):
        r"""
        Return the cosine of ``self``.

        EXAMPLES::

            sage: L.<z> = LazyLaurentSeriesRing(QQ)
            sage: cos(z)
            1 - 1/2*z^2 + 1/24*z^4 - 1/720*z^6 + O(z^7)

            sage: L.<x,y> = LazyPowerSeriesRing(QQ)
            sage: cos(x/(1-y)).polynomial(4)
            1/24*x^4 - 3/2*x^2*y^2 - x^2*y - 1/2*x^2 + 1

        TESTS::

            sage: L.<z> = LazyLaurentSeriesRing(QQ); x = var("x")                       # needs sage.symbolic
            sage: cos(z)[0:6] == cos(x).series(x, 6).coefficients(sparse=False)         # needs sage.symbolic
            True
        """
        from .lazy_series_ring import LazyLaurentSeriesRing
        P = LazyLaurentSeriesRing(self.base_ring(), "z", sparse=self.parent()._sparse)
        c = lambda n: 1/factorial(ZZ(n)) if n % 4 == 0 else (n % 2 - 1)/factorial(ZZ(n))
        f = P(coefficients=c, valuation=0)
        return f(self)

    def tan(self):
        r"""
        Return the tangent of ``self``.

        EXAMPLES::

            sage: L.<z> = LazyLaurentSeriesRing(QQ)
            sage: tan(z)
            z + 1/3*z^3 + 2/15*z^5 + 17/315*z^7 + O(z^8)

            sage: L.<x,y> = LazyPowerSeriesRing(QQ)
            sage: tan(x/(1-y)).polynomial(5)
            2/15*x^5 + 2*x^3*y^2 + x*y^4 + x^3*y + x*y^3 + 1/3*x^3 + x*y^2 + x*y + x

        TESTS::

            sage: L.<z> = LazyLaurentSeriesRing(QQ); x = var("x")                       # needs sage.symbolic
            sage: tan(z)[0:6] == tan(x).series(x, 6).coefficients(sparse=False)         # needs sage.symbolic
            True
        """
        return self.sin() / self.cos()

    def cot(self):
        r"""
        Return the cotangent of ``self``.

        EXAMPLES::

            sage: L.<z> = LazyLaurentSeriesRing(QQ)
            sage: cot(z)
            z^-1 - 1/3*z - 1/45*z^3 - 2/945*z^5 + O(z^6)

            sage: L.<x> = LazyLaurentSeriesRing(QQ)
            sage: cot(x/(1-x)).polynomial(4)
            x^-1 - 1 - 1/3*x - 1/3*x^2 - 16/45*x^3 - 2/5*x^4

        TESTS::

            sage: L.<z> = LazyLaurentSeriesRing(QQ); x = var("x")                       # needs sage.symbolic
            sage: cot(z)[0:6] == cot(x).series(x, 6).coefficients(sparse=False)         # needs sage.symbolic
            True
        """
        return ~self.tan()

    def csc(self):
        r"""
        Return the cosecant of ``self``.

        EXAMPLES::

            sage: L.<z> = LazyLaurentSeriesRing(QQ)
            sage: csc(z)
            z^-1 + 1/6*z + 7/360*z^3 + 31/15120*z^5 + O(z^6)

            sage: L.<x> = LazyLaurentSeriesRing(QQ)
            sage: csc(x/(1-x)).polynomial(4)
            x^-1 - 1 + 1/6*x + 1/6*x^2 + 67/360*x^3 + 9/40*x^4

        TESTS::

            sage: L.<z> = LazyLaurentSeriesRing(QQ); x = var("x")                       # needs sage.symbolic
            sage: (z*csc(z))[0:6] == (x*csc(x)).series(x, 6).coefficients(sparse=False)             # needs sage.symbolic
            True
        """
        return ~self.sin()

    def sec(self):
        r"""
        Return the secant of ``self``.

        EXAMPLES::

            sage: L.<z> = LazyLaurentSeriesRing(QQ)
            sage: sec(z)
            1 + 1/2*z^2 + 5/24*z^4 + 61/720*z^6 + O(z^7)

            sage: L.<x,y> = LazyPowerSeriesRing(QQ)
            sage: sec(x/(1-y)).polynomial(4)
            5/24*x^4 + 3/2*x^2*y^2 + x^2*y + 1/2*x^2 + 1

        TESTS::

            sage: L.<z> = LazyLaurentSeriesRing(QQ); x = var("x")                       # needs sage.symbolic
            sage: sec(z)[0:6] == sec(x).series(x, 6).coefficients(sparse=False)         # needs sage.symbolic
            True
        """
        return ~self.cos()

    # inverse trigonometric functions

    def arcsin(self):
        r"""
        Return the arcsine of ``self``.

        EXAMPLES::

            sage: L.<z> = LazyLaurentSeriesRing(QQ)
            sage: arcsin(z)
            z + 1/6*z^3 + 3/40*z^5 + 5/112*z^7 + O(z^8)

            sage: L.<x,y> = LazyPowerSeriesRing(QQ)
            sage: asin(x/(1-y))
            x + x*y + (1/6*x^3+x*y^2) + (1/2*x^3*y+x*y^3)
             + (3/40*x^5+x^3*y^2+x*y^4) + (3/8*x^5*y+5/3*x^3*y^3+x*y^5)
             + (5/112*x^7+9/8*x^5*y^2+5/2*x^3*y^4+x*y^6) + O(x,y)^8

        TESTS::

            sage: L.<z> = LazyLaurentSeriesRing(QQ); x = var("x")                       # needs sage.symbolic
            sage: asin(z)[0:6] == asin(x).series(x, 6).coefficients(sparse=False)       # needs sage.symbolic
            True
        """
        from .lazy_series_ring import LazyLaurentSeriesRing
        P = LazyLaurentSeriesRing(self.base_ring(), "z", sparse=self.parent()._sparse)

        def f(n):
            n = ZZ(n)
            if n % 2:
                return factorial(n-1)/((4**((n-1)/2))*(factorial((n-1)/2)**2)*n)
            return ZZ.zero()
        return P(f, valuation=1)(self)

    def arccos(self):
        r"""
        Return the arccosine of ``self``.

        EXAMPLES::

            sage: L.<z> = LazyLaurentSeriesRing(RR)
            sage: arccos(z)                                                             # needs sage.symbolic
            1.57079632679490 - 1.00000000000000*z + 0.000000000000000*z^2
             - 0.166666666666667*z^3 + 0.000000000000000*z^4
             - 0.0750000000000000*z^5 + O(1.00000000000000*z^7)

            sage: L.<z> = LazyLaurentSeriesRing(SR)                                     # needs sage.symbolic
            sage: arccos(z/(1-z))                                                       # needs sage.symbolic
            1/2*pi - z - z^2 - 7/6*z^3 - 3/2*z^4 - 83/40*z^5 - 73/24*z^6 + O(z^7)

            sage: L.<x,y> = LazyPowerSeriesRing(SR)                                     # needs sage.symbolic
            sage: arccos(x/(1-y))                                                       # needs sage.symbolic
            1/2*pi + (-x) + (-x*y) + ((-1/6)*x^3-x*y^2) + ((-1/2)*x^3*y-x*y^3)
             + ((-3/40)*x^5-x^3*y^2-x*y^4) + ((-3/8)*x^5*y+(-5/3)*x^3*y^3-x*y^5) + O(x,y)^7

        TESTS::

            sage: L.<z> = LazyLaurentSeriesRing(SR); x = var("x")                       # needs sage.symbolic
            sage: acos(z)[0:6] == acos(x).series(x, 6).coefficients(sparse=False)       # needs sage.symbolic
            True
        """
        from sage.symbolic.constants import pi
        return self.parent()(pi/2) - self.arcsin()

    def arctan(self):
        r"""
        Return the arctangent of ``self``.

        EXAMPLES::

            sage: L.<z> = LazyLaurentSeriesRing(QQ)
            sage: arctan(z)
            z - 1/3*z^3 + 1/5*z^5 - 1/7*z^7 + O(z^8)

            sage: L.<x,y> = LazyPowerSeriesRing(QQ)
            sage: atan(x/(1-y))
            x + x*y + (-1/3*x^3+x*y^2) + (-x^3*y+x*y^3) + (1/5*x^5-2*x^3*y^2+x*y^4)
             + (x^5*y-10/3*x^3*y^3+x*y^5) + (-1/7*x^7+3*x^5*y^2-5*x^3*y^4+x*y^6) + O(x,y)^8

        TESTS::

            sage: L.<z> = LazyLaurentSeriesRing(QQ); x = var("x")                       # needs sage.symbolic
            sage: atan(z)[0:6] == atan(x).series(x, 6).coefficients(sparse=False)       # needs sage.symbolic
            True
        """
        from .lazy_series_ring import LazyLaurentSeriesRing
        P = LazyLaurentSeriesRing(self.base_ring(), "z", sparse=self.parent()._sparse)

        def f(n):
            n = ZZ(n)
            if n % 4 == 1:
                return 1/n
            if n % 2 == 0:
                return ZZ.zero()
            return -1/n
        return P(f, valuation=1)(self)

    def arccot(self):
        r"""
        Return the arctangent of ``self``.

        EXAMPLES::

            sage: L.<z> = LazyLaurentSeriesRing(RR)
            sage: arccot(z)                                                             # needs sage.symbolic
            1.57079632679490 - 1.00000000000000*z + 0.000000000000000*z^2
             + 0.333333333333333*z^3 + 0.000000000000000*z^4
             - 0.200000000000000*z^5 + O(1.00000000000000*z^7)

            sage: L.<z> = LazyLaurentSeriesRing(SR)                                     # needs sage.symbolic
            sage: arccot(z/(1-z))                                                       # needs sage.symbolic
            1/2*pi - z - z^2 - 2/3*z^3 + 4/5*z^5 + 4/3*z^6 + O(z^7)

            sage: L.<x,y> = LazyPowerSeriesRing(SR)                                     # needs sage.symbolic
            sage: acot(x/(1-y))                                                         # needs sage.symbolic
            1/2*pi + (-x) + (-x*y) + (1/3*x^3-x*y^2) + (x^3*y-x*y^3)
             + ((-1/5)*x^5+2*x^3*y^2-x*y^4) + (-x^5*y+10/3*x^3*y^3-x*y^5) + O(x,y)^7

        TESTS::

            sage: L.<z> = LazyLaurentSeriesRing(SR); x = var("x")                       # needs sage.symbolic
            sage: acot(z)[0:6] == acot(x).series(x, 6).coefficients(sparse=False)       # needs sage.symbolic
            True
        """
        from sage.symbolic.constants import pi
        return self.parent()(pi/2) - self.arctan()

    # hyperbolic functions

    def sinh(self):
        r"""
        Return the hyperbolic sine of ``self``.

        EXAMPLES::

            sage: L.<z> = LazyLaurentSeriesRing(QQ)
            sage: sinh(z)
            z + 1/6*z^3 + 1/120*z^5 + 1/5040*z^7 + O(z^8)

            sage: L.<x,y> = LazyPowerSeriesRing(QQ)
            sage: sinh(x/(1-y))
            x + x*y + (1/6*x^3+x*y^2) + (1/2*x^3*y+x*y^3)
             + (1/120*x^5+x^3*y^2+x*y^4) + (1/24*x^5*y+5/3*x^3*y^3+x*y^5)
             + (1/5040*x^7+1/8*x^5*y^2+5/2*x^3*y^4+x*y^6) + O(x,y)^8

        TESTS::

            sage: L.<z> = LazyLaurentSeriesRing(SR); x = var("x")                       # needs sage.symbolic
            sage: sinh(z)[0:6] == sinh(x).series(x, 6).coefficients(sparse=False)       # needs sage.symbolic
            True
        """
        from .lazy_series_ring import LazyLaurentSeriesRing
        P = LazyLaurentSeriesRing(self.base_ring(), "z", sparse=self.parent()._sparse)
        f = P(coefficients=lambda n: 1/factorial(ZZ(n)) if n % 2 else ZZ.zero(),
              valuation=1)
        return f(self)

    def cosh(self):
        r"""
        Return the hyperbolic cosine of ``self``.

        EXAMPLES::

            sage: L.<z> = LazyLaurentSeriesRing(QQ)
            sage: cosh(z)
            1 + 1/2*z^2 + 1/24*z^4 + 1/720*z^6 + O(z^7)

            sage: L.<x,y> = LazyPowerSeriesRing(QQ)
            sage: cosh(x/(1-y))
            1 + 1/2*x^2 + x^2*y + (1/24*x^4+3/2*x^2*y^2) + (1/6*x^4*y+2*x^2*y^3)
             + (1/720*x^6+5/12*x^4*y^2+5/2*x^2*y^4) + O(x,y)^7

        TESTS::

            sage: L.<z> = LazyLaurentSeriesRing(SR); x = var("x")                       # needs sage.symbolic
            sage: cosh(z)[0:6] == cosh(x).series(x, 6).coefficients(sparse=False)       # needs sage.symbolic
            True
        """
        from .lazy_series_ring import LazyLaurentSeriesRing
        P = LazyLaurentSeriesRing(self.base_ring(), "z", sparse=self.parent()._sparse)
        f = P(coefficients=lambda n: ZZ.zero() if n % 2 else 1/factorial(ZZ(n)),
              valuation=0)
        return f(self)

    def tanh(self):
        r"""
        Return the hyperbolic tangent of ``self``.

        EXAMPLES::

            sage: L.<z> = LazyLaurentSeriesRing(QQ)
            sage: tanh(z)                                                               # needs sage.libs.flint
            z - 1/3*z^3 + 2/15*z^5 - 17/315*z^7 + O(z^8)

            sage: L.<x,y> = LazyPowerSeriesRing(QQ)
            sage: tanh(x/(1-y))                                                         # needs sage.libs.flint
            x + x*y + (-1/3*x^3+x*y^2) + (-x^3*y+x*y^3) + (2/15*x^5-2*x^3*y^2+x*y^4)
             + (2/3*x^5*y-10/3*x^3*y^3+x*y^5) + (-17/315*x^7+2*x^5*y^2-5*x^3*y^4+x*y^6) + O(x,y)^8

        TESTS::

            sage: L.<z> = LazyLaurentSeriesRing(SR); x = var("x")                       # needs sage.symbolic
            sage: tanh(z)[0:6] == tanh(x).series(x, 6).coefficients(sparse=False)       # needs sage.symbolic
            True
        """
        from sage.arith.misc import bernoulli
        from .lazy_series_ring import LazyLaurentSeriesRing
        P = LazyLaurentSeriesRing(self.base_ring(), "z", sparse=self.parent()._sparse)

        def f(n):
            n = ZZ(n)
            if n % 2:
                h = 4 ** ((n + 1) // 2)
                return bernoulli(n + 1) * h * (h - 1) / factorial(n + 1)
            return ZZ.zero()
        return P(f, valuation=1)(self)

    def coth(self):
        r"""
        Return the hyperbolic cotangent of ``self``.

        EXAMPLES::

            sage: L.<z> = LazyLaurentSeriesRing(QQ)
            sage: coth(z)                                                               # needs sage.libs.flint
            z^-1 + 1/3*z - 1/45*z^3 + 2/945*z^5 + O(z^6)

            sage: coth(z + z^2)                                                         # needs sage.libs.flint
            z^-1 - 1 + 4/3*z - 2/3*z^2 + 44/45*z^3 - 16/15*z^4 + 884/945*z^5 + O(z^6)

        TESTS::

            sage: L.<z> = LazyLaurentSeriesRing(SR); x = var("x")                       # needs sage.symbolic
            sage: coth(z)[0:6] == coth(x).series(x, 6).coefficients(sparse=False)       # needs sage.symbolic
            True
        """
        from sage.arith.misc import bernoulli
        from .lazy_series_ring import LazyLaurentSeriesRing
        P = LazyLaurentSeriesRing(self.base_ring(), "z", sparse=self.parent()._sparse)

        def f(n):
            n = ZZ(n)
            if n % 2:
                return ((2 ** (n + 1)) * bernoulli(n + 1))/factorial(n + 1)
            return ZZ.zero()
        return P(f, valuation=-1)(self)

    def sech(self):
        r"""
        Return the hyperbolic secant of ``self``.

        EXAMPLES::

            sage: L.<z> = LazyLaurentSeriesRing(QQ)
            sage: sech(z)                                                               # needs sage.libs.flint
            1 - 1/2*z^2 + 5/24*z^4 - 61/720*z^6 + O(z^7)

            sage: L.<x, y> = LazyPowerSeriesRing(QQ)
            sage: sech(x/(1-y))                                                         # needs sage.libs.flint
            1 + (-1/2*x^2) + (-x^2*y) + (5/24*x^4-3/2*x^2*y^2) + (5/6*x^4*y-2*x^2*y^3)
             + (-61/720*x^6+25/12*x^4*y^2-5/2*x^2*y^4) + O(x,y)^7

        TESTS::

            sage: L.<z> = LazyLaurentSeriesRing(SR); x = var("x")                       # needs sage.symbolic
            sage: sech(z)[0:6] == sech(x).series(x, 6).coefficients(sparse=False)       # needs sage.symbolic
            True
        """
        from sage.combinat.combinat import euler_number
        from .lazy_series_ring import LazyLaurentSeriesRing
        P = LazyLaurentSeriesRing(self.base_ring(), "z", sparse=self.parent()._sparse)

        def f(n):
            n = ZZ(n)
            if n % 2:
                return ZZ.zero()
            return euler_number(n)/factorial(n)
        return P(f, valuation=0)(self)

    def csch(self):
        r"""
        Return the hyperbolic cosecant of ``self``.

        EXAMPLES::

            sage: L.<z> = LazyLaurentSeriesRing(QQ)
            sage: csch(z)                                                               # needs sage.libs.flint
            z^-1 - 1/6*z + 7/360*z^3 - 31/15120*z^5 + O(z^6)

            sage: L.<z> = LazyLaurentSeriesRing(QQ)
            sage: csch(z/(1-z))                                                         # needs sage.libs.flint
            z^-1 - 1 - 1/6*z - 1/6*z^2 - 53/360*z^3 - 13/120*z^4 - 787/15120*z^5 + O(z^6)

        TESTS::

            sage: L.<z> = LazyLaurentSeriesRing(SR); x = var("x")                       # needs sage.symbolic
            sage: csch(z)[0:6] == csch(x).series(x, 6).coefficients(sparse=False)       # needs sage.symbolic
            True
        """
        from sage.arith.misc import bernoulli
        from .lazy_series_ring import LazyLaurentSeriesRing
        P = LazyLaurentSeriesRing(self.base_ring(), "z", sparse=self.parent()._sparse)

        def f(n):
            n = ZZ(n)
            if n % 2:
                return 2 * (1 - ZZ(2) ** n) * bernoulli(n + 1)/factorial(n + 1)
            return ZZ.zero()
        return P(f, valuation=-1)(self)

    # inverse hyperbolic functions

    def arcsinh(self):
        r"""
        Return the inverse of the hyperbolic sine of ``self``.

        EXAMPLES::

            sage: L.<z> = LazyLaurentSeriesRing(QQ)
            sage: asinh(z)
            z - 1/6*z^3 + 3/40*z^5 - 5/112*z^7 + O(z^8)

        ``arcsinh`` is an alias::

            sage: arcsinh(z)
            z - 1/6*z^3 + 3/40*z^5 - 5/112*z^7 + O(z^8)

            sage: L.<x,y> = LazyPowerSeriesRing(QQ)
            sage: asinh(x/(1-y))
            x + x*y + (-1/6*x^3+x*y^2) + (-1/2*x^3*y+x*y^3) + (3/40*x^5-x^3*y^2+x*y^4)
             + (3/8*x^5*y-5/3*x^3*y^3+x*y^5) + (-5/112*x^7+9/8*x^5*y^2-5/2*x^3*y^4+x*y^6) + O(x,y)^8

        TESTS::

            sage: L.<z> = LazyLaurentSeriesRing(SR); x = var("x")                       # needs sage.symbolic
            sage: asinh(z)[0:6] == asinh(x).series(x, 6).coefficients(sparse=False)     # needs sage.symbolic
            True

        """
        from .lazy_series_ring import LazyLaurentSeriesRing
        P = LazyLaurentSeriesRing(self.base_ring(), "z", sparse=self.parent()._sparse)

        def f(n):
            n = ZZ(n)
            if n % 2:
                h = (n - 1) // 2
                return ZZ(-1) ** h * factorial(n - 1)/(ZZ(4) ** h * factorial(h) ** 2 * n)
            return ZZ.zero()
        return P(f, valuation=1)(self)

    def arctanh(self):
        r"""
        Return the inverse of the hyperbolic tangent of ``self``.

        EXAMPLES::

            sage: L.<z> = LazyLaurentSeriesRing(QQ)
            sage: atanh(z)
            z + 1/3*z^3 + 1/5*z^5 + 1/7*z^7 + O(z^8)

        ``arctanh`` is an alias::

            sage: arctanh(z)
            z + 1/3*z^3 + 1/5*z^5 + 1/7*z^7 + O(z^8)

            sage: L.<x, y> = LazyPowerSeriesRing(QQ)
            sage: atanh(x/(1-y))
            x + x*y + (1/3*x^3+x*y^2) + (x^3*y+x*y^3) + (1/5*x^5+2*x^3*y^2+x*y^4)
             + (x^5*y+10/3*x^3*y^3+x*y^5) + (1/7*x^7+3*x^5*y^2+5*x^3*y^4+x*y^6) + O(x,y)^8

        TESTS::

            sage: L.<z> = LazyLaurentSeriesRing(SR); x = var("x")                       # needs sage.symbolic
            sage: atanh(z)[0:6] == atanh(x).series(x, 6).coefficients(sparse=False)     # needs sage.symbolic
            True

        """
        from .lazy_series_ring import LazyLaurentSeriesRing
        P = LazyLaurentSeriesRing(self.base_ring(), "z", sparse=self.parent()._sparse)
        f = P(coefficients=lambda n: 1/ZZ(n) if n % 2 else ZZ.zero(), valuation=1)
        return f(self)

    def hypergeometric(self, a, b):
        r"""
        Return the `{}_{p}F_{q}`-hypergeometric function
        `\,_pF_{q}` where `(p,q)` is the parameterization of ``self``.

        INPUT:

        - ``a`` -- the first parameter of the hypergeometric function
        - ``b`` -- the second parameter of the hypergeometric function

        EXAMPLES::

            sage: L.<z> = LazyLaurentSeriesRing(QQ)
            sage: z.hypergeometric([1, 1], [1])
            1 + z + z^2 + z^3 + z^4 + z^5 + z^6 + O(z^7)
            sage: z.hypergeometric([], []) - exp(z)
            O(z^7)

            sage: L.<x,y> = LazyPowerSeriesRing(QQ)
            sage: (x+y).hypergeometric([1, 1], [1]).polynomial(4)
            x^4 + 4*x^3*y + 6*x^2*y^2 + 4*x*y^3 + y^4 + x^3 + 3*x^2*y
             + 3*x*y^2 + y^3 + x^2 + 2*x*y + y^2 + x + y + 1

        TESTS::

            sage: L.<z> = LazyLaurentSeriesRing(SR); x = var("x")                       # needs sage.symbolic
            sage: z.hypergeometric([1,1],[1])[0:6] == hypergeometric([1,1],[1], x).series(x, 6).coefficients(sparse=False)                                      # needs sage.symbolic
            True

        """
        from .lazy_series_ring import LazyLaurentSeriesRing
        from sage.arith.misc import rising_factorial
        P = LazyLaurentSeriesRing(self.base_ring(), "z", sparse=self.parent()._sparse)

        def coeff(n, c):
            num = 1
            for term in range(len(c)):
                num *= rising_factorial(c[term], n)
            return num
        f = P(coefficients=lambda n: coeff(n, a) / (coeff(n, b) * factorial(ZZ(n))),
              valuation=0)
        return f(self)

    # === named special functions ===

    def q_pochhammer(self, q=None):
        r"""
        Return the infinite ``q``-Pochhammer symbol `(a; q)_{\infty}`,
        where `a` is ``self``.

        This is also one version of the quantum dilogarithm or
        the `q`-Exponential function.

        .. SEEALSO::

            :meth:`sage.rings.lazy_series_ring.LazyLaurentSeriesRing.q_pochhammer`

        INPUT:

        - ``q`` -- (default: `q \in \QQ(q)`) the parameter `q`

        EXAMPLES::

            sage: q = ZZ['q'].fraction_field().gen()
            sage: L.<z> = LazyLaurentSeriesRing(q.parent())
            sage: qp = L.q_pochhammer(q)
            sage: (z + z^2).q_pochhammer(q) - qp(z + z^2)
            O(z^7)
        """
        from .lazy_series_ring import LazyLaurentSeriesRing
        P = LazyLaurentSeriesRing(self.base_ring(), "z", sparse=self.parent()._sparse)
        f = P.q_pochhammer(q)
        return f(self)

    def euler(self):
        r"""
        Return the Euler function evaluated at ``self``.

        The *Euler function* is defined as

        .. MATH::

            \phi(z) = (z; z)_{\infty}
            = \sum_{n=0}^{\infty} (-1)^n q^{(3n^2-n)/2}.

        .. SEEALSO::

            :meth:`sage.rings.lazy_series_ring.LazyLaurentSeriesRing.euler`

        EXAMPLES::

            sage: L.<q> = LazyLaurentSeriesRing(ZZ)
            sage: phi = L.euler()
            sage: (q + q^2).euler() - phi(q + q^2)
            O(q^7)
        """
        from .lazy_series_ring import LazyLaurentSeriesRing
        P = LazyLaurentSeriesRing(self.base_ring(), "z", sparse=self.parent()._sparse)
        phi = P.euler()
        return phi(self)

    # === powers ===

    def __pow__(self, n):
        r"""
        Return the ``n``-th power of the series.

        INPUT:

        - ``n`` -- the power to which to raise the series; this may be a
          rational number, an element of the base ring, or an other series

        EXAMPLES::

            sage: # needs sage.symbolic
            sage: D = LazyDirichletSeriesRing(QQ, 's')
            sage: Z = D(constant=1)
            sage: Z^2
            1 + 2/2^s + 2/3^s + 3/4^s + 2/5^s + 4/6^s + 2/7^s + O(1/(8^s))
            sage: f = Z^(1/3)
            sage: f
            1 + 1/3/2^s + 1/3/3^s + 2/9/4^s + 1/3/5^s + 1/9/6^s + 1/3/7^s + O(1/(8^s))
            sage: f^2
            1 + 2/3/2^s + 2/3/3^s + 5/9/4^s + 2/3/5^s + 4/9/6^s + 2/3/7^s + O(1/(8^s))
            sage: f^3 - Z
            O(1/(8^s))

            sage: L.<z> = LazyLaurentSeriesRing(QQ)
            sage: f = 1 + z
            sage: f^(1 / 2)
            1 + 1/2*z - 1/8*z^2 + 1/16*z^3 - 5/128*z^4 + 7/256*z^5 - 21/1024*z^6 + O(z^7)

            sage: f^f
            1 + z + z^2 + 1/2*z^3 + 1/3*z^4 + 1/12*z^5 + 3/40*z^6 + O(z^7)

            sage: q = ZZ['q'].fraction_field().gen()
            sage: L.<z> = LazyLaurentSeriesRing(q.parent())
            sage: f = (1 - z)^q
            sage: f
            1 - q*z + ((q^2 - q)/2)*z^2 + ((-q^3 + 3*q^2 - 2*q)/6)*z^3
             + ((q^4 - 6*q^3 + 11*q^2 - 6*q)/24)*z^4
             + ((-q^5 + 10*q^4 - 35*q^3 + 50*q^2 - 24*q)/120)*z^5
             + ((q^6 - 15*q^5 + 85*q^4 - 225*q^3 + 274*q^2 - 120*q)/720)*z^6
             + O(z^7)
        """
        if n in ZZ:
            return generic_power(self, n)

        from .lazy_series_ring import LazyLaurentSeriesRing
        P = LazyLaurentSeriesRing(self.base_ring(), "z", sparse=self.parent()._sparse)

        if n in QQ or n in self.base_ring():
            f = P(coefficients=lambda k: prod(n - i for i in range(k)) / ZZ(k).factorial(), valuation=0)
            return f(self - 1)

        exp = P(coefficients=lambda k: 1 / ZZ(k).factorial(), valuation=0)
        return exp(self.log() * n)

    def sqrt(self):
        """
        Return ``self^(1/2)``.

        EXAMPLES::

            sage: L.<z> = LazyLaurentSeriesRing(QQ)
            sage: sqrt(1+z)
            1 + 1/2*z - 1/8*z^2 + 1/16*z^3 - 5/128*z^4 + 7/256*z^5 - 21/1024*z^6 + O(z^7)

            sage: L.<x,y> = LazyPowerSeriesRing(QQ)
            sage: sqrt(1+x/(1-y))
            1 + 1/2*x + (-1/8*x^2+1/2*x*y) + (1/16*x^3-1/4*x^2*y+1/2*x*y^2)
             + (-5/128*x^4+3/16*x^3*y-3/8*x^2*y^2+1/2*x*y^3)
             + (7/256*x^5-5/32*x^4*y+3/8*x^3*y^2-1/2*x^2*y^3+1/2*x*y^4)
             + (-21/1024*x^6+35/256*x^5*y-25/64*x^4*y^2+5/8*x^3*y^3-5/8*x^2*y^4+1/2*x*y^5)
             + O(x,y)^7

        This also works for Dirichlet series::

            sage: # needs sage.symbolic
            sage: D = LazyDirichletSeriesRing(SR, "s")
            sage: Z = D(constant=1)
            sage: f = sqrt(Z);  f
            1 + 1/2/2^s + 1/2/3^s + 3/8/4^s + 1/2/5^s + 1/4/6^s + 1/2/7^s + O(1/(8^s))
            sage: f*f - Z
            O(1/(8^s))
        """
        return self ** QQ((1, 2))  # == 1/2


class LazyCauchyProductSeries(LazyModuleElement):
    r"""
    A class for series where multiplication is the Cauchy product.

    EXAMPLES::

        sage: L.<z> = LazyLaurentSeriesRing(ZZ)
        sage: f = 1 / (1 - z)
        sage: f
        1 + z + z^2 + O(z^3)
        sage: f * (1 - z)
        1

        sage: L.<z> = LazyLaurentSeriesRing(ZZ, sparse=True)
        sage: f = 1 / (1 - z)
        sage: f
        1 + z + z^2 + O(z^3)
    """
    def valuation(self):
        r"""
        Return the valuation of ``self``.

        This method determines the valuation of the series by looking for a
        nonzero coefficient. Hence if the series happens to be zero, then it
        may run forever.

        EXAMPLES::

            sage: L.<z> = LazyLaurentSeriesRing(ZZ)
            sage: s = 1/(1 - z) - 1/(1 - 2*z)
            sage: s.valuation()
            1
            sage: t = z - z
            sage: t.valuation()
            +Infinity
            sage: M = L(lambda n: n^2, 0)
            sage: M.valuation()
            1
            sage: (M - M).valuation()
            +Infinity
        """
        if isinstance(self._coeff_stream, Stream_zero):
            return self._coeff_stream.order()
        return ZZ(self._coeff_stream.order())

    def _mul_(self, other):
        """
        Return the product of this series with ``other``.

        INPUT:

        - ``other`` -- other series

        TESTS::

            sage: L.<z> = LazyLaurentSeriesRing(ZZ, sparse=True)
            sage: (1 - z)*(1 - z)
            1 - 2*z + z^2
            sage: (1 - z)*(1 - z)*(1 - z)
            1 - 3*z + 3*z^2 - z^3
            sage: M = L(lambda n: n, valuation=0)
            sage: M
            z + 2*z^2 + 3*z^3 + 4*z^4 + 5*z^5 + 6*z^6 + O(z^7)
            sage: N = M * (1 - M)
            sage: N
            z + z^2 - z^3 - 6*z^4 - 15*z^5 - 29*z^6 - 49*z^7 + O(z^8)

            sage: p = (1 - z)*(1 + z^2)^3 * z^-2
            sage: p
            z^-2 - z^-1 + 3 - 3*z + 3*z^2 - 3*z^3 + z^4 - z^5
            sage: M = L(lambda n: n, valuation=-2, degree=5, constant=2)
            sage: M
            -2*z^-2 - z^-1 + z + 2*z^2 + 3*z^3 + 4*z^4 + 2*z^5 + 2*z^6 + 2*z^7 + O(z^8)
            sage: M * p
            -2*z^-4 + z^-3 - 5*z^-2 + 4*z^-1 - 2 + 7*z + 5*z^2 + 5*z^3
             + 7*z^4 - 2*z^5 + 4*z^6 - 5*z^7 + z^8 - 2*z^9
            sage: M * p == p * M
            True

            sage: q = (1 - 2*z)*(1 + z^2)^3 * z^-2
            sage: q * M
            -2*z^-4 + 3*z^-3 - 4*z^-2 + 10*z^-1 + 11*z + 2*z^2 - 3*z^3
             - 6*z^4 - 22*z^5 - 14*z^6 - 27*z^7 - 16*z^8 - 20*z^9
             - 16*z^10 - 16*z^11 - 16*z^12 + O(z^13)
            sage: q * M == M * q
            True

            sage: L.<z> = LazyLaurentSeriesRing(ZZ, sparse=False)
            sage: M = L(lambda n: n, valuation=0); M
            z + 2*z^2 + 3*z^3 + 4*z^4 + 5*z^5 + 6*z^6 + O(z^7)
            sage: N = L(lambda n: 1, valuation=0); N
            1 + z + z^2 + z^3 + z^4 + z^5 + z^6 + O(z^7)
            sage: M * N
            z + 3*z^2 + 6*z^3 + 10*z^4 + 15*z^5 + 21*z^6 + 28*z^7 + O(z^8)

            sage: L.one() * M is M
            True
            sage: M * L.one() is M
            True

        Multiplication of series with eventually constant
        coefficients may yield another such series::

            sage: # needs sage.symbolic
            sage: L.<z> = LazyLaurentSeriesRing(SR)
            sage: var("a b c d e u v w")
            (a, b, c, d, e, u, v, w)
            sage: s = a/z^2 + b*z + c*z^2 + d*z^3 + e*z^4
            sage: t = L([u, v], constant=w, valuation=-1)
            sage: s1 = s.approximate_series(44)
            sage: t1 = t.approximate_series(44)
            sage: s1 * t1 - (s * t).approximate_series(42)
            O(z^42)

        Check products with exact series::

            sage: L([1], constant=3)^2
            1 + 6*z + 15*z^2 + 24*z^3 + 33*z^4 + 42*z^5 + 51*z^6 + O(z^7)

            sage: (1+z) * L([1,0,1], constant=1)
            1 + z + z^2 + 2*z^3 + 2*z^4 + 2*z^5 + O(z^6)

        Check that :issue:`36154` is fixed::

            sage: L.<z> = LazyLaurentSeriesRing(Zmod(4))
            sage: f = L(constant=2, valuation=0)
            sage: g = L([2])
            sage: f * g
            0
        """
        P = self.parent()
        left = self._coeff_stream
        right = other._coeff_stream

        # Check some trivial products
        if isinstance(left, Stream_zero) or isinstance(right, Stream_zero):
            return P.zero()
        if (isinstance(left, Stream_exact)
            and left._initial_coefficients == (P._internal_poly_ring.base_ring().one(),)
            and left.order() == 0
            and not left._constant):
            return other  # self == 1
        if (isinstance(right, Stream_exact)
            and right._initial_coefficients == (P._internal_poly_ring.base_ring().one(),)
            and right.order() == 0
            and not right._constant):
            return self  # right == 1
        if ((isinstance(left, Stream_cauchy_invert) and left._series == right)
            or (isinstance(right, Stream_cauchy_invert) and right._series == left)):
            return P.one()
        # The product is exact if and only if both factors are exact
        # and one of the factors has eventually 0 coefficients:
        # (p + a x^d/(1-x))(q + b x^e/(1-x))
        # = p q + (a x^d q + b x^e p)/(1-x) + a b x^(d+e)/(1-x)^2
        # TODO: this is not true in characteristic 2
        if (isinstance(left, Stream_exact)
            and isinstance(right, Stream_exact)
            and not (left._constant and right._constant)):
            il = left._initial_coefficients
            ir = right._initial_coefficients
            initial_coefficients = [sum(il[k]*ir[n-k]
                                        for k in range(max(n - len(ir) + 1, 0),
                                                       min(len(il) - 1, n) + 1))
                                    for n in range(len(il) + len(ir) - 1)]
            lv = left.order()
            rv = right.order()
            # The coefficients of the series (a * x^d * q)/(1-x) are
            # eventually equal to `a * q(1)`, and its initial
            # coefficients are the cumulative sums of the
            # coefficients of q.
            if right._constant:
                d = right._degree
                c = left._constant  # this is zero
                initial_coefficients.extend([c]*(d - rv - len(ir)))
                # left._constant must be 0 and thus len(il) >= 1
                for k in range(len(il)-1):
                    c += il[k] * right._constant
                    initial_coefficients[d - rv + k] += c
                c += il[-1] * right._constant
            elif left._constant:
                d = left._degree
                c = right._constant  # this is zero
                initial_coefficients.extend([c]*(d - lv - len(il)))
                # left._constant must be 0 and thus len(il) >= 1
                for k in range(len(ir)-1):
                    c += left._constant * ir[k]
                    initial_coefficients[d - lv + k] += c
                c += left._constant * ir[-1]
            else:
                c = left._constant  # this is zero
            if not any(initial_coefficients) and not c:
                return P.zero()
            coeff_stream = Stream_exact(initial_coefficients,
                                        order=lv + rv,
                                        constant=c)
            return P.element_class(P, coeff_stream)

        if P in Rings().Commutative():
            coeff_stream = Stream_cauchy_mul_commutative(left, right, P.is_sparse())
        else:
            coeff_stream = Stream_cauchy_mul(left, right, P.is_sparse())
        return P.element_class(P, coeff_stream)

    def __pow__(self, n):
        r"""
        Return the ``n``-th power of the series.

        INPUT:

        - ``n`` -- integer; the power to which to raise the series

        EXAMPLES:

        Lazy Laurent series that have a dense implementation can be
        raised to the power ``n``::

            sage: L.<z> = LazyLaurentSeriesRing(ZZ, sparse=False)
            sage: (1 - z)^-1
            1 + z + z^2 + O(z^3)
            sage: (1 - z)^0
            1
            sage: (1 - z)^3
            1 - 3*z + 3*z^2 - z^3
            sage: (1 - z)^-3
            1 + 3*z + 6*z^2 + 10*z^3 + 15*z^4 + 21*z^5 + 28*z^6 + O(z^7)
            sage: M = L(lambda n: n, valuation=0); M
            z + 2*z^2 + 3*z^3 + 4*z^4 + 5*z^5 + 6*z^6 + O(z^7)
            sage: M^2
            z^2 + 4*z^3 + 10*z^4 + 20*z^5 + 35*z^6 + 56*z^7 + 84*z^8 + O(z^9)

        We can create a really large power of a monomial, even with
        the dense implementation::

            sage: z^1000000
            z^1000000

        Lazy Laurent series that have a sparse implementation can be
        raised to the power ``n``::

            sage: L.<z> = LazyLaurentSeriesRing(ZZ, sparse=True)
            sage: M = L(lambda n: n, valuation=0); M
            z + 2*z^2 + 3*z^3 + 4*z^4 + 5*z^5 + 6*z^6 + O(z^7)
            sage: M^2
            z^2 + 4*z^3 + 10*z^4 + 20*z^5 + 35*z^6 + 56*z^7 + 84*z^8 + O(z^9)

        Lazy Laurent series that are known to be exact can be raised
        to the power ``n``::

            sage: z^2
            z^2
            sage: (1 - z)^2
            1 - 2*z + z^2
            sage: (1 + z)^2
            1 + 2*z + z^2

        We also support the general case::

            sage: L.<z> = LazyLaurentSeriesRing(SR)                                     # needs sage.symbolic
            sage: (1 + z)^(1 + z)                                                       # needs sage.symbolic
            1 + z + z^2 + 1/2*z^3 + 1/3*z^4 + 1/12*z^5 + 3/40*z^6 + O(z^7)

        TESTS:

        Check that :issue:`36154` is fixed::

            sage: L.<z> = LazyLaurentSeriesRing(Zmod(4))
            sage: f = L([2])
            sage: f^2
            0
        """
        if n == 0:
            return self.parent().one()

        cs = self._coeff_stream
        if (isinstance(cs, Stream_exact)
            and not cs._constant and n in ZZ
            and (n > 0 or len(cs._initial_coefficients) == 1)):
            # # alternatively:
            # return P(self.finite_part() ** ZZ(n))
            P = self.parent()
            ret = cs._polynomial_part(P._internal_poly_ring) ** ZZ(n)
            if not ret:
                return P.zero()
            val = ret.valuation()
            deg = ret.degree() + 1
            initial_coefficients = [ret[i] for i in range(val, deg)]
            return P.element_class(P, Stream_exact(initial_coefficients,
                                                   constant=cs._constant,
                                                   degree=deg,
                                                   order=val))
        return super().__pow__(n)

    def __invert__(self):
        """
        Return the multiplicative inverse of the element.

        EXAMPLES:

        Lazy Laurent series that have a dense implementation can be inverted::

            sage: L.<z> = LazyLaurentSeriesRing(ZZ, sparse=False)
            sage: ~(1 - z)
            1 + z + z^2 + O(z^3)
            sage: M = L(lambda n: n, valuation=0); M
            z + 2*z^2 + 3*z^3 + 4*z^4 + 5*z^5 + 6*z^6 + O(z^7)
            sage: P = ~M; P
            z^-1 - 2 + z + O(z^6)

        Lazy Laurent series that have a sparse implementation can be inverted::

            sage: L.<z> = LazyLaurentSeriesRing(ZZ, sparse=True)
            sage: M = L(lambda n: n, valuation=0); M
            z + 2*z^2 + 3*z^3 + 4*z^4 + 5*z^5 + 6*z^6 + O(z^7)
            sage: P = ~M; P
            z^-1 - 2 + z + O(z^6)

            sage: ~(~(1 - z))
            1 - z

        Lazy Laurent series that are known to be exact can be inverted::

            sage: ~z
            z^-1

        We can also compute the multiplicative inverse of a symmetric
        function::

            sage: # needs sage.modules
            sage: h = SymmetricFunctions(QQ).h()
            sage: p = SymmetricFunctions(QQ).p()
            sage: L = LazySymmetricFunctions(p)
            sage: E = L(lambda n: h[n])
            sage: (~E)[:4]
            [p[], -p[1], 1/2*p[1, 1] - 1/2*p[2], -1/6*p[1, 1, 1] + 1/2*p[2, 1] - 1/3*p[3]]

            sage: (E * ~E)[:6]                                                          # needs sage.modules
            [p[], 0, 0, 0, 0, 0]

        TESTS::

            sage: L.<x> = LazyLaurentSeriesRing(QQ)
            sage: g = L([2], valuation=-1, constant=1); g
            2*x^-1 + 1 + x + x^2 + O(x^3)
            sage: g * g^-1
            1

            sage: L.<x> = LazyPowerSeriesRing(QQ)
            sage: ~(x + x^2)
            Traceback (most recent call last):
            ...
            ZeroDivisionError: cannot divide by a series of positive valuation

        Check that :issue:`36253` is fixed::

            sage: f = L(lambda n: n)
            sage: ~f
            Traceback (most recent call last):
            ...
            ZeroDivisionError: cannot divide by a series of positive valuation
        """
        P = self.parent()
        coeff_stream = self._coeff_stream
        if (P._minimal_valuation is not None
            and (coeff_stream._approximate_order > 0
                 or not coeff_stream.is_uninitialized() and not coeff_stream[0])):
            raise ZeroDivisionError("cannot divide by a series of positive valuation")

        # the inverse is exact if and only if coeff_stream corresponds to one of
        # cx^d/(1-x) ... (c, ...)
        # cx^d       ... (c, 0, ...)
        # cx^d (1-x) ... (c, -c, 0, ...)
        if isinstance(coeff_stream, Stream_exact):
            initial_coefficients = coeff_stream._initial_coefficients
            if not initial_coefficients:
                i = ~coeff_stream._constant
                v = -coeff_stream.order()
                c = P._internal_poly_ring.base_ring().zero()
                coeff_stream = Stream_exact((i, -i),
                                            order=v,
                                            constant=c)
                return P.element_class(P, coeff_stream)
            if len(initial_coefficients) == 1 and not coeff_stream._constant:
                i = ~initial_coefficients[0]
                v = -coeff_stream.order()
                c = P._internal_poly_ring.base_ring().zero()
                coeff_stream = Stream_exact((i,),
                                            order=v,
                                            constant=c)
                return P.element_class(P, coeff_stream)
            if (len(initial_coefficients) == 2
                and not (initial_coefficients[0] + initial_coefficients[1])
                and not coeff_stream._constant):
                v = -coeff_stream.order()
                c = ~initial_coefficients[0]
                coeff_stream = Stream_exact((),
                                            order=v,
                                            constant=c)
                return P.element_class(P, coeff_stream)

        # (f^-1)^-1 = f
        if isinstance(coeff_stream, Stream_cauchy_invert):
            return P.element_class(P, coeff_stream._series)

        coeff_stream_inverse = Stream_cauchy_invert(coeff_stream,
                                                    approximate_order=P._minimal_valuation)
        return P.element_class(P, coeff_stream_inverse)

    def _div_(self, other):
        r"""
        Return ``self`` divided by ``other``.

        INPUT:

        - ``other`` -- nonzero series

        EXAMPLES:

        Lazy Laurent series that have a dense implementation can be divided::

            sage: L.<z> = LazyLaurentSeriesRing(ZZ, sparse=False)
            sage: z / (1 - z)
            z + z^2 + z^3 + O(z^4)
            sage: 1 / (z*(1-z))
            z^-1 + 1 + z + O(z^2)

            sage: M = L(lambda n: n, 0); M
            z + 2*z^2 + 3*z^3 + 4*z^4 + 5*z^5 + 6*z^6 + O(z^7)
            sage: N = L(lambda n: 1, 0); N
            1 + z + z^2 + z^3 + z^4 + z^5 + z^6 + O(z^7)
            sage: P = M / N; P
            z + z^2 + z^3 + z^4 + z^5 + z^6 + z^7 + O(z^8)

        Lazy Laurent series that have a sparse implementation can be divided::

            sage: L.<z> = LazyLaurentSeriesRing(ZZ, sparse=True)
            sage: M = L(lambda n: n, 0); M
            z + 2*z^2 + 3*z^3 + 4*z^4 + 5*z^5 + 6*z^6 + O(z^7)
            sage: N = L(lambda n: 1, 0); N
            1 + z + z^2 + z^3 + z^4 + z^5 + z^6 + O(z^7)
            sage: P = M / N; P
            z + z^2 + z^3 + z^4 + z^5 + z^6 + z^7 + O(z^8)

        If the division of exact Lazy Laurent series yields a Laurent
        polynomial, it is represented as an exact series::

            sage: L.<z> = LazyLaurentSeriesRing(QQ)
            sage: (3*z^-3 + 3*z^-2 + 2*z^2 + 2*z^3) / (6*z + 4*z^6)
            1/2*z^-4 + 1/2*z^-3

            sage: m = z^2 + 2*z + 1
            sage: n = z + 1
            sage: m / n
            1 + z

        An example over the ring of symmetric functions::

            sage: e = SymmetricFunctions(QQ).e()                                        # needs sage.modules
            sage: R.<z> = LazyLaurentSeriesRing(e)                                      # needs sage.modules
            sage: 1 / (1 - e[1]*z)                                                      # needs sage.modules
            e[] + e[1]*z + e[1, 1]*z^2 + e[1, 1, 1]*z^3 + e[1, 1, 1, 1]*z^4
             + e[1, 1, 1, 1, 1]*z^5 + e[1, 1, 1, 1, 1, 1]*z^6 + O(e[]*z^7)

        Examples for multivariate Taylor series::

            sage: L.<x, y> = LazyPowerSeriesRing(QQ)
            sage: 1 / (1 - y)
            1 + y + y^2 + y^3 + y^4 + y^5 + y^6 + O(x,y)^7

            sage: (x + y) / (1 - y)                                                     # needs sage.libs.singular
            (x+y) + (x*y+y^2) + (x*y^2+y^3) + (x*y^3+y^4) + (x*y^4+y^5) + (x*y^5+y^6) + (x*y^6+y^7) + O(x,y)^8

        TESTS::

            sage: L.<t> = LazyPowerSeriesRing(QQ)
            sage: t / L(1)
            t

            sage: t^3 * (1+2*t+3*t^2+4*t^3) / (t-t^2)
            t^2 + 3*t^3 + 6*t^4 + 10*t^5 + 10*t^6 + 10*t^7 + O(t^8)

            sage: t^3 * ((1+2*t+3*t^2+4*t^3) / (t-t^2))
            t^2 + 3*t^3 + 6*t^4 + 10*t^5 + 10*t^6 + 10*t^7 + O(t^8)

            sage: L(lambda n: n) / (t + t^2)
            1 + t + 2*t^2 + 2*t^3 + 3*t^4 + 3*t^5 + O(t^6)

        Check that division by one does nothing, and division by
        itself gives one::

            sage: s = SymmetricFunctions(ZZ).s()
            sage: S = LazySymmetricFunctions(s)
            sage: f = S(lambda n: s(Partitions(n).random_element()))
            sage: f / S.one() is f
            True

            sage: f / f
            s[]

        Dividing when the coefficient ring is a lazy Dirichlet ring::

            sage: D = LazyDirichletSeriesRing(QQ, "s")
            sage: zeta = D(constant=1)
            sage: L.<t> = LazyLaurentSeriesRing(D)
            sage: 1 / (1 - t*zeta)
            (1 + O(1/(8^s)))
             + (1 + 1/(2^s) + 1/(3^s) + 1/(4^s) + 1/(5^s) + 1/(6^s) + 1/(7^s) + O(1/(8^s)))*t
             + ... + O(t^7)

        Check for dividing by other type of `0` series::

            sage: L.<t> = LazyPowerSeriesRing(QQ)
            sage: f = L(lambda n: 0, valuation=0)
            sage: L.options.halting_precision = 20
            sage: 1 / f
            Traceback (most recent call last):
            ...
            ZeroDivisionError: cannot divide by 0
            sage: L.options._reset()
        """
        # currently __invert__ and _div_ behave differently with
        # respect to division by lazy power series of positive
        # valuation, so we cannot call ~other if self.is_one()
        if not other:
            raise ZeroDivisionError("cannot divide by 0")

        P = self.parent()
        left = self._coeff_stream
        # self == 0
        if isinstance(left, Stream_zero):
            return P.zero()
        right = other._coeff_stream

        # right == 1
        if (isinstance(right, Stream_exact)
            and right._initial_coefficients == (P._internal_poly_ring.base_ring().one(),)
            and right.order() == 0
            and not right._constant):
            return self

        # self is right
        if left == right:
            return P.one()

        if (P._minimal_valuation is not None
            and left._true_order
            and left._approximate_order < right._approximate_order):
            F = P.fraction_field()
            num = F.element_class(F, left)
            den = F.element_class(F, right)
            return num / den

        R = P._internal_poly_ring
        if (isinstance(left, Stream_exact)
            and isinstance(right, Stream_exact)
            and hasattr(R.base_ring(), "fraction_field")
            and hasattr(R, "_gcd_univariate_polynomial")):
            z = R.gen()
            num = left._polynomial_part(R) * (1-z) + left._constant * z**left._degree
            den = right._polynomial_part(R) * (1-z) + right._constant * z**right._degree
            # num / den is not necessarily reduced, but gcd and // seems to work:
            # sage: a = var("a"); R.<z> = SR[]
            # sage: (a*z - a)/(z - 1)
            # (a*z - a)/(z - 1)
            # sage: gcd((a*z - a), (z - 1))
            # z - 1
            g = num.gcd(den)
            # apparently, the gcd is chosen so that den // g is is
            # actually a polynomial, but we do not rely on this
            num = num // g
            den = den // g
            exponents = den.exponents()
            if len(exponents) == 1:
                # dividing by z^k
                d = den[exponents[0]]
                v = num.valuation()
                initial_coefficients = [num[i] / d
                                        for i in range(v, num.degree() + 1)]
                order = v - den.valuation()
                return P.element_class(P, Stream_exact(initial_coefficients,
                                                       order=order,
                                                       constant=0))
            if (len(exponents) == 2
                and exponents[0] + 1 == exponents[1]
                and den[exponents[0]] == -den[exponents[1]]):
                # dividing by z^k (1-z)
                quo, rem = num.quo_rem(den)
                # rem is a unit, i.e., in the Laurent case c*z^v
                v_rem = rem.exponents()[0]
                c = rem[v_rem]
                constant = P.base_ring()(c / den[exponents[0]])
                v = v_rem - exponents[0]
                if quo:
                    d = quo.degree()
                    m = d - v + 1
                    if m > 0:
                        quo += R([constant]*m).shift(v)
                        v = d + 1
                    if quo:
                        order = quo.valuation()
                    else:
                        order = 0
                    initial_coefficients = [quo[i] for i in range(order, quo.degree() + 1)]
                    return P.element_class(P, Stream_exact(initial_coefficients,
                                                           order=order,
                                                           degree=v,
                                                           constant=constant))
                return P.element_class(P, Stream_exact([],
                                                       order=v,
                                                       degree=v,
                                                       constant=constant))

        # we cannot pass the approximate order here, even when
        # P._minimal_valuation is zero, because we allow division by
        # series of positive valuation
        right_inverse = Stream_cauchy_invert(right)
        if P in Rings().Commutative():
            coeff_stream = Stream_cauchy_mul_commutative(left, right_inverse, P.is_sparse())
        else:
            coeff_stream = Stream_cauchy_mul(left, right_inverse, P.is_sparse())
        return P.element_class(P, coeff_stream)

    def _floordiv_(self, other):
        r"""
        Return ``self`` floor divided by ``other``.

        INPUT:

        - ``other`` -- nonzero series

        EXAMPLES::

            sage: L.<x> = LazyLaurentSeriesRing(QQ)
            sage: g = (x + 2*x^2) / (1 - x - x^2)
            sage: x // g
            1 - 3*x + 5*x^2 - 10*x^3 + 20*x^4 - 40*x^5 + 80*x^6 + O(x^7)
            sage: 1 // g
            x^-1 - 3 + 5*x - 10*x^2 + 20*x^3 - 40*x^4 + 80*x^5 + O(x^6)
            sage: x^-3 // g
                x^-4 - 3*x^-3 + 5*x^-2 - 10*x^-1 + 20 - 40*x + 80*x^2 + O(x^3)
            sage: f = (x + x^2) / (1 - x)
            sage: f // g
            1 - x + x^2 - 4*x^3 + 6*x^4 - 14*x^5 + 26*x^6 + O(x^7)
            sage: g // f
            1 + x + 3*x^3 + x^4 + 6*x^5 + 5*x^6 + O(x^7)
        """
        if isinstance(other._coeff_stream, Stream_zero):
            raise ZeroDivisionError("cannot divide by 0")
        P = self.parent()
        if P not in IntegralDomains():
            raise TypeError("must be an integral domain")
        return P(self / other)

    # === fast special functions ===

    def exp(self):
        r"""
        Return the exponential series of ``self``.

        We use the identity

        .. MATH::

            \exp(s) = 1 + \int s' \exp(s).

        EXAMPLES::

            sage: L.<z> = LazyLaurentSeriesRing(QQ)
            sage: exp(z)
            1 + z + 1/2*z^2 + 1/6*z^3 + 1/24*z^4 + 1/120*z^5 + 1/720*z^6 + O(z^7)
            sage: exp(z + z^2)
            1 + z + 3/2*z^2 + 7/6*z^3 + 25/24*z^4 + 27/40*z^5 + 331/720*z^6 + O(z^7)
            sage: exp(0)                                                                # needs sage.symbolic
            1
            sage: exp(1 + z)
            Traceback (most recent call last):
            ...
            ValueError: can only compose with a positive valuation series

            sage: L.<x,y> = LazyPowerSeriesRing(QQ)
            sage: exp(x+y)[4].factor()
            (1/24) * (x + y)^4
            sage: exp(x/(1-y)).polynomial(3)
            1/6*x^3 + x^2*y + x*y^2 + 1/2*x^2 + x*y + x + 1

        TESTS::

            sage: L.<z> = LazyLaurentSeriesRing(QQ); x = var("x")                       # needs sage.symbolic
            sage: exp(z)[0:6] == exp(x).series(x, 6).coefficients(sparse=False)
            True

        Check the exponential when the base ring is a lazy ring::

            sage: L.<t> = LazyPowerSeriesRing(QQ)
            sage: M.<x> = LazyPowerSeriesRing(L)
            sage: exp(x)
            1 + x + 1/2*x^2 + 1/6*x^3 + 1/24*x^4 + 1/120*x^5 + 1/720*x^6 + O(x^7)
        """
        P = self.parent()
        R = self.base_ring()
        coeff_stream = self._coeff_stream
        # coefficients must not be checked here, it prevents
        # us from using self.define in some cases!
        if ((not coeff_stream.is_uninitialized())
            and any(coeff_stream[i] for i in range(coeff_stream._approximate_order, 1))):
            raise ValueError("can only compose with a positive valuation series")
        # WARNING: d_self need not be a proper element of P, e.g. for
        # multivariate power series
        # We make the streams dense, because all coefficients have to be computed anyway
        d_self = Stream_function(lambda n: (n + 1) * coeff_stream[n + 1],
                                 False, 0)
        f = P.undefined(valuation=0)
        # d_self and f._coeff_stream always commute, the coefficients
        # of the product are of the form sum_{k=1}^n a_k a_{n+1-k}.
        d_self_f = Stream_cauchy_mul_commutative(d_self, f._coeff_stream, False)
        int_d_self_f = Stream_function(lambda n: d_self_f[n-1] / R(n) if n else R.one(),
                                       False, 0)
        f._coeff_stream._target = int_d_self_f
        return f

    def log(self):
        r"""
        Return the series for the natural logarithm of ``self``.

        We use the identity

        .. MATH::

            \log(s) = \int s' / s.

        EXAMPLES::

            sage: L.<z> = LazyLaurentSeriesRing(QQ)
            sage: log(1/(1-z))
            z + 1/2*z^2 + 1/3*z^3 + 1/4*z^4 + 1/5*z^5 + 1/6*z^6 + 1/7*z^7 + O(z^8)

            sage: L.<x, y> = LazyPowerSeriesRing(QQ)
            sage: log((1 + x/(1-y))).polynomial(3)
            1/3*x^3 - x^2*y + x*y^2 - 1/2*x^2 + x*y + x

        TESTS::

            sage: L.<z> = LazyLaurentSeriesRing(QQ); x = var("x")                       # needs sage.symbolic
            sage: log(1+z)[0:6] == log(1+x).series(x, 6).coefficients(sparse=False)     # needs sage.symbolic
            True

            sage: log(z)
            Traceback (most recent call last):
            ...
            ValueError: can only compose with a positive valuation series
        """
        P = self.parent()
        R = self.base_ring()
        coeff_stream = self._coeff_stream
        # coefficients must not be checked here, it prevents
        # us from using self.define in some cases!
        if ((not coeff_stream.is_uninitialized())
            and (any(coeff_stream[i] for i in range(coeff_stream._approximate_order, 0))
                 or coeff_stream[0] != R.one())):
            raise ValueError("can only compose with a positive valuation series")
        # WARNING: d_self need not be a proper element of P, e.g. for
        # multivariate power series
        d_self = Stream_function(lambda n: (n + 1) * coeff_stream[n + 1],
                                 P.is_sparse(), 0)
        coeff_stream_inverse = Stream_cauchy_invert(coeff_stream)
        # d_self and coeff_stream_inverse always commute
        d_self_quo_self = Stream_cauchy_mul_commutative(d_self,
                                                        coeff_stream_inverse,
                                                        P.is_sparse())
        int_d_self_quo_self = Stream_function(lambda n: d_self_quo_self[n-1] / R(n),
                                              P.is_sparse(), 1)
        return P.element_class(P, int_d_self_quo_self)


class LazyLaurentSeries(LazyCauchyProductSeries):
    r"""
    A Laurent series where the coefficients are computed lazily.

    EXAMPLES::

        sage: L.<z> = LazyLaurentSeriesRing(ZZ)

    We can build a series from a function and specify if the series
    eventually takes a constant value::

        sage: f = L(lambda i: i, valuation=-3, constant=-1, degree=3)
        sage: f
        -3*z^-3 - 2*z^-2 - z^-1 + z + 2*z^2 - z^3 - z^4 - z^5 + O(z^6)
        sage: f[-2]
        -2
        sage: f[10]
        -1
        sage: f[-5]
        0

        sage: f = L(lambda i: i, valuation=-3)
        sage: f
        -3*z^-3 - 2*z^-2 - z^-1 + z + 2*z^2 + 3*z^3 + O(z^4)
        sage: f[20]
        20

    Anything that converts into a polynomial can be input, where
    we can also specify the valuation or if the series eventually
    takes a constant value::

        sage: L([-5,2,0,5])
        -5 + 2*z + 5*z^3
        sage: L([-5,2,0,5], constant=6)
        -5 + 2*z + 5*z^3 + 6*z^4 + 6*z^5 + 6*z^6 + O(z^7)
        sage: L([-5,2,0,5], degree=6, constant=6)
        -5 + 2*z + 5*z^3 + 6*z^6 + 6*z^7 + 6*z^8 + O(z^9)
        sage: L([-5,2,0,5], valuation=-2, degree=3, constant=6)
        -5*z^-2 + 2*z^-1 + 5*z + 6*z^3 + 6*z^4 + 6*z^5 + O(z^6)
        sage: L([-5,2,0,5], valuation=5)
        -5*z^5 + 2*z^6 + 5*z^8
        sage: L({-2:9, 3:4}, constant=2, degree=5)
        9*z^-2 + 4*z^3 + 2*z^5 + 2*z^6 + 2*z^7 + O(z^8)

    We can also perform arithmetic::

        sage: f = 1 / (1 - z - z^2)
        sage: f
        1 + z + 2*z^2 + 3*z^3 + 5*z^4 + 8*z^5 + 13*z^6 + O(z^7)
        sage: f.coefficient(100)
        573147844013817084101
        sage: f = (z^-2 - 1 + 2*z) / (z^-1 - z + 3*z^2)
        sage: f
        z^-1 - z^2 - z^4 + 3*z^5 + O(z^6)

    However, we may not always be able to know when a result is
    exactly a polynomial::

        sage: f * (z^-1 - z + 3*z^2)
        z^-2 - 1 + 2*z + O(z^5)

    TESTS::

        sage: L.<z> = LazyLaurentSeriesRing(ZZ, sparse=True)
        sage: f = 1 / (1 - z - z^2)
        sage: TestSuite(f).run()

        sage: L.<z> = LazyLaurentSeriesRing(ZZ, sparse=False)
        sage: f = 1 / (1 - z - z^2)
        sage: TestSuite(f).run()
    """
    def is_unit(self):
        """
        Return whether this element is a unit in the ring.

        EXAMPLES::

            sage: L.<z> = LazyLaurentSeriesRing(ZZ)
            sage: (2*z).is_unit()
            False

            sage: (1 + 2*z).is_unit()
            True

            sage: (1 + 2*z^-1).is_unit()
            False

            sage: (z^3 + 4 - z^-2).is_unit()
            True
        """
        if self.is_zero(): # now 0 != 1
            return False
        a = self[self.valuation()]
        return a.is_unit()

    def _im_gens_(self, codomain, im_gens, base_map=None):
        """
        Return the image of ``self`` under the map that sends the
        generators of the parent of ``self`` to the elements of the
        tuple ``im_gens``.

        EXAMPLES::

            sage: # needs sage.rings.number_field
            sage: Z.<x> = ZZ[]
            sage: K.<i> = NumberField(x^2 + 1)
            sage: R.<t> = LazyLaurentSeriesRing(K)
            sage: f = R(lambda n: i^n, valuation=-2); f
            -t^-2 - i*t^-1 + 1 + i*t - t^2 - i*t^3 + t^4 + O(t^5)
            sage: f._im_gens_(R, [t + t^2])
            -t^-2 + (-i + 2)*t^-1 + (i - 2) + 4*t + (2*i - 6)*t^2
             + (-2*i + 4)*t^3 + (-2*i - 7)*t^4 + O(t^5)
            sage: cc = K.hom([-i])
            sage: f._im_gens_(R, [t + t^2], base_map=cc)
            -t^-2 + (i + 2)*t^-1 + (-i - 2) + 4*t + (-2*i - 6)*t^2
             + (2*i + 4)*t^3 + (2*i - 7)*t^4 + O(t^5)
        """
        if base_map is None:
            return codomain(self(im_gens[0]))

        return codomain(self.map_coefficients(base_map)(im_gens[0]))

    def __call__(self, g):
        r"""
        Return the composition of ``self`` with ``g``.

        Given two Laurent series `f` and `g` over the same base ring, the
        composition `(f \circ g)(z) = f(g(z))` is defined if and only if:

        - `g = 0` and `\mathrm{val}(f) \geq 0`,
        - `g` is non-zero and `f` has only finitely many non-zero coefficients,
        - `g` is non-zero and `\mathrm{val}(g) > 0`.

        INPUT:

        - ``g`` -- other series

        EXAMPLES::

            sage: L.<z> = LazyLaurentSeriesRing(QQ)
            sage: f = z^2 + 1 + z
            sage: f(0)
            1
            sage: f(L(0))
            1
            sage: f(f)
            3 + 3*z + 4*z^2 + 2*z^3 + z^4
            sage: g = z^-3/(1-2*z); g
            z^-3 + 2*z^-2 + 4*z^-1 + 8 + 16*z + 32*z^2 + 64*z^3 + O(z^4)
            sage: f(g)
            z^-6 + 4*z^-5 + 12*z^-4 + 33*z^-3 + 82*z^-2 + 196*z^-1 + 457 + O(z)
            sage: g^2 + 1 + g
            z^-6 + 4*z^-5 + 12*z^-4 + 33*z^-3 + 82*z^-2 + 196*z^-1 + 457 + O(z)
            sage: f(int(2))
            7

            sage: f = z^-2 + z + 4*z^3
            sage: f(f)
            4*z^-6 + 12*z^-3 + z^-2 + 48*z^-1 + 12 + O(z)
            sage: f^-2 + f + 4*f^3
            4*z^-6 + 12*z^-3 + z^-2 + 48*z^-1 + 12 + O(z)
            sage: f(g)
            4*z^-9 + 24*z^-8 + 96*z^-7 + 320*z^-6 + 960*z^-5 + 2688*z^-4 + 7169*z^-3 + O(z^-2)
            sage: g^-2 + g + 4*g^3
            4*z^-9 + 24*z^-8 + 96*z^-7 + 320*z^-6 + 960*z^-5 + 2688*z^-4 + 7169*z^-3 + O(z^-2)

            sage: f = z^-3 + z^-2 + 1 / (1 + z^2); f
            z^-3 + z^-2 + 1 - z^2 + O(z^4)
            sage: g = z^3 / (1 + z - z^3); g
            z^3 - z^4 + z^5 - z^7 + 2*z^8 - 2*z^9 + O(z^10)
            sage: f(g)
            z^-9 + 3*z^-8 + 3*z^-7 - z^-6 - 4*z^-5 - 2*z^-4 + z^-3 + O(z^-2)
            sage: g^-3 + g^-2 + 1 / (1 + g^2)
            z^-9 + 3*z^-8 + 3*z^-7 - z^-6 - 4*z^-5 - 2*z^-4 + z^-3 + O(z^-2)

            sage: f = z^-3
            sage: g = z^-2 + z^-1
            sage: g^(-3)
            z^6 - 3*z^7 + 6*z^8 - 10*z^9 + 15*z^10 - 21*z^11 + 28*z^12 + O(z^13)
            sage: f(g)
            z^6 - 3*z^7 + 6*z^8 - 10*z^9 + 15*z^10 - 21*z^11 + 28*z^12 + O(z^13)

            sage: f = z^2 + z^3
            sage: g = z^-3 + z^-2
            sage: f^-3 + f^-2
            z^-6 - 3*z^-5 + 7*z^-4 - 12*z^-3 + 18*z^-2 - 25*z^-1 + 33 + O(z)
            sage: g(f)
            z^-6 - 3*z^-5 + 7*z^-4 - 12*z^-3 + 18*z^-2 - 25*z^-1 + 33 + O(z)
            sage: g^2 + g^3
            z^-9 + 3*z^-8 + 3*z^-7 + 2*z^-6 + 2*z^-5 + z^-4
            sage: f(g)
            z^-9 + 3*z^-8 + 3*z^-7 + 2*z^-6 + 2*z^-5 + z^-4

            sage: f = L(lambda n: n, valuation=0); f
            z + 2*z^2 + 3*z^3 + 4*z^4 + 5*z^5 + 6*z^6 + O(z^7)
            sage: f(z^2)
            z^2 + 2*z^4 + 3*z^6 + 4*z^8 + O(z^9)

            sage: f = L(lambda n: n, valuation=-2); f
            -2*z^-2 - z^-1 + z + 2*z^2 + 3*z^3 + 4*z^4 + O(z^5)
            sage: f3 = f(z^3); f3
            -2*z^-6 - z^-3 + O(z)
            sage: [f3[i] for i in range(-6,13)]
            [-2, 0, 0, -1, 0, 0, 0, 0, 0, 1, 0, 0, 2, 0, 0, 3, 0, 0, 4]

        We compose a Laurent polynomial with a generic element::

            sage: R.<x> = QQ[]
            sage: f = z^2 + 1 + z^-1
            sage: g = x^2 + x + 3
            sage: f(g)
            (x^6 + 3*x^5 + 12*x^4 + 19*x^3 + 37*x^2 + 28*x + 31)/(x^2 + x + 3)
            sage: f(g) == g^2 + 1 + g^-1
            True

        We compose with another lazy Laurent series::

            sage: LS.<y> = LazyLaurentSeriesRing(QQ)
            sage: f = z^2 + 1 + z^-1
            sage: fy = f(y); fy
            y^-1 + 1 + y^2
            sage: fy.parent() is LS
            True
            sage: g = y - y
            sage: f(g)
            Traceback (most recent call last):
            ...
            ZeroDivisionError: the valuation of the series must be nonnegative

            sage: g = 1 - y
            sage: f(g)
            3 - y + 2*y^2 + y^3 + y^4 + y^5 + O(y^6)
            sage: g^2 + 1 + g^-1
            3 - y + 2*y^2 + y^3 + y^4 + y^5 + O(y^6)

            sage: f = L(lambda n: n, valuation=0); f
            z + 2*z^2 + 3*z^3 + 4*z^4 + 5*z^5 + 6*z^6 + O(z^7)
            sage: f(0)
            0
            sage: f(y)
            y + 2*y^2 + 3*y^3 + 4*y^4 + 5*y^5 + 6*y^6 + 7*y^7 + O(y^8)
            sage: fp = f(y - y)
            sage: fp == 0
            True
            sage: fp.parent() is LS
            True

            sage: f = z^2 + 3 + z
            sage: f(y - y)
            3

        With both of them sparse::

            sage: L.<z> = LazyLaurentSeriesRing(QQ, sparse=True)
            sage: LS.<y> = LazyLaurentSeriesRing(QQ, sparse=True)
            sage: f = L(lambda n: 1, valuation=0); f
            1 + z + z^2 + z^3 + z^4 + z^5 + z^6 + O(z^7)
            sage: f(y^2)
            1 + y^2 + y^4 + y^6 + O(y^7)

            sage: fp = f - 1 + z^-2; fp
            z^-2 + z + z^2 + z^3 + z^4 + O(z^5)
            sage: fpy = fp(y^2); fpy
            y^-4 + y^2 + O(y^3)
            sage: fpy.parent() is LS
            True
            sage: [fpy[i] for i in range(-4,11)]
            [1, 0, 0, 0, 0, 0, 1, 0, 1, 0, 1, 0, 1, 0, 1]

            sage: g = LS(valuation=2, constant=1); g
            y^2 + y^3 + y^4 + O(y^5)
            sage: fg = f(g); fg
            1 + y^2 + y^3 + 2*y^4 + 3*y^5 + 5*y^6 + O(y^7)
            sage: 1 + g + g^2 + g^3 + g^4 + g^5 + g^6
            1 + y^2 + y^3 + 2*y^4 + 3*y^5 + 5*y^6 + O(y^7)

            sage: h = LS(lambda n: 1 if n % 2 else 0, valuation=2); h
            y^3 + y^5 + y^7 + O(y^9)
            sage: fgh = fg(h); fgh
            1 + y^6 + O(y^7)
            sage: [fgh[i] for i in range(0, 15)]
            [1, 0, 0, 0, 0, 0, 1, 0, 2, 1, 3, 3, 6, 6, 13]
            sage: t = 1 + h^2 + h^3 + 2*h^4 + 3*h^5 + 5*h^6
            sage: [t[i] for i in range(0, 15)]
            [1, 0, 0, 0, 0, 0, 1, 0, 2, 1, 3, 3, 6, 6, 13]

        We look at mixing the sparse and the dense::

            sage: L.<z> = LazyLaurentSeriesRing(QQ)
            sage: f = L(lambda n: 1, valuation=0); f
            1 + z + z^2 + z^3 + z^4 + z^5 + z^6 + O(z^7)
            sage: g = LS(lambda n: 1, valuation=1); g
            y + y^2 + y^3 + y^4 + y^5 + y^6 + y^7 + O(y^8)
            sage: f(g)
            1 + y + 2*y^2 + 4*y^3 + 8*y^4 + 16*y^5 + 32*y^6 + O(y^7)

            sage: f = z^-2 + 1 + z
            sage: g = 1/(y*(1-y)); g
            y^-1 + 1 + y + O(y^2)
            sage: f(g)
            y^-1 + 2 + y + 2*y^2 - y^3 + 2*y^4 + y^5 + y^6 + y^7 + O(y^8)
            sage: g^-2 + 1 + g == f(g)
            True

            sage: f = z^-3 + z^-2 + 1
            sage: g = 1/(y^2*(1-y)); g
            y^-2 + y^-1 + 1 + O(y)
            sage: f(g)
            1 + y^4 - 2*y^5 + 2*y^6 - 3*y^7 + 3*y^8 - y^9
            sage: g^-3 + g^-2 + 1 == f(g)
            True
            sage: z(y)
            y

        We look at cases where the composition does not exist.
        `g = 0` and `\mathrm{val}(f) < 0`::

            sage: g = L(0)
            sage: f = z^-1 + z^-2
            sage: f.valuation() < 0
            True
            sage: f(g)
            Traceback (most recent call last):
            ...
            ZeroDivisionError: the valuation of the series must be nonnegative

        `g \neq 0` and `\mathrm{val}(g) \leq 0` and `f` has infinitely many
        non-zero coefficients::

            sage: g = z^-1 + z^-2
            sage: g.valuation() <= 0
            True
            sage: f = L(lambda n: n, valuation=0)
            sage: f(g)
            Traceback (most recent call last):
            ...
            ValueError: can only compose with a positive valuation series

            sage: f = L(lambda n: n, valuation=1)
            sage: f(1 + z)
            Traceback (most recent call last):
            ...
            ValueError: can only compose with a positive valuation series

        We compose the exponential with a Dirichlet series::

            sage: L.<z> = LazyLaurentSeriesRing(QQ)
            sage: e = L(lambda n: 1/factorial(n), 0)
            sage: D = LazyDirichletSeriesRing(QQ, "s")
            sage: g = D(constant=1)-1
            sage: g                                                                     # needs sage.symbolic
            1/(2^s) + 1/(3^s) + 1/(4^s) + O(1/(5^s))

            sage: e(g)[0:10]
            [0, 1, 1, 1, 3/2, 1, 2, 1, 13/6, 3/2]

            sage: sum(g^k/factorial(k) for k in range(10))[0:10]
            [0, 1, 1, 1, 3/2, 1, 2, 1, 13/6, 3/2]

            sage: g = D([0,1,0,1,1,2])
            sage: g                                                                     # needs sage.symbolic
            1/(2^s) + 1/(4^s) + 1/(5^s) + 2/6^s
            sage: e(g)[0:10]
            [0, 1, 1, 0, 3/2, 1, 2, 0, 7/6, 0]
            sage: sum(g^k/factorial(k) for k in range(10))[0:10]
            [0, 1, 1, 0, 3/2, 1, 2, 0, 7/6, 0]

            sage: e(D([1,0,1]))
            Traceback (most recent call last):
            ...
            ValueError: can only compose with a positive valuation series

            sage: e5 = L(e, degree=5)
            sage: e5
            1 + z + 1/2*z^2 + 1/6*z^3 + 1/24*z^4
            sage: e5(g)                                                                 # needs sage.symbolic
            1 + 1/(2^s) + 3/2/4^s + 1/(5^s) + 2/6^s + O(1/(8^s))
            sage: sum(e5[k] * g^k for k in range(5))                                    # needs sage.symbolic
            1 + 1/(2^s) + 3/2/4^s + 1/(5^s) + 2/6^s + O(1/(8^s))

        The output parent is always the common parent between the base ring
        of `f` and the parent of `g` or extended to the corresponding
        lazy series::

            sage: L.<z> = LazyLaurentSeriesRing(QQ)
            sage: R.<x> = ZZ[]
            sage: parent(z(x))
            Univariate Polynomial Ring in x over Rational Field
            sage: parent(z(R.zero()))
            Univariate Polynomial Ring in x over Rational Field
            sage: parent(z(0))
            Rational Field
            sage: f = 1 / (1 - z)
            sage: f(x)
            1 + x + x^2 + x^3 + x^4 + x^5 + x^6 + O(x^7)
            sage: three = L(3)(x^2); three
            3
            sage: parent(three)
            Univariate Polynomial Ring in x over Rational Field

        Consistency check when `g` is an uninitialized series between a
        polynomial `f` as both a polynomial and a lazy series::

            sage: L.<z> = LazyLaurentSeriesRing(QQ)
            sage: f = 1 + z
            sage: g = L.undefined(valuation=0)
            sage: f(g) == f.polynomial()(g)
            True

        TESTS:

        Check that :issue:`36154` is fixed::

            sage: L.<z> = LazyLaurentSeriesRing(Zmod(4))
            sage: f = L([0,2])
            sage: g = L([2])
            sage: f(g)
            0

        """
        # Find a good parent for the result
        from sage.structure.element import get_coercion_model
        cm = get_coercion_model()
        P = cm.common_parent(self.base_ring(), parent(g))

        # f = 0
        if isinstance(self._coeff_stream, Stream_zero):
            return P.zero()

        # g = 0 case
        if ((not isinstance(g, LazyModuleElement) and not g)
            or (isinstance(g, LazyModuleElement)
                and isinstance(g._coeff_stream, Stream_zero))):
            if self._coeff_stream._approximate_order >= 0:
                return P(self[0])
            # Perhaps we just don't yet know if the valuation is non-negative
            if any(self._coeff_stream[i] for i in range(self._coeff_stream._approximate_order, 0)):
                raise ZeroDivisionError("the valuation of the series must be nonnegative")
            self._coeff_stream._approximate_order = 0
            return P(self[0])

        # f has finite length and f != 0
        if isinstance(self._coeff_stream, Stream_exact) and not self._coeff_stream._constant:
            # constant polynomial
            R = self.parent()._laurent_poly_ring
            poly = self._coeff_stream._polynomial_part(R)
            if poly.is_constant():
                return P(poly[0])
            if not isinstance(g, LazyModuleElement):
                return poly(g)
            # g also has finite length, compose the polynomials
            # We optimize composition when g is not a Dirichlet series
            #    by composing the polynomial parts explicitly
            if (isinstance(g, LazyCauchyProductSeries)
                and isinstance(g._coeff_stream, Stream_exact)
                and not g._coeff_stream._constant):
                R = P._laurent_poly_ring
                g_poly = g._coeff_stream._polynomial_part(R)
                try:
                    ret = poly(g_poly)
                except (ValueError, TypeError):  # the result is not a Laurent polynomial
                    ret = None
                if ret is not None and ret.parent() is R:
                    if not ret:
                        return P.zero()
                    val = ret.valuation()
                    deg = ret.degree() + 1
                    initial_coefficients = [ret[i] for i in range(val, deg)]
                    coeff_stream = Stream_exact(initial_coefficients,
                                                constant=P.base_ring().zero(),
                                                degree=deg, order=val)
                    return P.element_class(P, coeff_stream)

            # Return the sum since g is not known to be finite or we do not get a Laurent polynomial
            # TODO: Optimize when f has positive valuation
            ret = P.zero()
            # We build this iteratively so each power can benefit from the caching
            # Equivalent to P.sum(poly[i] * g**i for i in range(poly.valuation(), poly.degree()+1))
            # We could just do "return poly(g)" if we don't care about speed
            d = poly.degree()
            v = poly.valuation()
            if d >= 0:
                ind = max(0, v)
                gp = P.one() if ind == 0 else g ** ind
                for i in range(ind, d):
                    if poly[i]:
                        ret += poly[i] * gp
                    gp *= g
                ret += poly[d] * gp
            if v < 0:
                gi = ~g
                ind = min(d, -1)
                gp = gi if ind == -1 else gi ** -ind
                for i in range(ind, v, -1):
                    if poly[i]:
                        ret += poly[i] * gp
                    gp *= gi
                ret += poly[v] * gp
            return ret

        # f is not known to have finite length and g != 0 with val(g) > 0
        if not isinstance(g, LazyModuleElement):
            # Check to see if it belongs to a polynomial ring
            #   that we can extend to a lazy series ring
            from sage.rings.polynomial.polynomial_ring import PolynomialRing_general
            if isinstance(P, PolynomialRing_general):
                from sage.rings.lazy_series_ring import LazyLaurentSeriesRing
                R = LazyLaurentSeriesRing(P.base_ring(), P.variable_names(), P.is_sparse())
                g = R(P(g))
                return self(g)

            # TODO: Implement case for a regular (Laurent)PowerSeries element
            #   as we can use the (default?) order given
            raise NotImplementedError("can only compose with a lazy series")

        # Perhaps we just don't yet know if the valuation is positive
        if g._coeff_stream._approximate_order <= 0:
            if (not g._coeff_stream.is_uninitialized()
                and any(g._coeff_stream[i] for i in range(g._coeff_stream._approximate_order, 1))):
                raise ValueError("can only compose with a positive valuation series")
            g._coeff_stream._approximate_order = 1

        if isinstance(g, LazyDirichletSeries):
            if g._coeff_stream._approximate_order == 1:
                if (not g._coeff_stream.is_uninitialized()
                    and g._coeff_stream[1] != 0):
                    raise ValueError("can only compose with a positive valuation series")
                g._coeff_stream._approximate_order = 2
            # we assume that the valuation of self[i](g) is at least i

            def coefficient(n):
                return sum(self[i] * (g**i)[n] for i in range(n+1))

            R = P._internal_poly_ring.base_ring()
            coeff_stream = Stream_function(coefficient, P._sparse, 1)
            return P.element_class(P, coeff_stream)

        coeff_stream = Stream_cauchy_compose(self._coeff_stream,
                                             g._coeff_stream,
                                             P.is_sparse())
        return P.element_class(P, coeff_stream)

    compose = __call__

    def revert(self):
        r"""
        Return the compositional inverse of ``self``.

        Given a Laurent series `f`, the compositional inverse is a
        Laurent series `g` over the same base ring, such that
        `(f \circ g)(z) = f(g(z)) = z`.

        The compositional inverse exists if and only if:

        - `\mathrm{val}(f) = 1`, or

        - `f = a + b z` with `a, b \neq 0`, or

        - `f = a/z` with `a \neq 0`.

        EXAMPLES::

            sage: L.<z> = LazyLaurentSeriesRing(QQ)
            sage: (2*z).revert()
            1/2*z
            sage: (2/z).revert()
            2*z^-1
            sage: (z-z^2).revert()
            z + z^2 + 2*z^3 + 5*z^4 + 14*z^5 + 42*z^6 + 132*z^7 + O(z^8)

            sage: s = L(degree=1, constant=-1)
            sage: s.revert()
            -z - z^2 - z^3 + O(z^4)

            sage: s = L(degree=1, constant=1)
            sage: s.revert()
            z - z^2 + z^3 - z^4 + z^5 - z^6 + z^7 + O(z^8)

        .. WARNING::

            For series not known to be eventually constant (e.g., being
            defined by a function) with approximate valuation `\leq 1`
            (but not necessarily its true valuation), this assumes
            that this is the actual valuation::

                sage: f = L(lambda n: n if n > 2 else 0, valuation=1)
                sage: f.revert()
                <repr(... failed: ValueError: inverse does not exist>

        TESTS::

            sage: L.<z> = LazyLaurentSeriesRing(QQ)
            sage: s = L(lambda n: 2 if n == 1 else 0, valuation=1); s
            2*z + O(z^8)
            sage: s.revert()
            1/2*z + O(z^8)

            sage: (2+3*z).revert()
            -2/3 + 1/3*z

            sage: s = L(lambda n: 2 if n == 0 else 3 if n == 1 else 0, valuation=0); s
            2 + 3*z + O(z^7)
            sage: f = s.revert()
            sage: f[1]
            Traceback (most recent call last):
            ...
            ValueError: inverse does not exist

            sage: s = L(lambda n: 1, valuation=-2); s
            z^-2 + z^-1 + 1 + z + z^2 + z^3 + z^4 + O(z^5)
            sage: f = s.revert()
            sage: f[1]
            Traceback (most recent call last):
            ...
            ValueError: inverse does not exist

            sage: R.<q,t> = QQ[]
            sage: L.<z> = LazyLaurentSeriesRing(R.fraction_field())
            sage: s = L([q], valuation=0, constant=t); s
            q + t*z + t*z^2 + t*z^3 + O(z^4)
            sage: s.revert()
            Traceback (most recent call last):
            ...
            ValueError: compositional inverse does not exist

        We look at some cases where the compositional inverse does not exist:

        `f = 0`::

            sage: L(0).revert()
            Traceback (most recent call last):
            ...
            ValueError: compositional inverse does not exist
            sage: (z - z).revert()
            Traceback (most recent call last):
            ...
            ValueError: compositional inverse does not exist

        `\mathrm{val}(f) != 1` and `f(0) * f(1) = 0`::

            sage: (z^2).revert()
            Traceback (most recent call last):
            ...
            ValueError: compositional inverse does not exist

            sage: L(1).revert()
            Traceback (most recent call last):
            ...
            ValueError: compositional inverse does not exist

        Reversion of exact series::

            sage: f = L([2], valuation=-1, constant=2)
            sage: f.revert()
            Traceback (most recent call last):
            ...
            ValueError: compositional inverse does not exist

            sage: f = L([1, 2], valuation=0, constant=1)
            sage: f.revert()
            Traceback (most recent call last):
            ...
            ValueError: compositional inverse does not exist

            sage: f = L([-1, -1], valuation=1, constant=-1)
            sage: f.revert()
            -z - z^2 - z^3 + O(z^4)

            sage: f = L([-1, 0, -1], valuation=1, constant=-1)
            sage: f.revert()
            (1/(-1))*z + z^3 - z^4 - 2*z^5 + 6*z^6 + z^7 + O(z^8)

            sage: f = L([-1], valuation=1, degree=3, constant=-1)
            sage: f.revert()
            (1/(-1))*z + z^3 - z^4 - 2*z^5 + 6*z^6 + z^7 + O(z^8)
        """
        P = self.parent()
        coeff_stream = self._coeff_stream
        if isinstance(coeff_stream, Stream_zero):
            raise ValueError("compositional inverse does not exist")
        if isinstance(coeff_stream, Stream_exact):
            if coeff_stream._constant:
                if coeff_stream.order() == 1:
                    R = P.base_ring()
                    # we cannot assume that the last initial coefficient
                    # and the constant differ, see stream.Stream_exact
                    # TODO: provide example or remove this claim
                    if (coeff_stream._degree == 1 + len(coeff_stream._initial_coefficients)
                        and coeff_stream._constant == -R.one()
                        and all(c == -R.one() for c in coeff_stream._initial_coefficients)):
                        # self = -z/(1-z); self.revert() = -z/(1-z)
                        return self
                else:
                    raise ValueError("compositional inverse does not exist")
            else:
                if (coeff_stream.order() == -1
                    and coeff_stream._degree == 0):
                    # self = a/z; self.revert() = a/z
                    return self

                if (coeff_stream.order() >= 0
                    and coeff_stream._degree == 2):
                    # self = a + b*z; self.revert() = -a/b + 1/b * z
                    a = coeff_stream[0]
                    b = coeff_stream[1]
                    coeff_stream = Stream_exact((-a/b, 1/b),
                                                order=0)
                    return P.element_class(P, coeff_stream)

                if coeff_stream.order() != 1:
                    raise ValueError("compositional inverse does not exist")

        g = P.undefined(valuation=1)
        # the following is mathematically equivalent to
        # z / ((self / z)(g))
        # but more efficient and more lazy
        g.define((~self.shift(-1)(g)).shift(1))
        return g

    compositional_inverse = revert

    def derivative(self, *args):
        """
        Return the derivative of the Laurent series.

        Multiple variables and iteration counts may be supplied; see
        the documentation of
        :func:`sage.calculus.functional.derivative` function for
        details.

        EXAMPLES::

            sage: L.<z> = LazyLaurentSeriesRing(ZZ)
            sage: z.derivative()
            1
            sage: (1+z+z^2).derivative(3)
            0
            sage: (1/z).derivative()
            -z^-2
            sage: (1/(1-z)).derivative(z)
            1 + 2*z + 3*z^2 + 4*z^3 + 5*z^4 + 6*z^5 + 7*z^6 + O(z^7)

        TESTS:

        Check the derivative of the logarithm::

            sage: L.<z> = LazyLaurentSeriesRing(QQ)
            sage: -log(1-z).derivative()
            1 + z + z^2 + z^3 + z^4 + z^5 + z^6 + O(z^7)

        Check that differentiation of 'exact' series with nonzero
        constant works::

            sage: L.<z> = LazyLaurentSeriesRing(ZZ)
            sage: f = L([1,2], valuation=-2, constant=1)
            sage: f
            z^-2 + 2*z^-1 + 1 + z + z^2 + O(z^3)
            sage: f.derivative()
            -2*z^-3 - 2*z^-2 + 1 + 2*z + 3*z^2 + 4*z^3 + O(z^4)

        Check that differentiation with respect to a variable other
        than the series variable works::

            sage: R.<q> = QQ[]
            sage: L.<z> = LazyLaurentSeriesRing(R)
            sage: (z*q).derivative()
            q

            sage: (z*q).derivative(q)
            z

            sage: (z*q).derivative(q, z)
            1

            sage: f = 1/(1-q*z+z^2)
            sage: f
            1 + q*z + (q^2 - 1)*z^2 + (q^3 - 2*q)*z^3 + (q^4 - 3*q^2 + 1)*z^4 + (q^5 - 4*q^3 + 3*q)*z^5 + (q^6 - 5*q^4 + 6*q^2 - 1)*z^6 + O(z^7)
            sage: f.derivative(q)[3]
            3*q^2 - 2

        Check that :issue:`36154` is fixed::

            sage: L.<z> = LazyLaurentSeriesRing(Zmod(4))
            sage: f = L([0,0,2])
            sage: f.derivative()
            0
        """
        P = self.parent()
        R = P._laurent_poly_ring
        v = R.gen()
        order = 0
        vars = []
        for x in derivative_parse(args):
            if x is None or x == v:
                order += 1
            else:
                vars.append(x)

        coeff_stream = self._coeff_stream
        if isinstance(coeff_stream, Stream_zero):
            return self
        if (isinstance(coeff_stream, Stream_exact)
            and not coeff_stream._constant):
            if coeff_stream._approximate_order >= 0 and coeff_stream._degree <= order:
                return P.zero()
            if vars:
                coeffs = [prod(i-k for k in range(order)) * c.derivative(vars)
                          for i, c in enumerate(coeff_stream._initial_coefficients,
                                                coeff_stream._approximate_order)]
            else:
                coeffs = [prod(i-k for k in range(order)) * c
                          for i, c in enumerate(coeff_stream._initial_coefficients,
                                                coeff_stream._approximate_order)]
            if not any(coeffs):
                return P.zero()
            coeff_stream = Stream_exact(coeffs,
                                        order=coeff_stream._approximate_order - order,
                                        constant=coeff_stream._constant)
            return P.element_class(P, coeff_stream)

        coeff_stream = Stream_derivative(self._coeff_stream, order,
                                         P.is_sparse())
        if vars:
            coeff_stream = Stream_map_coefficients(coeff_stream,
                                                   lambda c: c.derivative(vars),
                                                   P.is_sparse())
        return P.element_class(P, coeff_stream)

    def integral(self, variable=None, *, constants=None):
        r"""
        Return the integral of ``self`` with respect to ``variable``.

        INPUT:

        - ``variable`` -- (optional) the variable to integrate
        - ``constants`` -- (optional; keyword-only) list of integration
          constants for the integrals of ``self`` (the last constant
          corresponds to the first integral)

        If the first argument is a list, then this method iterprets it as
        integration constants. If it is a positive integer, the method
        interprets it as the number of times to integrate the function.
        If ``variable`` is not the variable of the Laurent series, then
        the coefficients are integrated with respect to ``variable``.

        If the integration constants are not specified, they are considered
        to be `0`.

        EXAMPLES::

            sage: L.<t> = LazyLaurentSeriesRing(QQ)
            sage: f = t^-3 + 2 + 3*t + t^5
            sage: f.integral()
            -1/2*t^-2 + 2*t + 3/2*t^2 + 1/6*t^6
            sage: f.integral([-2, -2])
            1/2*t^-1 - 2 - 2*t + t^2 + 1/2*t^3 + 1/42*t^7
            sage: f.integral(t)
            -1/2*t^-2 + 2*t + 3/2*t^2 + 1/6*t^6
            sage: f.integral(2)
            1/2*t^-1 + t^2 + 1/2*t^3 + 1/42*t^7
            sage: L.zero().integral()
            0
            sage: L.zero().integral([0, 1, 2, 3])
            t + t^2 + 1/2*t^3

        We solve the ODE `f' = a f` by integrating both sides and
        the recursive definition::

            sage: R.<a, C> = QQ[]
            sage: L.<x> = LazyLaurentSeriesRing(R)
            sage: f = L.undefined(0)
            sage: f.define((a*f).integral(constants=[C]))
            sage: f
            C + a*C*x + 1/2*a^2*C*x^2 + 1/6*a^3*C*x^3 + 1/24*a^4*C*x^4
             + 1/120*a^5*C*x^5 + 1/720*a^6*C*x^6 + O(x^7)
            sage: C * exp(a*x)
            C + a*C*x + 1/2*a^2*C*x^2 + 1/6*a^3*C*x^3 + 1/24*a^4*C*x^4
             + 1/120*a^5*C*x^5 + 1/720*a^6*C*x^6 + O(x^7)

        We can integrate both the series and coefficients::

            sage: R.<x,y,z> = QQ[]
            sage: L.<t> = LazyLaurentSeriesRing(R)
            sage: f = (x*t^2 + y*t^-2 + z)^2; f
            y^2*t^-4 + 2*y*z*t^-2 + (2*x*y + z^2) + 2*x*z*t^2 + x^2*t^4
            sage: f.integral(x)
            x*y^2*t^-4 + 2*x*y*z*t^-2 + (x^2*y + x*z^2) + x^2*z*t^2 + 1/3*x^3*t^4
            sage: f.integral(t)
            -1/3*y^2*t^-3 - 2*y*z*t^-1 + (2*x*y + z^2)*t + 2/3*x*z*t^3 + 1/5*x^2*t^5
            sage: f.integral(y, constants=[x*y*z])
            -1/9*y^3*t^-3 - y^2*z*t^-1 + x*y*z + (x*y^2 + y*z^2)*t + 2/3*x*y*z*t^3 + 1/5*x^2*y*t^5

        TESTS::

            sage: L.<t> = LazyLaurentSeriesRing(QQ)
            sage: f = t^-2
            sage: f.integral(t, constants=[0, 0, 0])
            Traceback (most recent call last):
            ...
            ValueError: cannot integrate 3 times the series t^-2
            sage: f = t^-5 + t^-2
            sage: f.integral(3)
            Traceback (most recent call last):
            ...
            ValueError: cannot integrate 3 times the series t^-5 + t^-2
            sage: f.integral([0, 1], constants=[0, 1])
            Traceback (most recent call last):
            ...
            ValueError: integration constants given twice
            sage: f.integral(4, constants=[0, 1])
            Traceback (most recent call last):
            ...
            ValueError: the number of integrations does not match the number of integration constants
        """
        P = self.parent()
        zero = P.base_ring().zero()
        if variable is None:
            if constants is None:
                constants = [zero]
        elif variable != P.gen():
            if isinstance(variable, (list, tuple)):
                if constants is not None:
                    raise ValueError("integration constants given twice")
                constants = tuple(variable)
                variable = None
            elif variable in ZZ and ZZ(variable) >= 0:
                if constants is None:
                    constants = [zero] * ZZ(variable)
                elif ZZ(variable) != len(constants):
                    raise ValueError("the number of integrations does not match"
                                     " the number of integration constants")
                variable = None
            if constants is None:
                constants = []
        else:
            if constants is None:
                constants = [zero]
            variable = None

        nints = len(constants)

        coeff_stream = self._coeff_stream
        if isinstance(coeff_stream, Stream_zero):
            if any(constants):
                coeff_stream = Stream_exact([c / ZZ.prod(k for k in range(1, i+1))
                                             for i, c in enumerate(constants)],
                                            order=0,
                                            constant=zero)
                return P.element_class(P, coeff_stream)
            return self

        if (isinstance(coeff_stream, Stream_exact) and not coeff_stream._constant):
            coeffs = [c / ZZ.prod(k for k in range(1, i+1))
                      for i, c in enumerate(constants)]
            if coeff_stream._approximate_order < 0:
                ic = coeff_stream._initial_coefficients
                ao = coeff_stream._approximate_order
                if nints > -ao or any(ic[-ao-nints:-ao]):
                    raise ValueError(f"cannot integrate {nints} times the series {self}")
                if variable is not None:
                    coeffs = [c.integral(variable) / ZZ.prod(i+k for k in range(1, nints+1))
                              for i, c in enumerate(ic[:-ao-nints], ao)] + coeffs
                else:
                    coeffs = [c / ZZ.prod(i+k for k in range(1, nints+1))
                              for i, c in enumerate(ic[:-ao-nints], ao)] + coeffs

                ic = ic[-ao:]
                val = ao + nints
                ao = 0
            else:
                coeffs += [zero] * coeff_stream._approximate_order
                ic = coeff_stream._initial_coefficients
                val = 0
                ao = coeff_stream._approximate_order
            if variable:
                coeffs += [c.integral(variable) / ZZ.prod(i+k for k in range(1, nints+1))
                           for i, c in enumerate(ic, ao)]
            else:
                coeffs += [c / ZZ.prod(i+k for k in range(1, nints+1))
                           for i, c in enumerate(ic, ao)]
            if not any(coeffs):
                return P.zero()
            coeff_stream = Stream_exact(coeffs, order=val, constant=zero)
            return P.element_class(P, coeff_stream)

        if nints:
            coeff_stream = Stream_integral(coeff_stream, constants, P.is_sparse())

        if variable is not None:
            coeff_stream = Stream_map_coefficients(coeff_stream,
                                                   lambda c: c.integral(variable),
                                                   P.is_sparse())
        return P.element_class(P, coeff_stream)

    def approximate_series(self, prec, name=None):
        r"""
        Return the Laurent series with absolute precision ``prec`` approximated
        from this series.

        INPUT:

        - ``prec`` -- an integer
        - ``name`` -- name of the variable; if it is ``None``, the name of
          the variable of the series is used

        OUTPUT: a Laurent series with absolute precision ``prec``

        EXAMPLES::

            sage: L = LazyLaurentSeriesRing(ZZ, 'z')
            sage: z = L.gen()
            sage: f = (z - 2*z^3)^5/(1 - 2*z)
            sage: f
            z^5 + 2*z^6 - 6*z^7 - 12*z^8 + 16*z^9 + 32*z^10 - 16*z^11 + O(z^12)
            sage: g = f.approximate_series(10)
            sage: g
            z^5 + 2*z^6 - 6*z^7 - 12*z^8 + 16*z^9 + O(z^10)
            sage: g.parent()
            Power Series Ring in z over Integer Ring
            sage: h = (f^-1).approximate_series(3)
            sage: h
            z^-5 - 2*z^-4 + 10*z^-3 - 20*z^-2 + 60*z^-1 - 120 + 280*z - 560*z^2 + O(z^3)
            sage: h.parent()
            Laurent Series Ring in z over Integer Ring
        """
        S = self.parent()

        if name is None:
            name = S.variable_name()

        if self.valuation() < 0:
            from sage.rings.laurent_series_ring import LaurentSeriesRing
            R = LaurentSeriesRing(S.base_ring(), name=name)
            n = self.valuation()
            return R([self[i] for i in range(n, prec)], n).add_bigoh(prec)
        else:
            from sage.rings.power_series_ring import PowerSeriesRing
            R = PowerSeriesRing(S.base_ring(), name=name)
            return R([self[i] for i in range(prec)]).add_bigoh(prec)

    def polynomial(self, degree=None, name=None):
        r"""
        Return ``self`` as a Laurent polynomial if ``self`` is actually so.

        INPUT:

        - ``degree`` -- ``None`` or an integer
        - ``name`` -- name of the variable; if it is ``None``, the name of
          the variable of the series is used

        OUTPUT:

        A Laurent polynomial if the valuation of the series is negative or
        a polynomial otherwise.

        If ``degree`` is not ``None``, the terms of the series of
        degree greater than ``degree`` are first truncated.  If
        ``degree`` is ``None`` and the series is not a polynomial or
        a Laurent polynomial, a ``ValueError`` is raised.

        EXAMPLES::

            sage: L.<z> = LazyLaurentSeriesRing(ZZ)
            sage: f = L([1,0,0,2,0,0,0,3], valuation=5); f
            z^5 + 2*z^8 + 3*z^12
            sage: f.polynomial()
            3*z^12 + 2*z^8 + z^5

        TESTS::

            sage: g = L([1,0,0,2,0,0,0,3], valuation=-5); g
            z^-5 + 2*z^-2 + 3*z^2
            sage: g.polynomial()
            z^-5 + 2*z^-2 + 3*z^2
            sage: z = L.gen()
            sage: f = (1 + z)/(z^3 - z^5)
            sage: f
            z^-3 + z^-2 + z^-1 + O(1)
            sage: f.polynomial(5)
            z^-3 + z^-2 + z^-1 + 1 + z + z^2 + z^3 + z^4 + z^5
            sage: f.polynomial(0)
            z^-3 + z^-2 + z^-1 + 1
            sage: f.polynomial(-5)
            0
            sage: M = L(lambda n: n^2, valuation=0)
            sage: M.polynomial(3)
            9*z^3 + 4*z^2 + z
            sage: M = L(lambda n: n^2, valuation=0)
            sage: M.polynomial(5)
            25*z^5 + 16*z^4 + 9*z^3 + 4*z^2 + z

            sage: f = 1/(1 + z)
            sage: f.polynomial()
            Traceback (most recent call last):
            ...
            ValueError: not a polynomial

            sage: L.zero().polynomial()
            0

        """
        S = self.parent()

        if isinstance(self._coeff_stream, Stream_zero):
            from sage.rings.polynomial.polynomial_ring_constructor import PolynomialRing
            return PolynomialRing(S.base_ring(), name=name).zero()

        if degree is None:
            if isinstance(self._coeff_stream, Stream_exact) and not self._coeff_stream._constant:
                m = self._coeff_stream._degree
            else:
                raise ValueError("not a polynomial")
        else:
            m = degree + 1

        if name is None:
            name = S.variable_name()

        if self.valuation() < 0:
            R = LaurentPolynomialRing(S.base_ring(), name=name)
            n = self.valuation()
            return R([self[i] for i in range(n, m)]).shift(n)
        else:
            from sage.rings.polynomial.polynomial_ring_constructor import PolynomialRing
            R = PolynomialRing(S.base_ring(), name=name)
            return R([self[i] for i in range(m)])

    def _format_series(self, formatter, format_strings=False):
        """
        Return ``self`` formatted by ``formatter``.

        TESTS::

            sage: L.<z> = LazyLaurentSeriesRing(QQ)
            sage: f = 1 / (2 - z^2)
            sage: f._format_series(ascii_art, True)
            1/2 + 1/4*z^2 + 1/8*z^4 + 1/16*z^6 + O(z^7)
        """
        P = self.parent()
        R = P._internal_poly_ring
        z = R.gen()
        cs = self._coeff_stream
        v = cs._approximate_order
        if format_strings:
            strformat = formatter
        else:
            strformat = lambda x: x

        if isinstance(cs, Stream_exact):
            poly = cs._polynomial_part(R)
            if not cs._constant:
                return formatter(poly)
            m = cs._degree + P.options.constant_length
            poly += sum(cs._constant * z**k for k in range(cs._degree, m))
            return formatter(poly) + strformat(" + O({})".format(formatter(z**m)))

        # This is an inexact series
        m = v + P.options.display_length

        # Use the polynomial printing
        poly = R([self._coeff_stream[i] for i in range(v, m)]).shift(v)
        if not poly:
            return strformat("O({})".format(formatter(z**m)))
        return formatter(poly) + strformat(" + O({})".format(formatter(z**m)))

class LazyPowerSeries(LazyCauchyProductSeries):
    r"""
    A Taylor series where the coefficients are computed lazily.

    EXAMPLES::

        sage: L.<x, y> = LazyPowerSeriesRing(ZZ)
        sage: f = 1 / (1 - x^2 + y^3); f
        1 + x^2 + (-y^3) + x^4 + (-2*x^2*y^3) + (x^6+y^6) + O(x,y)^7
        sage: P.<x, y> = PowerSeriesRing(ZZ, default_prec=101)
        sage: g = 1 / (1 - x^2 + y^3); f[100] - g[100]
        0

    Lazy Taylor series is picklable::

        sage: g = loads(dumps(f))
        sage: g
        1 + x^2 + (-y^3) + x^4 + (-2*x^2*y^3) + (x^6+y^6) + O(x,y)^7
        sage: g == f
        True
    """
    def is_unit(self):
        """
        Return whether this element is a unit in the ring.

        EXAMPLES::

            sage: L.<z> = LazyPowerSeriesRing(ZZ)
            sage: (2*z).is_unit()
            False

            sage: (1 + 2*z).is_unit()
            True

            sage: (3 + 2*z).is_unit()
            False

            sage: L.<x,y> = LazyPowerSeriesRing(ZZ)
            sage: (-1 + 2*x + 3*x*y).is_unit()
            True
        """
        if self.is_zero(): # now 0 != 1
            return False
        return self[0].is_unit()

    def exponential(self):
        r"""
        Return the exponential series of ``self``.

        This method is deprecated, use :meth:`exp` instead.

        TESTS::

            sage: L.<x> = LazyPowerSeriesRing(QQ)
            sage: lazy_exp = x.exponential(); lazy_exp
            doctest:...: DeprecationWarning: the method exponential is deprecated. Use exp instead.
            See https://github.com/sagemath/sage/issues/32367 for details.
            1 + x + 1/2*x^2 + 1/6*x^3 + 1/24*x^4 + 1/120*x^5 + 1/720*x^6 + O(x^7)
        """
        from sage.misc.superseded import deprecation
        deprecation(32367, 'the method exponential is deprecated. Use exp instead.')
        return self.exp()

    def compute_coefficients(self, i):
        r"""
        Computes all the coefficients of ``self`` up to ``i``.

        This method is deprecated, it has no effect anymore.

        TESTS::

            sage: L.<z> = LazyPowerSeriesRing(QQ)
            sage: a = L([1,2,3], constant=3)
            sage: a.compute_coefficients(5)
            doctest:...: DeprecationWarning: the method compute_coefficients obsolete and has no effect.
            See https://github.com/sagemath/sage/issues/32367 for details.
            sage: a
            1 + 2*z + 3*z^2 + 3*z^3 + 3*z^4 + O(z^5)
        """
        from sage.misc.superseded import deprecation
        deprecation(32367, "the method compute_coefficients obsolete and has no effect.")
        return

    def _im_gens_(self, codomain, im_gens, base_map=None):
        """
        Return the image of ``self`` under the map that sends the
        generators of the parent of ``self`` to the elements of the
        tuple ``im_gens``.

        EXAMPLES::

            sage: Z.<x> = QQ[]
            sage: R.<q, t> = LazyPowerSeriesRing(Z)
            sage: f = 1/(1-q-t)
            sage: f
            1 + (q+t) + (q^2+2*q*t+t^2) + (q^3+3*q^2*t+3*q*t^2+t^3) + (q^4+4*q^3*t+6*q^2*t^2+4*q*t^3+t^4) + (q^5+5*q^4*t+10*q^3*t^2+10*q^2*t^3+5*q*t^4+t^5) + (q^6+6*q^5*t+15*q^4*t^2+20*q^3*t^3+15*q^2*t^4+6*q*t^5+t^6) + O(q,t)^7
            sage: S.<s> = LazyPowerSeriesRing(Z)
            sage: f._im_gens_(S, [s, x*s])
            1 + ((x+1)*s) + ((x^2+2*x+1)*s^2) + ((x^3+3*x^2+3*x+1)*s^3) + ((x^4+4*x^3+6*x^2+4*x+1)*s^4) + ((x^5+5*x^4+10*x^3+10*x^2+5*x+1)*s^5) + ((x^6+6*x^5+15*x^4+20*x^3+15*x^2+6*x+1)*s^6) + O(s^7)

            sage: cc = Z.hom([-x])
            sage: f = 1/(1+x*q-t)
            sage: f._im_gens_(S, [s, x*s], base_map=cc)
            1 + 2*x*s + 4*x^2*s^2 + 8*x^3*s^3 + 16*x^4*s^4 + 32*x^5*s^5 + 64*x^6*s^6 + O(s^7)

        """
        if base_map is None:
            return codomain(self(*im_gens))

        return codomain(self.map_coefficients(base_map)(*im_gens))

    def __call__(self, *g):
        r"""
        Return the composition of ``self`` with ``g``.

        The arity of ``self`` must be equal to the number of
        arguments provided.

        Given a Taylor series `f` of arity `n` and a tuple of Taylor
        series `g = (g_1,\dots, g_n)` over the same base ring, the
        composition `f \circ g` is defined if and only if for each
        `1\leq i\leq n`:

        - `g_i` is zero, or
        - setting all variables except the `i`-th in `f` to zero
          yields a polynomial, or
        - `\mathrm{val}(g_i) > 0`.

        If `f` is a univariate 'exact' series, we can check whether
        `f` is a actually a polynomial.  However, if `f` is a
        multivariate series, we have no way to test whether setting
        all but one variable of `f` to zero yields a polynomial,
        except if `f` itself is 'exact' and therefore a polynomial.

        INPUT:

        - ``g`` -- other series, all can be coerced into the same parent

        EXAMPLES::

            sage: L.<x, y, z> = LazyPowerSeriesRing(QQ)
            sage: M.<a, b> = LazyPowerSeriesRing(ZZ)
            sage: g1 = 1 / (1 - x)
            sage: g2 = x + y^2
            sage: p = a^2 + b + 1
            sage: p(g1, g2) - g1^2 - g2 - 1
            O(x,y,z)^7

        The number of mappings from a set with `m` elements to a set
        with `n` elements::

            sage: M.<a> = LazyPowerSeriesRing(QQ)
            sage: Ea = M(lambda n: 1/factorial(n))
            sage: Ex = L(lambda n: 1/factorial(n)*x^n)
            sage: Ea(Ex*y)[5]
            1/24*x^4*y + 2/3*x^3*y^2 + 3/4*x^2*y^3 + 1/6*x*y^4 + 1/120*y^5

        So, there are `3! 2! 2/3 = 8` mappings from a three element
        set to a two element set.

        We perform the composition with a lazy Laurent series::

            sage: N.<w> = LazyLaurentSeriesRing(QQ)
            sage: f1 = 1 / (1 - w)
            sage: f2 = cot(w / (1 - w))
            sage: p(f1, f2)
            w^-1 + 1 + 5/3*w + 8/3*w^2 + 164/45*w^3 + 23/5*w^4 + 5227/945*w^5 + O(w^6)

        We perform the composition with a lazy Dirichlet series::

            sage: # needs sage.symbolic
            sage: D = LazyDirichletSeriesRing(QQ, "s")
            sage: g = D(constant=1)-1
            sage: g
            1/(2^s) + 1/(3^s) + 1/(4^s) + O(1/(5^s))
            sage: f = 1 / (1 - x - y*z); f
            1 + x + (x^2+y*z) + (x^3+2*x*y*z) + (x^4+3*x^2*y*z+y^2*z^2)
             + (x^5+4*x^3*y*z+3*x*y^2*z^2)
             + (x^6+5*x^4*y*z+6*x^2*y^2*z^2+y^3*z^3)
             + O(x,y,z)^7
            sage: fog = f(g, g, g)
            sage: fog
            1 + 1/(2^s) + 1/(3^s) + 3/4^s + 1/(5^s) + 5/6^s + O(1/(7^s))
            sage: fg = 1 / (1 - g - g*g)
            sage: fg
            1 + 1/(2^s) + 1/(3^s) + 3/4^s + 1/(5^s) + 5/6^s + 1/(7^s) + O(1/(8^s))
            sage: fog - fg
            O(1/(8^s))

            sage: f = 1 / (1 - 2*a)
            sage: f(g)                                                                  # needs sage.symbolic
            1 + 2/2^s + 2/3^s + 6/4^s + 2/5^s + 10/6^s + 2/7^s + O(1/(8^s))
            sage: 1 / (1 - 2*g)                                                         # needs sage.symbolic
            1 + 2/2^s + 2/3^s + 6/4^s + 2/5^s + 10/6^s + 2/7^s + O(1/(8^s))

        The output parent is always the common parent between the base ring
        of `f` and the parent of `g` or extended to the corresponding
        lazy series::

            sage: T.<x,y> = LazyPowerSeriesRing(QQ)
            sage: R.<a,b,c> = ZZ[]
            sage: S.<v> = R[]
            sage: L.<z> = LaurentPolynomialRing(ZZ)
            sage: parent(x(a, b))
            Multivariate Polynomial Ring in a, b, c over Rational Field
            sage: parent(x(CC(2), a))
            Multivariate Polynomial Ring in a, b, c over Complex Field with 53 bits of precision
            sage: parent(x(0, 0))
            Rational Field
            sage: f = 1 / (1 - x - y); f
            1 + (x+y) + (x^2+2*x*y+y^2) + (x^3+3*x^2*y+3*x*y^2+y^3)
             + (x^4+4*x^3*y+6*x^2*y^2+4*x*y^3+y^4)
             + (x^5+5*x^4*y+10*x^3*y^2+10*x^2*y^3+5*x*y^4+y^5)
             + (x^6+6*x^5*y+15*x^4*y^2+20*x^3*y^3+15*x^2*y^4+6*x*y^5+y^6)
             + O(x,y)^7
            sage: f(a^2, b*c)
            1 + (a^2+b*c) + (a^4+2*a^2*b*c+b^2*c^2) + (a^6+3*a^4*b*c+3*a^2*b^2*c^2+b^3*c^3) + O(a,b,c)^7
            sage: f(v, v^2)
            1 + v + 2*v^2 + 3*v^3 + 5*v^4 + 8*v^5 + 13*v^6 + O(v^7)
            sage: f(z, z^2 + z)
            1 + 2*z + 5*z^2 + 12*z^3 + 29*z^4 + 70*z^5 + 169*z^6 + O(z^7)
            sage: three = T(3)(a^2, b); three
            3
            sage: parent(three)
            Multivariate Polynomial Ring in a, b, c over Rational Field

        TESTS::

            sage: L.<x,y> = LazyPowerSeriesRing(ZZ)
            sage: f = 1 / (1 - x - y)
            sage: f(f)
            Traceback (most recent call last):
            ...
            ValueError: arity of must be equal to the number of arguments provided

            sage: f(1, x*y)
            Traceback (most recent call last):
            ...
            ValueError: can only compose with a positive valuation series

        This test will pass once pushouts are implemented::

            sage: R.<a,b> = QQ[]
            sage: f(1/2*a, x)
            Traceback (most recent call last):
            ...
            TypeError: no common canonical parent for objects with parents: ...

        Consistency check when `g` is an uninitialized series between a
        polynomial `f` as both a polynomial and a lazy series::

            sage: L.<z> = LazyPowerSeriesRing(QQ)
            sage: f = 1 - z
            sage: g = L.undefined(valuation=1)
            sage: f(g) == f.polynomial()(g)
            True

            sage: g = L.undefined(valuation=1)
            sage: g.define(z / (1 - g))
            sage: g
            z + z^2 + 2*z^3 + 5*z^4 + 14*z^5 + 42*z^6 + 132*z^7 + O(z^8)
            sage: gp = L.undefined(valuation=1)
            sage: gp.define(z / f(gp))
            sage: gp
            z + z^2 + 2*z^3 + 5*z^4 + 14*z^5 + 42*z^6 + 132*z^7 + O(z^8)

        Check that composing the zero series with anything yields zero::

            sage: T.<x,y> = LazyPowerSeriesRing(QQ)
            sage: M.<a, b> = LazyPowerSeriesRing(QQ)
            sage: T(0)(1/(1-a), a+b)
            0

        Check that composing `f` with zero series yields the constant term of `f`::

            sage: T(3/(1-x-2*y))(0, 0)
            3

        Check that we can compose a polynomial with anything::

            sage: T(1-x-2*y + x*y^2)(1, 3)
            3

            sage: T(1-x-2*y + x*y^2)(1 + a, 3)
            3 + 8*a

            sage: T(1-x-2*y + x*y^2)(1/(1-a), 3)
            3 + 8*a + 8*a^2 + 8*a^3 + 8*a^4 + 8*a^5 + 8*a^6 + O(a,b)^7

        Check that issue :trac:`35261` is fixed::

            sage: L.<z> = LazyPowerSeriesRing(QQ)
            sage: fun = lambda n: 1 if ZZ(n).is_power_of(2) else 0
            sage: f = L(fun)
            sage: g = L.undefined(valuation=1)
            sage: g.define((~f.shift(-1)(g)).shift(1))
            sage: g
            z - z^2 + 2*z^3 - 6*z^4 + 20*z^5 - 70*z^6 + 256*z^7 + O(z^8)

            sage: f = L(fun)
            sage: g = L.undefined(valuation=1)
            sage: g.define((z - (f - z)(g)))
            sage: g
            z - z^2 + 2*z^3 - 6*z^4 + 20*z^5 - 70*z^6 + 256*z^7 + O(z^8)
        """
        fP = parent(self)
        if len(g) != fP._arity:
            raise ValueError("arity of must be equal to the number of arguments provided")

        # Find a good parent for the result
        from sage.structure.element import get_coercion_model
        cm = get_coercion_model()
        P = cm.common_parent(self.base_ring(), *[parent(h) for h in g])

        # f = 0
        if isinstance(self._coeff_stream, Stream_zero):
            return P.zero()

        # g = (0, ..., 0)
        if all((not isinstance(h, LazyModuleElement) and not h)
               or (isinstance(h, LazyModuleElement)
                   and isinstance(h._coeff_stream, Stream_zero))
               for h in g):
            return P(self[0])

        # f has finite length and f != 0
        if (isinstance(self._coeff_stream, Stream_exact)
            and not self._coeff_stream._constant):
            # constant polynomial
            poly = self.polynomial()
            if poly.is_constant():
                return P(poly)
            return P(poly(g))

        # f now has (potentially) infinitely many terms
        # Lift the resulting parent to a lazy series (if possible)
        # Also make sure each element of g is a LazyModuleElement
        from sage.rings.polynomial.polynomial_ring import PolynomialRing_general
        from sage.rings.polynomial.multi_polynomial_ring_base import MPolynomialRing_base
        from sage.rings.polynomial.laurent_polynomial_ring import LaurentPolynomialRing_univariate
        from sage.rings.lazy_series_ring import LazySeriesRing
        if not isinstance(P, LazySeriesRing):
            if fP._laurent_poly_ring.has_coerce_map_from(P):
                S = fP._laurent_poly_ring
                P = fP
            if isinstance(P, (PolynomialRing_general, MPolynomialRing_base)):
                from sage.rings.lazy_series_ring import LazyPowerSeriesRing
                S = P
                try:
                    sparse = S.is_sparse()
                except AttributeError:
                    sparse = fP.is_sparse()
                P = LazyPowerSeriesRing(S.base_ring(), S.variable_names(), sparse)
            elif isinstance(P, LaurentPolynomialRing_univariate):
                from sage.rings.lazy_series_ring import LazyLaurentSeriesRing
                S = P
                P = LazyLaurentSeriesRing(S.base_ring(), S.variable_names(), fP.is_sparse())
            else:
                raise ValueError("unable to evaluate the series at {}".format(g))
            g = [P(S(h)) for h in g]
        else:
            g = [P(h) for h in g]
        R = P._internal_poly_ring.base_ring()

        for h in g:
            if h._coeff_stream._approximate_order == 0:
                if not h._coeff_stream.is_uninitialized() and h[0]:
                    raise ValueError("can only compose with a positive valuation series")
                h._coeff_stream._approximate_order = 1

            if isinstance(h, LazyDirichletSeries):
                if h._coeff_stream._approximate_order == 1:
                    if not h._coeff_stream.is_uninitialized() and h._coeff_stream[1] != 0:
                        raise ValueError("can only compose with a positive valuation series")
                    h._coeff_stream._approximate_order = 2

        # We now have that every element of g has a _coeff_stream
        sorder = self._coeff_stream._approximate_order
        if len(g) == 1:
            g0 = g[0]
            if isinstance(g0, LazyDirichletSeries):
                # we assume that the valuation of self[i](g) is at least i
                def coefficient(n):
                    return sum(self[i] * (g0**i)[n] for i in range(n+1))

                coeff_stream = Stream_function(coefficient, P._sparse, 1)
                return P.element_class(P, coeff_stream)

            coeff_stream = Stream_cauchy_compose(self._coeff_stream,
                                                 g0._coeff_stream,
                                                 P.is_sparse())
            return P.element_class(P, coeff_stream)

        # The arity is at least 2
        gv = min(h._coeff_stream._approximate_order for h in g)

        def coefficient(n):
            r = R.zero()
            for i in range(n // gv + 1):
                # Make sure the element returned from the composition is in P
                r += P(self[i](g))[n]
            return r
        coeff_stream = Stream_function(coefficient, P._sparse, sorder * gv)
        return P.element_class(P, coeff_stream)

    compose = __call__

    def revert(self):
        r"""
        Return the compositional inverse of ``self``.

        Given a Taylor series `f` in one variable, the compositional
        inverse is a power series `g` over the same base ring, such that
        `(f \circ g)(z) = f(g(z)) = z`.

        The compositional inverse exists if and only if:

        - `\mathrm{val}(f) = 1`, or

        - `f = a + b z` with `a, b \neq 0`.

        EXAMPLES::

            sage: L.<z> = LazyPowerSeriesRing(QQ)
            sage: (2*z).revert()
            1/2*z
            sage: (z-z^2).revert()
            z + z^2 + 2*z^3 + 5*z^4 + 14*z^5 + 42*z^6 + 132*z^7 + O(z^8)

            sage: s = L(degree=1, constant=-1)
            sage: s.revert()
            -z - z^2 - z^3 + O(z^4)

            sage: s = L(degree=1, constant=1)
            sage: s.revert()
            z - z^2 + z^3 - z^4 + z^5 - z^6 + z^7 + O(z^8)

        .. WARNING::

            For series not known to be eventually constant (e.g., being
            defined by a function) with approximate valuation `\leq 1`
            (but not necessarily its true valuation), this assumes
            that this is the actual valuation::

                sage: f = L(lambda n: n if n > 2 else 0)
                sage: f.revert()
                <repr(... failed: ValueError: generator already executing>

        TESTS::

            sage: L.<z> = LazyPowerSeriesRing(QQ)
            sage: s = L(lambda n: 2 if n == 1 else 0, valuation=1); s
            2*z + O(z^8)
            sage: s.revert()
            1/2*z + O(z^8)

            sage: (2 + 3*z).revert()
            -2/3 + 1/3*z

            sage: s = L(lambda n: 2 if n == 0 else 3 if n == 1 else 0, valuation=0); s
            2 + 3*z + O(z^7)
            sage: s.revert()
            Traceback (most recent call last):
            ...
            ValueError: cannot determine whether the compositional inverse exists

            sage: R.<q,t> = QQ[]
            sage: L.<z> = LazyPowerSeriesRing(R.fraction_field())
            sage: s = L([q], valuation=0, constant=t); s
            q + t*z + t*z^2 + t*z^3 + O(z^4)
            sage: s.revert()
            Traceback (most recent call last):
            ...
            ValueError: compositional inverse does not exist

        We look at some cases where the compositional inverse does not exist:

        `f = 0`::

            sage: L(0).revert()
            Traceback (most recent call last):
            ...
            ValueError: compositional inverse does not exist
            sage: (z - z).revert()
            Traceback (most recent call last):
            ...
            ValueError: compositional inverse does not exist

        `\mathrm{val}(f) != 1` and `f(0) * f(1) = 0`::

            sage: (z^2).revert()
            Traceback (most recent call last):
            ...
            ValueError: compositional inverse does not exist

            sage: L(1).revert()
            Traceback (most recent call last):
            ...
            ValueError: compositional inverse does not exist

        `\mathrm{val}(f) > 1`::

            sage: L(lambda n: n, valuation=2).revert()
            Traceback (most recent call last):
            ...
            ValueError: compositional inverse does not exist

        Reversion of exact series::

            sage: f = L([1, 2], valuation=0, constant=1)
            sage: f.revert()
            Traceback (most recent call last):
            ...
            ValueError: compositional inverse does not exist

            sage: f = L([-1, -1], valuation=1, constant=-1)
            sage: f.revert()
            (-z) + (-z^2) + (-z^3) + O(z^4)

            sage: f = L([-1, 0, -1], valuation=1, constant=-1)
            sage: f.revert()
            (-z) + z^3 + (-z^4) + (-2*z^5) + 6*z^6 + z^7 + O(z^8)

            sage: f = L([-1], valuation=1, degree=3, constant=-1)
            sage: f.revert()
            (-z) + z^3 + (-z^4) + (-2*z^5) + 6*z^6 + z^7 + O(z^8)

        Check that issue :trac:`35261` is fixed::

            sage: L.<z> = LazyPowerSeriesRing(QQ)
            sage: f = L(lambda n: 1 if ZZ(n).is_power_of(2) else 0)
            sage: f
            z + z^2 + z^4 + O(z^7)
            sage: f.revert()
            z - z^2 + 2*z^3 - 6*z^4 + 20*z^5 - 70*z^6 + 256*z^7 + O(z^8)
        """
        P = self.parent()
        if P._arity != 1:
            raise ValueError("arity must be equal to 1")
        coeff_stream = self._coeff_stream
        if isinstance(coeff_stream, Stream_zero):
            raise ValueError("compositional inverse does not exist")
        if isinstance(coeff_stream, Stream_exact):
            if coeff_stream._constant:
                if coeff_stream.order() == 1:
                    R = P.base_ring()
                    # we cannot assume that the last initial coefficient
                    # and the constant differ, see stream.Stream_exact
                    if (coeff_stream._degree == 1 + len(coeff_stream._initial_coefficients)
                        and coeff_stream._constant == -R.one()
                        and all(c == -R.one() for c in coeff_stream._initial_coefficients)):
                        # self = -z/(1-z); self.revert() = -z/(1-z)
                        return self
                else:
                    raise ValueError("compositional inverse does not exist")
            else:
                if coeff_stream._degree == 2:
                    # self = a + b*z; self.revert() = -a/b + 1/b * z
                    a = coeff_stream[0]
                    b = coeff_stream[1]
                    coeff_stream = Stream_exact((-a/b, 1/b),
                                                order=0)
                    return P.element_class(P, coeff_stream)

                if coeff_stream.order() != 1:
                    raise ValueError("compositional inverse does not exist")

        if coeff_stream._approximate_order > 1:
            raise ValueError("compositional inverse does not exist")
        # TODO: coefficients should not be checked here, it prevents
        # us from using self.define in some cases!
        if coeff_stream._approximate_order == 0 and coeff_stream[0]:
            raise ValueError("cannot determine whether the compositional inverse exists")

        g = P.undefined(valuation=1)
        # the following is mathematically equivalent to
        # z / ((self / z)(g))
        # but more efficient and more lazy
        g.define((~self.shift(-1)(g)).shift(1))
        return g

    compositional_inverse = revert

    def derivative(self, *args):
        """
        Return the derivative of the Taylor series.

        Multiple variables and iteration counts may be supplied; see
        the documentation of
        :func:`sage.calculus.functional.derivative` function for
        details.

        EXAMPLES::

            sage: T.<z> = LazyPowerSeriesRing(ZZ)
            sage: z.derivative()
            1
            sage: (1 + z + z^2).derivative(3)
            0
            sage: (z^2 + z^4 + z^10).derivative(3)
            24*z + 720*z^7
            sage: (1 / (1-z)).derivative()
            1 + 2*z + 3*z^2 + 4*z^3 + 5*z^4 + 6*z^5 + 7*z^6 + O(z^7)
            sage: T([1, 1, 1], constant=4).derivative()
            1 + 2*z + 12*z^2 + 16*z^3 + 20*z^4 + 24*z^5 + 28*z^6 + O(z^7)

            sage: R.<q> = QQ[]
            sage: L.<x, y> = LazyPowerSeriesRing(R)
            sage: f = 1 / (1-q*x+y); f
            1 + (q*x-y) + (q^2*x^2+(-2*q)*x*y+y^2)
             + (q^3*x^3+(-3*q^2)*x^2*y+3*q*x*y^2-y^3)
             + (q^4*x^4+(-4*q^3)*x^3*y+6*q^2*x^2*y^2+(-4*q)*x*y^3+y^4)
             + (q^5*x^5+(-5*q^4)*x^4*y+10*q^3*x^3*y^2+(-10*q^2)*x^2*y^3+5*q*x*y^4-y^5)
             + (q^6*x^6+(-6*q^5)*x^5*y+15*q^4*x^4*y^2+(-20*q^3)*x^3*y^3+15*q^2*x^2*y^4+(-6*q)*x*y^5+y^6)
             + O(x,y)^7
            sage: f.derivative(q)
            x + (2*q*x^2+(-2)*x*y) + (3*q^2*x^3+(-6*q)*x^2*y+3*x*y^2)
             + (4*q^3*x^4+(-12*q^2)*x^3*y+12*q*x^2*y^2+(-4)*x*y^3)
             + (5*q^4*x^5+(-20*q^3)*x^4*y+30*q^2*x^3*y^2+(-20*q)*x^2*y^3+5*x*y^4)
             + (6*q^5*x^6+(-30*q^4)*x^5*y+60*q^3*x^4*y^2+(-60*q^2)*x^3*y^3+30*q*x^2*y^4+(-6)*x*y^5)
             + O(x,y)^7

        Multivariate::

            sage: L.<x,y,z> = LazyPowerSeriesRing(QQ)
            sage: f = (x + y^2 + z)^3; f
            (x^3+3*x^2*z+3*x*z^2+z^3) + (3*x^2*y^2+6*x*y^2*z+3*y^2*z^2) + (3*x*y^4+3*y^4*z) + y^6
            sage: f.derivative(x)
            (3*x^2+6*x*z+3*z^2) + (6*x*y^2+6*y^2*z) + 3*y^4
            sage: f.derivative(y, 5)
            720*y
            sage: f.derivative(z, 5)
            0
            sage: f.derivative(x, y, z)
            12*y

            sage: f = (1 + x + y^2 + z)^-1
            sage: f.derivative(x)
            -1 + (2*x+2*z) + (-3*x^2+2*y^2-6*x*z-3*z^2) + ... + O(x,y,z)^6
            sage: f.derivative(y, 2)
            -2 + (4*x+4*z) + (-6*x^2+12*y^2-12*x*z-6*z^2) + ... + O(x,y,z)^5
            sage: f.derivative(x, y)
            4*y + (-12*x*y-12*y*z) + (24*x^2*y-12*y^3+48*x*y*z+24*y*z^2)
             + (-40*x^3*y+48*x*y^3-120*x^2*y*z+48*y^3*z-120*x*y*z^2-40*y*z^3) + O(x,y,z)^5
            sage: f.derivative(x, y, z)
            (-12*y) + (48*x*y+48*y*z) + (-120*x^2*y+48*y^3-240*x*y*z-120*y*z^2) + O(x,y,z)^4

            sage: R.<t> = QQ[]
            sage: L.<x,y,z> = LazyPowerSeriesRing(R)
            sage: f = ((t^2-3)*x + t*y^2 - t*z)^2
            sage: f.derivative(t,x,t,y)
            24*t*y
            sage: f.derivative(t, 2)
            ((12*t^2-12)*x^2+(-12*t)*x*z+2*z^2) + (12*t*x*y^2+(-4)*y^2*z) + 2*y^4
            sage: f.derivative(z, t)
            ((-6*t^2+6)*x+4*t*z) + ((-4*t)*y^2)
            sage: f.derivative(t, 10)
            0

            sage: f = (1 + t*(x + y + z))^-1
            sage: f.derivative(x, t, y)
            4*t + ((-18*t^2)*x+(-18*t^2)*y+(-18*t^2)*z)
             + (48*t^3*x^2+96*t^3*x*y+48*t^3*y^2+96*t^3*x*z+96*t^3*y*z+48*t^3*z^2)
             + ... + O(x,y,z)^5
            sage: f.derivative(t, 2)
            (2*x^2+4*x*y+2*y^2+4*x*z+4*y*z+2*z^2) + ... + O(x,y,z)^7
            sage: f.derivative(x, y, z, t)
            (-18*t^2) + (96*t^3*x+96*t^3*y+96*t^3*z) + ... + O(x,y,z)^4

        TESTS:

        Check that :issue:`36154` is fixed::

            sage: L.<z> = LazyPowerSeriesRing(Zmod(4))
            sage: f = L([0,0,2])
            sage: f.derivative()
            0
        """
        P = self.parent()
        R = P._laurent_poly_ring
        V = R.gens()
        order = 0
        vars = []
        gen_vars = []
        for x in derivative_parse(args):
            if x is None:
                order += 1
            elif x in V:
                gen_vars.append(x._coeff_stream[1])
            else:
                vars.append(x)

        if P._arity > 1 and order:
            raise ValueError("for multivariate series you have to specify the variable with respect to which the derivative should be taken")
        else:
            order += len(gen_vars)

        coeff_stream = self._coeff_stream
        if isinstance(coeff_stream, Stream_zero):
            return self

        if P._arity > 1:
            v = gen_vars + vars
            d = -len(gen_vars)

            if isinstance(coeff_stream, Stream_exact): # the constant should be 0
                ao = coeff_stream._approximate_order
                val = max(ao + d, 0)
                coeffs = [R(c).derivative(v) for c in coeff_stream._initial_coefficients[val-(ao+d):]]
                if any(coeffs):
                    coeff_stream = Stream_exact(coeffs, order=val, constant=coeff_stream._constant)
                    return P.element_class(P, coeff_stream)
                return P.zero()

            coeff_stream = Stream_map_coefficients(coeff_stream,
                                                   lambda c: R(c).derivative(v),
                                                   P.is_sparse())
            coeff_stream = Stream_shift(coeff_stream, d)
            return P.element_class(P, coeff_stream)

        if (isinstance(coeff_stream, Stream_exact)
            and not coeff_stream._constant):
            if coeff_stream._degree <= order:
                return P.zero()
            if vars:
                coeffs = [prod(i-k for k in range(order)) * c.derivative(vars)
                          for i, c in enumerate(coeff_stream._initial_coefficients,
                                                coeff_stream._approximate_order)]
            else:
                coeffs = [prod(i-k for k in range(order)) * c
                          for i, c in enumerate(coeff_stream._initial_coefficients,
                                                coeff_stream._approximate_order)]
            if not any(coeffs):
                return P.zero()
            coeff_stream = Stream_exact(coeffs,
                                        order=coeff_stream._approximate_order - order,
                                        constant=coeff_stream._constant)
            return P.element_class(P, coeff_stream)

        coeff_stream = Stream_derivative(self._coeff_stream, order,
                                         P.is_sparse())
        if vars:
            coeff_stream = Stream_map_coefficients(coeff_stream,
                                                   lambda c: c.derivative(vars),
                                                   P.is_sparse())
        return P.element_class(P, coeff_stream)

<<<<<<< HEAD
    def adams_operator(self, p):
        """
        Return the image of ``self`` under the Adams operator of index ``p``.

        This raises all variables to the power ``p``, both the power
        series variables and the variables inside the coefficient ring.

        INPUT:

        - ``p`` -- a positive integer

        EXAMPLES:

        With no variables in the base ring::

            sage: A = LazyPowerSeriesRing(QQ,'t')
            sage: f = A([1,2,3,4]); f
            1 + 2*t + 3*t^2 + 4*t^3
            sage: f.adams_operator(2)
            1 + 2*t^2 + 3*t^4 + 4*t^6

        With variables in the base ring::

            sage: q = polygen(QQ,'q')
            sage: A = LazyPowerSeriesRing(q.parent(),'t')
            sage: f = A([0,1+q,2,3+q**2]); f
            ((q+1)*t) + 2*t^2 + ((q^2+3)*t^3)
            sage: f.adams_operator(2)
            ((q^2+1)*t^2) + 2*t^4 + ((q^4+3)*t^6)

        In the multivariate case::

            sage: A = LazyPowerSeriesRing(ZZ,'t,u')
            sage: f = A({(1,2):4,(2,3):6}); f
            4*t*u^2 + 6*t^2*u^3
            sage: f.adams_operator(3)
            4*t^3*u^6 + 6*t^6*u^9

        TESTS::

            sage: A = LazyPowerSeriesRing(QQ,'t')
            sage: f = A([1,2,3,4])
            sage: f.adams_operator(1)
            1 + 2*t + 3*t^2 + 4*t^3
            sage: f.adams_operator(-1)
            Traceback (most recent call last):
            ...
            ValueError: p must be a positive integer
        """
        if p <= 0:
            raise ValueError("p must be a positive integer")

        if p == 1:
            return self

        stretched = self(*[g**p for g in self.parent().gens()])
        BR = self.base_ring()
        try:
            D = {v: v**p for v in BR.gens()}
            BR.one().subs(D)
        except AttributeError:
            return stretched

        return stretched.map_coefficients(lambda cf: cf.subs(D))
=======
    def integral(self, variable=None, *, constants=None):
        r"""
        Return the integral of ``self`` with respect to ``variable``.

        INPUT:

        - ``variable`` -- (optional) the variable to integrate
        - ``constants`` -- (optional; keyword-only) list of integration
          constants for the integrals of ``self`` (the last constant
          corresponds to the first integral)

        For multivariable series, only ``variable`` should be
        specified; the integration constant is taken to be `0`.

        Now we assume the series is univariate. If the first argument is a
        list, then this method iterprets it as integration constants. If it
        is a positive integer, the method interprets it as the number of times
        to integrate the function. If ``variable`` is not the variable of
        the power series, then the coefficients are integrated with respect
        to ``variable``. If the integration constants are not specified,
        they are considered to be `0`.

        EXAMPLES::

            sage: L.<t> = LazyPowerSeriesRing(QQ)
            sage: f = 2 + 3*t + t^5
            sage: f.integral()
            2*t + 3/2*t^2 + 1/6*t^6
            sage: f.integral([-2, -2])
            -2 - 2*t + t^2 + 1/2*t^3 + 1/42*t^7
            sage: f.integral(t)
            2*t + 3/2*t^2 + 1/6*t^6
            sage: f.integral(2)
            t^2 + 1/2*t^3 + 1/42*t^7
            sage: (t^3 + t^5).integral()
            1/4*t^4 + 1/6*t^6
            sage: L.zero().integral()
            0
            sage: L.zero().integral([0, 1, 2, 3])
            t + t^2 + 1/2*t^3
            sage: L([1, 2 ,3], constant=4).integral()
            t + t^2 + t^3 + t^4 + 4/5*t^5 + 2/3*t^6 + O(t^7)

        We solve the ODE `f'' - f' - 2 f = 0` by solving for `f''`, then
        integrating and applying a recursive definition::

            sage: R.<C, D> = QQ[]
            sage: L.<x> = LazyPowerSeriesRing(R)
            sage: f = L.undefined()
            sage: f.define((f.derivative() + 2*f).integral(constants=[C, D]))
            sage: f
            C + D*x + ((C+1/2*D)*x^2) + ((1/3*C+1/2*D)*x^3)
             + ((1/4*C+5/24*D)*x^4) + ((1/12*C+11/120*D)*x^5)
             + ((11/360*C+7/240*D)*x^6) + O(x^7)
            sage: f.derivative(2) - f.derivative() - 2*f
            O(x^7)

        We compare this with the answer we get from the
        characteristic polynomial::

            sage: g = C * exp(-x) + D * exp(2*x); g
            (C+D) + ((-C+2*D)*x) + ((1/2*C+2*D)*x^2) + ((-1/6*C+4/3*D)*x^3)
             + ((1/24*C+2/3*D)*x^4) + ((-1/120*C+4/15*D)*x^5)
             + ((1/720*C+4/45*D)*x^6) + O(x^7)
            sage: g.derivative(2) - g.derivative() - 2*g
            O(x^7)

        Note that ``C`` and ``D`` are playing different roles, so we need
        to perform a substitution to the coefficients of ``f`` to recover
        the solution ``g``::

            sage: fp = f.map_coefficients(lambda c: c(C=C+D, D=2*D-C)); fp
            (C+D) + ((-C+2*D)*x) + ((1/2*C+2*D)*x^2) + ((-1/6*C+4/3*D)*x^3)
             + ((1/24*C+2/3*D)*x^4) + ((-1/120*C+4/15*D)*x^5)
             + ((1/720*C+4/45*D)*x^6) + O(x^7)
            sage: fp - g
            O(x^7)

        We can integrate both the series and coefficients::

            sage: R.<x,y,z> = QQ[]
            sage: L.<t> = LazyPowerSeriesRing(R)
            sage: f = (x*t^2 + y*t + z)^2; f
            z^2 + 2*y*z*t + ((y^2+2*x*z)*t^2) + 2*x*y*t^3 + x^2*t^4
            sage: f.integral(x)
            x*z^2 + 2*x*y*z*t + ((x*y^2+x^2*z)*t^2) + x^2*y*t^3 + 1/3*x^3*t^4
            sage: f.integral(t)
            z^2*t + y*z*t^2 + ((1/3*y^2+2/3*x*z)*t^3) + 1/2*x*y*t^4 + 1/5*x^2*t^5
            sage: f.integral(y, constants=[x*y*z])
            x*y*z + y*z^2*t + 1/2*y^2*z*t^2 + ((1/9*y^3+2/3*x*y*z)*t^3) + 1/4*x*y^2*t^4 + 1/5*x^2*y*t^5

        We can integrate multivariate power series::

            sage: R.<t> = QQ[]
            sage: L.<x,y,z> = LazyPowerSeriesRing(R)
            sage: f = ((t^2 + t) - t * y^2 + t^2 * (y + z))^2; f
            (t^4+2*t^3+t^2) + ((2*t^4+2*t^3)*y+(2*t^4+2*t^3)*z)
             + ((t^4-2*t^3-2*t^2)*y^2+2*t^4*y*z+t^4*z^2)
             + ((-2*t^3)*y^3+(-2*t^3)*y^2*z) + t^2*y^4
            sage: g = f.integral(x); g
            ((t^4+2*t^3+t^2)*x) + ((2*t^4+2*t^3)*x*y+(2*t^4+2*t^3)*x*z)
             + ((t^4-2*t^3-2*t^2)*x*y^2+2*t^4*x*y*z+t^4*x*z^2)
             + ((-2*t^3)*x*y^3+(-2*t^3)*x*y^2*z) + t^2*x*y^4
            sage: g[0]
            0
            sage: g[1]
            (t^4 + 2*t^3 + t^2)*x
            sage: g[2]
            (2*t^4 + 2*t^3)*x*y + (2*t^4 + 2*t^3)*x*z
            sage: f.integral(z)
            ((t^4+2*t^3+t^2)*z) + ((2*t^4+2*t^3)*y*z+(t^4+t^3)*z^2)
             + ((t^4-2*t^3-2*t^2)*y^2*z+t^4*y*z^2+1/3*t^4*z^3)
             + ((-2*t^3)*y^3*z+(-t^3)*y^2*z^2) + t^2*y^4*z
            sage: f.integral(t)
            (1/5*t^5+1/2*t^4+1/3*t^3) + ((2/5*t^5+1/2*t^4)*y+(2/5*t^5+1/2*t^4)*z)
             + ((1/5*t^5-1/2*t^4-2/3*t^3)*y^2+2/5*t^5*y*z+1/5*t^5*z^2)
             + ((-1/2*t^4)*y^3+(-1/2*t^4)*y^2*z) + 1/3*t^3*y^4

            sage: L.<x,y,z> = LazyPowerSeriesRing(QQ)
            sage: (x + y - z^2).integral(z)
            (x*z+y*z) + (-1/3*z^3)

        TESTS::

            sage: L.<t> = LazyPowerSeriesRing(QQ)
            sage: f = t^2
            sage: f.integral([0, 1], constants=[0, 1])
            Traceback (most recent call last):
            ...
            ValueError: integration constants given twice
            sage: f.integral(4, constants=[0, 1])
            Traceback (most recent call last):
            ...
            ValueError: the number of integrations does not match the number of integration constants

            sage: L.<x,y,z> = LazyPowerSeriesRing(QQ)
            sage: x.integral(y, constants=[2])
            Traceback (most recent call last):
            ...
            ValueError: integration constants must not be given for multivariate series
            sage: x.integral()
            Traceback (most recent call last):
            ...
            ValueError: the integration variable must be specified
        """
        P = self.parent()
        coeff_stream = self._coeff_stream
        R = P._laurent_poly_ring

        if P._arity > 1:
            if constants is not None:
                raise ValueError("integration constants must not be given for multivariate series")
            if variable is None:
                raise ValueError("the integration variable must be specified")

            if isinstance(coeff_stream, Stream_zero):
                return self

            if variable in P.gens():
                variable = variable._coeff_stream[1]
                shift = 1
            else:
                shift = 0

            if isinstance(coeff_stream, Stream_exact): # constant is 0 because arity is at least 2
                ao = coeff_stream._approximate_order
                coeffs = [R(c).integral(variable) for c in coeff_stream._initial_coefficients]
                coeff_stream = Stream_exact(coeffs, order=ao+shift, constant=coeff_stream._constant)
                return P.element_class(P, coeff_stream)

            coeff_stream = Stream_map_coefficients(coeff_stream,
                                                   lambda c: c.integral(variable),
                                                   P.is_sparse())
            if shift:
                coeff_stream = Stream_shift(coeff_stream, 1)
            return P.element_class(P, coeff_stream)

        # the univariate case

        zero = P.base_ring().zero()
        # This is copied from the LazyLaurentSeries.integral
        if variable is None:
            if constants is None:
                constants = [zero]
        elif variable != P.gen():
            if isinstance(variable, (list, tuple)):
                if constants is not None:
                    raise ValueError("integration constants given twice")
                constants = tuple(variable)
                variable = None
            elif variable in ZZ and ZZ(variable) >= 0:
                if constants is None:
                    constants = [zero] * ZZ(variable)
                elif ZZ(variable) != len(constants):
                    raise ValueError("the number of integrations does not match"
                                     " the number of integration constants")
                variable = None
            if constants is None:
                constants = []
        else:
            if constants is None:
                constants = [zero]
            variable = None

        nints = len(constants)

        if isinstance(coeff_stream, Stream_zero):
            if any(constants):
                coeff_stream = Stream_exact([c / ZZ.prod(k for k in range(1, i+1))
                                             for i, c in enumerate(constants)],
                                            order=0,
                                            constant=zero)
                return P.element_class(P, coeff_stream)

            return self

        if (isinstance(coeff_stream, Stream_exact) and not coeff_stream._constant):
            coeffs = [c / ZZ.prod(k for k in range(1, i+1))
                      for i, c in enumerate(constants)]
            coeffs += [zero] * coeff_stream._approximate_order
            ic = coeff_stream._initial_coefficients
            ao = coeff_stream._approximate_order
            if variable:
                coeffs += [c.integral(variable) / ZZ.prod(i+k for k in range(1, nints+1))
                           for i, c in enumerate(ic, ao)]
            else:
                coeffs += [c / ZZ.prod(i+k for k in range(1, nints+1))
                           for i, c in enumerate(ic, ao)]
            if not any(coeffs):
                return P.zero()
            coeff_stream = Stream_exact(coeffs, order=0, constant=zero)
            return P.element_class(P, coeff_stream)

        if nints:
            coeff_stream = Stream_integral(coeff_stream, constants, P.is_sparse())

        if variable is not None:
            coeff_stream = Stream_map_coefficients(coeff_stream,
                                                   lambda c: c.integral(variable),
                                                   P.is_sparse())
        return P.element_class(P, coeff_stream)
>>>>>>> 3dd953c3

    def _format_series(self, formatter, format_strings=False):
        """
        Return nonzero ``self`` formatted by ``formatter``.

        TESTS::

            sage: L.<x,y> = LazyPowerSeriesRing(QQ)
            sage: f = 1 / (2 - x^2 + y)
            sage: f._format_series(repr)
            '1/2 + (-1/4*y) + (1/4*x^2+1/8*y^2) + (-1/4*x^2*y-1/16*y^3)
             + (1/8*x^4+3/16*x^2*y^2+1/32*y^4) + (-3/16*x^4*y-1/8*x^2*y^3-1/64*y^5)
             + (1/16*x^6+3/16*x^4*y^2+5/64*x^2*y^4+1/128*y^6) + O(x,y)^7'

            sage: f = (2 - x^2 + y)
            sage: f._format_series(repr)
            '2 + y + (-x^2)'
        """
        P = self.parent()
        cs = self._coeff_stream
        v = cs._approximate_order
        if isinstance(cs, Stream_exact):
            if not cs._constant:
                m = cs._degree
            else:
                m = cs._degree + P.options.constant_length
        else:
            m = v + P.options.display_length

        atomic_repr = P._internal_poly_ring.base_ring()._repr_option('element_is_atomic')
        mons = [P._monomial(self[i], i) for i in range(v, m) if self[i]]
        if not isinstance(cs, Stream_exact) or cs._constant:
            if P._internal_poly_ring.base_ring() is P.base_ring():
                bigO = ["O(%s)" % P._monomial(1, m)]
            else:
                bigO = ["O(%s)^%s" % (', '.join(str(g) for g in P._names), m)]
        else:
            bigO = []

        from sage.misc.latex import latex
        from sage.typeset.unicode_art import unicode_art
        from sage.typeset.ascii_art import ascii_art
        from sage.misc.repr import repr_lincomb
        from sage.typeset.symbols import ascii_left_parenthesis, ascii_right_parenthesis
        from sage.typeset.symbols import unicode_left_parenthesis, unicode_right_parenthesis
        if formatter == repr:
            poly = repr_lincomb([(1, m) for m in mons + bigO], strip_one=True)
        elif formatter == latex:
            poly = repr_lincomb([(1, m) for m in mons + bigO], is_latex=True, strip_one=True)
        elif formatter == ascii_art:
            if atomic_repr:
                poly = ascii_art(*(mons + bigO), sep=" + ")
            else:
                def parenthesize(m):
                    a = ascii_art(m)
                    h = a.height()
                    return ascii_art(ascii_left_parenthesis.character_art(h),
                                     a, ascii_right_parenthesis.character_art(h))
                poly = ascii_art(*([parenthesize(m) for m in mons] + bigO), sep=" + ")
        elif formatter == unicode_art:
            if atomic_repr:
                poly = unicode_art(*(mons + bigO), sep=" + ")
            else:
                def parenthesize(m):
                    a = unicode_art(m)
                    h = a.height()
                    return unicode_art(unicode_left_parenthesis.character_art(h),
                                       a, unicode_right_parenthesis.character_art(h))
                poly = unicode_art(*([parenthesize(m) for m in mons] + bigO), sep=" + ")

        return poly

    def polynomial(self, degree=None, names=None):
        r"""
        Return ``self`` as a polynomial if ``self`` is actually so.

        INPUT:

        - ``degree`` -- ``None`` or an integer
        - ``names`` -- names of the variables; if it is ``None``, the name of
          the variables of the series is used

        OUTPUT:

        If ``degree`` is not ``None``, the terms of the series of
        degree greater than ``degree`` are first truncated.  If
        ``degree`` is ``None`` and the series is not a polynomial
        polynomial, a ``ValueError`` is raised.

        EXAMPLES::

            sage: L.<x,y> = LazyPowerSeriesRing(ZZ)
            sage: f = x^2 + y*x - x + 2; f
            2 + (-x) + (x^2+x*y)
            sage: f.polynomial()
            x^2 + x*y - x + 2

        TESTS::

            sage: g = 1 / (1 + x + y + x*y)
            sage: g3 = g.truncate(4); g3
            1 + (-x-y) + (x^2+x*y+y^2) + (-x^3-x^2*y-x*y^2-y^3)
            sage: g.polynomial()
            Traceback (most recent call last):
            ...
            ValueError: not a polynomial
            sage: g3.polynomial()
            -x^3 - x^2*y - x*y^2 - y^3 + x^2 + x*y + y^2 - x - y + 1
            sage: L.zero().polynomial()
            0
            sage: g3.polynomial() == g.polynomial(3)
            True
            sage: g3.polynomial(0)
            1

            sage: L.<z> = LazyPowerSeriesRing(ZZ)
            sage: f = z-z^2
            sage: f.polynomial()
            -z^2 + z
        """
        from sage.rings.polynomial.polynomial_ring_constructor import PolynomialRing
        S = self.parent()
        if names is None:
            names = S.variable_names()
        R = PolynomialRing(S.base_ring(), names=names)
        if isinstance(self._coeff_stream, Stream_zero):
            return R.zero()

        if degree is None:
            if (isinstance(self._coeff_stream, Stream_exact)
                and not self._coeff_stream._constant):
                m = self._coeff_stream._degree
            else:
                raise ValueError("not a polynomial")
        else:
            m = degree + 1

        if S._arity == 1:
            return R(self[0:m])
        return R.sum(self[0:m])

    def _floordiv_(self, other):
        r"""
        Return ``self`` floor divided by ``other``.

        INPUT:

        - ``other`` -- nonzero series

        EXAMPLES::

            sage: L.<x,y> = LazyPowerSeriesRing(ZZ)
            sage: g = x^2 + y*x
            sage: x // g
            0
            sage: g = (x^2 + y*x) / (1 - x + x*y)                                       # needs sage.libs.singular
            sage: x // g
            0
            sage: f = (x + y) / (1 - x - y + x*y)                                       # needs sage.libs.singular
            sage: f // g                                                                # needs sage.libs.singular
            0

            sage: L.<x> = LazyPowerSeriesRing(QQ)
            sage: g = (x + 2*x^2) / (1 - x - x^2)
            sage: 3 // g
            0
            sage: x // g
            1 - 3*x + 5*x^2 - 10*x^3 + 20*x^4 - 40*x^5 + 80*x^6 + O(x^7)
            sage: x^2 // g
            x - 3*x^2 + 5*x^3 - 10*x^4 + 20*x^5 - 40*x^6 + 80*x^7 + O(x^8)
            sage: f = (x + x^2) / (1 - x)
            sage: f // g
            1 - x + x^2 - 4*x^3 + 6*x^4 - 14*x^5 + 26*x^6 + O(x^7)
        """
        if isinstance(other._coeff_stream, Stream_zero):
            raise ZeroDivisionError("cannot divide by 0")
        P = self.parent()
        if P not in IntegralDomains():
            raise TypeError("must be an integral domain")
        left = self._coeff_stream
        right_order = other._coeff_stream._approximate_order
        if left._approximate_order < right_order:
            if left._true_order:
                return P.zero()
            while left._approximate_order < right_order:
                # TODO: Implement a bound on computing the order of a Stream
                if left[left._approximate_order]:
                    left._true_order = True
                    return P.zero()
                left._approximate_order += 1
        return super()._floordiv_(other)

class LazyPowerSeries_gcd_mixin:
    """
    A lazy power series that also implements the GCD algorithm.
    """
    def gcd(self, other):
        r"""
        Return the greatest common divisor of ``self`` and ``other``.

        EXAMPLES::

            sage: L.<x> = LazyPowerSeriesRing(QQ)
            sage: a = 16*x^5 / (1 - 5*x)
            sage: b = (22*x^2 + x^8) / (1 - 4*x^2)
            sage: a.gcd(b)
            x^2
        """
        P = self.parent()
        if P._arity != 1:
            raise NotImplementedError("only implemented for arity one")
        if not self or not other:
            return P.zero()
        sv = self.valuation()
        ov = other.valuation()
        val = min(sv, ov)
        assert val is not infinity
        # This assumes the base ring is a field
        return P.gen(0) ** val

    def xgcd(self, f):
        r"""
        Return the extended gcd of ``self`` and ``f``.

        OUTPUT:

        A triple ``(g, s, t)`` such that ``g`` is the gcd of ``self``
        and ``f``, and ``s`` and ``t`` are cofactors satisfying the
        Bezout identity

        .. MATH::

            g = s \cdot \mathrm{self} + t \cdot f.

        EXAMPLES::

            sage: L.<x> = LazyPowerSeriesRing(QQ)
            sage: a = 16*x^5 / (1 - 2*x)
            sage: b = (22*x^3 + x^8) / (1 - 3*x^2)
            sage: g, s, t = a.xgcd(b)
            sage: g
            x^3
            sage: s
            1/22 - 41/242*x^2 - 8/121*x^3 + 120/1331*x^4 + 1205/5324*x^5 + 316/14641*x^6 + O(x^7)
            sage: t
            1/22 - 41/242*x^2 - 8/121*x^3 + 120/1331*x^4 + 1205/5324*x^5 + 316/14641*x^6 + O(x^7)

            sage: LazyPowerSeriesRing.options.halting_precision(20)  # verify up to degree 20

            sage: g == s * a + t * b
            True

            sage: a = 16*x^5 / (1 - 2*x)
            sage: b = (-16*x^5 + x^8) / (1 - 3*x^2)
            sage: g, s, t = a.xgcd(b)
            sage: g
            x^5
            sage: s
            1/16 - 1/16*x - 3/16*x^2 + 1/8*x^3 - 17/256*x^4 + 9/128*x^5 + 1/128*x^6 + O(x^7)
            sage: t
            1/16*x - 1/16*x^2 - 3/16*x^3 + 1/8*x^4 - 17/256*x^5 + 9/128*x^6 + 1/128*x^7 + O(x^8)
            sage: g == s * a + t * b
            True

            sage: # needs sage.rings.finite_rings
            sage: L.<x> = LazyPowerSeriesRing(GF(2))
            sage: a = L(lambda n: n % 2, valuation=3); a
            x^3 + x^5 + x^7 + x^9 + O(x^10)
            sage: b = L(lambda n: binomial(n,2) % 2, valuation=3); b
            x^3 + x^6 + x^7 + O(x^10)
            sage: g, s, t = a.xgcd(b)
            sage: g
            x^3
            sage: s
            1 + x + x^3 + x^4 + x^5 + O(x^7)
            sage: t
            x + x^2 + x^4 + x^5 + x^6 + O(x^8)
            sage: g == s * a + t * b
            True

            sage: LazyPowerSeriesRing.options._reset()  # reset the options
        """
        P = self.parent()
        if P._arity != 1:
            raise NotImplementedError("only implemented for arity one")
        # one of the elements is zero
        if not self:
            return (P.zero(), P.zero(), P.one())
        if not f:
            return (P.zero(), P.one(), P.zero())
        # get the valuations
        sv = self.valuation()
        fv = f.valuation()
        val = min(sv, fv)
        assert val is not infinity
        # This assumes the base ring is a field
        x = P.gen(0)
        unit = (self + f).shift(-val)
        if not unit[0]:
            # this only happens if they have the same valuation
            # we multiply f by the generator to avoid any cancellations
            unit = (self + f.shift(1)).shift(-val)
            unit = ~unit
            return (x**val,
                    unit,
                    unit * x)
        unit = ~unit
        return (x**val, unit, unit)

class LazyCompletionGradedAlgebraElement(LazyCauchyProductSeries):
    """
    An element of a completion of a graded algebra that is computed lazily.
    """
    def _format_series(self, formatter, format_strings=False):
        r"""
        Return nonzero ``self`` formatted by ``formatter``.

        TESTS::

            sage: # needs sage.modules
            sage: h = SymmetricFunctions(ZZ).h()
            sage: e = SymmetricFunctions(ZZ).e()
            sage: L = LazySymmetricFunctions(tensor([h, e]))
            sage: f = L(lambda n: sum(tensor([h[k], e[n-k]]) for k in range(n+1)))
            sage: f._format_series(repr)
            '(h[]#e[])
             + (h[]#e[1]+h[1]#e[])
             + (h[]#e[2]+h[1]#e[1]+h[2]#e[])
             + (h[]#e[3]+h[1]#e[2]+h[2]#e[1]+h[3]#e[])
             + (h[]#e[4]+h[1]#e[3]+h[2]#e[2]+h[3]#e[1]+h[4]#e[])
             + (h[]#e[5]+h[1]#e[4]+h[2]#e[3]+h[3]#e[2]+h[4]#e[1]+h[5]#e[])
             + (h[]#e[6]+h[1]#e[5]+h[2]#e[4]+h[3]#e[3]+h[4]#e[2]+h[5]#e[1]+h[6]#e[])
             + O^7'
        """
        P = self.parent()
        cs = self._coeff_stream
        v = cs._approximate_order
        if isinstance(cs, Stream_exact):
            if not cs._constant:
                m = cs._degree
            else:
                m = cs._degree + P.options.constant_length
        else:
            m = v + P.options.display_length

        atomic_repr = P._internal_poly_ring.base_ring()._repr_option('element_is_atomic')
        mons = [P._monomial(self[i], i) for i in range(v, m) if self[i]]
        if not isinstance(cs, Stream_exact) or cs._constant:
            if P._internal_poly_ring.base_ring() is P.base_ring():
                bigO = ["O(%s)" % P._monomial(1, m)]
            else:
                bigO = ["O^%s" % m]
        else:
            bigO = []

        from sage.misc.latex import latex
        from sage.typeset.unicode_art import unicode_art
        from sage.typeset.ascii_art import ascii_art
        from sage.misc.repr import repr_lincomb
        from sage.typeset.symbols import ascii_left_parenthesis, ascii_right_parenthesis
        from sage.typeset.symbols import unicode_left_parenthesis, unicode_right_parenthesis
        if formatter == repr:
            poly = repr_lincomb([(1, m) for m in mons + bigO], strip_one=True)
        elif formatter == latex:
            poly = repr_lincomb([(1, m) for m in mons + bigO], is_latex=True, strip_one=True)
        elif formatter == ascii_art:
            if atomic_repr:
                poly = ascii_art(*(mons + bigO), sep=" + ")
            else:
                def parenthesize(m):
                    a = ascii_art(m)
                    h = a.height()
                    return ascii_art(ascii_left_parenthesis.character_art(h),
                                     a, ascii_right_parenthesis.character_art(h))
                poly = ascii_art(*([parenthesize(m) for m in mons] + bigO), sep=" + ")
        elif formatter == unicode_art:
            if atomic_repr:
                poly = unicode_art(*(mons + bigO), sep=" + ")
            else:
                def parenthesize(m):
                    a = unicode_art(m)
                    h = a.height()
                    return unicode_art(unicode_left_parenthesis.character_art(h),
                                       a, unicode_right_parenthesis.character_art(h))
                poly = unicode_art(*([parenthesize(m) for m in mons] + bigO), sep=" + ")

        return poly


class LazySymmetricFunction(LazyCompletionGradedAlgebraElement):
    r"""
    A symmetric function where each degree is computed lazily.

    EXAMPLES::

        sage: s = SymmetricFunctions(ZZ).s()                                            # needs sage.modules
        sage: L = LazySymmetricFunctions(s)                                             # needs sage.modules
    """
    def is_unit(self):
        """
        Return whether this element is a unit in the ring.

        EXAMPLES::

            sage: # needs sage.modules
            sage: m = SymmetricFunctions(ZZ).m()
            sage: L = LazySymmetricFunctions(m)
            sage: L(2*m[1]).is_unit()
            False
            sage: L(-1 + 2*m[1]).is_unit()
            True
            sage: L(2 + m[1]).is_unit()
            False
            sage: m = SymmetricFunctions(QQ).m()
            sage: L = LazySymmetricFunctions(m)
            sage: L(2 + 3*m[1]).is_unit()
            True
        """
        if self.is_zero(): # now 0 != 1
            return False
        return self[0].is_unit()

    def __call__(self, *args):
        r"""
        Return the composition of ``self`` with ``g``.

        The arity of ``self`` must be equal to the number of
        arguments provided.

        Given a lazy symmetric function `f` of arity `n` and a tuple
        of lazy symmetric functions `g = (g_1,\dots, g_n)` over the
        same base ring, the composition (or plethysm) `(f \circ g)`
        is defined if and only if for each `1\leq i\leq n`:

        - `g_i = 0`, or
        - setting all alphabets except the `i`-th in `f` to zero
          yields a symmetric function with only finitely many
          non-zero coefficients, or
        - `\mathrm{val}(g) > 0`.

        If `f` is a univariate 'exact' lazy symmetric function, we
        can check whether `f` has only finitely many non-zero
        coefficients.  However, if `f` has larger arity, we have no
        way to test whether setting all but one alphabets of `f` to
        zero yields a polynomial, except if `f` itself is 'exact' and
        therefore a symmetric function with only finitely many
        non-zero coefficients.

        INPUT:

        - ``g`` -- other (lazy) symmetric functions

        .. TODO::

            Allow specification of degree one elements.

        EXAMPLES::

            sage: # needs sage.modules
            sage: P.<q> = QQ[]
            sage: s = SymmetricFunctions(P).s()
            sage: L = LazySymmetricFunctions(s)
            sage: f = s[2]
            sage: g = s[3]
            sage: L(f)(L(g)) - L(f(g))
            0
            sage: f = s[2] + s[2,1]
            sage: g = s[1] + s[2,2]
            sage: L(f)(L(g)) - L(f(g))
            0
            sage: L(f)(g) - L(f(g))
            0
            sage: f = s[2] + s[2,1]
            sage: g = s[1] + s[2,2]
            sage: L(f)(L(q*g)) - L(f(q*g))
            0

        The Frobenius character of the permutation action on set
        partitions is a plethysm::

            sage: # needs sage.modules
            sage: s = SymmetricFunctions(QQ).s()
            sage: S = LazySymmetricFunctions(s)
            sage: E1 = S(lambda n: s[n], valuation=1)
            sage: E = 1 + E1
            sage: P = E(E1)
            sage: P[:5]
            [s[], s[1], 2*s[2], s[2, 1] + 3*s[3], 2*s[2, 2] + 2*s[3, 1] + 5*s[4]]

        The plethysm with a tensor product is also implemented::

            sage: # needs sage.modules
            sage: s = SymmetricFunctions(QQ).s()
            sage: X = tensor([s[1],s[[]]])
            sage: Y = tensor([s[[]],s[1]])
            sage: S = LazySymmetricFunctions(s)
            sage: S2 = LazySymmetricFunctions(tensor([s, s]))
            sage: A = S(s[1,1,1])
            sage: B = S2(X+Y)
            sage: A(B)                                                                  # needs lrcalc_python
            (s[]#s[1,1,1]+s[1]#s[1,1]+s[1,1]#s[1]+s[1,1,1]#s[])

            sage: H = S(lambda n: s[n])                                                 # needs sage.modules
            sage: H(S2(X*Y))                                                            # needs lrcalc_python sage.modules
            (s[]#s[]) + (s[1]#s[1]) + (s[1,1]#s[1,1]+s[2]#s[2])
             + (s[1,1,1]#s[1,1,1]+s[2,1]#s[2,1]+s[3]#s[3]) + O^7
            sage: H(S2(X+Y))                                                            # needs sage.modules
            (s[]#s[]) + (s[]#s[1]+s[1]#s[]) + (s[]#s[2]+s[1]#s[1]+s[2]#s[])
             + (s[]#s[3]+s[1]#s[2]+s[2]#s[1]+s[3]#s[])
             + (s[]#s[4]+s[1]#s[3]+s[2]#s[2]+s[3]#s[1]+s[4]#s[])
             + (s[]#s[5]+s[1]#s[4]+s[2]#s[3]+s[3]#s[2]+s[4]#s[1]+s[5]#s[])
             + (s[]#s[6]+s[1]#s[5]+s[2]#s[4]+s[3]#s[3]+s[4]#s[2]+s[5]#s[1]+s[6]#s[])
             + O^7

        TESTS::

            sage: # needs sage.modules
            sage: s = SymmetricFunctions(QQ).s()
            sage: S = LazySymmetricFunctions(s)
            sage: f = 1 / (1 - S(s[2]))
            sage: g = f(s[2]); g                                                        # needs lrcalc_python
            s[] + (s[2,2]+s[4]) + O^7
            sage: S(sum(f[i](s[2]) for i in range(5))).truncate(10) == g.truncate(10)   # needs lrcalc_python
            True
            sage: f = 1 / (1 - S(s[2]))
            sage: g = S(s[1]) / (1 - S(s[1]))
            sage: f(g)                                                                  # needs lrcalc_python
            s[] + s[2] + (s[1,1,1]+2*s[2,1]+s[3])
             + (2*s[1,1,1,1]+4*s[2,1,1]+5*s[2,2]+5*s[3,1]+3*s[4])
             + (2*s[1,1,1,1,1]+10*s[2,1,1,1]+14*s[2,2,1]+18*s[3,1,1]+16*s[3,2]+14*s[4,1]+4*s[5])
             + (3*s[1,1,1,1,1,1]+22*s[2,1,1,1,1]+38*s[2,2,1,1]+28*s[2,2,2]+48*s[3,1,1,1]+82*s[3,2,1]+25*s[3,3]+51*s[4,1,1]+56*s[4,2]+31*s[5,1]+9*s[6])
             + O^7
            sage: f(0)                                                                  # needs lrcalc_python
            1
            sage: f(s(1))
            Traceback (most recent call last):
            ...
            ValueError: can only compose with a positive valuation series

        Check that composing the zero series with anything yields
        zero in the correct parent::

            sage: # needs sage.modules
            sage: e = SymmetricFunctions(QQ).e()
            sage: h = SymmetricFunctions(QQ).h()
            sage: s = SymmetricFunctions(QQ).s()
            sage: p = SymmetricFunctions(QQ).p()
            sage: L = LazySymmetricFunctions(tensor([e, h]))
            sage: r = (L(0)(s[1], p[1])); r
            0
            sage: r.parent()
            Symmetric Functions over Rational Field in the Schur basis

        Check that composing `f` with zero series yields the constant term of `f`::

            sage: f = 3*L(tensor([s[1], s[1]]))                                         # needs sage.modules
            sage: f(0, 0)                                                               # needs sage.modules
            0
            sage: (3+f)(0, 0)                                                           # needs sage.modules
            3
        """
        fP = parent(self)
        if len(args) != fP._arity:
            raise ValueError("arity must be equal to the number of arguments provided")

        # Find a good parent for the result
        from sage.structure.element import get_coercion_model
        cm = get_coercion_model()
        P = cm.common_parent(self.base_ring(), *[parent(h) for h in args])

        # f = 0
        if isinstance(self._coeff_stream, Stream_zero):
            return P.zero()

        # g = (0, ..., 0)
        if all((not isinstance(h, LazyModuleElement) and not h)
               or (isinstance(h, LazyModuleElement)
                   and isinstance(h._coeff_stream, Stream_zero))
               for h in args):
            f = self[0]
            # FIXME: TypeError: unable to convert 0 to a rational
            if f:
                return P(f.leading_coefficient())
            return P.zero()

        if len(args) == 1:
            g = args[0]
            if (isinstance(self._coeff_stream, Stream_exact)
                and not self._coeff_stream._constant):

                if not isinstance(g, LazySymmetricFunction):
                    f = self.symmetric_function()
                    return f(g)

                if (isinstance(g._coeff_stream, Stream_exact)
                    and not g._coeff_stream._constant):
                    f = self.symmetric_function()
                    gs = g.symmetric_function()
                    return P(f(gs))

            if isinstance(g, LazySymmetricFunction):
                R = P._laurent_poly_ring
            else:
                from sage.rings.lazy_series_ring import LazySymmetricFunctions
                R = g.parent()
                P = LazySymmetricFunctions(R)
                g = P(g)

            if not (isinstance(self._coeff_stream, Stream_exact)
                    and not self._coeff_stream._constant):
                if g._coeff_stream._approximate_order == 0:
                    if not g._coeff_stream.is_uninitialized() and g[0]:
                        raise ValueError("can only compose with a positive valuation series")
                    g._coeff_stream._approximate_order = 1

            if P._arity == 1:
                ps = R.realization_of().p()
            else:
                ps = tensor([R._sets[0].realization_of().p()]*P._arity)
            coeff_stream = Stream_plethysm(self._coeff_stream, g._coeff_stream,
                                           P.is_sparse(), ps, R)
            return P.element_class(P, coeff_stream)

        else:
            raise NotImplementedError("only implemented for arity 1")

    plethysm = __call__

    def revert(self):
        r"""
        Return the compositional inverse of ``self``.

        Given a symmetric function `f`, the compositional inverse is
        a symmetric function `g` over the same base ring, such that
        `f \circ g = p_1`.  Thus, it is the inverse with respect to
        plethystic substitution.

        The compositional inverse exists if and only if:

        - `\mathrm{val}(f) = 1`, or

        - `f = a + b p_1` with `a, b \neq 0`.

        EXAMPLES::

            sage: # needs sage.modules
            sage: h = SymmetricFunctions(QQ).h()
            sage: L = LazySymmetricFunctions(h)
            sage: f = L(lambda n: h[n]) - 1
            sage: f(f.revert())
            h[1] + O^8

        TESTS::

            sage: f = L(lambda n: h[n]) - 1 - h[1]                                      # needs sage.modules
            sage: g = f.revert()                                                        # needs sage.modules
            sage: g[1]                                                                  # needs sage.modules
            Traceback (most recent call last):
            ...
            ValueError: compositional inverse does not exist

            sage: # needs sage.modules
            sage: R.<a,b> = QQ[]
            sage: p = SymmetricFunctions(R.fraction_field()).p()
            sage: L = LazySymmetricFunctions(p)
            sage: f = L(a + b*p[1])
            sage: f.revert()
            (((-a)/b)*p[]) + 1/b*p[1]
            sage: f = L(2*p[1])
            sage: f.revert()
            1/2*p[1]
            sage: f = L(2*p[1] + p[1,1])
            sage: f.revert()
            1/2*p[1] + (-1/8*p[1,1]) + (1/16*p[1,1,1]) + (-5/128*p[1,1,1,1])
                     + (7/256*p[1,1,1,1,1]) + (-21/1024*p[1,1,1,1,1,1])
                     + (33/2048*p[1,1,1,1,1,1,1]) + O^8
            sage: f.revert()(f)
            p[1] + O^8

        ALGORITHM:

        Let `F` be a symmetric function with valuation `1`, i.e.,
        whose constant term vanishes and whose degree one term equals
        `b p_1`.  Then

        .. MATH::

            (F - b p_1) \circ G = F \circ G - b p_1 \circ G = p_1 - b G,

        and therefore `G = (p_1 - (F - b p_1) \circ G) / b`, which
        allows recursive computation of `G`.

        .. SEEALSO::

            The compositional inverse `\Omega` of the symmetric
            function `h_1 + h_2 + \dots` can be handled much more
            efficiently using specialized methods. See
            :func:`~sage.combinat.species.generating_series.LogarithmCycleIndexSeries`

        AUTHORS:

        - Andrew Gainer-Dewar
        - Martin Rubey

        """
        P = self.parent()
        if P._arity != 1:
            raise ValueError("arity must be equal to 1")
        coeff_stream = self._coeff_stream
        if isinstance(coeff_stream, Stream_zero):
            raise ValueError("compositional inverse does not exist")
        R = P._laurent_poly_ring
        if (isinstance(coeff_stream, Stream_exact)
            and coeff_stream.order() >= 0
            and coeff_stream._degree == 2):
            # self = a + b * p_1; self.revert() = -a/b + 1/b * p_1
            a = coeff_stream[0]
            b = coeff_stream[1][Partition([1])]
            X = R(Partition([1]))
            coeff_stream = Stream_exact((-a/b, 1/b * X),
                                        order=0)
            return P.element_class(P, coeff_stream)

        # TODO: coefficients should not be checked here, it prevents
        # us from using self.define in some cases!
        if coeff_stream[0]:
            raise ValueError("cannot determine whether the compositional inverse exists")

        la = Partition([1])
        X = R(la)

        def coefficient(n):
            if n:
                return 0
            c = coeff_stream[1][la]
            if c.is_unit():
                return ~c
            raise ValueError("compositional inverse does not exist")

        b = P(lambda n: 0 if n else coeff_stream[1][la])  # TODO: we want a lazy version of Stream_exact
        b_inv = P(coefficient)  # TODO: we want a lazy version of Stream_exact
        g = P.undefined(valuation=1)
        g.define(b_inv * (X - (self - b * X)(g)))
        return g

    plethystic_inverse = revert

    compositional_inverse = revert

    def derivative_with_respect_to_p1(self, n=1):
        r"""
        Return the symmetric function obtained by taking the
        derivative of ``self`` with respect to the power-sum
        symmetric function `p_1` when the expansion of ``self`` in
        the power-sum basis is considered as a polynomial in `p_k`'s
        (with `k \geq 1`).

        This is the same as skewing ``self`` by the first power-sum
        symmetric function `p_1`.

        INPUT:

        - ``n`` -- (default: 1) nonnegative integer which determines
          which power of the derivative is taken

        EXAMPLES:

        The species `E` of sets satisfies the relationship `E' = E`::

            sage: # needs sage.modules
            sage: h = SymmetricFunctions(QQ).h()
            sage: T = LazySymmetricFunctions(h)
            sage: E = T(lambda n: h[n])
            sage: E - E.derivative_with_respect_to_p1()
            O^6

        The species `C` of cyclic orderings and the species `L` of linear
        orderings satisfy the relationship `C' = L`::

            sage: # needs sage.modules
            sage: p = SymmetricFunctions(QQ).p()
            sage: C = T(lambda n: (sum(euler_phi(k)*p([k])**(n//k)
            ....:                      for k in divisors(n))/n if n > 0 else 0))
            sage: L = T(lambda n: p([1]*n))
            sage: L - C.derivative_with_respect_to_p1()                                 # needs sage.libs.pari
            O^6

        TESTS::

            sage: # needs sage.modules
            sage: T = LazySymmetricFunctions(p)
            sage: a = T(p([1,1,1]))
            sage: a.derivative_with_respect_to_p1()
            (3*p[1,1]) + O^9
            sage: a.derivative_with_respect_to_p1(1)
            (3*p[1,1]) + O^9
            sage: a.derivative_with_respect_to_p1(2)
            6*p[1] + O^8
            sage: a.derivative_with_respect_to_p1(3)
            6*p[] + O^7
        """
        P = self.parent()
        if P._arity != 1:
            raise ValueError("arity must be equal to 1")

        coeff_stream = Stream_map_coefficients(self._coeff_stream,
                                               lambda c: c.derivative_with_respect_to_p1(n),
                                               P.is_sparse())
        coeff_stream = Stream_shift(coeff_stream, -n)
        return P.element_class(P, coeff_stream)

    def functorial_composition(self, *args):
        r"""
        Return the functorial composition of ``self`` and ``g``.

        Let `X` be a finite set of cardinality `m`.  For a group
        action of the symmetric group `g: S_n \to S_X` and a
        (possibly virtual) representation of the symmetric group on
        `X`, `f: S_X \to GL(V)`, the functorial composition is the
        (virtual) representation of the symmetric group `f \Box g:
        S_n \to GL(V)` given by `\sigma \mapsto f(g(\sigma))`.

        This is more naturally phrased in the language of
        combinatorial species.  Let `F` and `G` be species, then
        their functorial composition is the species `F \Box G` with
        `(F \Box G) [A] = F[ G[A] ]`.  In other words, an `(F \Box
        G)`-structure on a set `A` of labels is an `F`-structure
        whose labels are the set of all `G`-structures on `A`.

        The Frobenius character (or cycle index series) of `F \Box G`
        can be computed as follows, see section 2.2 of [BLL1998]_):

        .. MATH::

            \sum_{n \geq 0} \frac{1}{n!} \sum_{\sigma \in
            \mathfrak{S}_{n}} \operatorname{fix} F[ (G[\sigma])_{1},
            (G[\sigma])_{2}, \ldots ] \, p_{1}^{\sigma_{1}}
            p_{2}^{\sigma_{2}} \cdots.

        .. WARNING::

            The operation `f \Box g` only makes sense when `g`
            corresponds to a permutation representation, i.e., a
            group action.

        EXAMPLES:

        The species `G` of simple graphs can be expressed in terms of
        a functorial composition: `G = \mathfrak{p} \Box
        \mathfrak{p}_{2}`, where `\mathfrak{p}` is the
        :class:`~sage.combinat.species.subset_species.SubsetSpecies`.::

            sage: # needs sage.modules
            sage: R.<q> = QQ[]
            sage: h = SymmetricFunctions(R).h()
            sage: m = SymmetricFunctions(R).m()
            sage: L = LazySymmetricFunctions(m)
            sage: P = L(lambda n: sum(q^k*h[n-k]*h[k] for k in range(n+1)))
            sage: P2 = L(lambda n: h[2]*h[n-2], valuation=2)
            sage: P.functorial_composition(P2)[:4]                                      # needs sage.libs.pari
            [m[],
             m[1],
             (q+1)*m[1, 1] + (q+1)*m[2],
             (q^3+3*q^2+3*q+1)*m[1, 1, 1] + (q^3+2*q^2+2*q+1)*m[2, 1] + (q^3+q^2+q+1)*m[3]]

        For example, there are::

            sage: P.functorial_composition(P2)[4].coefficient([4])[3]                   # needs sage.libs.pari sage.modules
            3

        unlabelled graphs on 4 vertices and 3 edges, and::

            sage: P.functorial_composition(P2)[4].coefficient([2,2])[3]                 # needs sage.libs.pari sage.modules
            8

        labellings of their vertices with two 1's and two 2's.

        The symmetric function `h_1 \sum_n h_n` is the neutral
        element with respect to functorial composition::

            sage: # needs sage.modules
            sage: p = SymmetricFunctions(QQ).p()
            sage: h = SymmetricFunctions(QQ).h()
            sage: e = SymmetricFunctions(QQ).e()
            sage: L = LazySymmetricFunctions(h)
            sage: H = L(lambda n: h[n])
            sage: Ep = p[1]*H.derivative_with_respect_to_p1(); Ep
            h[1] + (h[1,1]) + (h[2,1]) + (h[3,1]) + (h[4,1]) + (h[5,1]) + O^7
            sage: f = L(lambda n: h[n-n//2, n//2])
            sage: f - Ep.functorial_composition(f)                                      # needs sage.libs.pari
            O^7

        The symmetric function `\sum_n h_n` is a left absorbing element::

            sage: # needs sage.modules
            sage: H.functorial_composition(f) - H
            O^7

        The functorial composition distributes over the sum::

            sage: # needs sage.modules
            sage: F1 = L(lambda n: h[n])
            sage: F2 = L(lambda n: e[n])
            sage: f1 = F1.functorial_composition(f)
            sage: f2 = F2.functorial_composition(f)
            sage: (F1 + F2).functorial_composition(f) - f1 - f2         # long time
            O^7

        TESTS:

        Check a corner case::

            sage: h = SymmetricFunctions(QQ).h()                                        # needs sage.modules
            sage: L = LazySymmetricFunctions(h)                                         # needs sage.modules
            sage: L(h[2,1]).functorial_composition(3*h[0])                              # needs sage.libs.pari sage.modules
            3*h[] + O^7

        Check an instance of a non-group action::

            sage: # needs sage.modules
            sage: s = SymmetricFunctions(QQ).s()
            sage: p = SymmetricFunctions(QQ).p()
            sage: L = LazySymmetricFunctions(p)
            sage: f = L(lambda n: s[n])
            sage: g = 2*s[2, 1, 1] + s[2, 2] + 3*s[4]
            sage: r = f.functorial_composition(g); r[4]                                 # needs sage.libs.pari
            Traceback (most recent call last):
            ...
            ValueError: the argument is not the Frobenius character of a permutation representation
            sage: g = -p[1, 1, 1]
            sage: r = f.functorial_composition(g); r[3]
            Traceback (most recent call last):
            ...
            ValueError: the argument is not the Frobenius character of a permutation representation
        """
        if len(args) != self.parent()._arity:
            raise ValueError("arity must be equal to the number of arguments provided")
        from sage.combinat.sf.sfa import is_SymmetricFunction
        if not all(isinstance(g, LazySymmetricFunction)
                   or is_SymmetricFunction(g)
                   or not g for g in args):
            raise ValueError("all arguments must be (possibly lazy) symmetric functions")

        if len(args) == 1:
            g = args[0]
            P = g.parent()
            if isinstance(g, LazySymmetricFunction):
                R = P._laurent_poly_ring
            else:
                from sage.rings.lazy_series_ring import LazySymmetricFunctions
                R = g.parent()
                P = LazySymmetricFunctions(R)
                g = P(g)

            p = R.realization_of().p()
            # TODO: does the following introduce a memory leak?
            g = Stream_map_coefficients(g._coeff_stream, p, P.is_sparse())
            f = Stream_map_coefficients(self._coeff_stream, p, P.is_sparse())

            def g_cycle_type(s, n):
                # the cycle type of G[sigma] of any permutation sigma
                # with cycle type s, which is a partition of n
                if not n:
                    if g[0]:
                        return Partition([1]*ZZ(g[0].coefficient([])))
                    return Partition([])

                g_n = g[n]
                if not g_n:
                    return Partition([])
                if any(c < 0 for c in g_n.monomial_coefficients(copy=False).values()):
                    raise ValueError("the argument is not the Frobenius character of a permutation representation")
                res = []
                # k is the length of a cycle in G[sigma], and
                # n! g_n([1]*n) is the number of elements in G[n]
                for k in range(1, 1 + min(lcm(s),
                                          ZZ(factorial(n) * g_n.coefficient([1]*n)))):
                    e = 0
                    for d in divisors(k):
                        m = moebius(d)
                        if not m:
                            continue
                        u = s.power(k // d)
                        e += m * u.aut() * g_n.coefficient(u)
                    # e / k might not be an integer if g is not a
                    # group action, so it is good to check
                    res.extend([k] * ZZ(e / k))
                res.reverse()
                return Partition(res)

            def coefficient(n):
                terms = {}
                t_size = None
                for s in Partitions(n):
                    t = g_cycle_type(s, n)
                    if t_size is None:
                        t_size = sum(t)
                        f_t = f[t_size]
                        if not f_t:
                            break
                    elif t_size != sum(t):
                        raise ValueError("the argument is not the Frobenius character of a permutation representation")

                    terms[s] = t.aut() * f_t.coefficient(t) / s.aut()
                return R(p.element_class(p, terms))

            coeff_stream = Stream_function(coefficient, P._sparse, 0)
            return P.element_class(P, coeff_stream)
        else:
            raise NotImplementedError("only implemented for arity 1")

    def arithmetic_product(self, *args):
        r"""
        Return the arithmetic product of ``self`` with ``g``.

        The arithmetic product is a binary operation `\boxdot` on the
        ring of symmetric functions which is bilinear in its two
        arguments and satisfies

        .. MATH::

            p_{\lambda} \boxdot p_{\mu} = \prod\limits_{i \geq 1, j \geq 1}
            p_{\mathrm{lcm}(\lambda_i, \mu_j)}^{\mathrm{gcd}(\lambda_i, \mu_j)}

        for any two partitions `\lambda = (\lambda_1, \lambda_2, \lambda_3,
        \dots )` and `\mu = (\mu_1, \mu_2, \mu_3, \dots )` (where `p_{\nu}`
        denotes the power-sum symmetric function indexed by the partition
        `\nu`, and `p_i` denotes the `i`-th power-sum symmetric function).
        This is enough to define the arithmetic product if the base ring
        is torsion-free as a `\ZZ`-module; for all other cases the
        arithmetic product is uniquely determined by requiring it to be
        functorial in the base ring. See
        http://mathoverflow.net/questions/138148/ for a discussion of
        this arithmetic product.

        .. WARNING::

            The operation `f \boxdot g` was originally defined only
            for symmetric functions `f` and `g` without constant
            term.  We extend this definition using the convention
            that the least common multiple of any integer with `0` is
            `0`.

        If `f` and `g` are two symmetric functions which are homogeneous
        of degrees `a` and `b`, respectively, then `f \boxdot g` is
        homogeneous of degree `ab`.

        The arithmetic product is commutative and associative and has
        unity `e_1 = p_1 = h_1`.

        For species `M` and `N` such that `M[\varnothing] =
        N[\varnothing] = \varnothing`, their arithmetic product is
        the species `M \boxdot N` of "`M`-assemblies of cloned
        `N`-structures".  This operation is defined and several
        examples are given in [MM2008]_.

        INPUT:

        - ``g`` -- a cycle index series having the same parent as ``self``

        OUTPUT:

        The arithmetic product of ``self`` with ``g``.

        .. SEEALSO::

          :meth:`sage.combinat.sf.sfa.SymmetricFunctionAlgebra_generic_Element.arithmetic_product`

        EXAMPLES:

        For `C` the species of (oriented) cycles and `L_{+}` the
        species of nonempty linear orders, `C \boxdot L_{+}`
        corresponds to the species of "regular octopuses"; a `(C
        \boxdot L_{+})`-structure is a cycle of some length, each of
        whose elements is an ordered list of a length which is
        consistent for all the lists in the structure. ::

            sage: R.<q> = QQ[]
            sage: p = SymmetricFunctions(R).p()                                         # needs sage.modules
            sage: m = SymmetricFunctions(R).m()                                         # needs sage.modules
            sage: L = LazySymmetricFunctions(m)                                         # needs sage.modules

            sage: # needs sage.modules
            sage: C = species.CycleSpecies().cycle_index_series()
            sage: c = L(lambda n: C[n])
            sage: Lplus = L(lambda n: p([1]*n), valuation=1)
            sage: r = c.arithmetic_product(Lplus); r                                    # needs sage.libs.pari
            m[1] + (3*m[1,1]+2*m[2])
             + (8*m[1,1,1]+4*m[2,1]+2*m[3])
             + (42*m[1,1,1,1]+21*m[2,1,1]+12*m[2,2]+7*m[3,1]+3*m[4])
             + (144*m[1,1,1,1,1]+72*m[2,1,1,1]+36*m[2,2,1]+24*m[3,1,1]+12*m[3,2]+6*m[4,1]+2*m[5])
             + ...
             + O^7

        In particular, the number of regular octopuses is::

            sage: [r[n].coefficient([1]*n) for n in range(8)]                           # needs sage.libs.pari sage.modules
            [0, 1, 3, 8, 42, 144, 1440, 5760]

        It is shown in [MM2008]_ that the exponential generating
        function for regular octopuses satisfies `(C \boxdot L_{+})
        (x) = \sum_{n \geq 1} \sigma (n) (n - 1)! \frac{x^{n}}{n!}`
        (where `\sigma (n)` is the sum of the divisors of `n`). ::

            sage: [sum(divisors(i))*factorial(i-1) for i in range(1,8)]                 # needs sage.modules
            [1, 3, 8, 42, 144, 1440, 5760]

        AUTHORS:

        - Andrew Gainer-Dewar (2013)

        REFERENCES:

        - [MM2008]_

        TESTS:

        Check that the product with zero works::

            sage: # needs sage.modules
            sage: s = SymmetricFunctions(QQ).s()
            sage: L = LazySymmetricFunctions(s)
            sage: L(0).arithmetic_product(s[2])
            0
            sage: L(s[2]).arithmetic_product(0)
            0

        Check that the arithmetic product of symmetric functions of
        finite support works::

            sage: L(s([2])).arithmetic_product(s([1,1,1]))                              # needs sage.modules
            s[2, 2, 1, 1] + s[3, 1, 1, 1] + s[3, 2, 1] + s[3, 3] + 2*s[4, 1, 1]

            sage: f = 1/(1-L(s[1]))                                                     # needs sage.modules
            sage: f.arithmetic_product(s[1]) - f                                        # needs lrcalc_python sage.modules
            O^7

        Check that the arithmetic product of symmetric functions with
        constant a term works as advertised::

            sage: p = SymmetricFunctions(QQ).p()                                        # needs sage.modules
            sage: L = LazySymmetricFunctions(p)                                         # needs sage.modules
            sage: L(5).arithmetic_product(3*p[2,1])                                     # needs sage.modules
            15*p[]

        Check the arithmetic product of symmetric functions over a
        finite field works::

            sage: s = SymmetricFunctions(FiniteField(2)).s()                            # needs sage.modules
            sage: L = LazySymmetricFunctions(s)                                         # needs sage.modules
            sage: L(s([2])).arithmetic_product(s([1,1,1]))                              # needs sage.modules
            s[2, 2, 1, 1] + s[3, 1, 1, 1] + s[3, 2, 1] + s[3, 3]

        """
        if len(args) != self.parent()._arity:
            raise ValueError("arity must be equal to the number of arguments provided")
        from sage.combinat.sf.sfa import is_SymmetricFunction
        if not all(isinstance(g, LazySymmetricFunction)
                   or is_SymmetricFunction(g)
                   or not g for g in args):
            raise ValueError("all arguments must be (possibly lazy) symmetric functions")

        if len(args) == 1:
            g = args[0]
            P = g.parent()

            # f = 0 or g = (0, ..., 0)
            if (isinstance(self._coeff_stream, Stream_zero)
                or (not isinstance(g, LazyModuleElement) and not g)
                or (isinstance(g, LazyModuleElement)
                    and isinstance(g._coeff_stream, Stream_zero))):
                return P.zero()

            if (isinstance(self._coeff_stream, Stream_exact)
                and not self._coeff_stream._constant):

                if not isinstance(g, LazySymmetricFunction):
                    f = self.symmetric_function()
                    return f.arithmetic_product(g)

                if (isinstance(g._coeff_stream, Stream_exact)
                    and not g._coeff_stream._constant):
                    f = self.symmetric_function()
                    gs = g.symmetric_function()
                    return P(f.arithmetic_product(gs))

            if isinstance(g, LazySymmetricFunction):
                R = P._laurent_poly_ring
            else:
                from sage.rings.lazy_series_ring import LazySymmetricFunctions
                R = g.parent()
                P = LazySymmetricFunctions(R)
                g = P(g)

            # compute the constant term in the case where not both f
            # and g have finite support
            # TODO: this should be done lazily if possible
            c = R.zero()
            if self[0]:
                if (isinstance(g._coeff_stream, Stream_exact)
                    and not g._coeff_stream._constant):
                    gs = g.symmetric_function()
                    c += self[0].arithmetic_product(gs)
            if g[0]:
                if (isinstance(self._coeff_stream, Stream_exact)
                    and not self._coeff_stream._constant):
                    fs = self.symmetric_function()
                    c += fs.arithmetic_product(g[0])

            p = R.realization_of().p()
            # TODO: does the following introduce a memory leak?
            g = Stream_map_coefficients(g._coeff_stream, p, P.is_sparse())
            f = Stream_map_coefficients(self._coeff_stream, p, P.is_sparse())

            def coefficient(n):
                if not n:
                    return c
                index_set = ((d, n // d) for d in divisors(n))
                return sum(f[i].arithmetic_product(g[j])
                           for i, j in index_set if f[i] and g[j])

            coeff_stream = Stream_function(coefficient, P._sparse, 0)
            return P.element_class(P, coeff_stream)
        else:
            raise NotImplementedError("only implemented for arity 1")

    def symmetric_function(self, degree=None):
        r"""
        Return ``self`` as a symmetric function if ``self`` is actually so.

        INPUT:

        - ``degree`` -- ``None`` or an integer

        OUTPUT:

        If ``degree`` is not ``None``, the terms of the series of
        degree greater than ``degree`` are first truncated.  If
        ``degree`` is ``None`` and the series is not a polynomial
        polynomial, a ``ValueError`` is raised.

        EXAMPLES::

            sage: # needs sage.modules
            sage: s = SymmetricFunctions(QQ).s()
            sage: S = LazySymmetricFunctions(s)
            sage: elt = S(s[2])
            sage: elt.symmetric_function()
            s[2]

        TESTS::

            sage: # needs sage.modules
            sage: s = SymmetricFunctions(QQ).s()
            sage: S = LazySymmetricFunctions(s)
            sage: elt = S(s[2])
            sage: elt.symmetric_function()
            s[2]
            sage: f = 1 / (1 - elt)
            sage: f                                                                     # needs lrcalc_python
            s[] + s[2] + (s[2,2]+s[3,1]+s[4]) + (s[2,2,2]+2*s[3,2,1]+s[3,3]+s[4,1,1]+3*s[4,2]+2*s[5,1]+s[6]) + O^7
            sage: f.symmetric_function()
            Traceback (most recent call last):
            ...
            ValueError: not a symmetric function

            sage: # needs sage.modules
            sage: f4 = f.truncate(5); f4                                                # needs lrcalc_python
            s[] + s[2] + (s[2,2]+s[3,1]+s[4])
            sage: f4.symmetric_function()                                               # needs lrcalc_python
            s[] + s[2] + s[2, 2] + s[3, 1] + s[4]
            sage: f4.symmetric_function() == f.symmetric_function(4)                    # needs lrcalc_python
            True
            sage: S.zero().symmetric_function()
            0
            sage: f4.symmetric_function(0)                                              # needs lrcalc_python
            s[]

        """
        S = self.parent()
        R = S._laurent_poly_ring

        if isinstance(self._coeff_stream, Stream_zero):
            return R.zero()

        if degree is None:
            if (isinstance(self._coeff_stream, Stream_exact)
                and not self._coeff_stream._constant):
                m = self._coeff_stream._degree
            else:
                raise ValueError("not a symmetric function")
        else:
            m = degree + 1

        return R.sum(self[:m])


class LazyDirichletSeries(LazyModuleElement):
    r"""
    A Dirichlet series where the coefficients are computed lazily.

    EXAMPLES::

        sage: L = LazyDirichletSeriesRing(ZZ, "z")
        sage: f = L(constant=1)^2
        sage: f                                                                         # needs sage.symbolic
        1 + 2/2^z + 2/3^z + 3/4^z + 2/5^z + 4/6^z + 2/7^z + O(1/(8^z))
        sage: f.coefficient(100) == number_of_divisors(100)                             # needs sage.libs.pari
        True

    Lazy Dirichlet series is picklable::

        sage: g = loads(dumps(f))
        sage: g                                                                         # needs sage.symbolic
        1 + 2/2^z + 2/3^z + 3/4^z + 2/5^z + 4/6^z + 2/7^z + O(1/(8^z))
        sage: g == f
        True
    """
    def is_unit(self):
        """
        Return whether this element is a unit in the ring.

        EXAMPLES::

            sage: D = LazyDirichletSeriesRing(ZZ, "s")
            sage: D([0, 2]).is_unit()
            False

            sage: D([-1, 2]).is_unit()
            True

            sage: D([3, 2]).is_unit()
            False

            sage: D = LazyDirichletSeriesRing(QQ, "s")
            sage: D([3, 2]).is_unit()
            True
        """
        if self.is_zero(): # now 0 != 1
            return False
        return self[1].is_unit()

    def valuation(self):
        r"""
        Return the valuation of ``self``.

        This method determines the valuation of the series by looking for a
        nonzero coefficient. Hence if the series happens to be zero, then it
        may run forever.

        EXAMPLES::

            sage: L = LazyDirichletSeriesRing(ZZ, "z")
            sage: mu = L(moebius); mu.valuation()                                       # needs sage.libs.pari
            0
            sage: (mu - mu).valuation()                                                 # needs sage.libs.pari
            +Infinity
            sage: g = L(constant=1, valuation=2)
            sage: g.valuation()                                                         # needs sage.symbolic
            log(2)
            sage: (g*g).valuation()                                                     # needs sage.symbolic
            2*log(2)
        """
        if isinstance(self._coeff_stream, Stream_zero):
            return self._coeff_stream.order()
        from sage.functions.log import log
        return log(ZZ(self._coeff_stream.order()))

    def _mul_(self, other):
        """
        Return the product of this series with ``other``.

        INPUT:

        - ``other`` -- other series

        TESTS::

            sage: D = LazyDirichletSeriesRing(QQ, "s")
            sage: zeta = D(constant=1)
            sage: zeta                                                                  # needs sage.symbolic
            1 + 1/(2^s) + 1/(3^s) + O(1/(4^s))
            sage: zeta * zeta                                                           # needs sage.symbolic
            1 + 2/2^s + 2/3^s + 3/4^s + 2/5^s + 4/6^s + 2/7^s + O(1/(8^s))
            sage: [number_of_divisors(n) for n in range(1, 8)]                          # needs sage.libs.pari
            [1, 2, 2, 3, 2, 4, 2]

            sage: mu = D(moebius)
            sage: mu                                                                    # needs sage.symbolic
            1 - 1/(2^s) - 1/(3^s) - 1/(5^s) + 1/(6^s) - 1/(7^s) + O(1/(8^s))
            sage: zeta * mu                                                             # needs sage.symbolic
            1 + O(1/(8^s))
            sage: D.one() * mu is mu
            True
            sage: mu * D.one() is mu
            True

            sage: zeta*(2-zeta)                                                         # needs sage.symbolic
            1 - 1/(4^s) - 2/6^s + O(1/(8^s))

            sage: d1 = D([0,0,1,2,3])
            sage: d2 = D([0,1,2,3])
            sage: d1 * d2                                                               # needs sage.symbolic
            1/(6^s) + 2/8^s + 2/9^s + 3/10^s + 7/12^s + O(1/(13^s))

            sage: d1 * d2                       # not tested                            # needs sage.symbolic
            1/(6^s) + 2/8^s + 2/9^s + 3/10^s + 7/12^s + 6/15^s + 6/16^s + 9/20^s

            sage: L.<t> = LazyLaurentSeriesRing(D)
            sage: 1/(1-t*zeta)                                                          # needs sage.symbolic
            (1 + O(1/(8^s)))
             + (1 + 1/(2^s) + 1/(3^s) + 1/(4^s) + 1/(5^s) + 1/(6^s) + 1/(7^s) + O(1/(8^s)))*t
             + (1 + 2/2^s + 2/3^s + 3/4^s + 2/5^s + 4/6^s + 2/7^s + O(1/(8^s)))*t^2
             + (1 + 3/2^s + 3/3^s + 6/4^s + 3/5^s + 9/6^s + 3/7^s + O(1/(8^s)))*t^3
             + (1 + 4/2^s + 4/3^s + 10/4^s + 4/5^s + 16/6^s + 4/7^s + O(1/(8^s)))*t^4
             + (1 + 5/2^s + 5/3^s + 15/4^s + 5/5^s + 25/6^s + 5/7^s + O(1/(8^s)))*t^5
             + (1 + 6/2^s + 6/3^s + 21/4^s + 6/5^s + 36/6^s + 6/7^s + O(1/(8^s)))*t^6
             + O(t^7)
        """
        P = self.parent()
        left = self._coeff_stream
        right = other._coeff_stream
        if isinstance(left, Stream_zero):
            return self
        if isinstance(right, Stream_zero):
            return other
        if (isinstance(left, Stream_exact)
            and not left._constant
            and left._initial_coefficients == (P._internal_poly_ring.base_ring().one(),)
            and left.order() == 1):
            return other  # self == 1
        if (isinstance(right, Stream_exact)
            and not right._constant
            and right._initial_coefficients == (P._internal_poly_ring.base_ring().one(),)
            and right.order() == 1):
            return self  # other == 1
        coeff = Stream_dirichlet_convolve(left, right, P.is_sparse())
        # Performing exact arithmetic is slow because the series grow large
        #   very quickly as we are multiplying the degree
        #if (isinstance(left, Stream_exact) and not left._constant
        #    and isinstance(right, Stream_exact) and not right._constant):
        #    # Product of finite length Dirichlet series,
        #    #   so the result has finite length
        #    deg = (left._degree - 1) * (right._degree - 1) + 1
        #    order = left._approximate_order * right._approximate_order
        #    coeff_vals = [coeff[i] for i in range(order, deg)]
        #    return P.element_class(P, Stream_exact(coeff_vals,
        #                                           constant=left._constant, order=order, degree=deg))
        return P.element_class(P, coeff)

    def __invert__(self):
        """
        Return the multiplicative inverse of the element.

        TESTS::

            sage: L = LazyDirichletSeriesRing(ZZ, "z", sparse=False)
            sage: ~L(constant=1) - L(moebius)                                           # needs sage.libs.pari
            O(1/(8^z))
            sage: L = LazyDirichletSeriesRing(ZZ, "z", sparse=True)
            sage: ~L(constant=1) - L(moebius)                                           # needs sage.libs.pari
            O(1/(8^z))

        Trying to invert a non-invertible 'exact' series raises a
        ``ZeroDivisionError``::

            sage: f = ~L([0,1], constant=1)
            sage: f[1]
            Traceback (most recent call last):
            ...
            ZeroDivisionError: the Dirichlet inverse only exists if the coefficient with index 1 is non-zero

            sage: f = ~L(lambda n: n-1)
            sage: f[1]
            Traceback (most recent call last):
            ...
            ZeroDivisionError: rational division by zero
        """
        P = self.parent()
        return P.element_class(P, Stream_dirichlet_invert(self._coeff_stream,
                                                          P.is_sparse()))

    def __call__(self, p):
        r"""
        Return the composition of ``self`` with a linear polynomial ``p``.

        Return the series with the variable `s` replaced by a linear
        polynomial `a\cdot s + b`, for positive `a`.

        When `f` is an exact Dirichlet series, we can write

        .. MATH::

            f(s) = \sum_{n=1}^k a_n / n^s + C \zeta(s).

        Thus we can evaluate this for `p \in \CC` by using the analytic
        continuation of the Riemann `\zeta` function for `p \in \CC`
        with the real part of `p` at most `1`. In the case `p = 1`,
        this will return `\infty` if `C \neq 0`.

        EXAMPLES::

            sage: D = LazyDirichletSeriesRing(QQ, "s")
            sage: P.<s> = QQ[]
            sage: Z = D(constant=1)
            sage: from sage.arith.misc import dedekind_psi
            sage: Psi = D(dedekind_psi)
            sage: Z(s)*Z(s-1)/Z(2*s) - Psi                                              # needs sage.symbolic
            O(1/(8^s))

            sage: Z(s)*Z(s-1)/Z(2*s-2) - (1/Psi).map_coefficients(abs)                  # needs sage.symbolic
            O(1/(8^s))

            sage: # needs sage.symbolic
            sage: Z(5)
            zeta(5)
            sage: Z(1+I)
            zeta(I + 1)
            sage: Z(0)
            -1/2
            sage: Z(1)
            Infinity

            sage: f = D([1,2,-3,-4], valuation=2)
            sage: f                                                                     # needs sage.symbolic
            1/(2^s) + 2/3^s - 3/4^s - 4/5^s
            sage: f(2)
            449/3600
            sage: 1/2^2 + 2/3^2 + -3/4^2 + -4/5^2
            449/3600
            sage: f(0)
            -4
            sage: f(1)
            -23/60
            sage: f(-2)
            -126

            sage: f = D([4,2,-3,2])
            sage: f(0)
            5

            sage: f = D([1,2,-3,-4], constant=2)
            sage: bool(f(2) == -1 + -5/3^2 + -6/4^2 + 2*zeta(2))                        # needs sage.symbolic
            True
            sage: f(0)                                                                  # needs sage.symbolic
            -13
            sage: f(1)                                                                  # needs sage.symbolic
            Infinity
        """
        P = self.parent()
        coeff_stream = self._coeff_stream

        # Special behavior for finite series
        if isinstance(coeff_stream, Stream_exact):
            from sage.rings.cc import CC
            if not coeff_stream._constant:
                try:
                    return sum(self[k] * ~(ZZ(k)**p)
                               for k in range(1, coeff_stream._degree))
                except (ValueError, TypeError, ArithmeticError):
                    pass
            elif p in CC:
                from sage.functions.transcendental import zeta
                C = coeff_stream._constant
                ret = sum((self[k] - C) * ~(ZZ(k)**p)
                          for k in range(1, coeff_stream._degree))
                return ret + C * zeta(p)

        R = PolynomialRing(ZZ, P.variable_name())
        p = R(p)
        if p.degree() != 1:
            raise ValueError("the argument must be a linear polynomial of degree 1 with integer coefficients")
        b, a = p
        if a < 0:
            raise ValueError("the leading coefficient must be positive")

        def coefficient(m):
            m = ZZ(m)
            try:
                n = m.nth_root(a)
                return coeff_stream[n] * n ** (-b)
            except ValueError:
                return ZZ.zero()
        R = P._internal_poly_ring.base_ring()
        return P.element_class(P, Stream_function(coefficient, P._sparse, 1))

    def _format_series(self, formatter, format_strings=False):
        """
        Return nonzero ``self`` formatted by ``formatter``.

        TESTS::

            sage: # needs sage.symbolic
            sage: L = LazyDirichletSeriesRing(QQ, "s")
            sage: f = L(constant=1)
            sage: f._format_series(repr)
            '1 + 1/(2^s) + 1/(3^s) + O(1/(4^s))'
            sage: f._format_series(unicode_art)
                 -s    -s
            1 + 2   + 3   + O(1/(4^s))
            sage: L([1,-1,1])._format_series(repr)
            '1 - 1/(2^s) + 1/(3^s)'
            sage: L([1,-1,1])._format_series(ascii_art)
                  -s    -s
            1 + -2   + 3
            sage: R.<x> = QQ[]
            sage: L = LazyDirichletSeriesRing(R, "s")
            sage: L([1,-1 + x,1/3])._format_series(ascii_art)
                                  ( -s)
                                  (3  )
                  ( -s        )   (---)
            (1) + (2  *(x - 1)) + ( 3 )

            sage: L.<z> = LazyLaurentSeriesRing(QQ)
            sage: D = LazyDirichletSeriesRing(L, "s")
            sage: f = D([2, 0, 1/(1-z), 3])
            sage: f                                                                     # needs sage.symbolic
            (2)/1^s + ((1+z+z^2+O(z^3))/3^s) + (3)/4^s
            sage: f._format_series(ascii_art)                                           # needs sage.symbolic
            ((2)/1^s) + ((1 + z + z^2 + O(z^3))/3^s) + ((3)/4^s)
        """
        P = self.parent()
        cs = self._coeff_stream
        v = cs._approximate_order
        if isinstance(cs, Stream_exact):
            if not cs._constant:
                m = cs._degree
            else:
                m = cs._degree + P.options.constant_length
        else:
            m = v + P.options.display_length

        atomic_repr = P._internal_poly_ring.base_ring()._repr_option('element_is_atomic')
        mons = [P._monomial(self[i], i) for i in range(v, m) if self[i]]
        if not isinstance(cs, Stream_exact) or cs._constant:
            if P._internal_poly_ring.base_ring() is P.base_ring():
                bigO = ["O(%s)" % P._monomial(1, m)]
            else:
                bigO = ["O(%s)^%s" % (', '.join(str(g) for g in P._names), m)]
        else:
            bigO = []

        from sage.misc.latex import latex
        from sage.typeset.unicode_art import unicode_art
        from sage.typeset.ascii_art import ascii_art
        from sage.misc.repr import repr_lincomb
        if formatter == repr:
            poly = repr_lincomb([(1, mo) for mo in mons + bigO], strip_one=True)
        elif formatter == latex:
            poly = repr_lincomb([(1, mo) for mo in mons + bigO], is_latex=True, strip_one=True)
        elif formatter in [ascii_art, unicode_art]:
            if formatter == ascii_art:
                from sage.typeset.symbols import ascii_left_parenthesis as left_paren
                from sage.typeset.symbols import ascii_right_parenthesis as right_paren
            else:
                from sage.typeset.symbols import unicode_left_parenthesis as left_paren
                from sage.typeset.symbols import unicode_right_parenthesis as right_paren
            if atomic_repr:
                poly = formatter(*(mons + bigO), sep=" + ")
            else:
                def parenthesize(m):
                    a = formatter(m)
                    h = a.height()
                    return formatter(left_paren.character_art(h),
                                     a, right_paren.character_art(h))
                poly = formatter(*([parenthesize(mo) for mo in mons] + bigO), sep=" + ")

        return poly<|MERGE_RESOLUTION|>--- conflicted
+++ resolved
@@ -5618,7 +5618,6 @@
                                                    P.is_sparse())
         return P.element_class(P, coeff_stream)
 
-<<<<<<< HEAD
     def adams_operator(self, p):
         """
         Return the image of ``self`` under the Adams operator of index ``p``.
@@ -5683,7 +5682,7 @@
             return stretched
 
         return stretched.map_coefficients(lambda cf: cf.subs(D))
-=======
+
     def integral(self, variable=None, *, constants=None):
         r"""
         Return the integral of ``self`` with respect to ``variable``.
@@ -5925,7 +5924,6 @@
                                                    lambda c: c.integral(variable),
                                                    P.is_sparse())
         return P.element_class(P, coeff_stream)
->>>>>>> 3dd953c3
 
     def _format_series(self, formatter, format_strings=False):
         """
