# -*- coding: utf-8 -*-
r"""
Lazy Series

Coefficients of lazy series are computed on demand.  They have
infinite precision, although equality can only be decided in special
cases.

AUTHORS:

- Kwankyu Lee (2019-02-24): initial version
- Tejasvi Chebrolu, Martin Rubey, Travis Scrimshaw (2021-08):
  refactored and expanded functionality

EXAMPLES:

Laurent series over the integer ring are particularly useful as
generating functions for sequences arising in combinatorics. ::

    sage: L.<z> = LazyLaurentSeriesRing(ZZ)

The generating function of the Fibonacci sequence is::

    sage: f = 1 / (1 - z - z^2)
    sage: f
    1 + z + 2*z^2 + 3*z^3 + 5*z^4 + 8*z^5 + 13*z^6 + O(z^7)

In principle, we can now compute any coefficient of `f`::

    sage: f.coefficient(100)
    573147844013817084101

Which coefficients are actually computed depends on the type of
implementation.  For the sparse implementation, only the coefficients
which are needed are computed. ::

    sage: s = L(lambda n: n, valuation=0); s
    z + 2*z^2 + 3*z^3 + 4*z^4 + 5*z^5 + 6*z^6 + O(z^7)
    sage: s.coefficient(10)
    10
    sage: s._coeff_stream._cache
    {0: 0, 1: 1, 2: 2, 3: 3, 4: 4, 5: 5, 6: 6, 10: 10}

Using the dense implementation, all coefficients up to the required
coefficient are computed. ::

    sage: L.<x> = LazyLaurentSeriesRing(ZZ, sparse=False)
    sage: s = L(lambda n: n, valuation=0); s
    x + 2*x^2 + 3*x^3 + 4*x^4 + 5*x^5 + 6*x^6 + O(x^7)
    sage: s.coefficient(10)
    10
    sage: s._coeff_stream._cache
    [0, 1, 2, 3, 4, 5, 6, 7, 8, 9, 10]

We can do arithmetic with lazy power series::

    sage: f
    1 + z + 2*z^2 + 3*z^3 + 5*z^4 + 8*z^5 + 13*z^6 + O(z^7)
    sage: f^-1
    1 - z - z^2 + O(z^7)
    sage: f + f^-1
    2 + z^2 + 3*z^3 + 5*z^4 + 8*z^5 + 13*z^6 + O(z^7)
    sage: g = (f + f^-1)*(f - f^-1); g
    4*z + 6*z^2 + 8*z^3 + 19*z^4 + 38*z^5 + 71*z^6 + O(z^7)

We call lazy power series whose coefficients are known to be
eventually constant 'exact'.  In some cases, computations with such
series are much faster.  Moreover, these are the series where
equality can be decided.  For example::

    sage: L.<z> = LazyTaylorSeriesRing(ZZ)
    sage: f = 1 + 2*z^2 / (1 - z)
    sage: f - 2 / (1 - z) + 1 + 2*z
    0

However, multivariate Taylor series are actually represented as
streams of multivariate polynomials.  Therefore, the only exact
series in this case are polynomials::

    sage: L.<x,y> = LazyTaylorSeriesRing(ZZ)
    sage: 1 / (1-x)
    1 + x + x^2 + x^3 + x^4 + x^5 + x^6 + O(x,y)^7

A similar statement is true for lazy symmetric functions::

    sage: h = SymmetricFunctions(QQ).h()
    sage: L = LazySymmetricFunctions(h)
    sage: 1 / (1-L(h[1]))
    h[] + h[1] + (h[1,1]) + (h[1,1,1]) + (h[1,1,1,1]) + (h[1,1,1,1,1]) + (h[1,1,1,1,1,1]) + O^7

We can change the base ring::

    sage: h = g.change_ring(QQ)
    sage: h.parent()
    Lazy Laurent Series Ring in z over Rational Field
    sage: h
    4*z + 6*z^2 + 8*z^3 + 19*z^4 + 38*z^5 + 71*z^6 + O(z^7)
    sage: hinv = h^-1; hinv
    1/4*z^-1 - 3/8 + 1/16*z - 17/32*z^2 + 5/64*z^3 - 29/128*z^4 + 165/256*z^5 + O(z^6)
    sage: hinv.valuation()
    -1

TESTS::

    sage: def check(L, z, verbose=False):
    ....:     # division
    ....:     lf = [0, L(0), 1, L(1), z, 1 + z, 2 + z + z^2]
    ....:     lg = [3, L(3), 1 + z, 2 + z + z^2]
    ....:     for f in lf:
    ....:         for g in lg:
    ....:             try:
    ....:                 h = f / g
    ....:                 if verbose: print("(%s) / (%s) = %s" % (f, g, h))
    ....:             except Exception as e:
    ....:                 print("%s in (%s) / (%s)" % (e, f, g))
    ....:     # composition
    ....:     f = L(0)
    ....:     l = [(f, 0), (f, L(0)), (f, 2), (f, L(2)), (f, 2 + z + z^2), (f, 3/(1 - 2*z))]
    ....:     f = L(1)
    ....:     l.extend([(f, 0), (f, L(0)), (f, 2), (f, L(2)), (f, 2 + z + z^2), (f, 3/(1 - 2*z))])
    ....:     f = 2 + z + z^2
    ....:     l.extend([(f, 0), (f, L(0)), (f, 2), (f, L(2)), (f, 2 + z + z^2), (f, 3/(1 - 2*z))])
    ....:     f = 3/(2 - 3*z)
    ....:     l.extend([(f, 0), (f, L(0)), (f, 3*z/(1 - 2*z))])
    ....:     for f, g in l:
    ....:         try:
    ....:             h = f(g)
    ....:             if verbose: print("(%s)(%s) = %s" % (f, g, h))
    ....:         except Exception as e:
    ....:             print("%s in (%s)(%s)" % (e, f, g))
    ....:     # reversion
    ....:     l = [2 + 3*z, 3*z + 2*z^2, 3*z/(1 - 2*z - 3*z^2)]
    ....:     for f in l:
    ....:         try:
    ....:             h = f.revert()
    ....:             if verbose: print("(%s)^{(-1)} = %s" % (f, h))
    ....:         except Exception as e:
    ....:             print("%s in (%s).revert()" % (e, f))

    sage: L.<z> = LazyLaurentSeriesRing(QQ)
    sage: check(L, z)
    sage: L.<z> = LazyTaylorSeriesRing(QQ)
    sage: check(L, z)
    sage: p = SymmetricFunctions(QQ).p()
    sage: L = LazySymmetricFunctions(p)
    sage: check(L, L(p[1]))
"""

# ****************************************************************************
#       Copyright (C) 2019 Kwankyu Lee <ekwankyu@gmail.com>
#                     2022 Martin Rubey <martin.rubey at tuwien.ac.at>
#                     2022 Travis Scrimshaw <tcscrims at gmail.com>
#
# This program is free software: you can redistribute it and/or modify
# it under the terms of the GNU General Public License as published by
# the Free Software Foundation, either version 2 of the License, or
# (at your option) any later version.
#                  https://www.gnu.org/licenses/
# ****************************************************************************

from sage.structure.element import Element, parent
from sage.structure.richcmp import op_EQ, op_NE
from sage.functions.other import factorial
from sage.arith.power import generic_power
from sage.misc.misc_c import prod
from sage.misc.derivative import derivative_parse
from sage.combinat.partition import Partition
from sage.rings.infinity import infinity
from sage.rings.integer_ring import ZZ
from sage.rings.polynomial.laurent_polynomial_ring import LaurentPolynomialRing
from sage.rings.polynomial.polynomial_ring_constructor import PolynomialRing
from sage.categories.tensor import tensor
from sage.data_structures.stream import (
    Stream_add,
    Stream_cauchy_mul,
    Stream_sub,
    Stream_cauchy_compose,
    Stream_lmul,
    Stream_rmul,
    Stream_neg,
    Stream_cauchy_invert,
    Stream_map_coefficients,
    Stream_zero,
    Stream_exact,
    Stream_uninitialized,
    Stream_shift,
    Stream_function,
    Stream_derivative,
    Stream_dirichlet_convolve,
    Stream_dirichlet_invert,
    Stream_plethysm
)


class LazyModuleElement(Element):
    r"""
    A lazy sequence with a module structure given by term-wise
    addition and scalar multiplication.

    EXAMPLES::

        sage: L.<z> = LazyLaurentSeriesRing(ZZ)
        sage: M = L(lambda n: n, valuation=0)
        sage: N = L(lambda n: 1, valuation=0)
        sage: M[:10]
        [0, 1, 2, 3, 4, 5, 6, 7, 8, 9]
        sage: N[:10]
        [1, 1, 1, 1, 1, 1, 1, 1, 1, 1]

    Two sequences can be added::

        sage: O = M + N
        sage: O[0:10]
        [1, 2, 3, 4, 5, 6, 7, 8, 9, 10]

    Two sequences can be subtracted::

        sage: P = M - N
        sage: P[:10]
        [-1, 0, 1, 2, 3, 4, 5, 6, 7, 8]

    A sequence can be multiplied by a scalar::

        sage: Q = 2 * M
        sage: Q[:10]
        [0, 2, 4, 6, 8, 10, 12, 14, 16, 18]

    The negation of a sequence can also be found::

        sage: R = -M
        sage: R[:10]
        [0, -1, -2, -3, -4, -5, -6, -7, -8, -9]
    """
    def __init__(self, parent, coeff_stream):
        """
        Initialize the series.

        TESTS::

            sage: L.<z> = LazyLaurentSeriesRing(ZZ)
            sage: TestSuite(L.an_element()).run()

            sage: L = LazyDirichletSeriesRing(QQbar, 'z')
            sage: g = L(constant=1)
            sage: TestSuite(g).run()

        """
        Element.__init__(self, parent)
        self._coeff_stream = coeff_stream

    def __getitem__(self, n):
        """
        Return the coefficient of the term with exponent ``n`` of the series.

        INPUT:

        - ``n`` -- integer; the exponent

        EXAMPLES::

            sage: L.<z> = LazyLaurentSeriesRing(ZZ, sparse=False)
            sage: f = z / (1 - 2*z^3)
            sage: [f[n] for n in range(20)]
            [0, 1, 0, 0, 2, 0, 0, 4, 0, 0, 8, 0, 0, 16, 0, 0, 32, 0, 0, 64]
            sage: f[0:20]
            [0, 1, 0, 0, 2, 0, 0, 4, 0, 0, 8, 0, 0, 16, 0, 0, 32, 0, 0, 64]

            sage: M = L(lambda n: n, valuation=0)
            sage: [M[n] for n in range(20)]
            [0, 1, 2, 3, 4, 5, 6, 7, 8, 9, 10, 11, 12, 13, 14, 15, 16, 17, 18, 19]

            sage: L.<z> = LazyLaurentSeriesRing(ZZ, sparse=True)
            sage: M = L(lambda n: n, valuation=0)
            sage: [M[n] for n in range(20)]
            [0, 1, 2, 3, 4, 5, 6, 7, 8, 9, 10, 11, 12, 13, 14, 15, 16, 17, 18, 19]

        Similarly for Dirichlet series::

            sage: L = LazyDirichletSeriesRing(ZZ, "z")
            sage: f = L(lambda n: n)
            sage: [f[n] for n in range(1, 11)]
            [1, 2, 3, 4, 5, 6, 7, 8, 9, 10]
            sage: f[1:11]
            [1, 2, 3, 4, 5, 6, 7, 8, 9, 10]

            sage: M = L(lambda n: n)
            sage: [M[n] for n in range(1, 11)]
            [1, 2, 3, 4, 5, 6, 7, 8, 9, 10]
            sage: L = LazyDirichletSeriesRing(ZZ, "z", sparse=True)
            sage: M = L(lambda n: n)
            sage: [M[n] for n in range(1, 11)]
            [1, 2, 3, 4, 5, 6, 7, 8, 9, 10]

        """
        R = self.parent()._internal_poly_ring.base_ring()
        if isinstance(n, slice):
            if n.stop is None:
                raise NotImplementedError("cannot list an infinite set")
            start = n.start if n.start is not None else self._coeff_stream._approximate_order
            step = n.step if n.step is not None else 1
            return [R(self._coeff_stream[k]) for k in range(start, n.stop, step)]
        return R(self._coeff_stream[n])

    coefficient = __getitem__

    def map_coefficients(self, func, ring=None):
        r"""
        Return the series with ``func`` applied to each nonzero
        coefficient of ``self``.

        INPUT:

        - ``func`` -- function that takes in a coefficient and returns
          a new coefficient

        EXAMPLES:

        Dense Implementation::

            sage: L.<z> = LazyLaurentSeriesRing(ZZ, sparse=False)
            sage: s = z/(1 - 2*z^2)
            sage: t = s.map_coefficients(lambda c: c + 1)
            sage: s
            z + 2*z^3 + 4*z^5 + 8*z^7 + O(z^8)
            sage: t
            2*z + 3*z^3 + 5*z^5 + 9*z^7 + O(z^8)
            sage: m = L(lambda n: n, valuation=0); m
            z + 2*z^2 + 3*z^3 + 4*z^4 + 5*z^5 + 6*z^6 + O(z^7)
            sage: m.map_coefficients(lambda c: c + 1)
            2*z + 3*z^2 + 4*z^3 + 5*z^4 + 6*z^5 + 7*z^6 + O(z^7)

        Sparse Implementation::

            sage: L.<z> = LazyLaurentSeriesRing(ZZ, sparse=True)
            sage: m = L(lambda n: n, valuation=0); m
            z + 2*z^2 + 3*z^3 + 4*z^4 + 5*z^5 + 6*z^6 + O(z^7)
            sage: m.map_coefficients(lambda c: c + 1)
            2*z + 3*z^2 + 4*z^3 + 5*z^4 + 6*z^5 + 7*z^6 + O(z^7)

        An example where the series is known to be exact::

            sage: f = z + z^2 + z^3
            sage: f.map_coefficients(lambda c: c + 1)
            2*z + 2*z^2 + 2*z^3

        Similarly for Dirichlet series::

            sage: L = LazyDirichletSeriesRing(ZZ, "z")
            sage: s = L(lambda n: n-1); s
            1/(2^z) + 2/3^z + 3/4^z + 4/5^z + 5/6^z + 6/7^z + O(1/(8^z))
            sage: s.map_coefficients(lambda c: c + 1)
            2/2^z + 3/3^z + 4/4^z + 5/5^z + 6/6^z + 7/7^z + O(1/(8^z))

        TESTS::

            sage: from sage.data_structures.stream import Stream_zero
            sage: L.<z> = LazyLaurentSeriesRing(ZZ)
            sage: s = L(0).map_coefficients(lambda c: c + 1); s
            0
            sage: isinstance(s._coeff_stream, Stream_zero)
            True

        """
        P = self.parent()
        coeff_stream = self._coeff_stream
        if isinstance(coeff_stream, Stream_zero):
            return self
        BR = P.base_ring()
        if isinstance(coeff_stream, Stream_exact):
            initial_coefficients = [func(i) if i else 0
                                    for i in coeff_stream._initial_coefficients]
            c = func(coeff_stream._constant) if coeff_stream._constant else 0
            if not any(initial_coefficients) and not c:
                return P.zero()
            coeff_stream = Stream_exact(initial_coefficients,
                                        self._coeff_stream._is_sparse,
                                        order=coeff_stream._approximate_order,
                                        degree=coeff_stream._degree,
                                        constant=BR(c))
            return P.element_class(P, coeff_stream)
        R = P._internal_poly_ring.base_ring()
        coeff_stream = Stream_map_coefficients(self._coeff_stream, func, R)
        return P.element_class(P, coeff_stream)

    def truncate(self, d):
        r"""
        Return this series with its terms of degree >= ``d`` truncated.

        INPUT:

        - ``d`` -- integer; the degree from which the series is truncated

        EXAMPLES:

        Dense Implementation::

            sage: L.<z> = LazyLaurentSeriesRing(ZZ, sparse=False)
            sage: alpha = 1/(1-z)
            sage: alpha
            1 + z + z^2 + O(z^3)
            sage: beta = alpha.truncate(5)
            sage: beta
            1 + z + z^2 + z^3 + z^4
            sage: alpha - beta
            z^5 + z^6 + z^7 + O(z^8)
            sage: M = L(lambda n: n, valuation=0); M
            z + 2*z^2 + 3*z^3 + 4*z^4 + 5*z^5 + 6*z^6 + O(z^7)
            sage: M.truncate(4)
            z + 2*z^2 + 3*z^3

        Sparse Implementation::

            sage: L.<z> = LazyLaurentSeriesRing(ZZ, sparse=True)
            sage: M = L(lambda n: n, valuation=0); M
            z + 2*z^2 + 3*z^3 + 4*z^4 + 5*z^5 + 6*z^6 + O(z^7)
            sage: M.truncate(4)
            z + 2*z^2 + 3*z^3

        Series which are known to be exact can also be truncated::

            sage: M = z + z^2 + z^3 + z^4
            sage: M.truncate(4)
            z + z^2 + z^3
        """
        P = self.parent()
        coeff_stream = self._coeff_stream
        v = coeff_stream._approximate_order
        initial_coefficients = [coeff_stream[i] for i in range(v, d)]
        return P.element_class(P, Stream_exact(initial_coefficients, P._sparse,
                                               order=v))

    def shift(self, n):
        r"""
        Return ``self`` with the indices shifted by ``n``.

        For example, a Laurent series is multiplied by the power `z^n`,
        where `z` is the variable of ``self``.

        EXAMPLES::

            sage: L.<z> = LazyLaurentSeriesRing(ZZ)
            sage: f = 1 / (1 + 2*z)
            sage: f
            1 - 2*z + 4*z^2 - 8*z^3 + 16*z^4 - 32*z^5 + 64*z^6 + O(z^7)
            sage: f.shift(3)
            z^3 - 2*z^4 + 4*z^5 - 8*z^6 + 16*z^7 - 32*z^8 + 64*z^9 + O(z^10)
            sage: f << -3  # shorthand
            z^-3 - 2*z^-2 + 4*z^-1 - 8 + 16*z - 32*z^2 + 64*z^3 + O(z^4)
            sage: g = z^-3 + 3 + z^2
            sage: g.shift(5)
            z^2 + 3*z^5 + z^7
            sage: L([2,0,3], valuation=2, degree=7, constant=1) << -2
            2 + 3*z^2 + z^5 + z^6 + z^7 + O(z^8)

            sage: D = LazyDirichletSeriesRing(QQ, 't')
            sage: f = D([0,1,2]); f
            1/(2^t) + 2/3^t
            sage: f.shift(3)
            1/(5^t) + 2/6^t

        TESTS::

            sage: L.<z> = LazyLaurentSeriesRing(QQ)
            sage: zero = L.zero()
            sage: zero.shift(10) is zero
            True

            sage: f = 1 / (1 + 2*z + z^2)
            sage: f.shift(5).shift(-5) - f
            0

        """
        if isinstance(self._coeff_stream, Stream_zero):
            return self
        elif isinstance(self._coeff_stream, Stream_shift):
            n += self._coeff_stream._shift
            if n:
                coeff_stream = Stream_shift(self._coeff_stream._series, n)
            else:
                coeff_stream = self._coeff_stream._series
        elif isinstance(self._coeff_stream, Stream_exact):
            init_coeff = self._coeff_stream._initial_coefficients
            degree = self._coeff_stream._degree + n
            valuation = self._coeff_stream._approximate_order + n
            coeff_stream = Stream_exact(init_coeff, self._coeff_stream._is_sparse,
                                        constant=self._coeff_stream._constant,
                                        order=valuation, degree=degree)
        else:
            coeff_stream = Stream_shift(self._coeff_stream, n)
        P = self.parent()
        return P.element_class(P, coeff_stream)

    __lshift__ = shift

    def __rshift__(self, n):
        r"""
        Return ``self`` with the indices shifted right by ``n``.

        For example, a Laurent series is multiplied by the power `z^-n`,
        where `z` is the variable of ``self``.

        EXAMPLES::

            sage: L.<z> = LazyLaurentSeriesRing(ZZ)
            sage: f = 1/(1 + 2*z); f
            1 - 2*z + 4*z^2 - 8*z^3 + 16*z^4 - 32*z^5 + 64*z^6 + O(z^7)
            sage: f >> 3
            z^-3 - 2*z^-2 + 4*z^-1 - 8 + 16*z - 32*z^2 + 64*z^3 + O(z^4)
            sage: f >> -3
            z^3 - 2*z^4 + 4*z^5 - 8*z^6 + 16*z^7 - 32*z^8 + 64*z^9 + O(z^10)
        """
        return self.shift(-n)

    def prec(self):
        """
        Return the precision of the series, which is infinity.

        EXAMPLES::

            sage: L.<z> = LazyLaurentSeriesRing(ZZ)
            sage: f = 1/(1 - z)
            sage: f.prec()
            +Infinity
        """
        return infinity

    def _richcmp_(self, other, op):
        r"""
        Compare ``self`` with ``other`` with respect to the comparison
        operator ``op``.

        Equality is verified if the corresponding coefficients of both series
        can be checked for equality without computing coefficients
        indefinitely.  Otherwise an exception is raised to declare that
        equality is not decidable.

        Inequality is not defined for lazy Laurent series.

        INPUT:

        - ``other`` -- another Laurent series
        - ``op`` -- comparison operator

        EXAMPLES::

            sage: L.<z> = LazyLaurentSeriesRing(QQ)
            sage: z + z^2 == z^2 + z
            True
            sage: z + z^2 != z^2 + z
            False
            sage: z + z^2 > z^2 + z
            False
            sage: z + z^2 < z^2 + z
            False

            sage: fz = L(lambda n: 0, valuation=0)
            sage: L.zero() == fz
            Traceback (most recent call last):
            ...
            ValueError: undecidable
            sage: fz == L.zero()
            Traceback (most recent call last):
            ...
            ValueError: undecidable
        """
        if op is op_EQ:
            if isinstance(self._coeff_stream, Stream_zero):  # self == 0
                if isinstance(other._coeff_stream, Stream_zero):
                    return True
                if other._coeff_stream.is_nonzero():
                    return False
            # other == 0 but self likely != 0
            elif (isinstance(other._coeff_stream, Stream_zero)
                  and self._coeff_stream.is_nonzero()):
                return False

            if (not isinstance(self._coeff_stream, Stream_exact)
                or not isinstance(other._coeff_stream, Stream_exact)):
                # One of the lazy laurent series is not known to eventually be constant
                # Implement the checking of the caches here.
                n = min(self._coeff_stream._approximate_order, other._coeff_stream._approximate_order)
                m = max(self._coeff_stream._approximate_order, other._coeff_stream._approximate_order)
                for i in range(n, m):
                    if self[i] != other[i]:
                        return False
                if self._coeff_stream == other._coeff_stream:
                    return True
                if self._coeff_stream != other._coeff_stream:
                    return False
                raise ValueError("undecidable")

            # Both are Stream_exact, which implements a full check
            return self._coeff_stream == other._coeff_stream

        if op is op_NE:
            return not (self == other)

        return False

    def __hash__(self):
        """
        Return the hash of ``self``

        TESTS::

            sage: L = LazyLaurentSeriesRing(ZZ, 'z')
            sage: f = L([1,2,3,4], valuation=-5)
            sage: hash(f) == hash(f)
            True
            sage: g = (1 + f)/(1 - f)^2
            sage: {g: 1}
            {z^5 - 2*z^6 + z^7 + 5*z^9 - 11*z^10 + z^11 + O(z^12): 1}
        """
        return hash(self._coeff_stream)

    def __bool__(self):
        """
        Test whether ``self`` is not zero.

        An uninitialized series returns ``True`` as it is considered
        as a formal variable, such as a generator of a polynomial
        ring.

        TESTS::

            sage: L.<z> = LazyLaurentSeriesRing(GF(2))
            sage: bool(z-z)
            False
            sage: f = 1/(1 - z)
            sage: bool(f)
            True
            sage: M = L(lambda n: n, valuation=0); M
            z + z^3 + z^5 + O(z^7)
            sage: M.is_zero()
            False
            sage: M = L(lambda n: 2*n if n < 10 else 1, valuation=0); M
            O(z^7)
            sage: bool(M)
            Traceback (most recent call last):
            ...
            ValueError: undecidable as lazy Laurent series
            sage: M[15]
            1
            sage: bool(M)
            True

            sage: L.<z> = LazyLaurentSeriesRing(GF(2), sparse=True)
            sage: M = L(lambda n: 2*n if n < 10 else 1, valuation=0); M
            O(z^7)
            sage: bool(M)
            Traceback (most recent call last):
            ...
            ValueError: undecidable as lazy Laurent series
            sage: M[15]
            1
            sage: bool(M)
            True

        Uninitialized series::

            sage: g = L(None, valuation=0)
            sage: bool(g)
            True
            sage: g.define(0)
            sage: bool(g)
            False

            sage: g = L(None, valuation=0)
            sage: bool(g)
            True
            sage: g.define(1 + z)
            sage: bool(g)
            True

            sage: g = L(None, valuation=0)
            sage: bool(g)
            True
            sage: g.define(1 + z*g)
            sage: bool(g)
            True
        """
        if isinstance(self._coeff_stream, Stream_zero):
            return False
        if isinstance(self._coeff_stream, Stream_exact):
            return True
        if isinstance(self._coeff_stream, Stream_uninitialized):
            if self._coeff_stream._target is None:
                return True
            if isinstance(self._coeff_stream._target, Stream_zero):
                return False
            if isinstance(self._coeff_stream._target, Stream_exact):
                return True
        if self.parent()._sparse:
            cache = self._coeff_stream._cache
            if any(cache[a] for a in cache):
                return True
        else:
            if any(a for a in self._coeff_stream._cache):
                return True
        if self[self._coeff_stream._approximate_order]:
            return True
        raise ValueError("undecidable as lazy Laurent series")

    def define(self, s):
        r"""
        Define an equation by ``self = s``.

        INPUT:

        - ``s`` -- a lazy series

        EXAMPLES:

        We begin by constructing the Catalan numbers::

            sage: L.<z> = LazyLaurentSeriesRing(ZZ)
            sage: C = L(None, valuation=0)
            sage: C.define(1 + z*C^2)
            sage: C
            1 + z + 2*z^2 + 5*z^3 + 14*z^4 + 42*z^5 + 132*z^6 + O(z^7)

        The Catalan numbers but with a valuation 1::

            sage: B = L(None, valuation=1)
            sage: B.define(z + B^2)
            sage: B
            z + z^2 + 2*z^3 + 5*z^4 + 14*z^5 + 42*z^6 + 132*z^7 + O(z^8)

        We can define multiple series that are linked::

            sage: s = L(None, valuation=0)
            sage: t = L(None, valuation=0)
            sage: s.define(1 + z*t^3)
            sage: t.define(1 + z*s^2)
            sage: s[:9]
            [1, 1, 3, 9, 34, 132, 546, 2327, 10191]
            sage: t[:9]
            [1, 1, 2, 7, 24, 95, 386, 1641, 7150]

        A bigger example::

            sage: L.<z> = LazyLaurentSeriesRing(ZZ)
            sage: A = L(None, valuation=5)
            sage: B = L(None, valuation=0)
            sage: C = L(None, valuation=2)
            sage: A.define(z^5 + B^2)
            sage: B.define(z^5 + C^2)
            sage: C.define(z^2 + C^2 + A^2)
            sage: A[0:15]
            [0, 0, 0, 0, 0, 1, 0, 0, 1, 2, 5, 4, 14, 10, 48]
            sage: B[0:15]
            [0, 0, 0, 0, 1, 1, 2, 0, 5, 0, 14, 0, 44, 0, 138]
            sage: C[0:15]
            [0, 0, 1, 0, 1, 0, 2, 0, 5, 0, 15, 0, 44, 2, 142]

        Counting binary trees::

            sage: L.<z> = LazyLaurentSeriesRing(QQ)
            sage: s = L(None, valuation=1)
            sage: s.define(z + (s^2+s(z^2))/2)
            sage: [s[i] for i in range(9)]
            [0, 1, 1, 1, 2, 3, 6, 11, 23]

        The `q`-Catalan numbers::

            sage: R.<q> = ZZ[]
            sage: L.<z> = LazyLaurentSeriesRing(R)
            sage: s = L(None, valuation=0)
            sage: s.define(1+z*s*s(q*z))
            sage: s
            1 + z + (q + 1)*z^2 + (q^3 + q^2 + 2*q + 1)*z^3
             + (q^6 + q^5 + 2*q^4 + 3*q^3 + 3*q^2 + 3*q + 1)*z^4
             + (q^10 + q^9 + 2*q^8 + 3*q^7 + 5*q^6 + 5*q^5 + 7*q^4 + 7*q^3 + 6*q^2 + 4*q + 1)*z^5
             + (q^15 + q^14 + 2*q^13 + 3*q^12 + 5*q^11 + 7*q^10 + 9*q^9 + 11*q^8
                + 14*q^7 + 16*q^6 + 16*q^5 + 17*q^4 + 14*q^3 + 10*q^2 + 5*q + 1)*z^6 + O(z^7)

        We count unlabeled ordered trees by total number of nodes
        and number of internal nodes::

            sage: R.<q> = QQ[]
            sage: Q.<z> = LazyLaurentSeriesRing(R)
            sage: leaf = z
            sage: internal_node = q * z
            sage: L = Q(constant=1, degree=1)
            sage: T = Q(None, valuation=1)
            sage: T.define(leaf + internal_node * L(T))
            sage: [T[i] for i in range(6)]
            [0, 1, q, q^2 + q, q^3 + 3*q^2 + q, q^4 + 6*q^3 + 6*q^2 + q]

        Similarly for Dirichlet series::

            sage: L = LazyDirichletSeriesRing(ZZ, "z")
            sage: g = L(constant=1, valuation=2)
            sage: F = L(None); F.define(1 + g*F)
            sage: [F[i] for i in range(1, 16)]
            [1, 1, 1, 2, 1, 3, 1, 4, 2, 3, 1, 8, 1, 3, 3]
            sage: oeis(_)                                                       # optional, internet
            0: A002033: Number of perfect partitions of n.
            1: A074206: Kalmár's [Kalmar's] problem: number of ordered factorizations of n.
            ...

            sage: F = L(None); F.define(1 + g*F*F)
            sage: [F[i] for i in range(1, 16)]
            [1, 1, 1, 3, 1, 5, 1, 10, 3, 5, 1, 24, 1, 5, 5]

        We can compute the Frobenius character of unlabeled trees::

            sage: m = SymmetricFunctions(QQ).m()
            sage: s = SymmetricFunctions(QQ).s()
            sage: L = LazySymmetricFunctions(m)
            sage: E = L(lambda n: s[n], valuation=0)
            sage: X = L(s[1])
            sage: A = L(None); A.define(X*E(A, check=False))
            sage: A[:6]
            [0,
             m[1],
             2*m[1, 1] + m[2],
             9*m[1, 1, 1] + 5*m[2, 1] + 2*m[3],
             64*m[1, 1, 1, 1] + 34*m[2, 1, 1] + 18*m[2, 2] + 13*m[3, 1] + 4*m[4],
             625*m[1, 1, 1, 1, 1] + 326*m[2, 1, 1, 1] + 171*m[2, 2, 1] + 119*m[3, 1, 1] + 63*m[3, 2] + 35*m[4, 1] + 9*m[5]]

        TESTS::

            sage: L.<z> = LazyLaurentSeriesRing(ZZ, sparse=True)
            sage: s = L(None, valuation=0)
            sage: s.define(1 + z*s^3)
            sage: s[:10]
            [1, 1, 3, 12, 55, 273, 1428, 7752, 43263, 246675]

            sage: e = L(None, valuation=0)
            sage: e.define(1 + z*e)
            sage: e.define(1 + z*e)
            Traceback (most recent call last):
            ...
            ValueError: series already defined
            sage: z.define(1 + z^2)
            Traceback (most recent call last):
            ...
            ValueError: series already defined

            sage: e = L(None, valuation=0)
            sage: e.define(1)
            sage: e
            1

            sage: e = L(None, valuation=0)
            sage: e.define((1 + z).polynomial())
            sage: e
            1 + z

            sage: D = LazyDirichletSeriesRing(QQ, "s")
            sage: L.<z> = LazyLaurentSeriesRing(QQ)
            sage: e = L(lambda n: 1/factorial(n), 0)
            sage: g = D(None, valuation=2)
            sage: o = D(constant=1, valuation=2)
            sage: g.define(o * e(g))
            sage: g
            1/(2^s) + 1/(3^s) + 2/4^s + 1/(5^s) + 3/6^s + 1/(7^s) + 9/2/8^s + O(1/(9^s))
        """
        if not isinstance(self._coeff_stream, Stream_uninitialized) or self._coeff_stream._target is not None:
            raise ValueError("series already defined")

        if not isinstance(s, LazyModuleElement):
            s = self.parent()(s)

        # Special case when it has a trivial definition
        if isinstance(s._coeff_stream, (Stream_zero, Stream_exact)):
            self._coeff_stream = s._coeff_stream
            return

        self._coeff_stream._target = s._coeff_stream

    # an alias for compatibility with padics
    set = define

    def _repr_(self):
        r"""
        Return a string representation of ``self``.

        EXAMPLES::

            sage: L.<z> = LazyLaurentSeriesRing(ZZ)
            sage: z^-3 + z - 5
            z^-3 - 5 + z
            sage: -1/(1 + 2*z)
            -1 + 2*z - 4*z^2 + 8*z^3 - 16*z^4 + 32*z^5 - 64*z^6 + O(z^7)
            sage: -z^-7/(1 + 2*z)
            -z^-7 + 2*z^-6 - 4*z^-5 + 8*z^-4 - 16*z^-3 + 32*z^-2 - 64*z^-1 + O(1)
            sage: L([1,5,0,3], valuation=-1, degree=5, constant=2)
            z^-1 + 5 + 3*z^2 + 2*z^5 + 2*z^6 + 2*z^7 + O(z^8)
            sage: L(constant=5, valuation=2)
            5*z^2 + 5*z^3 + 5*z^4 + O(z^5)
            sage: L(constant=5, degree=-2)
            5*z^-2 + 5*z^-1 + 5 + O(z)
            sage: L(lambda x: x if x < 0 else 0, valuation=-2)
            -2*z^-2 - z^-1 + O(z^5)
            sage: L(lambda x: x if x < 0 else 0, valuation=2)
            O(z^9)
            sage: L(lambda x: x if x > 0 else 0, valuation=-2)
            z + 2*z^2 + 3*z^3 + 4*z^4 + O(z^5)
            sage: L(lambda x: x if x > 0 else 0, valuation=-10)
            O(z^-3)

            sage: L(None, valuation=0)
            Uninitialized Lazy Laurent Series
            sage: L(0)
            0

            sage: R.<x,y> = QQ[]
            sage: L.<z> = LazyLaurentSeriesRing(R)
            sage: z^-2 / (1 - (x-y)*z) + x^4*z^-3 + (1-y)*z^-4
            (-y + 1)*z^-4 + x^4*z^-3 + z^-2 + (x - y)*z^-1
             + (x^2 - 2*x*y + y^2) + (x^3 - 3*x^2*y + 3*x*y^2 - y^3)*z
             + (x^4 - 4*x^3*y + 6*x^2*y^2 - 4*x*y^3 + y^4)*z^2 + O(z^3)
        """
        if isinstance(self._coeff_stream, Stream_zero):
            return '0'
        if isinstance(self._coeff_stream, Stream_uninitialized) and self._coeff_stream._target is None:
            return 'Uninitialized Lazy Laurent Series'
        return self._format_series(repr)

    def _latex_(self):
        r"""
        Return a latex representation of ``self``.

        EXAMPLES::

            sage: L.<z> = LazyLaurentSeriesRing(ZZ)
            sage: latex(z^-3 + z - 5)
            \frac{1}{z^{3}} - 5 + z
            sage: latex(-1/(1 + 2*z))
            -1 + 2z - 4z^{2} + 8z^{3} - 16z^{4} + 32z^{5} - 64z^{6} + O(z^{7})
            sage: latex(-z^-7/(1 + 2*z))
            \frac{-1}{z^{7}} + \frac{2}{z^{6}} + \frac{-4}{z^{5}} + \frac{8}{z^{4}}
             + \frac{-16}{z^{3}} + \frac{32}{z^{2}} + \frac{-64}{z} + O(1)
            sage: latex(L([1,5,0,3], valuation=-1, degree=5, constant=2))
            \frac{1}{z} + 5 + 3z^{2} + 2z^{5} + 2z^{6} + 2z^{7} + O(z^{8})
            sage: latex(L(constant=5, valuation=2))
            5z^{2} + 5z^{3} + 5z^{4} + O(z^{5})
            sage: latex(L(constant=5, degree=-2))
            \frac{5}{z^{2}} + \frac{5}{z} + 5 + O(z)
            sage: latex(L(lambda x: x if x < 0 else 0, valuation=-2))
            \frac{-2}{z^{2}} + \frac{-1}{z} + O(z^{5})
            sage: latex(L(lambda x: x if x < 0 else 0, valuation=2))
            O(z^{9})
            sage: latex(L(lambda x: x if x > 0 else 0, valuation=-2))
            z + 2z^{2} + 3z^{3} + 4z^{4} + O(z^{5})
            sage: latex(L(lambda x: x if x > 0 else 0, valuation=-10))
            O(\frac{1}{z^{3}})

            sage: latex(L(None, valuation=0))
            \text{\texttt{Undef}}
            sage: latex(L(0))
            0

            sage: R.<x,y> = QQ[]
            sage: L.<z> = LazyLaurentSeriesRing(R)
            sage: latex(z^-2 / (1 - (x-y)*z) + x^4*z^-3 + (1-y)*z^-4)
            \frac{-y + 1}{z^{4}} + \frac{x^{4}}{z^{3}} + \frac{1}{z^{2}}
             + \frac{x - y}{z} + x^{2} - 2 x y + y^{2}
             + \left(x^{3} - 3 x^{2} y + 3 x y^{2} - y^{3}\right)z
             + \left(x^{4} - 4 x^{3} y + 6 x^{2} y^{2} - 4 x y^{3} + y^{4}\right)z^{2}
             + O(z^{3})
        """
        from sage.misc.latex import latex
        if isinstance(self._coeff_stream, Stream_zero):
            return latex('0')
        if isinstance(self._coeff_stream, Stream_uninitialized) and self._coeff_stream._target is None:
            return latex("Undef")
        return self._format_series(latex)

    def _ascii_art_(self):
        r"""
        Return an ascii art representation of ``self``.

        EXAMPLES::

            sage: e = SymmetricFunctions(QQ).e()
            sage: L.<z> = LazyLaurentSeriesRing(e)
            sage: L.options.display_length = 3
            sage: ascii_art(1 / (1 - e[1]*z))
            e[] + e[1]*z + e[1, 1]*z^2 + O(e[]*z^3)
            sage: L.options._reset()
        """
        from sage.typeset.ascii_art import ascii_art, AsciiArt
        if isinstance(self._coeff_stream, Stream_zero):
            return AsciiArt('0')
        if isinstance(self._coeff_stream, Stream_uninitialized) and self._coeff_stream._target is None:
            return AsciiArt('Uninitialized Lazy Laurent Series')
        return self._format_series(ascii_art, True)

    def _unicode_art_(self):
        r"""
        Return a unicode art representation of ``self``.

        EXAMPLES::

            sage: e = SymmetricFunctions(QQ).e()
            sage: L.<z> = LazyLaurentSeriesRing(e)
            sage: L.options.display_length = 3
            sage: unicode_art(1 / (1 - e[1]*z))
            e[] + e[1]*z + e[1, 1]*z^2 + O(e[]*z^3)
            sage: L.options._reset()
        """
        from sage.typeset.unicode_art import unicode_art, UnicodeArt
        if isinstance(self._coeff_stream, Stream_zero):
            return UnicodeArt('0')
        if isinstance(self._coeff_stream, Stream_uninitialized) and self._coeff_stream._target is None:
            return UnicodeArt('Uninitialized Lazy Laurent Series')
        return self._format_series(unicode_art, True)

    def change_ring(self, ring):
        r"""
        Return ``self`` with coefficients converted to elements of ``ring``.

        INPUT:

        - ``ring`` -- a ring

        EXAMPLES:

        Dense Implementation::

            sage: L.<z> = LazyLaurentSeriesRing(ZZ, sparse=False)
            sage: s = 2 + z
            sage: t = s.change_ring(QQ)
            sage: t^-1
            1/2 - 1/4*z + 1/8*z^2 - 1/16*z^3 + 1/32*z^4 - 1/64*z^5 + 1/128*z^6 + O(z^7)
            sage: M = L(lambda n: n, valuation=0); M
            z + 2*z^2 + 3*z^3 + 4*z^4 + 5*z^5 + 6*z^6 + O(z^7)
            sage: N = M.change_ring(QQ)
            sage: N.parent()
            Lazy Laurent Series Ring in z over Rational Field
            sage: M.parent()
            Lazy Laurent Series Ring in z over Integer Ring

        Sparse Implementation::

            sage: L.<z> = LazyLaurentSeriesRing(ZZ, sparse=True)
            sage: M = L(lambda n: n, valuation=0); M
            z + 2*z^2 + 3*z^3 + 4*z^4 + 5*z^5 + 6*z^6 + O(z^7)
            sage: M.parent()
            Lazy Laurent Series Ring in z over Integer Ring
            sage: N = M.change_ring(QQ)
            sage: N.parent()
            Lazy Laurent Series Ring in z over Rational Field
            sage: M^-1
            z^-1 - 2 + z + O(z^6)

        A Dirichlet series example::

            sage: L = LazyDirichletSeriesRing(ZZ, 'z')
            sage: s = L(constant=2)
            sage: t = s.change_ring(QQ)
            sage: t.parent()
            Lazy Dirichlet Series Ring in z over Rational Field
            sage: t^-1
            1/2 - 1/2/2^z - 1/2/3^z - 1/2/5^z + 1/2/6^z - 1/2/7^z + O(1/(8^z))

        A Taylor series example::

            sage: L.<z> = LazyTaylorSeriesRing(ZZ)
            sage: s = 2 + z
            sage: t = s.change_ring(QQ)
            sage: t^-1
            1/2 - 1/4*z + 1/8*z^2 - 1/16*z^3 + 1/32*z^4 - 1/64*z^5 + 1/128*z^6 + O(z^7)
            sage: t.parent()
            Lazy Taylor Series Ring in z over Rational Field
        """
        P = self.parent()
        if P._names is not None:
            Q = type(P)(ring, names=P.variable_names(), sparse=P._sparse)
        else:
            Q = type(P)(ring, sparse=P._sparse)
        return Q.element_class(Q, self._coeff_stream)

    # === module structure ===

    def _add_(self, other):
        """
        Return the sum of ``self`` and ``other``.

        INPUT:

        - ``other`` -- other series

        EXAMPLES:

        Dense series can be added::

            sage: L.<z> = LazyLaurentSeriesRing(ZZ)
            sage: m = L(lambda n: 1 + n, valuation=0)
            sage: n = L(lambda n: -n, valuation=0)
            sage: s = m + n
            sage: s[0:10]
            [1, 1, 1, 1, 1, 1, 1, 1, 1, 1]

        Sparse series can be added::

            sage: L.<z> = LazyLaurentSeriesRing(ZZ, sparse=True)
            sage: m = L(lambda n: 1 + n, valuation=0)
            sage: n = L(lambda n: -n, valuation=0)
            sage: s = m + n
            sage: s[0:10]
            [1, 1, 1, 1, 1, 1, 1, 1, 1, 1]

        Series which are known to be exact can be added::

            sage: m = L(1)
            sage: n = L([0, 1])
            sage: s = m + n
            sage: s[0:10]
            [1, 1, 0, 0, 0, 0, 0, 0, 0, 0]

        Adding zero gives the same series::

            sage: m = L(lambda n: 1 + n, valuation=0)
            sage: m + 0 is 0 + m is m
            True

        Similarly for Dirichlet series::

            sage: L = LazyDirichletSeriesRing(ZZ, "z")
            sage: s = L(lambda n: n); s
            1 + 2/2^z + 3/3^z + 4/4^z + 5/5^z + 6/6^z + 7/7^z + O(1/(8^z))
            sage: t = L(constant=1); t
            1 + 1/(2^z) + 1/(3^z) + O(1/(4^z))
            sage: s + t
            2 + 3/2^z + 4/3^z + 5/4^z + 6/5^z + 7/6^z + 8/7^z + O(1/(8^z))

            sage: r = L(constant=-1)
            sage: r + t
            0

            sage: r = L([1,2,3])
            sage: r + t
            2 + 3/2^z + 4/3^z + 1/(4^z) + 1/(5^z) + 1/(6^z) + O(1/(7^z))

            sage: r = L([1,2,3], constant=-1)
            sage: r + t
            2 + 3/2^z + 4/3^z
        """
        P = self.parent()
        left = self._coeff_stream
        right = other._coeff_stream
        if isinstance(left, Stream_zero):
            return other
        if isinstance(right, Stream_zero):
            return self
        if (isinstance(left, Stream_exact)
            and isinstance(right, Stream_exact)):
            approximate_order = min(left.order(), right.order())
            degree = max(left._degree, right._degree)
            initial_coefficients = [left[i] + right[i]
                                    for i in range(approximate_order, degree)]
            constant = left._constant + right._constant
            if not any(initial_coefficients) and not constant:
                return P.zero()
            coeff_stream = Stream_exact(initial_coefficients,
                                        P._sparse,
                                        constant=constant,
                                        degree=degree,
                                        order=approximate_order)
            return P.element_class(P, coeff_stream)
        return P.element_class(P, Stream_add(self._coeff_stream,
                                             other._coeff_stream))

    def _sub_(self, other):
        """
        Return the series of this series minus ``other`` series.

        INPUT:

        - ``other`` -- other series

        EXAMPLES:

        Dense series can be subtracted::

            sage: L.<z> = LazyLaurentSeriesRing(ZZ, sparse=False)
            sage: m = L(lambda n: 1 + n, valuation=0)
            sage: n = L(lambda n: -n, valuation=0)
            sage: d = m - n
            sage: d[0:10]
            [1, 3, 5, 7, 9, 11, 13, 15, 17, 19]

        Sparse series can be subtracted::

            sage: L.<z> = LazyLaurentSeriesRing(ZZ, sparse=True)
            sage: m = L(lambda n: 1 + n, valuation=0)
            sage: n = L(lambda n: -n, valuation=0)
            sage: d = m - n
            sage: d[0:10]
            [1, 3, 5, 7, 9, 11, 13, 15, 17, 19]

        Series which are known to be exact can be subtracted::

            sage: m = L.one()
            sage: n = L([0, 1])
            sage: d = m - n
            sage: d[0:10]
            [1, -1, 0, 0, 0, 0, 0, 0, 0, 0]

            sage: m = L([1, 0, 1])
            sage: n = L([0, 0, 1])
            sage: d = m - L.one() - n
            sage: d
            0

        Subtraction involving 0::

            sage: m = L(lambda n: 1 + n, valuation=0)
            sage: m - 0 is m
            True
            sage: 0 - m == -m
            True

            sage: A.<t> = LazyLaurentSeriesRing(QQ)
            sage: B.<z> = LazyLaurentSeriesRing(A)
            sage: 1 - z
            1 - z
        """
        right = other._coeff_stream
        if isinstance(right, Stream_zero):
            return self
        left = self._coeff_stream
        if isinstance(left, Stream_zero):
            return -other
        P = self.parent()
        if (isinstance(left, Stream_exact) and isinstance(right, Stream_exact)):
            approximate_order = min(left.order(), right.order())
            degree = max(left._degree, right._degree)
            initial_coefficients = [left[i] - right[i] for i in range(approximate_order, degree)]
            constant = left._constant - right._constant
            if not any(initial_coefficients) and not constant:
                return P.zero()
            coeff_stream = Stream_exact(initial_coefficients,
                                        P._sparse,
                                        constant=constant,
                                        degree=degree,
                                        order=approximate_order)
            return P.element_class(P, coeff_stream)
        if left == right:
            return P.zero()
        return P.element_class(P, Stream_sub(self._coeff_stream, other._coeff_stream))

    def _acted_upon_(self, scalar, self_on_left):
        r"""
        Scalar multiplication for ``self`` by ``scalar``.

        INPUT:

        - ``scalar`` -- an element of the base ring
        - ``self_on_left`` -- boolean; if ``True``, compute ``self * scalar``

        EXAMPLES:

        Dense series can be multiplied with a scalar::

            sage: L.<z> = LazyLaurentSeriesRing(ZZ, sparse=False)
            sage: M = L(lambda n: 1 + n, valuation=0)
            sage: O = M * 2
            sage: O[0:10]
            [2, 4, 6, 8, 10, 12, 14, 16, 18, 20]
            sage: type(O._coeff_stream)
            <class 'sage.data_structures.stream.Stream_lmul'>
            sage: M * 1 is M
            True
            sage: M * 0 == 0
            True
            sage: O = 2 * M
            sage: type(O._coeff_stream)
            <class 'sage.data_structures.stream.Stream_lmul'>
            sage: O[0:10]
            [2, 4, 6, 8, 10, 12, 14, 16, 18, 20]
            sage: 1 * M is M
            True
            sage: 0 * M == 0
            True

        Different scalars potentially give different series::

            sage: 2 * M == 3 * M
            Traceback (most recent call last):
            ...
            ValueError: undecidable

        Sparse series can be multiplied with a scalar::

            sage: L.<z> = LazyLaurentSeriesRing(ZZ, sparse=True)
            sage: M = L(lambda n: 1 + n, valuation=0)
            sage: O = M * 2
            sage: O[0:10]
            [2, 4, 6, 8, 10, 12, 14, 16, 18, 20]
            sage: type(O._coeff_stream)
            <class 'sage.data_structures.stream.Stream_lmul'>
            sage: M * 1 is M
            True
            sage: M * 0 == 0
            True
            sage: O = 2 * M
            sage: type(O._coeff_stream)
            <class 'sage.data_structures.stream.Stream_lmul'>
            sage: O[0:10]
            [2, 4, 6, 8, 10, 12, 14, 16, 18, 20]
            sage: 1 * M is M
            True
            sage: 0 * M == 0
            True

        Series which are known to be exact can be multiplied with a scalar
        and remain exact::

            sage: N = L([0, 1], degree=5, constant=3)
            sage: O = N * -1
            sage: O[0:10]
            [0, -1, 0, 0, 0, -3, -3, -3, -3, -3]
            sage: N * 1 is N
            True
            sage: N * 0 == 0
            True
            sage: O = -1 * N
            sage: O[0:10]
            [0, -1, 0, 0, 0, -3, -3, -3, -3, -3]
            sage: 1 * N is N
            True
            sage: 0 * N == 0
            True

        Similarly for Dirichlet series::

            sage: L = LazyDirichletSeriesRing(ZZ, "z")
            sage: g = L([0,1])
            sage: 2 * g
            2/2^z
            sage: -1 * g
            -1/(2^z)
            sage: 0*g
            0
            sage: M = L(lambda n: n); M
            1 + 2/2^z + 3/3^z + 4/4^z + 5/5^z + 6/6^z + 7/7^z + O(1/(8^z))
            sage: 3 * M
            3 + 6/2^z + 9/3^z + 12/4^z + 15/5^z + 18/6^z + 21/7^z + O(1/(8^z))

            sage: 1 * M is M
            True

        """
        # With the current design, the coercion model does not have
        # enough information to detect a priori that this method only
        # accepts scalars; so it tries on some elements(), and we need
        # to make sure to report an error.
        P = self.parent()
        R = P.base_ring()
        if isinstance(scalar, Element) and scalar.parent() is not R:
            # Temporary needed by coercion (see Polynomial/FractionField tests).
            if R.has_coerce_map_from(scalar.parent()):
                scalar = R(scalar)
            else:
                return None

        coeff_stream = self._coeff_stream
        if isinstance(coeff_stream, Stream_zero):
            return self

        if not scalar:
            return P.zero()
        if scalar == R.one():
            return self
        if scalar == -R.one():
            return -self

        if isinstance(coeff_stream, Stream_exact):
            v = coeff_stream.order()
            init_coeffs = coeff_stream._initial_coefficients
            if self_on_left:
                c = coeff_stream._constant * scalar
                initial_coefficients = [val * scalar for val in init_coeffs]
            else:
                c = scalar * coeff_stream._constant
                initial_coefficients = [scalar * val for val in init_coeffs]
            return P.element_class(P, Stream_exact(initial_coefficients,
                                                   P._sparse,
                                                   order=v,
                                                   constant=c,
                                                   degree=coeff_stream._degree))
        if self_on_left or R.is_commutative():
            return P.element_class(P, Stream_lmul(coeff_stream, scalar))
        return P.element_class(P, Stream_rmul(coeff_stream, scalar))

    def _neg_(self):
        """
        Return the negative of ``self``.

        EXAMPLES:

        Dense series can be negated::

            sage: L.<z> = LazyLaurentSeriesRing(ZZ, sparse=False)
            sage: m = L(lambda n: n, valuation=0)
            sage: n = L(lambda n: -n, valuation=0)
            sage: -n
            z + 2*z^2 + 3*z^3 + 4*z^4 + 5*z^5 + 6*z^6 + O(z^7)
            sage: -m
            -z - 2*z^2 - 3*z^3 - 4*z^4 - 5*z^5 - 6*z^6 + O(z^7)
            sage: -(-m) == m
            True

        Sparse series can be negated::

            sage: L.<z> = LazyLaurentSeriesRing(ZZ, sparse=True)
            sage: m = L(lambda n: n, valuation=0)
            sage: n = L(lambda n: -n, valuation=0)
            sage: -n
            z + 2*z^2 + 3*z^3 + 4*z^4 + 5*z^5 + 6*z^6 + O(z^7)
            sage: -m
            -z - 2*z^2 - 3*z^3 - 4*z^4 - 5*z^5 - 6*z^6 + O(z^7)
            sage: -(-m) == m
            True

        The negation of an exact series is exact::

            sage: L.<z> = LazyLaurentSeriesRing(ZZ)
            sage: -z
            -z
            sage: -L.one()
            -1
            sage: -(-L.one()) == L.one()
            True

            sage: L([1, 2, 3], constant=2) - L([0, 1], degree=5, constant=2)
            1 + z + 3*z^2 + 2*z^3 + 2*z^4

            sage: -L(0)
            0
        """
        P = self.parent()
        coeff_stream = self._coeff_stream
        if isinstance(coeff_stream, Stream_zero):
            return self
        if isinstance(coeff_stream, Stream_exact):
            initial_coefficients = [-v for v in coeff_stream._initial_coefficients]
            constant = -coeff_stream._constant
            coeff_stream = Stream_exact(initial_coefficients,
                                        P._sparse,
                                        constant=constant,
                                        degree=coeff_stream._degree,
                                        order=coeff_stream.order())
            return P.element_class(P, coeff_stream)
        # -(-f) = f
        if isinstance(coeff_stream, Stream_neg):
            return P.element_class(P, coeff_stream._series)
        return P.element_class(P, Stream_neg(coeff_stream))

    # === special functions ===

    def exp(self):
        r"""
        Return the exponential series of ``self``.

        EXAMPLES::

            sage: L.<z> = LazyLaurentSeriesRing(QQ)
            sage: exp(z)
            1 + z + 1/2*z^2 + 1/6*z^3 + 1/24*z^4 + 1/120*z^5 + 1/720*z^6 + O(z^7)
            sage: exp(z + z^2)
            1 + z + 3/2*z^2 + 7/6*z^3 + 25/24*z^4 + 27/40*z^5 + 331/720*z^6 + O(z^7)
            sage: exp(0)
            1
            sage: exp(1 + z)
            Traceback (most recent call last):
            ...
            ValueError: can only compose with a positive valuation series

            sage: L.<x,y> = LazyTaylorSeriesRing(QQ)
            sage: exp(x+y)[4].factor()
            (1/24) * (x + y)^4
            sage: exp(x/(1-y)).polynomial(3)
            1/6*x^3 + x^2*y + x*y^2 + 1/2*x^2 + x*y + x + 1

        TESTS::

            sage: L.<z> = LazyLaurentSeriesRing(QQ); x = var("x")
            sage: exp(z)[0:6] == exp(x).series(x, 6).coefficients(sparse=False)
            True
        """
        from .lazy_series_ring import LazyLaurentSeriesRing
        P = LazyLaurentSeriesRing(self.base_ring(), "z", sparse=self.parent()._sparse)
        f = P(lambda n: 1/factorial(ZZ(n)), valuation=0)
        return f(self)

    def log(self):
        r"""
        Return the series for the natural logarithm of ``self``.

        EXAMPLES::

            sage: L.<z> = LazyLaurentSeriesRing(QQ)
            sage: log(1/(1-z))
            z + 1/2*z^2 + 1/3*z^3 + 1/4*z^4 + 1/5*z^5 + 1/6*z^6 + 1/7*z^7 + O(z^8)

            sage: L.<x, y> = LazyTaylorSeriesRing(QQ)
            sage: log((1 + x/(1-y))).polynomial(3)
            1/3*x^3 - x^2*y + x*y^2 - 1/2*x^2 + x*y + x

        TESTS::

            sage: L.<z> = LazyLaurentSeriesRing(QQ); x = var("x")
            sage: log(1+z)[0:6] == log(1+x).series(x, 6).coefficients(sparse=False)
            True

            sage: log(z)
            Traceback (most recent call last):
            ...
            ValueError: can only compose with a positive valuation series
        """
        from .lazy_series_ring import LazyLaurentSeriesRing
        P = LazyLaurentSeriesRing(self.base_ring(), "z", sparse=self.parent()._sparse)
        f = P(lambda n: ((-1) ** (n + 1))/ZZ(n), valuation=1)
        return f(self-1)

    # trigonometric functions

    def sin(self):
        r"""
        Return the sine of ``self``.

        EXAMPLES::

            sage: L.<z> = LazyLaurentSeriesRing(QQ)
            sage: sin(z)
            z - 1/6*z^3 + 1/120*z^5 - 1/5040*z^7 + O(z^8)

            sage: sin(1 + z)
            Traceback (most recent call last):
            ...
            ValueError: can only compose with a positive valuation series

            sage: L.<x,y> = LazyTaylorSeriesRing(QQ)
            sage: sin(x/(1-y)).polynomial(3)
            -1/6*x^3 + x*y^2 + x*y + x

        TESTS::

            sage: L.<z> = LazyLaurentSeriesRing(QQ); x = var("x")
            sage: sin(z)[0:6] == sin(x).series(x, 6).coefficients(sparse=False)
            True
        """
        from .lazy_series_ring import LazyLaurentSeriesRing
        P = LazyLaurentSeriesRing(self.base_ring(), "z", sparse=self.parent()._sparse)
        f = P(lambda n: (n % 2)/factorial(ZZ(n)) if n % 4 == 1 else -(n % 2)/factorial(ZZ(n)),
              valuation=1)
        return f(self)

    def cos(self):
        r"""
        Return the cosine of ``self``.

        EXAMPLES::

            sage: L.<z> = LazyLaurentSeriesRing(QQ)
            sage: cos(z)
            1 - 1/2*z^2 + 1/24*z^4 - 1/720*z^6 + O(z^7)

            sage: L.<x,y> = LazyTaylorSeriesRing(QQ)
            sage: cos(x/(1-y)).polynomial(4)
            1/24*x^4 - 3/2*x^2*y^2 - x^2*y - 1/2*x^2 + 1

        TESTS::

            sage: L.<z> = LazyLaurentSeriesRing(QQ); x = var("x")
            sage: cos(z)[0:6] == cos(x).series(x, 6).coefficients(sparse=False)
            True
        """
        from .lazy_series_ring import LazyLaurentSeriesRing
        P = LazyLaurentSeriesRing(self.base_ring(), "z", sparse=self.parent()._sparse)
        f = P(lambda n: 1/factorial(ZZ(n)) if n % 4 == 0 else (n % 2 - 1)/factorial(ZZ(n)),
              valuation=0)
        return f(self)

    def tan(self):
        r"""
        Return the tangent of ``self``.

        EXAMPLES::

            sage: L.<z> = LazyLaurentSeriesRing(QQ)
            sage: tan(z)
            z + 1/3*z^3 + 2/15*z^5 + 17/315*z^7 + O(z^8)

            sage: L.<x,y> = LazyTaylorSeriesRing(QQ)
            sage: tan(x/(1-y)).polynomial(5)
            2/15*x^5 + 2*x^3*y^2 + x*y^4 + x^3*y + x*y^3 + 1/3*x^3 + x*y^2 + x*y + x

        TESTS::

            sage: L.<z> = LazyLaurentSeriesRing(QQ); x = var("x")
            sage: tan(z)[0:6] == tan(x).series(x, 6).coefficients(sparse=False)
            True
        """
        return self.sin() / self.cos()

    def cot(self):
        r"""
        Return the cotangent of ``self``.

        EXAMPLES::

            sage: L.<z> = LazyLaurentSeriesRing(QQ)
            sage: cot(z)
            z^-1 - 1/3*z - 1/45*z^3 - 2/945*z^5 + O(z^6)

            sage: L.<x> = LazyLaurentSeriesRing(QQ)
            sage: cot(x/(1-x)).polynomial(4)
            x^-1 - 1 - 1/3*x - 1/3*x^2 - 16/45*x^3 - 2/5*x^4

        TESTS::

            sage: L.<z> = LazyLaurentSeriesRing(QQ); x = var("x")
            sage: cot(z)[0:6] == cot(x).series(x, 6).coefficients(sparse=False)
            True
        """
        return ~self.tan()

    def csc(self):
        r"""
        Return the cosecant of ``self``.

        EXAMPLES::

            sage: L.<z> = LazyLaurentSeriesRing(QQ)
            sage: csc(z)
            z^-1 + 1/6*z + 7/360*z^3 + 31/15120*z^5 + O(z^6)

            sage: L.<x> = LazyLaurentSeriesRing(QQ)
            sage: csc(x/(1-x)).polynomial(4)
            x^-1 - 1 + 1/6*x + 1/6*x^2 + 67/360*x^3 + 9/40*x^4

        TESTS::

            sage: L.<z> = LazyLaurentSeriesRing(QQ); x = var("x")
            sage: (z*csc(z))[0:6] == (x*csc(x)).series(x, 6).coefficients(sparse=False)
            True
        """
        return ~self.sin()

    def sec(self):
        r"""
        Return the secant of ``self``.

        EXAMPLES::

            sage: L.<z> = LazyLaurentSeriesRing(QQ)
            sage: sec(z)
            1 + 1/2*z^2 + 5/24*z^4 + 61/720*z^6 + O(z^7)

            sage: L.<x,y> = LazyTaylorSeriesRing(QQ)
            sage: sec(x/(1-y)).polynomial(4)
            5/24*x^4 + 3/2*x^2*y^2 + x^2*y + 1/2*x^2 + 1

        TESTS::

            sage: L.<z> = LazyLaurentSeriesRing(QQ); x = var("x")
            sage: sec(z)[0:6] == sec(x).series(x, 6).coefficients(sparse=False)
            True
        """
        return ~self.cos()

    # inverse trigonometric functions

    def arcsin(self):
        r"""
        Return the arcsin of ``self``.

        EXAMPLES::

            sage: L.<z> = LazyLaurentSeriesRing(QQ)
            sage: arcsin(z)
            z + 1/6*z^3 + 3/40*z^5 + 5/112*z^7 + O(z^8)

            sage: L.<x,y> = LazyTaylorSeriesRing(QQ)
            sage: asin(x/(1-y))
            x + x*y + (1/6*x^3+x*y^2) + (1/2*x^3*y+x*y^3)
             + (3/40*x^5+x^3*y^2+x*y^4) + (3/8*x^5*y+5/3*x^3*y^3+x*y^5)
             + (5/112*x^7+9/8*x^5*y^2+5/2*x^3*y^4+x*y^6) + O(x,y)^8

        TESTS::

            sage: L.<z> = LazyLaurentSeriesRing(QQ); x = var("x")
            sage: asin(z)[0:6] == asin(x).series(x, 6).coefficients(sparse=False)
            True
        """
        from .lazy_series_ring import LazyLaurentSeriesRing
        P = LazyLaurentSeriesRing(self.base_ring(), "z", sparse=self.parent()._sparse)

        def f(n):
            n = ZZ(n)
            if n % 2:
                return factorial(n-1)/((4**((n-1)/2))*(factorial((n-1)/2)**2)*n)
            return ZZ.zero()
        return P(f, valuation=1)(self)

    def arccos(self):
        r"""
        Return the arccos of ``self``.

        EXAMPLES::

            sage: L.<z> = LazyLaurentSeriesRing(RR)
            sage: arccos(z)
            1.57079632679490 - 1.00000000000000*z + 0.000000000000000*z^2
             - 0.166666666666667*z^3 + 0.000000000000000*z^4
             - 0.0750000000000000*z^5 + O(1.00000000000000*z^7)

            sage: L.<z> = LazyLaurentSeriesRing(SR)
            sage: arccos(z/(1-z))
            1/2*pi - z - z^2 - 7/6*z^3 - 3/2*z^4 - 83/40*z^5 - 73/24*z^6 + O(z^7)

            sage: L.<x,y> = LazyTaylorSeriesRing(SR)
            sage: arccos(x/(1-y))
            1/2*pi + (-x) + (-x*y) + ((-1/6)*x^3-x*y^2) + ((-1/2)*x^3*y-x*y^3)
             + ((-3/40)*x^5-x^3*y^2-x*y^4) + ((-3/8)*x^5*y+(-5/3)*x^3*y^3-x*y^5) + O(x,y)^7

        TESTS::

            sage: L.<z> = LazyLaurentSeriesRing(SR); x = var("x")
            sage: acos(z)[0:6] == acos(x).series(x, 6).coefficients(sparse=False)
            True
        """
        from sage.symbolic.constants import pi
        return self.parent()(pi/2) - self.arcsin()

    def arctan(self):
        r"""
        Return the arctangent of ``self``.

        EXAMPLES::

            sage: L.<z> = LazyLaurentSeriesRing(QQ)
            sage: arctan(z)
            z - 1/3*z^3 + 1/5*z^5 - 1/7*z^7 + O(z^8)

            sage: L.<x,y> = LazyTaylorSeriesRing(QQ)
            sage: atan(x/(1-y))
            x + x*y + (-1/3*x^3+x*y^2) + (-x^3*y+x*y^3) + (1/5*x^5-2*x^3*y^2+x*y^4)
             + (x^5*y-10/3*x^3*y^3+x*y^5) + (-1/7*x^7+3*x^5*y^2-5*x^3*y^4+x*y^6) + O(x,y)^8

        TESTS::

            sage: L.<z> = LazyLaurentSeriesRing(QQ); x = var("x")
            sage: atan(z)[0:6] == atan(x).series(x, 6).coefficients(sparse=False)
            True
        """
        from .lazy_series_ring import LazyLaurentSeriesRing
        P = LazyLaurentSeriesRing(self.base_ring(), "z", sparse=self.parent()._sparse)

        def f(n):
            n = ZZ(n)
            if n % 4 == 1:
                return 1/n
            if n % 2 == 0:
                return ZZ.zero()
            return -1/n
        return P(f, valuation=1)(self)

    def arccot(self):
        r"""
        Return the arctangent of ``self``.

        EXAMPLES::

            sage: L.<z> = LazyLaurentSeriesRing(RR)
            sage: arccot(z)
            1.57079632679490 - 1.00000000000000*z + 0.000000000000000*z^2
             + 0.333333333333333*z^3 + 0.000000000000000*z^4
             - 0.200000000000000*z^5 + O(1.00000000000000*z^7)

            sage: L.<z> = LazyLaurentSeriesRing(SR)
            sage: arccot(z/(1-z))
            1/2*pi - z - z^2 - 2/3*z^3 + 4/5*z^5 + 4/3*z^6 + O(z^7)

            sage: L.<x,y> = LazyTaylorSeriesRing(SR)
            sage: acot(x/(1-y))
            1/2*pi + (-x) + (-x*y) + (1/3*x^3-x*y^2) + (x^3*y-x*y^3)
             + ((-1/5)*x^5+2*x^3*y^2-x*y^4) + (-x^5*y+10/3*x^3*y^3-x*y^5) + O(x,y)^7

        TESTS::

            sage: L.<z> = LazyLaurentSeriesRing(SR); x = var("x")
            sage: acot(z)[0:6] == acot(x).series(x, 6).coefficients(sparse=False)
            True
        """
        from sage.symbolic.constants import pi
        return self.parent()(pi/2) - self.arctan()

    # hyperbolic functions

    def sinh(self):
        r"""
        Return the sinh of ``self``.

        EXAMPLES::

            sage: L.<z> = LazyLaurentSeriesRing(QQ)
            sage: sinh(z)
            z + 1/6*z^3 + 1/120*z^5 + 1/5040*z^7 + O(z^8)

            sage: L.<x,y> = LazyTaylorSeriesRing(QQ)
            sage: sinh(x/(1-y))
            x + x*y + (1/6*x^3+x*y^2) + (1/2*x^3*y+x*y^3)
             + (1/120*x^5+x^3*y^2+x*y^4) + (1/24*x^5*y+5/3*x^3*y^3+x*y^5)
             + (1/5040*x^7+1/8*x^5*y^2+5/2*x^3*y^4+x*y^6) + O(x,y)^8

        TESTS::

            sage: L.<z> = LazyLaurentSeriesRing(SR); x = var("x")
            sage: sinh(z)[0:6] == sinh(x).series(x, 6).coefficients(sparse=False)
            True
        """
        from .lazy_series_ring import LazyLaurentSeriesRing
        P = LazyLaurentSeriesRing(self.base_ring(), "z", sparse=self.parent()._sparse)
        f = P(lambda n: 1/factorial(ZZ(n)) if n % 2 else ZZ.zero(),
              valuation=1)
        return f(self)

    def cosh(self):
        r"""
        Return the cosh of ``self``.

        EXAMPLES::

            sage: L.<z> = LazyLaurentSeriesRing(QQ)
            sage: cosh(z)
            1 + 1/2*z^2 + 1/24*z^4 + 1/720*z^6 + O(z^7)

            sage: L.<x,y> = LazyTaylorSeriesRing(QQ)
            sage: cosh(x/(1-y))
            1 + 1/2*x^2 + x^2*y + (1/24*x^4+3/2*x^2*y^2) + (1/6*x^4*y+2*x^2*y^3)
             + (1/720*x^6+5/12*x^4*y^2+5/2*x^2*y^4) + O(x,y)^7

        TESTS::

            sage: L.<z> = LazyLaurentSeriesRing(SR); x = var("x")
            sage: cosh(z)[0:6] == cosh(x).series(x, 6).coefficients(sparse=False)
            True
        """
        from .lazy_series_ring import LazyLaurentSeriesRing
        P = LazyLaurentSeriesRing(self.base_ring(), "z", sparse=self.parent()._sparse)
        f = P(lambda n: ZZ.zero() if n % 2 else 1/factorial(ZZ(n)),
              valuation=0)
        return f(self)

    def tanh(self):
        r"""
        Return the tanh of ``self``.

        EXAMPLES::

            sage: L.<z> = LazyLaurentSeriesRing(QQ)
            sage: tanh(z)
            z - 1/3*z^3 + 2/15*z^5 - 17/315*z^7 + O(z^8)

            sage: L.<x,y> = LazyTaylorSeriesRing(QQ)
            sage: tanh(x/(1-y))
            x + x*y + (-1/3*x^3+x*y^2) + (-x^3*y+x*y^3) + (2/15*x^5-2*x^3*y^2+x*y^4)
             + (2/3*x^5*y-10/3*x^3*y^3+x*y^5) + (-17/315*x^7+2*x^5*y^2-5*x^3*y^4+x*y^6) + O(x,y)^8

        TESTS::

            sage: L.<z> = LazyLaurentSeriesRing(SR); x = var("x")
            sage: tanh(z)[0:6] == tanh(x).series(x, 6).coefficients(sparse=False)
            True
        """
        from sage.arith.misc import bernoulli
        from .lazy_series_ring import LazyLaurentSeriesRing
        P = LazyLaurentSeriesRing(self.base_ring(), "z", sparse=self.parent()._sparse)

        def f(n):
            n = ZZ(n)
            if n % 2:
                h = 4 ** ((n + 1) // 2)
                return bernoulli(n + 1) * h * (h - 1) / factorial(n + 1)
            return ZZ.zero()
        return P(f, valuation=1)(self)

    def coth(self):
        r"""
        Return the hyperbolic cotangent of ``self``.

        EXAMPLES::

            sage: L.<z> = LazyLaurentSeriesRing(QQ)
            sage: coth(z)
            z^-1 + 1/3*z - 1/45*z^3 + 2/945*z^5 + O(z^6)

            sage: coth(z + z^2)
            z^-1 - 1 + 4/3*z - 2/3*z^2 + 44/45*z^3 - 16/15*z^4 + 884/945*z^5 + O(z^6)

        TESTS::

            sage: L.<z> = LazyLaurentSeriesRing(SR); x = var("x")
            sage: coth(z)[0:6] == coth(x).series(x, 6).coefficients(sparse=False)
            True
        """
        from sage.arith.misc import bernoulli
        from .lazy_series_ring import LazyLaurentSeriesRing
        P = LazyLaurentSeriesRing(self.base_ring(), "z", sparse=self.parent()._sparse)

        def f(n):
            n = ZZ(n)
            if n % 2:
                return ((2 ** (n + 1)) * bernoulli(n + 1))/factorial(n + 1)
            return ZZ.zero()
        return P(f, valuation=-1)(self)

    def sech(self):
        r"""
        Return the hyperbolic secant of ``self``.

        EXAMPLES::

            sage: L.<z> = LazyLaurentSeriesRing(QQ)
            sage: sech(z)
            1 - 1/2*z^2 + 5/24*z^4 - 61/720*z^6 + O(z^7)

            sage: L.<x, y> = LazyTaylorSeriesRing(QQ)
            sage: sech(x/(1-y))
            1 + (-1/2*x^2) + (-x^2*y) + (5/24*x^4-3/2*x^2*y^2) + (5/6*x^4*y-2*x^2*y^3)
             + (-61/720*x^6+25/12*x^4*y^2-5/2*x^2*y^4) + O(x,y)^7

        TESTS::

            sage: L.<z> = LazyLaurentSeriesRing(SR); x = var("x")
            sage: sech(z)[0:6] == sech(x).series(x, 6).coefficients(sparse=False)
            True
        """
        from sage.combinat.combinat import euler_number
        from .lazy_series_ring import LazyLaurentSeriesRing
        P = LazyLaurentSeriesRing(self.base_ring(), "z", sparse=self.parent()._sparse)

        def f(n):
            n = ZZ(n)
            if n % 2:
                return ZZ.zero()
            return euler_number(n)/factorial(n)
        return P(f, valuation=0)(self)

    def csch(self):
        r"""
        Return the hyperbolic cosecant of ``self``.

        EXAMPLES::

            sage: L.<z> = LazyLaurentSeriesRing(QQ)
            sage: csch(z)
            z^-1 - 1/6*z + 7/360*z^3 - 31/15120*z^5 + O(z^6)

            sage: L.<z> = LazyLaurentSeriesRing(QQ)
            sage: csch(z/(1-z))
            z^-1 - 1 - 1/6*z - 1/6*z^2 - 53/360*z^3 - 13/120*z^4 - 787/15120*z^5 + O(z^6)

        TESTS::

            sage: L.<z> = LazyLaurentSeriesRing(SR); x = var("x")
            sage: csch(z)[0:6] == csch(x).series(x, 6).coefficients(sparse=False)
            True
        """
        from sage.arith.misc import bernoulli
        from .lazy_series_ring import LazyLaurentSeriesRing
        P = LazyLaurentSeriesRing(self.base_ring(), "z", sparse=self.parent()._sparse)

        def f(n):
            n = ZZ(n)
            if n % 2:
                return 2 * (1 - ZZ(2) ** n) * bernoulli(n + 1)/factorial(n + 1)
            return ZZ.zero()
        return P(f, valuation=-1)(self)

    # inverse hyperbolic functions

    def arcsinh(self):
        r"""
        Return the inverse of the hyperbolic sine of ``self``.

        EXAMPLES::

            sage: L.<z> = LazyLaurentSeriesRing(QQ)
            sage: asinh(z)
            z - 1/6*z^3 + 3/40*z^5 - 5/112*z^7 + O(z^8)

        ``arcsinh`` is an alias::

            sage: arcsinh(z)
            z - 1/6*z^3 + 3/40*z^5 - 5/112*z^7 + O(z^8)

            sage: L.<x,y> = LazyTaylorSeriesRing(QQ)
            sage: asinh(x/(1-y))
            x + x*y + (-1/6*x^3+x*y^2) + (-1/2*x^3*y+x*y^3) + (3/40*x^5-x^3*y^2+x*y^4)
             + (3/8*x^5*y-5/3*x^3*y^3+x*y^5) + (-5/112*x^7+9/8*x^5*y^2-5/2*x^3*y^4+x*y^6) + O(x,y)^8

        TESTS::

            sage: L.<z> = LazyLaurentSeriesRing(SR); x = var("x")
            sage: asinh(z)[0:6] == asinh(x).series(x, 6).coefficients(sparse=False)
            True

        """
        from .lazy_series_ring import LazyLaurentSeriesRing
        P = LazyLaurentSeriesRing(self.base_ring(), "z", sparse=self.parent()._sparse)

        def f(n):
            n = ZZ(n)
            if n % 2:
                h = (n - 1) // 2
                return ZZ(-1) ** h * factorial(n - 1)/(ZZ(4) ** h * factorial(h) ** 2 * n)
            return ZZ.zero()
        return P(f, valuation=1)(self)

    def arctanh(self):
        r"""
        Return the inverse of the hyperbolic tangent of ``self``.

        EXAMPLES::

            sage: L.<z> = LazyLaurentSeriesRing(QQ)
            sage: atanh(z)
            z + 1/3*z^3 + 1/5*z^5 + 1/7*z^7 + O(z^8)

        ``arctanh`` is an alias::

            sage: arctanh(z)
            z + 1/3*z^3 + 1/5*z^5 + 1/7*z^7 + O(z^8)

            sage: L.<x, y> = LazyTaylorSeriesRing(QQ)
            sage: atanh(x/(1-y))
            x + x*y + (1/3*x^3+x*y^2) + (x^3*y+x*y^3) + (1/5*x^5+2*x^3*y^2+x*y^4)
             + (x^5*y+10/3*x^3*y^3+x*y^5) + (1/7*x^7+3*x^5*y^2+5*x^3*y^4+x*y^6) + O(x,y)^8

        TESTS::

            sage: L.<z> = LazyLaurentSeriesRing(SR); x = var("x")
            sage: atanh(z)[0:6] == atanh(x).series(x, 6).coefficients(sparse=False)
            True

        """
        from .lazy_series_ring import LazyLaurentSeriesRing
        P = LazyLaurentSeriesRing(self.base_ring(), "z", sparse=self.parent()._sparse)
        f = P(lambda n: 1/ZZ(n) if n % 2 else ZZ.zero(), valuation=1)
        return f(self)

    def hypergeometric(self, a, b):
        r"""
        Return the `{}_{p}F_{q}`-hypergeometric function
        `\,_pF_{q}` where `(p,q)` is the parameterization of ``self``.

        INPUT:

        - ``a`` -- the first parameter of the hypergeometric function
        - ``b`` -- the second parameter of the hypergeometric function

        EXAMPLES::

            sage: L.<z> = LazyLaurentSeriesRing(QQ)
            sage: z.hypergeometric([1, 1], [1])
            1 + z + z^2 + z^3 + z^4 + z^5 + z^6 + O(z^7)
            sage: z.hypergeometric([], []) - exp(z)
            O(z^7)

            sage: L.<x,y> = LazyTaylorSeriesRing(QQ)
            sage: (x+y).hypergeometric([1, 1], [1]).polynomial(4)
            x^4 + 4*x^3*y + 6*x^2*y^2 + 4*x*y^3 + y^4 + x^3 + 3*x^2*y
             + 3*x*y^2 + y^3 + x^2 + 2*x*y + y^2 + x + y + 1

        TESTS::

            sage: L.<z> = LazyLaurentSeriesRing(SR); x = var("x")
            sage: z.hypergeometric([1,1],[1])[0:6] == hypergeometric([1,1],[1], x).series(x, 6).coefficients(sparse=False)
            True

        """
        from .lazy_series_ring import LazyLaurentSeriesRing
        from sage.arith.misc import rising_factorial
        P = LazyLaurentSeriesRing(self.base_ring(), "z", sparse=self.parent()._sparse)

        def coeff(n, c):
            num = 1
            for term in range(len(c)):
                num *= rising_factorial(c[term], n)
            return num
        f = P(lambda n: coeff(n, a) / (coeff(n, b) * factorial(ZZ(n))),
              valuation=0)
        return f(self)

    # === powers ===

    def __pow__(self, n):
        r"""
        Return the ``n``-th power of the series.

        INPUT:

        - ``n`` -- integer; the power to which to raise the series

        EXAMPLES::

            sage: D = LazyDirichletSeriesRing(QQ, 's')
            sage: Z = D(constant=1)
            sage: Z^2
            1 + 2/2^s + 2/3^s + 3/4^s + 2/5^s + 4/6^s + 2/7^s + O(1/(8^s))
            sage: f = Z^(1/3)
            sage: f
            1 + 1/3/2^s + 1/3/3^s + 2/9/4^s + 1/3/5^s + 1/9/6^s + 1/3/7^s + O(1/(8^s))
            sage: f^2
            1 + 2/3/2^s + 2/3/3^s + 5/9/4^s + 2/3/5^s + 4/9/6^s + 2/3/7^s + O(1/(8^s))
            sage: f^3 - Z
            O(1/(8^s))
        """
        if n in ZZ:
            return generic_power(self, n)

        from .lazy_series_ring import LazyLaurentSeriesRing
        P = LazyLaurentSeriesRing(self.base_ring(), "z", sparse=self.parent()._sparse)
        exp = P(lambda k: 1/factorial(ZZ(k)), valuation=0)
        return exp(self.log() * n)

    def sqrt(self):
        """
        Return ``self^(1/2)``.

        EXAMPLES::

            sage: L.<z> = LazyLaurentSeriesRing(QQ)
            sage: sqrt(1+z)
            1 + 1/2*z - 1/8*z^2 + 1/16*z^3 - 5/128*z^4 + 7/256*z^5 - 21/1024*z^6 + O(z^7)

            sage: L.<x,y> = LazyTaylorSeriesRing(QQ)
            sage: sqrt(1+x/(1-y))
            1 + 1/2*x + (-1/8*x^2+1/2*x*y) + (1/16*x^3-1/4*x^2*y+1/2*x*y^2)
             + (-5/128*x^4+3/16*x^3*y-3/8*x^2*y^2+1/2*x*y^3)
             + (7/256*x^5-5/32*x^4*y+3/8*x^3*y^2-1/2*x^2*y^3+1/2*x*y^4)
             + (-21/1024*x^6+35/256*x^5*y-25/64*x^4*y^2+5/8*x^3*y^3-5/8*x^2*y^4+1/2*x*y^5)
             + O(x,y)^7

        This also works for Dirichlet series::

            sage: D = LazyDirichletSeriesRing(SR, "s")
            sage: Z = D(constant=1)
            sage: f = sqrt(Z)
            sage: f
            1 + 1/2/2^s + 1/2/3^s + 3/8/4^s + 1/2/5^s + 1/4/6^s + 1/2/7^s + O(1/(8^s))
            sage: f*f - Z
            O(1/(8^s))
        """
        return self ** (1/ZZ(2))


class LazyCauchyProductSeries(LazyModuleElement):
    r"""
    A class for series where multiplication is the Cauchy product.

    EXAMPLES::

        sage: L.<z> = LazyLaurentSeriesRing(ZZ)
        sage: f = 1 / (1 - z)
        sage: f
        1 + z + z^2 + O(z^3)
        sage: f * (1 - z)
        1

        sage: L.<z> = LazyLaurentSeriesRing(ZZ, sparse=True)
        sage: f = 1 / (1 - z)
        sage: f
        1 + z + z^2 + O(z^3)
    """
    def valuation(self):
        r"""
        Return the valuation of ``self``.

        This method determines the valuation of the series by looking for a
        nonzero coefficient. Hence if the series happens to be zero, then it
        may run forever.

        EXAMPLES::

            sage: L.<z> = LazyLaurentSeriesRing(ZZ)
            sage: s = 1/(1 - z) - 1/(1 - 2*z)
            sage: s.valuation()
            1
            sage: t = z - z
            sage: t.valuation()
            +Infinity
            sage: M = L(lambda n: n^2, 0)
            sage: M.valuation()
            1
            sage: (M - M).valuation()
            +Infinity
        """
        if isinstance(self._coeff_stream, Stream_zero):
            return self._coeff_stream.order()
        return ZZ(self._coeff_stream.order())

    def _mul_(self, other):
        """
        Return the product of this series with ``other``.

        INPUT:

        - ``other`` -- other series

        TESTS::

            sage: L.<z> = LazyLaurentSeriesRing(ZZ, sparse=True)
            sage: (1 - z)*(1 - z)
            1 - 2*z + z^2
            sage: (1 - z)*(1 - z)*(1 - z)
            1 - 3*z + 3*z^2 - z^3
            sage: M = L(lambda n: n, valuation=0)
            sage: M
            z + 2*z^2 + 3*z^3 + 4*z^4 + 5*z^5 + 6*z^6 + O(z^7)
            sage: N = M * (1 - M)
            sage: N
            z + z^2 - z^3 - 6*z^4 - 15*z^5 - 29*z^6 + O(z^7)

            sage: p = (1 - z)*(1 + z^2)^3 * z^-2
            sage: p
            z^-2 - z^-1 + 3 - 3*z + 3*z^2 - 3*z^3 + z^4 - z^5
            sage: M = L(lambda n: n, valuation=-2, degree=5, constant=2)
            sage: M
            -2*z^-2 - z^-1 + z + 2*z^2 + 3*z^3 + 4*z^4 + 2*z^5 + 2*z^6 + 2*z^7 + O(z^8)
            sage: M * p
            -2*z^-4 + z^-3 - 5*z^-2 + 4*z^-1 - 2 + 7*z + 5*z^2 + 5*z^3
             + 7*z^4 - 2*z^5 + 4*z^6 - 5*z^7 + z^8 - 2*z^9
            sage: M * p == p * M
            True

            sage: q = (1 - 2*z)*(1 + z^2)^3 * z^-2
            sage: q * M
            -2*z^-4 + 3*z^-3 - 4*z^-2 + 10*z^-1 + 11*z + 2*z^2 - 3*z^3
             - 6*z^4 - 22*z^5 - 14*z^6 - 27*z^7 - 16*z^8 - 20*z^9
             - 16*z^10 - 16*z^11 - 16*z^12 + O(z^13)
            sage: q * M == M * q
            True

            sage: L.<z> = LazyLaurentSeriesRing(ZZ, sparse=False)
            sage: M = L(lambda n: n, valuation=0); M
            z + 2*z^2 + 3*z^3 + 4*z^4 + 5*z^5 + 6*z^6 + O(z^7)
            sage: N = L(lambda n: 1, valuation=0); N
            1 + z + z^2 + z^3 + z^4 + z^5 + z^6 + O(z^7)
            sage: M * N
            z + 3*z^2 + 6*z^3 + 10*z^4 + 15*z^5 + 21*z^6 + O(z^7)

            sage: L.one() * M is M
            True
            sage: M * L.one() is M
            True

        Multiplication of series with eventually constant
        coefficients may yield another such series::

            sage: L.<z> = LazyLaurentSeriesRing(SR)
            sage: var("a b c d e u v w")
            (a, b, c, d, e, u, v, w)
            sage: s = a/z^2 + b*z + c*z^2 + d*z^3 + e*z^4
            sage: t = L([u, v], constant=w, valuation=-1)
            sage: s1 = s.approximate_series(44)
            sage: t1 = t.approximate_series(44)
            sage: s1 * t1 - (s * t).approximate_series(42)
            O(z^42)

        Check products with exact series::

            sage: L([1], constant=3)^2
            1 + 6*z + 15*z^2 + 24*z^3 + 33*z^4 + 42*z^5 + 51*z^6 + O(z^7)
        """
        P = self.parent()
        left = self._coeff_stream
        right = other._coeff_stream

        # Check some trivial products
        if isinstance(left, Stream_zero) or isinstance(right, Stream_zero):
            return P.zero()
        if (isinstance(left, Stream_exact)
            and left._initial_coefficients == (P._internal_poly_ring.base_ring().one(),)
            and left.order() == 0
            and not left._constant):
            return other  # self == 1
        if (isinstance(right, Stream_exact)
            and right._initial_coefficients == (P._internal_poly_ring.base_ring().one(),)
            and right.order() == 0
            and not right._constant):
            return self  # right == 1

        # The product is exact if and only if both factors are exact
        # and one of the factors has eventually 0 coefficients:
        # (p + a x^d/(1-x))(q + b x^e/(1-x))
        # = p q + (a x^d q + b x^e p)/(1-x) + a b x^(d+e)/(1-x)^2
        if (isinstance(left, Stream_exact)
            and isinstance(right, Stream_exact)
            and not (left._constant and right._constant)):
            il = left._initial_coefficients
            ir = right._initial_coefficients
            initial_coefficients = [sum(il[k]*ir[n-k]
                                        for k in range(max(n - len(ir) + 1, 0),
                                                       min(len(il) - 1, n) + 1))
                                    for n in range(len(il) + len(ir) - 1)]
            lv = left.order()
            rv = right.order()
            # The coefficients of the series (a * x^d * q)/(1-x) are
            # eventually equal to `a * q(1)`, and its initial
            # coefficients are the cumulative sums of the
            # coefficients of q.
            if right._constant:
                d = right._degree
                c = left._constant  # this is zero
                # left._constant must be 0 and thus len(il) >= 1
                for k in range(len(il)-1):
                    c += il[k] * right._constant
                    initial_coefficients[d - rv + k] += c
                c += il[-1] * right._constant
            elif left._constant:
                d = left._degree
                c = right._constant  # this is zero
                # left._constant must be 0 and thus len(il) >= 1
                for k in range(len(ir)-1):
                    c += left._constant * ir[k]
                    initial_coefficients[d - lv + k] += c
                c += left._constant * ir[-1]
            else:
                c = left._constant  # this is zero
            coeff_stream = Stream_exact(initial_coefficients,
                                        P._sparse,
                                        order=lv + rv,
                                        constant=c)
            return P.element_class(P, coeff_stream)

        return P.element_class(P, Stream_cauchy_mul(left, right))

    def __pow__(self, n):
        r"""
        Return the ``n``-th power of the series.

        INPUT:

        - ``n`` -- integer; the power to which to raise the series

        EXAMPLES:

        Lazy Laurent series that have a dense implementation can be
        raised to the power ``n``::

            sage: L.<z> = LazyLaurentSeriesRing(ZZ, sparse=False)
            sage: (1 - z)^-1
            1 + z + z^2 + O(z^3)
            sage: (1 - z)^0
            1
            sage: (1 - z)^3
            1 - 3*z + 3*z^2 - z^3
            sage: (1 - z)^-3
            1 + 3*z + 6*z^2 + 10*z^3 + 15*z^4 + 21*z^5 + 28*z^6 + O(z^7)
            sage: M = L(lambda n: n, valuation=0); M
            z + 2*z^2 + 3*z^3 + 4*z^4 + 5*z^5 + 6*z^6 + O(z^7)
            sage: M^2
            z^2 + 4*z^3 + 10*z^4 + 20*z^5 + 35*z^6 + O(z^7)

        We can create a really large power of a monomial, even with
        the dense implementation::

            sage: z^1000000
            z^1000000

        Lazy Laurent series that have a sparse implementation can be
        raised to the power ``n``::

            sage: L.<z> = LazyLaurentSeriesRing(ZZ, sparse=True)
            sage: M = L(lambda n: n, valuation=0); M
            z + 2*z^2 + 3*z^3 + 4*z^4 + 5*z^5 + 6*z^6 + O(z^7)
            sage: M^2
            z^2 + 4*z^3 + 10*z^4 + 20*z^5 + 35*z^6 + O(z^7)

        Lazy Laurent series that are known to be exact can be raised
        to the power ``n``::

            sage: z^2
            z^2
            sage: (1 - z)^2
            1 - 2*z + z^2
            sage: (1 + z)^2
            1 + 2*z + z^2

        We also support the general case::

            sage: L.<z> = LazyLaurentSeriesRing(SR)
            sage: (1 + z)^(1 + z)
            1 + z + z^2 + 1/2*z^3 + 1/3*z^4 + 1/12*z^5 + 3/40*z^6 + O(z^7)

        """
        if n == 0:
            return self.parent().one()

        cs = self._coeff_stream
        if (isinstance(cs, Stream_exact)
            and not cs._constant and n in ZZ
            and (n > 0 or len(cs._initial_coefficients) == 1)):
            # # alternatively:
            # return P(self.finite_part() ** ZZ(n))
            P = self.parent()
            ret = cs._polynomial_part(P._internal_poly_ring) ** ZZ(n)
            val = ret.valuation()
            deg = ret.degree() + 1
            initial_coefficients = [ret[i] for i in range(val, deg)]
            return P.element_class(P, Stream_exact(initial_coefficients,
                                                   P._sparse,
                                                   constant=cs._constant,
                                                   degree=deg,
                                                   order=val))

        return super().__pow__(n)

    def __invert__(self):
        """
        Return the multiplicative inverse of the element.

        EXAMPLES:

        Lazy Laurent series that have a dense implementation can be inverted::

            sage: L.<z> = LazyLaurentSeriesRing(ZZ, sparse=False)
            sage: ~(1 - z)
            1 + z + z^2 + O(z^3)
            sage: M = L(lambda n: n, valuation=0); M
            z + 2*z^2 + 3*z^3 + 4*z^4 + 5*z^5 + 6*z^6 + O(z^7)
            sage: P = ~M; P
            z^-1 - 2 + z + O(z^6)

        Lazy Laurent series that have a sparse implementation can be inverted::

            sage: L.<z> = LazyLaurentSeriesRing(ZZ, sparse=True)
            sage: M = L(lambda n: n, valuation=0); M
            z + 2*z^2 + 3*z^3 + 4*z^4 + 5*z^5 + 6*z^6 + O(z^7)
            sage: P = ~M; P
            z^-1 - 2 + z + O(z^6)

            sage: ~(~(1 - z))
            1 - z

        Lazy Laurent series that are known to be exact can be inverted::

            sage: ~z
            z^-1

        TESTS::

            sage: L.<x> = LazyLaurentSeriesRing(QQ)
            sage: g = L([2], valuation=-1, constant=1); g
            2*x^-1 + 1 + x + x^2 + O(x^3)
            sage: g*g^-1
            1 + O(x^7)

        """
        P = self.parent()
        coeff_stream = self._coeff_stream
        # the inverse is exact if and only if coeff_stream corresponds to one of
        # cx^d/(1-x) ... (c, ...)
        # cx^d       ... (c, 0, ...)
        # cx^d (1-x) ... (c, -c, 0, ...)
        if isinstance(coeff_stream, Stream_exact):
            initial_coefficients = coeff_stream._initial_coefficients
            if not initial_coefficients:
                i = ~coeff_stream._constant
                v = -coeff_stream.order()
                c = P._internal_poly_ring.base_ring().zero()
                coeff_stream = Stream_exact((i, -i),
                                            P._sparse,
                                            order=v,
                                            constant=c)
                return P.element_class(P, coeff_stream)
            if len(initial_coefficients) == 1 and not coeff_stream._constant:
                i = ~initial_coefficients[0]
                v = -coeff_stream.order()
                c = P._internal_poly_ring.base_ring().zero()
                coeff_stream = Stream_exact((i,),
                                            P._sparse,
                                            order=v,
                                            constant=c)
                return P.element_class(P, coeff_stream)
            if (len(initial_coefficients) == 2
                and not (initial_coefficients[0] + initial_coefficients[1])
                and not coeff_stream._constant):
                v = -coeff_stream.order()
                c = ~initial_coefficients[0]
                coeff_stream = Stream_exact((),
                                            P._sparse,
                                            order=v,
                                            constant=c)
                return P.element_class(P, coeff_stream)

        # (f^-1)^-1 = f
        if isinstance(coeff_stream, Stream_cauchy_invert):
            return P.element_class(P, coeff_stream._series)
        return P.element_class(P, Stream_cauchy_invert(coeff_stream))

    def _div_(self, other):
        r"""
        Return ``self`` divided by ``other``.

        INPUT:

        - ``other`` -- nonzero series

        EXAMPLES:

        Lazy Laurent series that have a dense implementation can be divided::

            sage: L.<z> = LazyLaurentSeriesRing(ZZ, sparse=False)
            sage: z / (1 - z)
            z + z^2 + z^3 + O(z^4)
            sage: 1 / (z*(1-z))
            z^-1 + 1 + z + O(z^2)

            sage: M = L(lambda n: n, 0); M
            z + 2*z^2 + 3*z^3 + 4*z^4 + 5*z^5 + 6*z^6 + O(z^7)
            sage: N = L(lambda n: 1, 0); N
            1 + z + z^2 + z^3 + z^4 + z^5 + z^6 + O(z^7)
            sage: P = M / N; P
            z + z^2 + z^3 + z^4 + z^5 + z^6 + O(z^7)

        Lazy Laurent series that have a sparse implementation can be divided::

            sage: L.<z> = LazyLaurentSeriesRing(ZZ, sparse=True)
            sage: M = L(lambda n: n, 0); M
            z + 2*z^2 + 3*z^3 + 4*z^4 + 5*z^5 + 6*z^6 + O(z^7)
            sage: N = L(lambda n: 1, 0); N
            1 + z + z^2 + z^3 + z^4 + z^5 + z^6 + O(z^7)
            sage: P = M / N; P
            z + z^2 + z^3 + z^4 + z^5 + z^6 + O(z^7)

        If the division of exact Lazy Laurent series yields a Laurent
        polynomial, it is represented as an exact series::

            sage: L.<z> = LazyLaurentSeriesRing(QQ)
            sage: (3*z^-3 + 3*z^-2 + 2*z^2 + 2*z^3) / (6*z + 4*z^6)
            1/2*z^-4 + 1/2*z^-3

            sage: m = z^2 + 2*z + 1
            sage: n = z + 1
            sage: m / n
            1 + z

        An example over the ring of symmetric functions::

            sage: e = SymmetricFunctions(QQ).e()
            sage: R.<z> = LazyLaurentSeriesRing(e)
            sage: 1 / (1 - e[1]*z)
            e[] + e[1]*z + e[1, 1]*z^2 + e[1, 1, 1]*z^3 + e[1, 1, 1, 1]*z^4
             + e[1, 1, 1, 1, 1]*z^5 + e[1, 1, 1, 1, 1, 1]*z^6 + O(e[]*z^7)

        Examples for multivariate Taylor series::

            sage: L.<x, y> = LazyTaylorSeriesRing(QQ)
            sage: 1 / (1 - y)
            1 + y + y^2 + y^3 + y^4 + y^5 + y^6 + O(x,y)^7

            sage: (x + y) / (1 - y)
            (x+y) + (x*y+y^2) + (x*y^2+y^3) + (x*y^3+y^4) + (x*y^4+y^5) + (x*y^5+y^6) + (x*y^6+y^7) + O(x,y)^8

        """
        if isinstance(other._coeff_stream, Stream_zero):
            raise ZeroDivisionError("cannot divide by 0")

        P = self.parent()
        left = self._coeff_stream
        if isinstance(left, Stream_zero):
            return P.zero()
        right = other._coeff_stream
        R = P._internal_poly_ring
        if (isinstance(left, Stream_exact)
            and isinstance(right, Stream_exact)
            and hasattr(R, "_gcd_univariate_polynomial")):
            z = R.gen()
            num = left._polynomial_part(R) * (1-z) + left._constant * z**left._degree
            den = right._polynomial_part(R) * (1-z) + right._constant * z**right._degree
            # num / den is not necessarily reduced, but gcd and // seems to work:
            # sage: a = var("a"); R.<z> = SR[]
            # sage: (a*z - a)/(z - 1)
            # (a*z - a)/(z - 1)
            # sage: gcd((a*z - a), (z - 1))
            # z - 1
            g = num.gcd(den)
            # apparently, the gcd is chosen so that den // g is is
            # actually a polynomial, but we do not rely on this
            num = num // g
            den = den // g
            exponents = den.exponents()
            if len(exponents) == 1:
                d = den[exponents[0]]
                initial_coefficients = [c / d for c in num]
                order = num.valuation() - den.valuation()
                return P.element_class(P, Stream_exact(initial_coefficients,
                                                       P._sparse,
                                                       order=order,
                                                       constant=0))

            if (len(exponents) == 2
                and exponents[0] + 1 == exponents[1]
                and den[exponents[0]] == -den[exponents[1]]):
                quo, rem = num.quo_rem(den)
                # rem is a unit, i.e., in the Laurent case c*z^v
                v_rem = rem.exponents()[0]
                c = rem[v_rem]
                constant = P.base_ring()(c / den[exponents[0]])
                v = v_rem - exponents[0]
                if quo:
                    d = quo.degree()
                    m = d - v + 1
                    if m > 0:
                        quo += R([constant]*m).shift(v)
                        v = d + 1
                    if quo:
                        order = quo.valuation()
                    else:
                        order = 0
                    return P.element_class(P, Stream_exact(list(quo),
                                                           P._sparse,
                                                           order=order,
                                                           degree=v,
                                                           constant=constant))
                return P.element_class(P, Stream_exact([],
                                                       P._sparse,
                                                       order=v,
                                                       degree=v,
                                                       constant=constant))

        return P.element_class(P, Stream_cauchy_mul(left, Stream_cauchy_invert(right)))


class LazyLaurentSeries(LazyCauchyProductSeries):
    r"""
    A Laurent series where the coefficients are computed lazily.

    EXAMPLES::

        sage: L.<z> = LazyLaurentSeriesRing(ZZ)

    We can build a series from a function and specify if the series
    eventually takes a constant value::

        sage: f = L(lambda i: i, valuation=-3, constant=-1, degree=3)
        sage: f
        -3*z^-3 - 2*z^-2 - z^-1 + z + 2*z^2 - z^3 - z^4 - z^5 + O(z^6)
        sage: f[-2]
        -2
        sage: f[10]
        -1
        sage: f[-5]
        0

        sage: f = L(lambda i: i, valuation=-3)
        sage: f
        -3*z^-3 - 2*z^-2 - z^-1 + z + 2*z^2 + 3*z^3 + O(z^4)
        sage: f[20]
        20

    Anything that converts into a polynomial can be input, where
    we can also specify the valuation or if the series eventually
    takes a constant value::

        sage: L([-5,2,0,5])
        -5 + 2*z + 5*z^3
        sage: L([-5,2,0,5], constant=6)
        -5 + 2*z + 5*z^3 + 6*z^4 + 6*z^5 + 6*z^6 + O(z^7)
        sage: L([-5,2,0,5], degree=6, constant=6)
        -5 + 2*z + 5*z^3 + 6*z^6 + 6*z^7 + 6*z^8 + O(z^9)
        sage: L([-5,2,0,5], valuation=-2, degree=3, constant=6)
        -5*z^-2 + 2*z^-1 + 5*z + 6*z^3 + 6*z^4 + 6*z^5 + O(z^6)
        sage: L([-5,2,0,5], valuation=5)
        -5*z^5 + 2*z^6 + 5*z^8
        sage: L({-2:9, 3:4}, constant=2, degree=5)
        9*z^-2 + 4*z^3 + 2*z^5 + 2*z^6 + 2*z^7 + O(z^8)

    We can also perform arithmetic::

        sage: f = 1 / (1 - z - z^2)
        sage: f
        1 + z + 2*z^2 + 3*z^3 + 5*z^4 + 8*z^5 + 13*z^6 + O(z^7)
        sage: f.coefficient(100)
        573147844013817084101
        sage: f = (z^-2 - 1 + 2*z) / (z^-1 - z + 3*z^2)
        sage: f
        z^-1 - z^2 - z^4 + 3*z^5 + O(z^6)

    However, we may not always be able to know when a result is
    exactly a polynomial::

        sage: f * (z^-1 - z + 3*z^2)
        z^-2 - 1 + 2*z + O(z^5)

    TESTS::

        sage: L.<z> = LazyLaurentSeriesRing(ZZ, sparse=True)
        sage: f = 1 / (1 - z - z^2)
        sage: TestSuite(f).run()

        sage: L.<z> = LazyLaurentSeriesRing(ZZ, sparse=False)
        sage: f = 1 / (1 - z - z^2)
        sage: TestSuite(f).run()
    """

    def __call__(self, g, *, check=True):
        r"""
        Return the composition of ``self`` with ``g``.

        Given two Laurent series `f` and `g` over the same base ring, the
        composition `(f \circ g)(z) = f(g(z))` is defined if and only if:

        - `g = 0` and `val(f) >= 0`,
        - `g` is non-zero and `f` has only finitely many non-zero coefficients,
        - `g` is non-zero and `val(g) > 0`.

        INPUT:

        - ``g`` -- other series

        EXAMPLES::

            sage: L.<z> = LazyLaurentSeriesRing(QQ)
            sage: f = z^2 + 1 + z
            sage: f(0)
            1
            sage: f(L(0))
            1
            sage: f(f)
            3 + 3*z + 4*z^2 + 2*z^3 + z^4
            sage: g = z^-3/(1-2*z); g
            z^-3 + 2*z^-2 + 4*z^-1 + 8 + 16*z + 32*z^2 + 64*z^3 + O(z^4)
            sage: f(g)
            z^-6 + 4*z^-5 + 12*z^-4 + 33*z^-3 + 82*z^-2 + 196*z^-1 + 457 + O(z)
            sage: g^2 + 1 + g
            z^-6 + 4*z^-5 + 12*z^-4 + 33*z^-3 + 82*z^-2 + 196*z^-1 + 457 + O(z)
            sage: f(int(2))
            7

            sage: f = z^-2 + z + 4*z^3
            sage: f(f)
            4*z^-6 + 12*z^-3 + z^-2 + 48*z^-1 + 12 + O(z)
            sage: f^-2 + f + 4*f^3
            4*z^-6 + 12*z^-3 + z^-2 + 48*z^-1 + 12 + O(z)
            sage: f(g)
            4*z^-9 + 24*z^-8 + 96*z^-7 + 320*z^-6 + 960*z^-5 + 2688*z^-4 + 7169*z^-3 + O(z^-2)
            sage: g^-2 + g + 4*g^3
            4*z^-9 + 24*z^-8 + 96*z^-7 + 320*z^-6 + 960*z^-5 + 2688*z^-4 + 7169*z^-3 + O(z^-2)

            sage: f = z^-3 + z^-2 + 1 / (1 + z^2); f
            z^-3 + z^-2 + 1 - z^2 + O(z^4)
            sage: g = z^3 / (1 + z - z^3); g
            z^3 - z^4 + z^5 - z^7 + 2*z^8 - 2*z^9 + O(z^10)
            sage: f(g)
            z^-9 + 3*z^-8 + 3*z^-7 - z^-6 - 4*z^-5 - 2*z^-4 + z^-3 + O(z^-2)
            sage: g^-3 + g^-2 + 1 / (1 + g^2)
            z^-9 + 3*z^-8 + 3*z^-7 - z^-6 - 4*z^-5 - 2*z^-4 + z^-3 + O(z^-2)

            sage: f = z^-3
            sage: g = z^-2 + z^-1
            sage: g^(-3)
            z^6 - 3*z^7 + 6*z^8 - 10*z^9 + 15*z^10 - 21*z^11 + 28*z^12 + O(z^13)
            sage: f(g)
            z^6 - 3*z^7 + 6*z^8 - 10*z^9 + 15*z^10 - 21*z^11 + 28*z^12 + O(z^13)

            sage: f = z^2 + z^3
            sage: g = z^-3 + z^-2
            sage: f^-3 + f^-2
            z^-6 - 3*z^-5 + 7*z^-4 - 12*z^-3 + 18*z^-2 - 25*z^-1 + 33 + O(z)
            sage: g(f)
            z^-6 - 3*z^-5 + 7*z^-4 - 12*z^-3 + 18*z^-2 - 25*z^-1 + 33 + O(z)
            sage: g^2 + g^3
            z^-9 + 3*z^-8 + 3*z^-7 + 2*z^-6 + 2*z^-5 + z^-4
            sage: f(g)
            z^-9 + 3*z^-8 + 3*z^-7 + 2*z^-6 + 2*z^-5 + z^-4

            sage: f = L(lambda n: n, valuation=0); f
            z + 2*z^2 + 3*z^3 + 4*z^4 + 5*z^5 + 6*z^6 + O(z^7)
            sage: f(z^2)
            z^2 + 2*z^4 + 3*z^6 + O(z^7)

            sage: f = L(lambda n: n, valuation=-2); f
            -2*z^-2 - z^-1 + z + 2*z^2 + 3*z^3 + 4*z^4 + O(z^5)
            sage: f3 = f(z^3); f3
            -2*z^-6 - z^-3 + O(z)
            sage: [f3[i] for i in range(-6,13)]
            [-2, 0, 0, -1, 0, 0, 0, 0, 0, 1, 0, 0, 2, 0, 0, 3, 0, 0, 4]

        We compose a Laurent polynomial with a generic element::

            sage: R.<x> = QQ[]
            sage: f = z^2 + 1 + z^-1
            sage: g = x^2 + x + 3
            sage: f(g)
            (x^6 + 3*x^5 + 12*x^4 + 19*x^3 + 37*x^2 + 28*x + 31)/(x^2 + x + 3)
            sage: f(g) == g^2 + 1 + g^-1
            True

        We compose with another lazy Laurent series::

            sage: LS.<y> = LazyLaurentSeriesRing(QQ)
            sage: f = z^2 + 1 + z^-1
            sage: fy = f(y); fy
            y^-1 + 1 + y^2
            sage: fy.parent() is LS
            True
            sage: g = y - y
            sage: f(g)
            Traceback (most recent call last):
            ...
            ZeroDivisionError: the valuation of the series must be nonnegative

            sage: g = 1 - y
            sage: f(g)
            3 - y + 2*y^2 + y^3 + y^4 + y^5 + O(y^6)
            sage: g^2 + 1 + g^-1
            3 - y + 2*y^2 + y^3 + y^4 + y^5 + O(y^6)

            sage: f = L(lambda n: n, valuation=0); f
            z + 2*z^2 + 3*z^3 + 4*z^4 + 5*z^5 + 6*z^6 + O(z^7)
            sage: f(0)
            0
            sage: f(y)
            y + 2*y^2 + 3*y^3 + 4*y^4 + 5*y^5 + 6*y^6 + O(y^7)
            sage: fp = f(y - y)
            sage: fp == 0
            True
            sage: fp.parent() is LS
            True

            sage: f = z^2 + 3 + z
            sage: f(y - y)
            3

        With both of them sparse::

            sage: L.<z> = LazyLaurentSeriesRing(QQ, sparse=True)
            sage: LS.<y> = LazyLaurentSeriesRing(QQ, sparse=True)
            sage: f = L(lambda n: 1, valuation=0); f
            1 + z + z^2 + z^3 + z^4 + z^5 + z^6 + O(z^7)
            sage: f(y^2)
            1 + y^2 + y^4 + y^6 + O(y^7)

            sage: fp = f - 1 + z^-2; fp
            z^-2 + z + z^2 + z^3 + z^4 + O(z^5)
            sage: fpy = fp(y^2); fpy
            y^-4 + y^2 + O(y^3)
            sage: fpy.parent() is LS
            True
            sage: [fpy[i] for i in range(-4,11)]
            [1, 0, 0, 0, 0, 0, 1, 0, 1, 0, 1, 0, 1, 0, 1]

            sage: g = LS(valuation=2, constant=1); g
            y^2 + y^3 + y^4 + O(y^5)
            sage: fg = f(g); fg
            1 + y^2 + y^3 + 2*y^4 + 3*y^5 + 5*y^6 + O(y^7)
            sage: 1 + g + g^2 + g^3 + g^4 + g^5 + g^6
            1 + y^2 + y^3 + 2*y^4 + 3*y^5 + 5*y^6 + O(y^7)

            sage: h = LS(lambda n: 1 if n % 2 else 0, valuation=2); h
            y^3 + y^5 + y^7 + O(y^9)
            sage: fgh = fg(h); fgh
            1 + y^6 + O(y^7)
            sage: [fgh[i] for i in range(0, 15)]
            [1, 0, 0, 0, 0, 0, 1, 0, 2, 1, 3, 3, 6, 6, 13]
            sage: t = 1 + h^2 + h^3 + 2*h^4 + 3*h^5 + 5*h^6
            sage: [t[i] for i in range(0, 15)]
            [1, 0, 0, 0, 0, 0, 1, 0, 2, 1, 3, 3, 6, 6, 13]

        We look at mixing the sparse and the dense::

            sage: L.<z> = LazyLaurentSeriesRing(QQ)
            sage: f = L(lambda n: 1, valuation=0); f
            1 + z + z^2 + z^3 + z^4 + z^5 + z^6 + O(z^7)
            sage: g = LS(lambda n: 1, valuation=1); g
            y + y^2 + y^3 + y^4 + y^5 + y^6 + y^7 + O(y^8)
            sage: f(g)
            1 + y + 2*y^2 + 4*y^3 + 8*y^4 + 16*y^5 + 32*y^6 + O(y^7)

            sage: f = z^-2 + 1 + z
            sage: g = 1/(y*(1-y)); g
            y^-1 + 1 + y + O(y^2)
            sage: f(g)
            y^-1 + 2 + y + 2*y^2 - y^3 + 2*y^4 + y^5 + y^6 + y^7 + O(y^8)
            sage: g^-2 + 1 + g == f(g)
            True

            sage: f = z^-3 + z^-2 + 1
            sage: g = 1/(y^2*(1-y)); g
            y^-2 + y^-1 + 1 + O(y)
            sage: f(g)
            1 + y^4 - 2*y^5 + 2*y^6 - 3*y^7 + 3*y^8 - y^9
            sage: g^-3 + g^-2 + 1 == f(g)
            True
            sage: z(y)
            y

        We look at cases where the composition does not exist.
        `g = 0` and `val(f) < 0`::

            sage: g = L(0)
            sage: f = z^-1 + z^-2
            sage: f.valuation() < 0
            True
            sage: f(g)
            Traceback (most recent call last):
            ...
            ZeroDivisionError: the valuation of the series must be nonnegative

        `g \neq 0` and `val(g) \leq 0` and `f` has infinitely many
        non-zero coefficients::

            sage: g = z^-1 + z^-2
            sage: g.valuation() <= 0
            True
            sage: f = L(lambda n: n, valuation=0)
            sage: f(g)
            Traceback (most recent call last):
            ...
            ValueError: can only compose with a positive valuation series

            sage: f = L(lambda n: n, valuation=1)
            sage: f(1 + z)
            Traceback (most recent call last):
            ...
            ValueError: can only compose with a positive valuation series

        We compose the exponential with a Dirichlet series::

            sage: L.<z> = LazyLaurentSeriesRing(QQ)
            sage: e = L(lambda n: 1/factorial(n), 0)
            sage: D = LazyDirichletSeriesRing(QQ, "s")
            sage: g = D(constant=1)-1; g
            1/(2^s) + 1/(3^s) + 1/(4^s) + O(1/(5^s))

            sage: e(g)[0:10]
            [0, 1, 1, 1, 3/2, 1, 2, 1, 13/6, 3/2]

            sage: sum(g^k/factorial(k) for k in range(10))[0:10]
            [0, 1, 1, 1, 3/2, 1, 2, 1, 13/6, 3/2]

            sage: g = D([0,1,0,1,1,2]); g
            1/(2^s) + 1/(4^s) + 1/(5^s) + 2/6^s
            sage: e(g)[0:10]
            [0, 1, 1, 0, 3/2, 1, 2, 0, 7/6, 0]
            sage: sum(g^k/factorial(k) for k in range(10))[0:10]
            [0, 1, 1, 0, 3/2, 1, 2, 0, 7/6, 0]

            sage: e(D([1,0,1]))
            Traceback (most recent call last):
            ...
            ValueError: can only compose with a positive valuation series

            sage: e5 = L(e, degree=5); e5
            1 + z + 1/2*z^2 + 1/6*z^3 + 1/24*z^4
            sage: e5(g)
            1 + 1/(2^s) + 3/2/4^s + 1/(5^s) + 2/6^s + O(1/(8^s))
            sage: sum(e5[k] * g^k for k in range(5))
            1 + 1/(2^s) + 3/2/4^s + 1/(5^s) + 2/6^s + O(1/(8^s))

        The output parent is always the common parent between the base ring
        of `f` and the parent of `g` or extended to the corresponding
        lazy series::

            sage: L.<z> = LazyLaurentSeriesRing(QQ)
            sage: R.<x> = ZZ[]
            sage: parent(z(x))
            Univariate Polynomial Ring in x over Rational Field
            sage: parent(z(R.zero()))
            Univariate Polynomial Ring in x over Rational Field
            sage: parent(z(0))
            Rational Field
            sage: f = 1 / (1 - z)
            sage: f(x)
            1 + x + x^2 + x^3 + x^4 + x^5 + x^6 + O(x^7)
            sage: three = L(3)(x^2); three
            3
            sage: parent(three)
            Univariate Polynomial Ring in x over Rational Field

        Consistency check when `g` is an uninitialized series between a
        polynomial `f` as both a polynomial and a lazy series::

            sage: L.<z> = LazyLaurentSeriesRing(QQ)
            sage: f = 1 + z
            sage: g = L(None, valuation=0)
            sage: f(g) == f.polynomial()(g)
            True
        """
        # Find a good parent for the result
        from sage.structure.element import get_coercion_model
        cm = get_coercion_model()
        P = cm.common_parent(self.base_ring(), parent(g))

        # f = 0
        if isinstance(self._coeff_stream, Stream_zero):
            return P.zero()

        # g = 0 case
        if ((not isinstance(g, LazyModuleElement) and not g)
            or (isinstance(g, LazyModuleElement)
                and isinstance(g._coeff_stream, Stream_zero))):
            if self._coeff_stream._approximate_order >= 0:
                return P(self[0])
            # Perhaps we just don't yet know if the valuation is non-negative
            if any(self._coeff_stream[i] for i in range(self._coeff_stream._approximate_order, 0)):
                raise ZeroDivisionError("the valuation of the series must be nonnegative")
            self._coeff_stream._approximate_order = 0
            return P(self[0])

        # f has finite length and f != 0
        if isinstance(self._coeff_stream, Stream_exact) and not self._coeff_stream._constant:
            # constant polynomial
            R = self.parent()._laurent_poly_ring
            poly = self._coeff_stream._polynomial_part(R)
            if poly.is_constant():
                return P(poly[0])
            if not isinstance(g, LazyModuleElement):
                return poly(g)
            # g also has finite length, compose the polynomials
            # We optimize composition when g is not a Dirichlet series
            #    by composing the polynomial parts explicitly
            if (isinstance(g, LazyCauchyProductSeries)
                and isinstance(g._coeff_stream, Stream_exact)
                and not g._coeff_stream._constant):
                R = P._laurent_poly_ring
                g_poly = g._coeff_stream._polynomial_part(R)
                try:
                    ret = poly(g_poly)
                except (ValueError, TypeError):  # the result is not a Laurent polynomial
                    ret = None
                if ret is not None and ret.parent() is R:
                    val = ret.valuation()
                    deg = ret.degree() + 1
                    initial_coefficients = [ret[i] for i in range(val, deg)]
                    coeff_stream = Stream_exact(initial_coefficients,
                                                self._coeff_stream._is_sparse,
                                                constant=P.base_ring().zero(),
                                                degree=deg, order=val)
                    return P.element_class(P, coeff_stream)

            # Return the sum since g is not known to be finite or we do not get a Laurent polynomial
            # TODO: Optimize when f has positive valuation
            ret = P.zero()
            # We build this iteratively so each power can benefit from the caching
            # Equivalent to P.sum(poly[i] * g**i for i in range(poly.valuation(), poly.degree()+1))
            # We could just do "return poly(g)" if we don't care about speed
            d = poly.degree()
            v = poly.valuation()
            if d >= 0:
                ind = max(0, v)
                gp = P.one() if ind == 0 else g ** ind
                for i in range(ind, d):
                    if poly[i]:
                        ret += poly[i] * gp
                    gp *= g
                ret += poly[d] * gp
            if v < 0:
                gi = ~g
                ind = min(d, -1)
                gp = gi if ind == -1 else gi ** -ind
                for i in range(ind, v, -1):
                    if poly[i]:
                        ret += poly[i] * gp
                    gp *= gi
                ret += poly[v] * gp
            return ret

        # f is not known to have finite length and g != 0 with val(g) > 0
        if not isinstance(g, LazyModuleElement):
            # Check to see if it belongs to a polynomial ring
            #   that we can extend to a lazy series ring
            from sage.rings.polynomial.polynomial_ring import PolynomialRing_general
            if isinstance(P, PolynomialRing_general):
                from sage.rings.lazy_series_ring import LazyLaurentSeriesRing
                R = LazyLaurentSeriesRing(P.base_ring(), P.variable_names(), P.is_sparse())
                g = R(P(g))
                return self(g)

            # TODO: Implement case for a regular (Laurent)PowerSeries element
            #   as we can use the (default?) order given
            raise NotImplementedError("can only compose with a lazy series")

        # Perhaps we just don't yet know if the valuation is positive
        if check:
            if g._coeff_stream._approximate_order <= 0:
                if any(g._coeff_stream[i] for i in range(g._coeff_stream._approximate_order, 1)):
                    raise ValueError("can only compose with a positive valuation series")
                g._coeff_stream._approximate_order = 1

        if isinstance(g, LazyDirichletSeries):
            if check:
                if g._coeff_stream._approximate_order == 1:
                    if g._coeff_stream[1] != 0:
                        raise ValueError("can only compose with a positive valuation series")
                    g._coeff_stream._approximate_order = 2
            # we assume that the valuation of self[i](g) is at least i

            def coefficient(n):
                return sum(self[i] * (g**i)[n] for i in range(n+1))
            R = P._internal_poly_ring.base_ring()
            coeff_stream = Stream_function(coefficient, R, P._sparse, 1)
            return P.element_class(P, coeff_stream)

        coeff_stream = Stream_cauchy_compose(self._coeff_stream, g._coeff_stream)
        return P.element_class(P, coeff_stream)

    compose = __call__

    def revert(self):
        r"""
        Return the compositional inverse of ``self``.

        Given a Laurent series `f`, the compositional inverse is a
        Laurent series `g` over the same base ring, such that
        `(f \circ g)(z) = f(g(z)) = z`.

        The compositional inverse exists if and only if:

        - `val(f) = 1`, or

        - `f = a + b z` with `a, b \neq 0`, or

        - `f = a/z` with `a \neq 0`

        EXAMPLES::

            sage: L.<z> = LazyLaurentSeriesRing(QQ)
            sage: (2*z).revert()
            1/2*z
            sage: (2/z).revert()
            2*z^-1
            sage: (z-z^2).revert()
            z + z^2 + 2*z^3 + 5*z^4 + 14*z^5 + 42*z^6 + 132*z^7 + O(z^8)

            sage: s = L(degree=1, constant=-1)
            sage: s.revert()
            -z - z^2 - z^3 + O(z^4)

            sage: s = L(degree=1, constant=1)
            sage: s.revert()
            z - z^2 + z^3 - z^4 + z^5 - z^6 + z^7 + O(z^8)

        TESTS::

            sage: L.<z> = LazyLaurentSeriesRing(QQ)
            sage: s = L(lambda n: 2 if n == 1 else 0, valuation=1); s
            2*z + O(z^8)
            sage: s.revert()
            1/2*z + O(z^8)

            sage: (2+3*z).revert()
            -2/3 + 1/3*z

            sage: s = L(lambda n: 2 if n == 0 else 3 if n == 1 else 0, valuation=0); s
            2 + 3*z + O(z^7)
            sage: s.revert()
            Traceback (most recent call last):
            ...
            ValueError: cannot determine whether the compositional inverse exists

            sage: s = L(lambda n: 1, valuation=-2); s
            z^-2 + z^-1 + 1 + z + z^2 + z^3 + z^4 + O(z^5)
            sage: s.revert()
            Traceback (most recent call last):
            ...
            ValueError: compositional inverse does not exist

            sage: R.<q,t> = QQ[]
            sage: L.<z> = LazyLaurentSeriesRing(R.fraction_field())
            sage: s = L([q], valuation=0, constant=t); s
            q + t*z + t*z^2 + t*z^3 + O(z^4)
            sage: s.revert()
            Traceback (most recent call last):
            ...
            ValueError: compositional inverse does not exist

        We look at some cases where the compositional inverse does not exist:

        `f = 0`::

            sage: L(0).revert()
            Traceback (most recent call last):
            ...
            ValueError: compositional inverse does not exist
            sage: (z - z).revert()
            Traceback (most recent call last):
            ...
            ValueError: compositional inverse does not exist

        `val(f) != 1` and `f(0) * f(1) = 0`::

            sage: (z^2).revert()
            Traceback (most recent call last):
            ...
            ValueError: compositional inverse does not exist

            sage: L(1).revert()
            Traceback (most recent call last):
            ...
            ValueError: compositional inverse does not exist

        Reversion of exact series::

            sage: f = L([2], valuation=-1, constant=2)
            sage: f.revert()
            Traceback (most recent call last):
            ...
            ValueError: compositional inverse does not exist

            sage: f = L([1, 2], valuation=0, constant=1)
            sage: f.revert()
            Traceback (most recent call last):
            ...
            ValueError: compositional inverse does not exist

            sage: f = L([-1, -1], valuation=1, constant=-1)
            sage: f.revert()
            -z - z^2 - z^3 - z^4 - z^5 + O(z^6)

            sage: f = L([-1, 0, -1], valuation=1, constant=-1)
            sage: f.revert()
            -z + z^3 - z^4 - 2*z^5 + 6*z^6 + z^7 + O(z^8)

            sage: f = L([-1], valuation=1, degree=3, constant=-1)
            sage: f.revert()
            -z + z^3 - z^4 - 2*z^5 + 6*z^6 + z^7 + O(z^8)
        """
        P = self.parent()
        coeff_stream = self._coeff_stream
        if isinstance(coeff_stream, Stream_zero):
            raise ValueError("compositional inverse does not exist")
        if isinstance(coeff_stream, Stream_exact):
            if coeff_stream._constant:
                if coeff_stream.order() == 1:
                    R = P.base_ring()
                    # we cannot assume that the last initial coefficient
                    # and the constant differ, see stream.Stream_exact
                    if (coeff_stream._degree == 1 + len(coeff_stream._initial_coefficients)
                        and coeff_stream._constant == -R.one()
                        and all(c == -R.one() for c in coeff_stream._initial_coefficients)):
                        # self = -z/(1-z); self.revert() = -z/(1-z)
                        return self
                else:
                    raise ValueError("compositional inverse does not exist")
            else:
                if (coeff_stream.order() == -1
                    and coeff_stream._degree == 0):
                    # self = a/z; self.revert() = a/z
                    return self

                if (coeff_stream.order() >= 0
                    and coeff_stream._degree == 2):
                    # self = a + b*z; self.revert() = -a/b + 1/b * z
                    a = coeff_stream[0]
                    b = coeff_stream[1]
                    coeff_stream = Stream_exact((-a/b, 1/b),
                                                coeff_stream._is_sparse,
                                                order=0)
                    return P.element_class(P, coeff_stream)

                if coeff_stream.order() != 1:
                    raise ValueError("compositional inverse does not exist")

        if any(coeff_stream[i] for i in range(coeff_stream._approximate_order, -1)):
            raise ValueError("compositional inverse does not exist")

        if coeff_stream[-1]:
            if coeff_stream[0] or coeff_stream[1]:
                raise ValueError("compositional inverse does not exist")
            raise ValueError("cannot determine whether the compositional inverse exists")

        if not coeff_stream[1]:
            raise ValueError("compositional inverse does not exist")

        if coeff_stream[0]:
            raise ValueError("cannot determine whether the compositional inverse exists")

        z = P.gen()
        g = P(None, valuation=1)
        g.define(z / ((self / z)(g)))
        return g

    compositional_inverse = revert

    def derivative(self, *args):
        """
        Return the derivative of the Laurent series.

        Multiple variables and iteration counts may be supplied; see
        the documentation of
        :func:`sage.calculus.functional.derivative` function for
        details.

        EXAMPLES::

            sage: L.<z> = LazyLaurentSeriesRing(ZZ)
            sage: z.derivative()
            1
            sage: (1+z+z^2).derivative(3)
            0
            sage: (1/z).derivative()
            -z^-2
            sage: (1/(1-z)).derivative(z)
            1 + 2*z + 3*z^2 + 4*z^3 + 5*z^4 + 6*z^5 + 7*z^6 + O(z^7)

        TESTS:

        Check the derivative of the logarithm:

            sage: L.<z> = LazyLaurentSeriesRing(QQ)
            sage: -log(1-z).derivative()
            1 + z + z^2 + z^3 + z^4 + z^5 + z^6 + O(z^7)

        Check that differentiation of 'exact' series with nonzero
        constant works::

            sage: L.<z> = LazyLaurentSeriesRing(ZZ)
            sage: f = L([1,2], valuation=-2, constant=1)
            sage: f
            z^-2 + 2*z^-1 + 1 + z + z^2 + O(z^3)
            sage: f.derivative()
            -2*z^-3 - 2*z^-2 + 1 + 2*z + 3*z^2 + 4*z^3 + O(z^4)

        Check that differentiation with respect to a variable other
        than the series variable works::

            sage: R.<q> = QQ[]
            sage: L.<z> = LazyLaurentSeriesRing(R)
            sage: (z*q).derivative()
            q

            sage: (z*q).derivative(q)
            z

            sage: (z*q).derivative(q, z)
            1

            sage: f = 1/(1-q*z+z^2)
            sage: f
            1 + q*z + (q^2 - 1)*z^2 + (q^3 - 2*q)*z^3 + (q^4 - 3*q^2 + 1)*z^4 + (q^5 - 4*q^3 + 3*q)*z^5 + (q^6 - 5*q^4 + 6*q^2 - 1)*z^6 + O(z^7)
            sage: f.derivative(q)[3]
            3*q^2 - 2

        """
        P = self.parent()
        R = P._laurent_poly_ring
        v = R.gen()
        order = 0
        vars = []
        for x in derivative_parse(args):
            if x is None or x == v:
                order += 1
            else:
                vars.append(x)

        coeff_stream = self._coeff_stream
        if isinstance(coeff_stream, Stream_zero):
            return self
        if (isinstance(coeff_stream, Stream_exact)
            and not coeff_stream._constant):
            if coeff_stream._approximate_order >= 0 and coeff_stream._degree <= order:
                return P.zero()
            if vars:
                coeffs = [prod(i-k for k in range(order)) * c.derivative(vars)
                          for i, c in enumerate(coeff_stream._initial_coefficients,
                                                coeff_stream._approximate_order)]
            else:
                coeffs = [prod(i-k for k in range(order)) * c
                          for i, c in enumerate(coeff_stream._initial_coefficients,
                                                coeff_stream._approximate_order)]
            coeff_stream = Stream_exact(coeffs,
                                        self._coeff_stream._is_sparse,
                                        order=coeff_stream._approximate_order - order,
                                        constant=coeff_stream._constant)
            return P.element_class(P, coeff_stream)

        coeff_stream = Stream_derivative(self._coeff_stream, order)
        if vars:
            coeff_stream = Stream_map_coefficients(coeff_stream,
                                                   lambda c: c.derivative(vars),
                                                   R)
        return P.element_class(P, coeff_stream)

    def approximate_series(self, prec, name=None):
        r"""
        Return the Laurent series with absolute precision ``prec`` approximated
        from this series.

        INPUT:

        - ``prec`` -- an integer
        - ``name`` -- name of the variable; if it is ``None``, the name of
          the variable of the series is used

        OUTPUT: a Laurent series with absolute precision ``prec``

        EXAMPLES::

            sage: L = LazyLaurentSeriesRing(ZZ, 'z')
            sage: z = L.gen()
            sage: f = (z - 2*z^3)^5/(1 - 2*z)
            sage: f
            z^5 + 2*z^6 - 6*z^7 - 12*z^8 + 16*z^9 + 32*z^10 - 16*z^11 + O(z^12)
            sage: g = f.approximate_series(10)
            sage: g
            z^5 + 2*z^6 - 6*z^7 - 12*z^8 + 16*z^9 + O(z^10)
            sage: g.parent()
            Power Series Ring in z over Integer Ring
            sage: h = (f^-1).approximate_series(3)
            sage: h
            z^-5 - 2*z^-4 + 10*z^-3 - 20*z^-2 + 60*z^-1 - 120 + 280*z - 560*z^2 + O(z^3)
            sage: h.parent()
            Laurent Series Ring in z over Integer Ring
        """
        S = self.parent()

        if name is None:
            name = S.variable_name()

        if self.valuation() < 0:
            from sage.rings.laurent_series_ring import LaurentSeriesRing
            R = LaurentSeriesRing(S.base_ring(), name=name)
            n = self.valuation()
            return R([self[i] for i in range(n, prec)], n).add_bigoh(prec)
        else:
            from sage.rings.power_series_ring import PowerSeriesRing
            R = PowerSeriesRing(S.base_ring(), name=name)
            return R([self[i] for i in range(prec)]).add_bigoh(prec)

    def polynomial(self, degree=None, name=None):
        r"""
        Return ``self`` as a Laurent polynomial if ``self`` is actually so.

        INPUT:

        - ``degree`` -- ``None`` or an integer
        - ``name`` -- name of the variable; if it is ``None``, the name of
          the variable of the series is used

        OUTPUT:

        A Laurent polynomial if the valuation of the series is negative or
        a polynomial otherwise.

        If ``degree`` is not ``None``, the terms of the series of
        degree greater than ``degree`` are first truncated.  If
        ``degree`` is ``None`` and the series is not a polynomial or
        a Laurent polynomial, a ``ValueError`` is raised.

        EXAMPLES::

            sage: L.<z> = LazyLaurentSeriesRing(ZZ)
            sage: f = L([1,0,0,2,0,0,0,3], valuation=5); f
            z^5 + 2*z^8 + 3*z^12
            sage: f.polynomial()
            3*z^12 + 2*z^8 + z^5

        TESTS::

            sage: g = L([1,0,0,2,0,0,0,3], valuation=-5); g
            z^-5 + 2*z^-2 + 3*z^2
            sage: g.polynomial()
            z^-5 + 2*z^-2 + 3*z^2
            sage: z = L.gen()
            sage: f = (1 + z)/(z^3 - z^5)
            sage: f
            z^-3 + z^-2 + z^-1 + O(1)
            sage: f.polynomial(5)
            z^-3 + z^-2 + z^-1 + 1 + z + z^2 + z^3 + z^4 + z^5
            sage: f.polynomial(0)
            z^-3 + z^-2 + z^-1 + 1
            sage: f.polynomial(-5)
            0
            sage: M = L(lambda n: n^2, valuation=0)
            sage: M.polynomial(3)
            9*z^3 + 4*z^2 + z
            sage: M = L(lambda n: n^2, valuation=0)
            sage: M.polynomial(5)
            25*z^5 + 16*z^4 + 9*z^3 + 4*z^2 + z

            sage: f = 1/(1 + z)
            sage: f.polynomial()
            Traceback (most recent call last):
            ...
            ValueError: not a polynomial

            sage: L.zero().polynomial()
            0

        """
        S = self.parent()

        if isinstance(self._coeff_stream, Stream_zero):
            from sage.rings.polynomial.polynomial_ring_constructor import PolynomialRing
            return PolynomialRing(S.base_ring(), name=name).zero()

        if degree is None:
            if isinstance(self._coeff_stream, Stream_exact) and not self._coeff_stream._constant:
                m = self._coeff_stream._degree
            else:
                raise ValueError("not a polynomial")
        else:
            m = degree + 1

        if name is None:
            name = S.variable_name()

        if self.valuation() < 0:
            R = LaurentPolynomialRing(S.base_ring(), name=name)
            n = self.valuation()
            return R([self[i] for i in range(n, m)]).shift(n)
        else:
            from sage.rings.polynomial.polynomial_ring_constructor import PolynomialRing
            R = PolynomialRing(S.base_ring(), name=name)
            return R([self[i] for i in range(m)])

    def _format_series(self, formatter, format_strings=False):
        """
        Return ``self`` formatted by ``formatter``.

        TESTS::

            sage: L.<z> = LazyLaurentSeriesRing(QQ)
            sage: f = 1 / (2 - z^2)
            sage: f._format_series(ascii_art, True)
            1/2 + 1/4*z^2 + 1/8*z^4 + 1/16*z^6 + O(z^7)
        """
        P = self.parent()
        R = P._internal_poly_ring
        z = R.gen()
        cs = self._coeff_stream
        v = cs._approximate_order
        if format_strings:
            strformat = formatter
        else:
            strformat = lambda x: x

        if isinstance(cs, Stream_exact):
            poly = cs._polynomial_part(R)
            if not cs._constant:
                return formatter(poly)
            m = cs._degree + P.options.constant_length
            poly += sum(cs._constant * z**k for k in range(cs._degree, m))
            return formatter(poly) + strformat(" + O({})".format(formatter(z**m)))

        # This is an inexact series
        m = v + P.options.display_length

        # Use the polynomial printing
        poly = R([self._coeff_stream[i] for i in range(v, m)]).shift(v)
        if not poly:
            return strformat("O({})".format(formatter(z**m)))
        return formatter(poly) + strformat(" + O({})".format(formatter(z**m)))


class LazyTaylorSeries(LazyCauchyProductSeries):
    r"""
    A Taylor series where the coefficients are computed lazily.

    EXAMPLES::

        sage: L.<x, y> = LazyTaylorSeriesRing(ZZ)
        sage: f = 1 / (1 - x^2 + y^3); f
        1 + x^2 + (-y^3) + x^4 + (-2*x^2*y^3) + (x^6+y^6) + O(x,y)^7
        sage: P.<x, y> = PowerSeriesRing(ZZ, default_prec=101)
        sage: g = 1 / (1 - x^2 + y^3); f[100] - g[100]
        0

    Lazy Taylor series is picklable::

        sage: g = loads(dumps(f))
        sage: g
        1 + x^2 + (-y^3) + x^4 + (-2*x^2*y^3) + (x^6+y^6) + O(x,y)^7
        sage: g == f
        True
    """
    def __call__(self, *g, check=True):
        r"""
        Return the composition of ``self`` with ``g``.

        The arity of ``self`` must be equal to the number of
        arguments provided.

        Given a Taylor series `f` of arity `n` and a tuple of Taylor
        series `g = (g_1,\dots, g_n)` over the same base ring, the
        composition `f \circ g` is defined if and only if for each
        `1\leq k\leq n`:

        - `g_i` is zero, or
        - setting all variables except the `i`th in `f` to zero
          yields a polynomial, or
        - `val(g_i) > 0`.

        If `f` is a univariate 'exact' series, we can check whether
        `f` is a actually a polynomial.  However, if `f` is a
        multivariate series, we have no way to test whether setting
        all but one variable of `f` to zero yields a polynomial,
        except if `f` itself is 'exact' and therefore a polynomial.

        INPUT:

        - ``g`` -- other series, all can be coerced into the same parent

        EXAMPLES::

            sage: L.<x, y, z> = LazyTaylorSeriesRing(QQ)
            sage: M.<a, b> = LazyTaylorSeriesRing(ZZ)
            sage: g1 = 1 / (1 - x)
            sage: g2 = x + y^2
            sage: p = a^2 + b + 1
            sage: p(g1, g2) - g1^2 - g2 - 1
            O(x,y,z)^7

        The number of mappings from a set with `m` elements to a set
        with `n` elements::

            sage: M.<a> = LazyTaylorSeriesRing(QQ)
            sage: Ea = M(lambda n: 1/factorial(n))
            sage: Ex = L(lambda n: 1/factorial(n)*x^n)
            sage: Ea(Ex*y)[5]
            1/24*x^4*y + 2/3*x^3*y^2 + 3/4*x^2*y^3 + 1/6*x*y^4 + 1/120*y^5

        So, there are `3! 2! 2/3 = 8` mappings from a three element
        set to a two element set.

        We perform the composition with a lazy Laurent series::

            sage: N.<w> = LazyLaurentSeriesRing(QQ)
            sage: f1 = 1 / (1 - w)
            sage: f2 = cot(w / (1 - w))
            sage: p(f1, f2)
            w^-1 + 1 + 5/3*w + 8/3*w^2 + 164/45*w^3 + 23/5*w^4 + 5227/945*w^5 + O(w^6)

        We perform the composition with a lazy Dirichlet series::

            sage: D = LazyDirichletSeriesRing(QQ, "s")
            sage: g = D(constant=1)-1; g
            1/(2^s) + 1/(3^s) + 1/(4^s) + O(1/(5^s))
            sage: f = 1 / (1 - x - y*z); f
            1 + x + (x^2+y*z) + (x^3+2*x*y*z) + (x^4+3*x^2*y*z+y^2*z^2)
             + (x^5+4*x^3*y*z+3*x*y^2*z^2)
             + (x^6+5*x^4*y*z+6*x^2*y^2*z^2+y^3*z^3)
             + O(x,y,z)^7
            sage: fog = f(g, g, g); fog
            1 + 1/(2^s) + 1/(3^s) + 3/4^s + 1/(5^s) + 5/6^s + O(1/(7^s))
            sage: fg = 1 / (1 - g - g*g); fg
            1 + 1/(2^s) + 1/(3^s) + 3/4^s + 1/(5^s) + 5/6^s + 1/(7^s) + O(1/(8^s))
            sage: fog - fg
            O(1/(7^s))

            sage: f = 1 / (1 - 2*a)
            sage: f(g)
            1 + 2/2^s + 2/3^s + 6/4^s + 2/5^s + 10/6^s + 2/7^s + O(1/(8^s))
            sage: 1 / (1 - 2*g)
            1 + 2/2^s + 2/3^s + 6/4^s + 2/5^s + 10/6^s + 2/7^s + O(1/(8^s))

        The output parent is always the common parent between the base ring
        of `f` and the parent of `g` or extended to the corresponding
        lazy series::

            sage: T.<x,y> = LazyTaylorSeriesRing(QQ)
            sage: R.<a,b,c> = ZZ[]
            sage: S.<v> = R[]
            sage: L.<z> = LaurentPolynomialRing(ZZ)
            sage: parent(x(a, b))
            Multivariate Polynomial Ring in a, b, c over Rational Field
            sage: parent(x(CC(2), a))
            Multivariate Polynomial Ring in a, b, c over Complex Field with 53 bits of precision
            sage: parent(x(0, 0))
            Rational Field
            sage: f = 1 / (1 - x - y); f
            1 + (x+y) + (x^2+2*x*y+y^2) + (x^3+3*x^2*y+3*x*y^2+y^3)
             + (x^4+4*x^3*y+6*x^2*y^2+4*x*y^3+y^4)
             + (x^5+5*x^4*y+10*x^3*y^2+10*x^2*y^3+5*x*y^4+y^5)
             + (x^6+6*x^5*y+15*x^4*y^2+20*x^3*y^3+15*x^2*y^4+6*x*y^5+y^6)
             + O(x,y)^7
            sage: f(a^2, b*c)
            1 + (a^2+b*c) + (a^4+2*a^2*b*c+b^2*c^2) + (a^6+3*a^4*b*c+3*a^2*b^2*c^2+b^3*c^3) + O(a,b,c)^7
            sage: f(v, v^2)
            1 + v + 2*v^2 + 3*v^3 + 5*v^4 + 8*v^5 + 13*v^6 + O(v^7)
            sage: f(z, z^2 + z)
            1 + 2*z + 5*z^2 + 12*z^3 + 29*z^4 + 70*z^5 + 169*z^6 + O(z^7)
            sage: three = T(3)(a^2, b); three
            3
            sage: parent(three)
            Multivariate Polynomial Ring in a, b, c over Rational Field

        TESTS::

            sage: L.<x,y> = LazyTaylorSeriesRing(ZZ)
            sage: f = 1 / (1 - x - y)
            sage: f(f)
            Traceback (most recent call last):
            ...
            ValueError: arity of must be equal to the number of arguments provided

            sage: f(1, x*y)
            Traceback (most recent call last):
            ...
            ValueError: can only compose with a positive valuation series

        This test will pass once pushouts are implemented::

            sage: R.<a,b> = QQ[]
            sage: f(1/2*a, x)
            Traceback (most recent call last):
            ...
            TypeError: no common canonical parent for objects with parents: ...

        Consistency check when `g` is an uninitialized series between a
        polynomial `f` as both a polynomial and a lazy series::

            sage: L.<z> = LazyTaylorSeriesRing(QQ)
            sage: f = 1 - z
            sage: g = L(None, valuation=1)
            sage: f(g) == f.polynomial()(g)
            True

            sage: g = L(None, valuation=1)
            sage: g.define(z / (1 - g))
            sage: g
            z + z^2 + 2*z^3 + 5*z^4 + 14*z^5 + 42*z^6 + 132*z^7 + O(z^8)
            sage: gp = L(None, valuation=1)
            sage: gp.define(z / f(gp))
            sage: gp
            z + z^2 + 2*z^3 + 5*z^4 + 14*z^5 + 42*z^6 + 132*z^7 + O(z^8)

        Check that composing the zero series with anything yields zero::

            sage: T.<x,y> = LazyTaylorSeriesRing(QQ)
            sage: M.<a, b> = LazyTaylorSeriesRing(QQ)
            sage: T(0)(1/(1-a), a+b)
            0

        Check that composing `f` with zero series yields the constant term of `f`::

            sage: T(3/(1-x-2*y))(0, 0)
            3

        Check that we can compose a polynomial with anything::

            sage: T(1-x-2*y + x*y^2)(1, 3)
            3

            sage: T(1-x-2*y + x*y^2)(1 + a, 3)
            3 + 8*a

            sage: T(1-x-2*y + x*y^2)(1/(1-a), 3)
            3 + 8*a + 8*a^2 + 8*a^3 + 8*a^4 + 8*a^5 + 8*a^6 + O(a,b)^7

        """
        fP = parent(self)
        if len(g) != fP._arity:
            raise ValueError("arity of must be equal to the number of arguments provided")

        # Find a good parent for the result
        from sage.structure.element import get_coercion_model
        cm = get_coercion_model()
        P = cm.common_parent(self.base_ring(), *[parent(h) for h in g])

        # f = 0
        if isinstance(self._coeff_stream, Stream_zero):
            return P.zero()

        # g = (0, ..., 0)
        if all((not isinstance(h, LazyModuleElement) and not h)
               or (isinstance(h, LazyModuleElement)
                   and isinstance(h._coeff_stream, Stream_zero))
               for h in g):
            return P(self[0])

        # f has finite length and f != 0
        if (isinstance(self._coeff_stream, Stream_exact)
            and not self._coeff_stream._constant):
            # constant polynomial
            poly = self.polynomial()
            if poly.is_constant():
                return P(poly)
            return P(poly(g))

        # f now has (potentially) infinitely many terms
        # Lift the resulting parent to a lazy series (if possible)
        # Also make sure each element of g is a LazyModuleElement
        from sage.rings.polynomial.polynomial_ring import PolynomialRing_general
        from sage.rings.polynomial.multi_polynomial_ring_base import MPolynomialRing_base
        from sage.rings.polynomial.laurent_polynomial_ring import LaurentPolynomialRing_univariate
        from sage.rings.lazy_series_ring import LazySeriesRing
        if not isinstance(P, LazySeriesRing):
            if fP._laurent_poly_ring.has_coerce_map_from(P):
                S = fP._laurent_poly_ring
                P = fP
            if isinstance(P, (PolynomialRing_general, MPolynomialRing_base)):
                from sage.rings.lazy_series_ring import LazyTaylorSeriesRing
                S = P
                try:
                    sparse = S.is_sparse()
                except AttributeError:
                    sparse = fP.is_sparse()
                P = LazyTaylorSeriesRing(S.base_ring(), S.variable_names(), sparse)
            elif isinstance(P, LaurentPolynomialRing_univariate):
                from sage.rings.lazy_series_ring import LazyLaurentSeriesRing
                S = P
                P = LazyLaurentSeriesRing(S.base_ring(), S.variable_names(), fP.is_sparse())
            else:
                raise ValueError("unable to evaluate the series at {}".format(g))
            g = [P(S(h)) for h in g]
        else:
            g = [P(h) for h in g]
        R = P._internal_poly_ring.base_ring()

        if check:
            for h in g:
                if h._coeff_stream._approximate_order == 0:
                    if h[0]:
                        raise ValueError("can only compose with a positive valuation series")
                    h._coeff_stream._approximate_order = 1

                if isinstance(h, LazyDirichletSeries):
                    if h._coeff_stream._approximate_order == 1:
                        if h._coeff_stream[1] != 0:
                            raise ValueError("can only compose with a positive valuation series")
                        h._coeff_stream._approximate_order = 2

        # We now have that every element of g has a _coeff_stream
        sorder = self._coeff_stream._approximate_order
        if len(g) == 1:
            g0 = g[0]
            if isinstance(g0, LazyDirichletSeries):
                # we assume that the valuation of self[i](g) is at least i
                def coefficient(n):
                    return sum(self[i] * (g0**i)[n] for i in range(n+1))
                coeff_stream = Stream_function(coefficient, R, P._sparse, 1)
                return P.element_class(P, coeff_stream)

            coeff_stream = Stream_cauchy_compose(self._coeff_stream, g0._coeff_stream)
            return P.element_class(P, coeff_stream)

        # The arity is at least 2
        gv = min(h._coeff_stream._approximate_order for h in g)

        def coefficient(n):
            r = R.zero()
            for i in range(n//gv+1):
                # Make sure the element returned from the composition is in P
                r += P(self[i](g))[n]
            return r
        coeff_stream = Stream_function(coefficient, R, P._sparse, sorder * gv)
        return P.element_class(P, coeff_stream)

    compose = __call__

    def revert(self):
        r"""
        Return the compositional inverse of ``self``.

        Given a Taylor series `f`, the compositional inverse is a
        Laurent series `g` over the same base ring, such that
        `(f \circ g)(z) = f(g(z)) = z`.

        The compositional inverse exists if and only if:

        - `val(f) = 1`, or

        - `f = a + b z` with `a, b \neq 0`, or

        EXAMPLES::

            sage: L.<z> = LazyTaylorSeriesRing(QQ)
            sage: (2*z).revert()
            1/2*z
            sage: (z-z^2).revert()
            z + z^2 + 2*z^3 + 5*z^4 + 14*z^5 + 42*z^6 + 132*z^7 + O(z^8)

            sage: s = L(degree=1, constant=-1)
            sage: s.revert()
            -z - z^2 - z^3 + O(z^4)

            sage: s = L(degree=1, constant=1)
            sage: s.revert()
            z - z^2 + z^3 - z^4 + z^5 - z^6 + z^7 + O(z^8)

        TESTS::

            sage: L.<z> = LazyTaylorSeriesRing(QQ)
            sage: s = L(lambda n: 2 if n == 1 else 0, valuation=1); s
            2*z + O(z^8)
            sage: s.revert()
            1/2*z + O(z^8)

            sage: (2+3*z).revert()
            -2/3 + 1/3*z

            sage: s = L(lambda n: 2 if n == 0 else 3 if n == 1 else 0, valuation=0); s
            2 + 3*z + O(z^7)
            sage: s.revert()
            Traceback (most recent call last):
            ...
            ValueError: cannot determine whether the compositional inverse exists

            sage: R.<q,t> = QQ[]
            sage: L.<z> = LazyTaylorSeriesRing(R.fraction_field())
            sage: s = L([q], valuation=0, constant=t); s
            q + t*z + t*z^2 + t*z^3 + O(z^4)
            sage: s.revert()
            Traceback (most recent call last):
            ...
            ValueError: compositional inverse does not exist

        We look at some cases where the compositional inverse does not exist:

        `f = 0`::

            sage: L(0).revert()
            Traceback (most recent call last):
            ...
            ValueError: compositional inverse does not exist
            sage: (z - z).revert()
            Traceback (most recent call last):
            ...
            ValueError: compositional inverse does not exist

        `val(f) != 1` and `f(0) * f(1) = 0`::

            sage: (z^2).revert()
            Traceback (most recent call last):
            ...
            ValueError: compositional inverse does not exist

            sage: L(1).revert()
            Traceback (most recent call last):
            ...
            ValueError: compositional inverse does not exist

        Reversion of exact series::

            sage: f = L([1, 2], valuation=0, constant=1)
            sage: f.revert()
            Traceback (most recent call last):
            ...
            ValueError: compositional inverse does not exist

            sage: f = L([-1, -1], valuation=1, constant=-1)
            sage: f.revert()
            (-z) + (-z^2) + (-z^3) + (-z^4) + (-z^5) + O(z^6)

            sage: f = L([-1, 0, -1], valuation=1, constant=-1)
            sage: f.revert()
            (-z) + z^3 + (-z^4) + (-2*z^5) + 6*z^6 + z^7 + O(z^8)

            sage: f = L([-1], valuation=1, degree=3, constant=-1)
            sage: f.revert()
            (-z) + z^3 + (-z^4) + (-2*z^5) + 6*z^6 + z^7 + O(z^8)
        """
        P = self.parent()
        if P._arity != 1:
            raise ValueError("arity must be equal to 1")
        coeff_stream = self._coeff_stream
        if isinstance(coeff_stream, Stream_zero):
            raise ValueError("compositional inverse does not exist")
        if isinstance(coeff_stream, Stream_exact):
            if coeff_stream._constant:
                if coeff_stream.order() == 1:
                    R = P.base_ring()
                    # we cannot assume that the last initial coefficient
                    # and the constant differ, see stream.Stream_exact
                    if (coeff_stream._degree == 1 + len(coeff_stream._initial_coefficients)
                        and coeff_stream._constant == -R.one()
                        and all(c == -R.one() for c in coeff_stream._initial_coefficients)):
                        # self = -z/(1-z); self.revert() = -z/(1-z)
                        return self
                else:
                    raise ValueError("compositional inverse does not exist")
            else:
                if coeff_stream._degree == 2:
                    # self = a + b*z; self.revert() = -a/b + 1/b * z
                    a = coeff_stream[0]
                    b = coeff_stream[1]
                    coeff_stream = Stream_exact((-a/b, 1/b),
                                                coeff_stream._is_sparse,
                                                order=0)
                    return P.element_class(P, coeff_stream)

                if coeff_stream.order() != 1:
                    raise ValueError("compositional inverse does not exist")

        if not coeff_stream[1]:
            raise ValueError("compositional inverse does not exist")

        if coeff_stream[0]:
            raise ValueError("cannot determine whether the compositional inverse exists")

        z = P.gen()
        g = P(None, valuation=1)
        g.define(z / ((self / z)(g)))
        return g

    compositional_inverse = revert

    def derivative(self, *args):
        """
        Return the derivative of the Taylor series.

        Multiple variables and iteration counts may be supplied; see
        the documentation of
        :func:`sage.calculus.functional.derivative` function for
        details.

        EXAMPLES::

            sage: T.<z> = LazyTaylorSeriesRing(ZZ)
            sage: z.derivative()
            1
            sage: (1+z+z^2).derivative(3)
            0
            sage: (1/(1-z)).derivative()
            1 + 2*z + 3*z^2 + 4*z^3 + 5*z^4 + 6*z^5 + 7*z^6 + O(z^7)

            sage: R.<q> = QQ[]
            sage: L.<x, y> = LazyTaylorSeriesRing(R)
            sage: f = 1/(1-q*x+y); f
            1 + (q*x-y) + (q^2*x^2+(-2*q)*x*y+y^2) + (q^3*x^3+(-3*q^2)*x^2*y+3*q*x*y^2-y^3) + (q^4*x^4+(-4*q^3)*x^3*y+6*q^2*x^2*y^2+(-4*q)*x*y^3+y^4) + (q^5*x^5+(-5*q^4)*x^4*y+10*q^3*x^3*y^2+(-10*q^2)*x^2*y^3+5*q*x*y^4-y^5) + (q^6*x^6+(-6*q^5)*x^5*y+15*q^4*x^4*y^2+(-20*q^3)*x^3*y^3+15*q^2*x^2*y^4+(-6*q)*x*y^5+y^6) + O(x,y)^7
            sage: f.derivative(q)
            x + (2*q*x^2+(-2)*x*y) + (3*q^2*x^3+(-6*q)*x^2*y+3*x*y^2) + (4*q^3*x^4+(-12*q^2)*x^3*y+12*q*x^2*y^2+(-4)*x*y^3) + (5*q^4*x^5+(-20*q^3)*x^4*y+30*q^2*x^3*y^2+(-20*q)*x^2*y^3+5*x*y^4) + (6*q^5*x^6+(-30*q^4)*x^5*y+60*q^3*x^4*y^2+(-60*q^2)*x^3*y^3+30*q*x^2*y^4+(-6)*x*y^5) + O(x,y)^7

        """
        P = self.parent()
        R = P._laurent_poly_ring
        V = R.gens()
        order = 0
        vars = []
        gen_vars = []
        for x in derivative_parse(args):
            if x is None:
                order += 1
            elif x in V:
                gen_vars.append(x)
            else:
                vars.append(x)

        if P._arity > 1 and order:
            raise ValueError("for multivariate series you have to specify the variable with respect to which the derivative should be taken")
        else:
            order += len(gen_vars)

        coeff_stream = self._coeff_stream
        if isinstance(coeff_stream, Stream_zero):
            return self

        if P._arity > 1:
            coeff_stream = Stream_shift(Stream_map_coefficients(coeff_stream,
                                                                lambda c: c.derivative(gen_vars + vars),
                                                                P._laurent_poly_ring),
                                        -len(gen_vars))
            return P.element_class(P, coeff_stream)

        if (isinstance(coeff_stream, Stream_exact)
            and not coeff_stream._constant):
            if coeff_stream._degree <= order:
                return P.zero()
            if vars:
                coeffs = [prod(i-k for k in range(order)) * c.derivative(vars)
                          for i, c in enumerate(coeff_stream._initial_coefficients,
                                                coeff_stream._approximate_order)]
            else:
                coeffs = [prod(i-k for k in range(order)) * c
                          for i, c in enumerate(coeff_stream._initial_coefficients,
                                                coeff_stream._approximate_order)]
            coeff_stream = Stream_exact(coeffs,
                                        self._coeff_stream._is_sparse,
                                        order=coeff_stream._approximate_order - order,
                                        constant=coeff_stream._constant)
            return P.element_class(P, coeff_stream)

        coeff_stream = Stream_derivative(self._coeff_stream, order)
        if vars:
            coeff_stream = Stream_map_coefficients(coeff_stream,
                                                   lambda c: c.derivative(vars),
                                                   R)
        return P.element_class(P, coeff_stream)

    def _format_series(self, formatter, format_strings=False):
        """
        Return nonzero ``self`` formatted by ``formatter``.

        TESTS::

            sage: L.<x,y> = LazyTaylorSeriesRing(QQ)
            sage: f = 1 / (2 - x^2 + y)
            sage: f._format_series(repr)
            '1/2 + (-1/4*y) + (1/4*x^2+1/8*y^2) + (-1/4*x^2*y-1/16*y^3) + (1/8*x^4+3/16*x^2*y^2+1/32*y^4) + (-3/16*x^4*y-1/8*x^2*y^3-1/64*y^5) + (1/16*x^6+3/16*x^4*y^2+5/64*x^2*y^4+1/128*y^6) + O(x,y)^7'

            sage: f = (2 - x^2 + y)
            sage: f._format_series(repr)
            '2 + y + (-x^2)'
        """
        P = self.parent()
        cs = self._coeff_stream
        v = cs._approximate_order
        if isinstance(cs, Stream_exact):
            if not cs._constant:
                m = cs._degree
            else:
                m = cs._degree + P.options.constant_length
        else:
            m = v + P.options.display_length

        atomic_repr = P._internal_poly_ring.base_ring()._repr_option('element_is_atomic')
        mons = [P._monomial(self[i], i) for i in range(v, m) if self[i]]
        if not isinstance(cs, Stream_exact) or cs._constant:
            if P._internal_poly_ring.base_ring() is P.base_ring():
                bigO = ["O(%s)" % P._monomial(1, m)]
            else:
                bigO = ["O(%s)^%s" % (', '.join(str(g) for g in P._names), m)]
        else:
            bigO = []

        from sage.misc.latex import latex
        from sage.typeset.unicode_art import unicode_art
        from sage.typeset.ascii_art import ascii_art
        from sage.misc.repr import repr_lincomb
        from sage.typeset.symbols import ascii_left_parenthesis, ascii_right_parenthesis
        from sage.typeset.symbols import unicode_left_parenthesis, unicode_right_parenthesis
        if formatter == repr:
            poly = repr_lincomb([(1, m) for m in mons + bigO], strip_one=True)
        elif formatter == latex:
            poly = repr_lincomb([(1, m) for m in mons + bigO], is_latex=True, strip_one=True)
        elif formatter == ascii_art:
            if atomic_repr:
                poly = ascii_art(*(mons + bigO), sep = " + ")
            else:
                def parenthesize(m):
                    a = ascii_art(m)
                    h = a.height()
                    return ascii_art(ascii_left_parenthesis.character_art(h),
                                     a, ascii_right_parenthesis.character_art(h))
                poly = ascii_art(*([parenthesize(m) for m in mons] + bigO), sep = " + ")
        elif formatter == unicode_art:
            if atomic_repr:
                poly = unicode_art(*(mons + bigO), sep = " + ")
            else:
                def parenthesize(m):
                    a = unicode_art(m)
                    h = a.height()
                    return unicode_art(unicode_left_parenthesis.character_art(h),
                                       a, unicode_right_parenthesis.character_art(h))
                poly = unicode_art(*([parenthesize(m) for m in mons] + bigO), sep = " + ")

        return poly

    def polynomial(self, degree=None, names=None):
        r"""
        Return ``self`` as a polynomial if ``self`` is actually so.

        INPUT:

        - ``degree`` -- ``None`` or an integer
        - ``names`` -- names of the variables; if it is ``None``, the name of
          the variables of the series is used

        OUTPUT:

        If ``degree`` is not ``None``, the terms of the series of
        degree greater than ``degree`` are first truncated.  If
        ``degree`` is ``None`` and the series is not a polynomial
        polynomial, a ``ValueError`` is raised.

        EXAMPLES::

            sage: L.<x,y> = LazyTaylorSeriesRing(ZZ)
            sage: f = x^2 + y*x - x + 2; f
            2 + (-x) + (x^2+x*y)
            sage: f.polynomial()
            x^2 + x*y - x + 2

        TESTS::

            sage: g = 1 / (1 + x + y + x*y)
            sage: g3 = g.truncate(4); g3
            1 + (-x-y) + (x^2+x*y+y^2) + (-x^3-x^2*y-x*y^2-y^3)
            sage: g.polynomial()
            Traceback (most recent call last):
            ...
            ValueError: not a polynomial
            sage: g3.polynomial()
            -x^3 - x^2*y - x*y^2 - y^3 + x^2 + x*y + y^2 - x - y + 1
            sage: L.zero().polynomial()
            0
            sage: g3.polynomial() == g.polynomial(3)
            True
            sage: g3.polynomial(0)
            1

            sage: L.<z> = LazyTaylorSeriesRing(ZZ)
            sage: f = z-z^2
            sage: f.polynomial()
            -z^2 + z

        """
        from sage.rings.polynomial.polynomial_ring_constructor import PolynomialRing
        S = self.parent()
        if names is None:
            names = S.variable_names()
        R = PolynomialRing(S.base_ring(), names=names)
        if isinstance(self._coeff_stream, Stream_zero):
            return R.zero()

        if degree is None:
            if (isinstance(self._coeff_stream, Stream_exact)
                and not self._coeff_stream._constant):
                m = self._coeff_stream._degree
            else:
                raise ValueError("not a polynomial")
        else:
            m = degree + 1

        if S._arity == 1:
            return R(self[0:m])
        return R.sum(self[0:m])


class LazyCompletionGradedAlgebraElement(LazyCauchyProductSeries):
    """
    An element of a completion of a graded algebra that is computed lazily.
    """
    def _format_series(self, formatter, format_strings=False):
        r"""
        Return nonzero ``self`` formatted by ``formatter``.

        TESTS::

            sage: h = SymmetricFunctions(ZZ).h()
            sage: e = SymmetricFunctions(ZZ).e()
            sage: L = LazySymmetricFunctions(tensor([h, e]))
            sage: f = L(lambda n: sum(tensor([h[k], e[n-k]]) for k in range(n+1)))
            sage: f._format_series(repr)
            '(h[]#e[])
             + (h[]#e[1]+h[1]#e[])
             + (h[]#e[2]+h[1]#e[1]+h[2]#e[])
             + (h[]#e[3]+h[1]#e[2]+h[2]#e[1]+h[3]#e[])
             + (h[]#e[4]+h[1]#e[3]+h[2]#e[2]+h[3]#e[1]+h[4]#e[])
             + (h[]#e[5]+h[1]#e[4]+h[2]#e[3]+h[3]#e[2]+h[4]#e[1]+h[5]#e[])
             + (h[]#e[6]+h[1]#e[5]+h[2]#e[4]+h[3]#e[3]+h[4]#e[2]+h[5]#e[1]+h[6]#e[])
             + O^7'
        """
        P = self.parent()
        cs = self._coeff_stream
        v = cs._approximate_order
        if isinstance(cs, Stream_exact):
            if not cs._constant:
                m = cs._degree
            else:
                m = cs._degree + P.options.constant_length
        else:
            m = v + P.options.display_length

        atomic_repr = P._internal_poly_ring.base_ring()._repr_option('element_is_atomic')
        mons = [P._monomial(self[i], i) for i in range(v, m) if self[i]]
        if not isinstance(cs, Stream_exact) or cs._constant:
            if P._internal_poly_ring.base_ring() is P.base_ring():
                bigO = ["O(%s)" % P._monomial(1, m)]
            else:
                bigO = ["O^%s" % m]
        else:
            bigO = []

        from sage.misc.latex import latex
        from sage.typeset.unicode_art import unicode_art
        from sage.typeset.ascii_art import ascii_art
        from sage.misc.repr import repr_lincomb
        from sage.typeset.symbols import ascii_left_parenthesis, ascii_right_parenthesis
        from sage.typeset.symbols import unicode_left_parenthesis, unicode_right_parenthesis
        if formatter == repr:
            poly = repr_lincomb([(1, m) for m in mons + bigO], strip_one=True)
        elif formatter == latex:
            poly = repr_lincomb([(1, m) for m in mons + bigO], is_latex=True, strip_one=True)
        elif formatter == ascii_art:
            if atomic_repr:
                poly = ascii_art(*(mons + bigO), sep = " + ")
            else:
                def parenthesize(m):
                    a = ascii_art(m)
                    h = a.height()
                    return ascii_art(ascii_left_parenthesis.character_art(h),
                                     a, ascii_right_parenthesis.character_art(h))
                poly = ascii_art(*([parenthesize(m) for m in mons] + bigO), sep = " + ")
        elif formatter == unicode_art:
            if atomic_repr:
                poly = unicode_art(*(mons + bigO), sep = " + ")
            else:
                def parenthesize(m):
                    a = unicode_art(m)
                    h = a.height()
                    return unicode_art(unicode_left_parenthesis.character_art(h),
                                       a, unicode_right_parenthesis.character_art(h))
                poly = unicode_art(*([parenthesize(m) for m in mons] + bigO), sep = " + ")

        return poly


class LazySymmetricFunction(LazyCompletionGradedAlgebraElement):
    r"""
    A symmetric function where each degree is computed lazily.

    EXAMPLES::

        sage: s = SymmetricFunctions(ZZ).s()
        sage: L = LazySymmetricFunctions(s)
    """
    def __call__(self, *g, check=True):
        r"""
        Return the composition of ``self`` with ``g``.

        The arity of ``self`` must be equal to the number of
        arguments provided.

        Given a lazy symmetric function `f` of arity `n` and a tuple
        of lazy symmetric functions `g = (g_1,\dots, g_n)` over the
        same base ring, the composition (or plethysm) `(f \circ g)`
        is defined if and only if for each `1\leq k\leq n`:

        - `g_i = 0`, or
        - setting all alphabets except the `i`th in `f` to zero
          yields a symmetric function with only finitely many
          non-zero coefficients, or
        - `val(g) > 0`.

        If `f` is a univariate 'exact' lazy symmetric function, we
        can check whether `f` has only finitely many non-zero
        coefficients.  However, if `f` has larger arity, we have no
        way to test whether setting all but one alphabets of `f` to
        zero yields a polynomial, except if `f` itself is 'exact' and
        therefore a symmetric function with only finitely many
        non-zero coefficients.

        INPUT:

        - ``g`` -- other (lazy) symmetric functions

        .. TODO::

            allow specification of degree one elements

        EXAMPLES::

            sage: P.<q> = QQ[]
            sage: s = SymmetricFunctions(P).s()
            sage: L = LazySymmetricFunctions(s)
            sage: f = s[2]
            sage: g = s[3]
            sage: L(f)(L(g)) - L(f(g))
            0

            sage: f = s[2] + s[2,1]
            sage: g = s[1] + s[2,2]
            sage: L(f)(L(g)) - L(f(g))
            0

            sage: L(f)(g) - L(f(g))
            0

            sage: f = s[2] + s[2,1]
            sage: g = s[1] + s[2,2]
            sage: L(f)(L(q*g)) - L(f(q*g))
            0

        The Frobenius character of the permutation action on set
        partitions is a plethysm::

            sage: s = SymmetricFunctions(QQ).s()
            sage: S = LazySymmetricFunctions(s)
            sage: E1 = S(lambda n: s[n], valuation=1)
            sage: E = 1 + E1
            sage: P = E(E1)
            sage: [s(x) for x in P[:5]]
            [s[], s[1], 2*s[2], s[2, 1] + 3*s[3], 2*s[2, 2] + 2*s[3, 1] + 5*s[4]]

        The plethysm with a tensor product is also implemented::

            sage: s = SymmetricFunctions(QQ).s()
            sage: X = tensor([s[1],s[[]]])
            sage: Y = tensor([s[[]],s[1]])
            sage: S = LazySymmetricFunctions(s)
            sage: S2 = LazySymmetricFunctions(tensor([s, s]))
            sage: A = S(s[1,1,1])
            sage: B = S2(X+Y)
            sage: A(B)
            (s[]#s[1,1,1]+s[1]#s[1,1]+s[1,1]#s[1]+s[1,1,1]#s[])

            sage: H = S(lambda n: s[n])
            sage: H(S2(X*Y))
            (s[]#s[]) + (s[1]#s[1]) + (s[1,1]#s[1,1]+s[2]#s[2]) + (s[1,1,1]#s[1,1,1]+s[2,1]#s[2,1]+s[3]#s[3]) + O^7
            sage: H(S2(X+Y))
            (s[]#s[]) + (s[]#s[1]+s[1]#s[]) + (s[]#s[2]+s[1]#s[1]+s[2]#s[]) + (s[]#s[3]+s[1]#s[2]+s[2]#s[1]+s[3]#s[]) + (s[]#s[4]+s[1]#s[3]+s[2]#s[2]+s[3]#s[1]+s[4]#s[]) + (s[]#s[5]+s[1]#s[4]+s[2]#s[3]+s[3]#s[2]+s[4]#s[1]+s[5]#s[]) + (s[]#s[6]+s[1]#s[5]+s[2]#s[4]+s[3]#s[3]+s[4]#s[2]+s[5]#s[1]+s[6]#s[]) + O^7

        TESTS::

            sage: s = SymmetricFunctions(QQ).s()
            sage: S = LazySymmetricFunctions(s)
            sage: f = 1 / (1 - S(s[2]))
            sage: g = f(s[2]); g
            s[] + (s[2,2]+s[4]) + O^7
            sage: S(sum(f[i](s[2]) for i in range(5))).truncate(10) == g.truncate(10)
            True
            sage: f = 1 / (1 - S(s[2]))
            sage: g = S(s[1]) / (1 - S(s[1]))
            sage: f(g)
            s[] + s[2] + (s[1,1,1]+2*s[2,1]+s[3])
             + (2*s[1,1,1,1]+4*s[2,1,1]+5*s[2,2]+5*s[3,1]+3*s[4])
             + (2*s[1,1,1,1,1]+10*s[2,1,1,1]+14*s[2,2,1]+18*s[3,1,1]+16*s[3,2]+14*s[4,1]+4*s[5])
             + (3*s[1,1,1,1,1,1]+22*s[2,1,1,1,1]+38*s[2,2,1,1]+28*s[2,2,2]+48*s[3,1,1,1]+82*s[3,2,1]+25*s[3,3]+51*s[4,1,1]+56*s[4,2]+31*s[5,1]+9*s[6])
             + O^7
            sage: f(0)
            1
            sage: f(s(1))
            Traceback (most recent call last):
            ...
            ValueError: can only compose with a positive valuation series

        Check that composing the zero series with anything yields
        zero in the correct parent::

            sage: e = SymmetricFunctions(QQ).e()
            sage: h = SymmetricFunctions(QQ).h()
            sage: s = SymmetricFunctions(QQ).s()
            sage: p = SymmetricFunctions(QQ).p()
            sage: L = LazySymmetricFunctions(tensor([e, h]))
            sage: r = (L(0)(s[1], p[1])); r
            0
            sage: r.parent()
            Symmetric Functions over Rational Field in the Schur basis

        Check that composing `f` with zero series yields the constant term of `f`::

            sage: f = 3*L(tensor([s[1], s[1]]))
            sage: f(0, 0)
            0
            sage: (3+f)(0, 0)
            3
        """
        fP = parent(self)
        if len(g) != fP._arity:
            raise ValueError("arity must be equal to the number of arguments provided")

        # Find a good parent for the result
        from sage.structure.element import get_coercion_model
        cm = get_coercion_model()
        P = cm.common_parent(self.base_ring(), *[parent(h) for h in g])

        # f = 0
        if isinstance(self._coeff_stream, Stream_zero):
            return P.zero()

        # g = (0, ..., 0)
        if all((not isinstance(h, LazyModuleElement) and not h)
               or (isinstance(h, LazyModuleElement)
                   and isinstance(h._coeff_stream, Stream_zero))
               for h in g):
            f = self[0]
            # FIXME: TypeError: unable to convert 0 to a rational
            if f:
                return P(f.leading_coefficient())
            return P.zero()

        if len(g) == 1:
            g = g[0]
            if (isinstance(self._coeff_stream, Stream_exact)
                and not self._coeff_stream._constant):

                if not isinstance(g, LazySymmetricFunction):
                    f = self.symmetric_function()
                    return f(g)

                if (isinstance(g._coeff_stream, Stream_exact)
                    and not g._coeff_stream._constant):
                    f = self.symmetric_function()
                    gs = g.symmetric_function()
                    return P(f(gs))

            if isinstance(g, LazySymmetricFunction):
                R = P._laurent_poly_ring
            else:
                from sage.rings.lazy_series_ring import LazySymmetricFunctions
                R = g.parent()
                P = LazySymmetricFunctions(R)
                g = P(g)

            if check and not (isinstance(self._coeff_stream, Stream_exact)
                              and not self._coeff_stream._constant):
                if g._coeff_stream._approximate_order == 0:
                    if g[0]:
                        raise ValueError("can only compose with a positive valuation series")
                    g._coeff_stream._approximate_order = 1

            if P._arity == 1:
                ps = P._laurent_poly_ring.realization_of().p()
            else:
                ps = tensor([P._laurent_poly_ring._sets[0].realization_of().p()]*P._arity)
            coeff_stream = Stream_plethysm(self._coeff_stream, g._coeff_stream, ps)
        else:
            raise NotImplementedError("only implemented for arity 1")

        return P.element_class(P, coeff_stream)

    plethysm = __call__

    def revert(self):
        r"""
        Return the compositional inverse of ``self``.

        Given a symmetric function `f`, the compositional inverse is
        a symmetric function `g` over the same base ring, such that
        `f \circ g = p_1`.  Thus, it is the inverse with respect to
        plethystic substitution.

        The compositional inverse exists if and only if:

        - `val(f) = 1`, or

        - `f = a + b p_1` with `a, b \neq 0`.

        EXAMPLES::

            sage: h = SymmetricFunctions(QQ).h()
            sage: L = LazySymmetricFunctions(h)
            sage: f = L(lambda n: h[n]) - 1
            sage: f(f.revert())
            h[1] + O^7

        TESTS::

            sage: f = L(lambda n: h[n]) - 1 - h[1]
            sage: f.compositional_inverse()
            Traceback (most recent call last):
            ...
            ValueError: compositional inverse does not exist

            sage: R.<a,b> = QQ[]
            sage: p = SymmetricFunctions(R.fraction_field()).p()
            sage: L = LazySymmetricFunctions(p)
            sage: f = L(a + b*p[1])
            sage: f.revert()
            (((-a)/b)*p[]) + 1/b*p[1]

            sage: f = L(2*p[1])
            sage: f.revert()
            1/2*p[1]

            sage: f = L(2*p[1] + p[2] + p[1,1])
            sage: f.revert()
            1/2*p[1] + (-1/4*p[1,1]-1/2*p[2]) + (1/4*p[1,1,1]+1/2*p[2,1]) + (-5/16*p[1,1,1,1]-3/4*p[2,1,1]+1/2*p[4]) + (7/16*p[1,1,1,1,1]+5/4*p[2,1,1,1]+1/2*p[2,2,1]-1/2*p[4,1]) + (-21/32*p[1,1,1,1,1,1]-35/16*p[2,1,1,1,1]-3/2*p[2,2,1,1]-1/4*p[2,2,2]+3/4*p[4,1,1]) + (33/32*p[1,1,1,1,1,1,1]+63/16*p[2,1,1,1,1,1]+15/4*p[2,2,1,1,1]+3/4*p[2,2,2,1]-5/4*p[4,1,1,1]-p[4,2,1]) + O^8

        ALGORITHM:

        Let `F` be a symmetric function with valuation `1`, i.e.,
        whose constant term vanishes and whose degree one term equals
        `b p_1`.  Then

        .. MATH::

            (F - b p_1) \circ G = F \circ G - b p_1 \circ G = p_1 - b G,

        and therefore `G = (p_1 - (F - b p_1) \circ G) / b`, which
        allows recursive computation of `G`.

        .. SEEALSO::

            The compositional inverse `\Omega` of the symmetric
            function `h_1 + h_2 + \dots` can be handled much more
            efficiently using specialized methods. See
            :func:`~sage.combinat.species.generating_series.LogarithmCycleIndexSeries`

        AUTHORS:

        - Andrew Gainer-Dewar
        - Martin Rubey

        """
        P = self.parent()
        if P._arity != 1:
            raise ValueError("arity must be equal to 1")
        coeff_stream = self._coeff_stream
        if isinstance(coeff_stream, Stream_zero):
            raise ValueError("compositional inverse does not exist")
        R = P._laurent_poly_ring
        if (isinstance(coeff_stream, Stream_exact)
            and coeff_stream.order() >= 0
            and coeff_stream._degree == 2):
            # self = a + b * p_1; self.revert() = -a/b + 1/b * p_1
            a = coeff_stream[0]
            b = coeff_stream[1][Partition([1])]
            X = R(Partition([1]))
            coeff_stream = Stream_exact((-a/b, 1/b * X),
                                        coeff_stream._is_sparse,
                                        order=0)
            return P.element_class(P, coeff_stream)

        if not coeff_stream[1]:
            raise ValueError("compositional inverse does not exist")

        if coeff_stream[0]:
            raise ValueError("cannot determine whether the compositional inverse exists")

        X = R(Partition([1]))
        b = coeff_stream[1][Partition([1])]
        g = P(None, valuation=1)
        g.define(~b * X - (self - b * X)(g))
        return g

    plethystic_inverse = revert

    compositional_inverse = revert

<<<<<<< HEAD
    def derivative_with_respect_to_p1(self, n=1):
        r"""
        Return the symmetric function obtained by taking the
        derivative of ``self`` with respect to the power-sum
        symmetric function `p_1` when the expansion of ``self`` in
        the power-sum basis is considered as a polynomial in `p_k`'s
        (with `k \geq 1`).

        This is the same as skewing ``self`` by the first power-sum
        symmetric function `p_1`.

        INPUT:

        - ``n`` -- (default: 1) nonnegative integer which determines
          which power of the derivative is taken

        EXAMPLES:

        The species `E` of sets satisfies the relationship `E' = E`::

            sage: h = SymmetricFunctions(QQ).h()
            sage: T = LazySymmetricFunctions(h)
            sage: E = T(lambda n: h[n])
            sage: E - E.derivative_with_respect_to_p1()
            O^6

        The species `C` of cyclic orderings and the species `L` of linear
        orderings satisfy the relationship `C' = L`::

            sage: p = SymmetricFunctions(QQ).p()
            sage: C = T(lambda n: (sum(euler_phi(k)*p([k])**(n//k) for k in divisors(n))/n if n > 0 else 0))
            sage: L = T(lambda n: p([1]*n))
            sage: L - C.derivative_with_respect_to_p1()
            O^6

        TESTS::

            sage: T = LazySymmetricFunctions(p)
            sage: a = T(p([1,1,1]))
            sage: a.derivative_with_respect_to_p1()
            (3*p[1,1]) + O^9
            sage: a.derivative_with_respect_to_p1(1)
            (3*p[1,1]) + O^9
            sage: a.derivative_with_respect_to_p1(2)
            6*p[1] + O^8
            sage: a.derivative_with_respect_to_p1(3)
            6*p[] + O^7
        """
        P = self.parent()
        if P._arity != 1:
            raise ValueError("arity must be equal to 1")

        coeff_stream = Stream_shift(Stream_map_coefficients(self._coeff_stream,
                                                            lambda c: c.derivative_with_respect_to_p1(n),
                                                            P._laurent_poly_ring),
                                    -n)
        return P.element_class(P, coeff_stream)


    def _format_series(self, formatter, format_strings=False):
        r"""
        Return nonzero ``self`` formatted by ``formatter``.

        TESTS::

            sage: h = SymmetricFunctions(ZZ).h()
            sage: e = SymmetricFunctions(ZZ).e()
            sage: L = LazySymmetricFunctions(tensor([h, e]))
            sage: f = L(lambda n: sum(tensor([h[k], e[n-k]]) for k in range(n+1)))
            sage: f._format_series(repr)
            '(h[]#e[])
             + (h[]#e[1]+h[1]#e[])
             + (h[]#e[2]+h[1]#e[1]+h[2]#e[])
             + (h[]#e[3]+h[1]#e[2]+h[2]#e[1]+h[3]#e[])
             + (h[]#e[4]+h[1]#e[3]+h[2]#e[2]+h[3]#e[1]+h[4]#e[])
             + (h[]#e[5]+h[1]#e[4]+h[2]#e[3]+h[3]#e[2]+h[4]#e[1]+h[5]#e[])
             + (h[]#e[6]+h[1]#e[5]+h[2]#e[4]+h[3]#e[3]+h[4]#e[2]+h[5]#e[1]+h[6]#e[])
             + O^7'
        """
        P = self.parent()
        cs = self._coeff_stream
        v = cs._approximate_order
        if isinstance(cs, Stream_exact):
            if not cs._constant:
                m = cs._degree
            else:
                m = cs._degree + P.options.constant_length
        else:
            m = v + P.options.display_length

        atomic_repr = P._internal_poly_ring.base_ring()._repr_option('element_is_atomic')
        mons = [P._monomial(self[i], i) for i in range(v, m) if self[i]]
        if not isinstance(cs, Stream_exact) or cs._constant:
            if P._internal_poly_ring.base_ring() is P.base_ring():
                bigO = ["O(%s)" % P._monomial(1, m)]
            else:
                bigO = ["O^%s" % m]
        else:
            bigO = []

        from sage.misc.latex import latex
        from sage.typeset.unicode_art import unicode_art
        from sage.typeset.ascii_art import ascii_art
        from sage.misc.repr import repr_lincomb
        from sage.typeset.symbols import ascii_left_parenthesis, ascii_right_parenthesis
        from sage.typeset.symbols import unicode_left_parenthesis, unicode_right_parenthesis
        if formatter == repr:
            poly = repr_lincomb([(1, m) for m in mons + bigO], strip_one=True)
        elif formatter == latex:
            poly = repr_lincomb([(1, m) for m in mons + bigO], is_latex=True, strip_one=True)
        elif formatter == ascii_art:
            if atomic_repr:
                poly = ascii_art(*(mons + bigO), sep = " + ")
            else:
                def parenthesize(m):
                    a = ascii_art(m)
                    h = a.height()
                    return ascii_art(ascii_left_parenthesis.character_art(h),
                                     a, ascii_right_parenthesis.character_art(h))
                poly = ascii_art(*([parenthesize(m) for m in mons] + bigO), sep = " + ")
        elif formatter == unicode_art:
            if atomic_repr:
                poly = unicode_art(*(mons + bigO), sep = " + ")
            else:
                def parenthesize(m):
                    a = unicode_art(m)
                    h = a.height()
                    return unicode_art(unicode_left_parenthesis.character_art(h),
                                       a, unicode_right_parenthesis.character_art(h))
                poly = unicode_art(*([parenthesize(m) for m in mons] + bigO), sep = " + ")

        return poly

=======
>>>>>>> 731072a3
    def symmetric_function(self, degree=None):
        r"""
        Return ``self`` as a symmetric function if ``self`` is actually so.

        INPUT:

        - ``degree`` -- ``None`` or an integer

        OUTPUT:

        If ``degree`` is not ``None``, the terms of the series of
        degree greater than ``degree`` are first truncated.  If
        ``degree`` is ``None`` and the series is not a polynomial
        polynomial, a ``ValueError`` is raised.

        EXAMPLES::

            sage: s = SymmetricFunctions(QQ).s()
            sage: S = LazySymmetricFunctions(s)
            sage: elt = S(s[2])
            sage: elt.symmetric_function()
            s[2]

        TESTS::

            sage: s = SymmetricFunctions(QQ).s()
            sage: S = LazySymmetricFunctions(s)
            sage: elt = S(s[2])
            sage: elt.symmetric_function()
            s[2]
            sage: f = 1 / (1 - elt)
            sage: f
            s[] + s[2] + (s[2,2]+s[3,1]+s[4]) + (s[2,2,2]+2*s[3,2,1]+s[3,3]+s[4,1,1]+3*s[4,2]+2*s[5,1]+s[6]) + O^7
            sage: f.symmetric_function()
            Traceback (most recent call last):
            ...
            ValueError: not a symmetric function

            sage: f4 = f.truncate(5); f4
            s[] + s[2] + (s[2,2]+s[3,1]+s[4])
            sage: f4.symmetric_function()
            s[] + s[2] + s[2, 2] + s[3, 1] + s[4]
            sage: f4.symmetric_function() == f.symmetric_function(4)
            True
            sage: S.zero().symmetric_function()
            0
            sage: f4.symmetric_function(0)
            s[]

        """
        S = self.parent()
        R = S._laurent_poly_ring

        if isinstance(self._coeff_stream, Stream_zero):
            return R.zero()

        if degree is None:
            if (isinstance(self._coeff_stream, Stream_exact)
                and not self._coeff_stream._constant):
                m = self._coeff_stream._degree
            else:
                raise ValueError("not a symmetric function")
        else:
            m = degree + 1

        return R.sum(self[:m])


class LazyDirichletSeries(LazyModuleElement):
    r"""
    A Dirichlet series where the coefficients are computed lazily.

    EXAMPLES::

        sage: L = LazyDirichletSeriesRing(ZZ, "z")
        sage: f = L(constant=1)^2; f
        1 + 2/2^z + 2/3^z + 3/4^z + 2/5^z + 4/6^z + 2/7^z + O(1/(8^z))
        sage: f.coefficient(100) == number_of_divisors(100)
        True

    Lazy Dirichlet series is picklable::

        sage: g = loads(dumps(f))
        sage: g
        1 + 2/2^z + 2/3^z + 3/4^z + 2/5^z + 4/6^z + 2/7^z + O(1/(8^z))
        sage: g == f
        True
    """
    def valuation(self):
        r"""
        Return the valuation of ``self``.

        This method determines the valuation of the series by looking for a
        nonzero coefficient. Hence if the series happens to be zero, then it
        may run forever.

        EXAMPLES::

            sage: L = LazyDirichletSeriesRing(ZZ, "z")
            sage: mu = L(moebius); mu.valuation()
            0
            sage: (mu - mu).valuation()
            +Infinity
            sage: g = L(constant=1, valuation=2)
            sage: g.valuation()
            log(2)
            sage: (g*g).valuation()
            2*log(2)
        """
        if isinstance(self._coeff_stream, Stream_zero):
            return self._coeff_stream.order()
        from sage.functions.log import log
        return log(ZZ(self._coeff_stream.order()))

    def _mul_(self, other):
        """
        Return the product of this series with ``other``.

        INPUT:

        - ``other`` -- other series

        TESTS::

            sage: D = LazyDirichletSeriesRing(QQ, "s")
            sage: zeta = D(constant=1); zeta
            1 + 1/(2^s) + 1/(3^s) + O(1/(4^s))
            sage: zeta * zeta
            1 + 2/2^s + 2/3^s + 3/4^s + 2/5^s + 4/6^s + 2/7^s + O(1/(8^s))
            sage: [number_of_divisors(n) for n in range(1, 8)]
            [1, 2, 2, 3, 2, 4, 2]

            sage: mu = D(moebius); mu
            1 - 1/(2^s) - 1/(3^s) - 1/(5^s) + 1/(6^s) - 1/(7^s) + O(1/(8^s))
            sage: zeta * mu
            1 + O(1/(8^s))
            sage: D.one() * mu is mu
            True
            sage: mu * D.one() is mu
            True

            sage: zeta*(2-zeta)
            1 - 1/(4^s) - 2/6^s + O(1/(8^s))

            sage: d1 = D([0,0,1,2,3])
            sage: d2 = D([0,1,2,3])
            sage: d1 * d2
            1/(6^s) + 2/8^s + 2/9^s + 3/10^s + 7/12^s + O(1/(13^s))

            sage: d1 * d2  # not tested - exact result
            1/(6^s) + 2/8^s + 2/9^s + 3/10^s + 7/12^s + 6/15^s + 6/16^s + 9/20^s

            sage: L.<t> = LazyLaurentSeriesRing(D)
            sage: 1/(1-t*zeta)
            (1 + O(1/(8^s)))
             + (1 + 1/(2^s) + 1/(3^s) + 1/(4^s) + 1/(5^s) + 1/(6^s) + 1/(7^s) + O(1/(8^s)))*t
             + (1 + 2/2^s + 2/3^s + 3/4^s + 2/5^s + 4/6^s + 2/7^s + O(1/(8^s)))*t^2
             + (1 + 3/2^s + 3/3^s + 6/4^s + 3/5^s + 9/6^s + 3/7^s + O(1/(8^s)))*t^3
             + (1 + 4/2^s + 4/3^s + 10/4^s + 4/5^s + 16/6^s + 4/7^s + O(1/(8^s)))*t^4
             + (1 + 5/2^s + 5/3^s + 15/4^s + 5/5^s + 25/6^s + 5/7^s + O(1/(8^s)))*t^5
             + (1 + 6/2^s + 6/3^s + 21/4^s + 6/5^s + 36/6^s + 6/7^s + O(1/(8^s)))*t^6
             + O(t^7)
        """
        P = self.parent()
        left = self._coeff_stream
        right = other._coeff_stream
        if isinstance(left, Stream_zero):
            return self
        if isinstance(right, Stream_zero):
            return other
        if (isinstance(left, Stream_exact)
            and not left._constant
            and left._initial_coefficients == (P._internal_poly_ring.base_ring().one(),)
            and left.order() == 1):
            return other  # self == 1
        if (isinstance(right, Stream_exact)
            and not right._constant
            and right._initial_coefficients == (P._internal_poly_ring.base_ring().one(),)
            and right.order() == 1):
            return self  # other == 1
        coeff = Stream_dirichlet_convolve(left, right)
        # Performing exact arithmetic is slow because the series grow large
        #   very quickly as we are multiplying the degree
        #if (isinstance(left, Stream_exact) and not left._constant
        #    and isinstance(right, Stream_exact) and not right._constant):
        #    # Product of finite length Dirichlet series,
        #    #   so the result has finite length
        #    deg = (left._degree - 1) * (right._degree - 1) + 1
        #    order = left._approximate_order * right._approximate_order
        #    coeff_vals = [coeff[i] for i in range(order, deg)]
        #    return P.element_class(P, Stream_exact(coeff_vals, coeff._is_sparse,
        #                                           constant=left._constant, order=order, degree=deg))
        return P.element_class(P, coeff)

    def __invert__(self):
        """
        Return the multiplicative inverse of the element.

        TESTS::

            sage: L = LazyDirichletSeriesRing(ZZ, "z", sparse=False)
            sage: ~L(constant=1) - L(moebius)
            O(1/(8^z))
            sage: L = LazyDirichletSeriesRing(ZZ, "z", sparse=True)
            sage: ~L(constant=1) - L(moebius)
            O(1/(8^z))

        """
        P = self.parent()
        return P.element_class(P, Stream_dirichlet_invert(self._coeff_stream))

    def __call__(self, p, *, check=True):
        r"""
        Return the composition of ``self`` with a linear polynomial ``p``.

        Return the series with the variable `s` replaced by a linear
        polynomial `a\cdot s + b`, for positive `a`.

        When `f` is an exact Dirichlet series, we can write

        .. MATH::

            f(s) = \sum_{n=1}^k a_n / n^s + C \zeta(s).

        Thus we can evaluate this for `p \in \CC` by using the analytic
        continuation of the Riemann `\zeta` function for `p \in \CC`
        with the real part of `p` at most `1`. In the case `p = 1`,
        this will return `\infty` if `C \neq 0`.

        EXAMPLES::

            sage: D = LazyDirichletSeriesRing(QQ, "s")
            sage: P.<s> = QQ[]
            sage: Z = D(constant=1)
            sage: from sage.arith.misc import dedekind_psi
            sage: Psi = D(dedekind_psi)
            sage: Z(s)*Z(s-1)/Z(2*s) - Psi
            O(1/(8^s))

            sage: Z(s)*Z(s-1)/Z(2*s-2) - (1/Psi).map_coefficients(abs)
            O(1/(8^s))

            sage: Z(5)
            zeta(5)
            sage: Z(1+I)
            zeta(I + 1)
            sage: Z(0)
            -1/2
            sage: Z(1)
            Infinity

            sage: f = D([1,2,-3,-4], valuation=2); f
            1/(2^s) + 2/3^s - 3/4^s - 4/5^s
            sage: f(2)
            449/3600
            sage: 1/2^2 + 2/3^2 + -3/4^2 + -4/5^2
            449/3600
            sage: f(0)
            -4
            sage: f(1)
            -23/60
            sage: f(-2)
            -126

            sage: f = D([4,2,-3,2])
            sage: f(0)
            5

            sage: f = D([1,2,-3,-4], constant=2)
            sage: bool(f(2) == -1 + -5/3^2 + -6/4^2 + 2*zeta(2))
            True
            sage: f(0)
            -13
            sage: f(1)
            Infinity
        """
        P = self.parent()
        coeff_stream = self._coeff_stream

        # Special behavior for finite series
        if isinstance(coeff_stream, Stream_exact):
            from sage.rings.cc import CC
            if not coeff_stream._constant:
                try:
                    return sum(self[k] * ~(ZZ(k)**p)
                               for k in range(1, coeff_stream._degree))
                except (ValueError, TypeError, ArithmeticError):
                    pass
            elif p in CC:
                from sage.functions.transcendental import zeta
                C = coeff_stream._constant
                ret = sum((self[k] - C) * ~(ZZ(k)**p)
                          for k in range(1, coeff_stream._degree))
                return ret + C * zeta(p)

        R = PolynomialRing(ZZ, P.variable_name())
        p = R(p)
        if p.degree() != 1:
            raise ValueError("the argument must be a linear polynomial of degree 1 with integer coefficients")
        b, a = p
        if a < 0:
            raise ValueError("the leading coefficient must be positive")

        def coefficient(m):
            m = ZZ(m)
            try:
                n = m.nth_root(a)
                return coeff_stream[n] * n ** (-b)
            except ValueError:
                return ZZ.zero()
        R = P._internal_poly_ring.base_ring()
        return P.element_class(P, Stream_function(coefficient, R, P._sparse, 1))

    def _format_series(self, formatter, format_strings=False):
        """
        Return nonzero ``self`` formatted by ``formatter``.

        TESTS::

            sage: L = LazyDirichletSeriesRing(QQ, "s")
            sage: f = L(constant=1)
            sage: f._format_series(repr)
            '1 + 1/(2^s) + 1/(3^s) + O(1/(4^s))'
            sage: f._format_series(unicode_art)
                 -s    -s
            1 + 2   + 3   + O(1/(4^s))

            sage: L([1,-1,1])._format_series(repr)
            '1 - 1/(2^s) + 1/(3^s)'

            sage: L([1,-1,1])._format_series(ascii_art)
                  -s    -s
            1 + -2   + 3

            sage: R.<x> = QQ[]
            sage: L = LazyDirichletSeriesRing(R, "s")
            sage: L([1,-1 + x,1/3])._format_series(ascii_art)
                                  ( -s)
                                  (3  )
                  ( -s        )   (---)
            (1) + (2  *(x - 1)) + ( 3 )

            sage: L.<z> = LazyLaurentSeriesRing(QQ)
            sage: D = LazyDirichletSeriesRing(L, "s")
            sage: f = D([2, 0, 1/(1-z), 3]); f
            (2)/1^s + ((1+z+z^2+O(z^3))/3^s) + (3)/4^s
            sage: f._format_series(ascii_art)
            ((2)/1^s) + ((1 + z + z^2 + O(z^3))/3^s) + ((3)/4^s)
        """
        P = self.parent()
        cs = self._coeff_stream
        v = cs._approximate_order
        if isinstance(cs, Stream_exact):
            if not cs._constant:
                m = cs._degree
            else:
                m = cs._degree + P.options.constant_length
        else:
            m = v + P.options.display_length

        atomic_repr = P._internal_poly_ring.base_ring()._repr_option('element_is_atomic')
        mons = [P._monomial(self[i], i) for i in range(v, m) if self[i]]
        if not isinstance(cs, Stream_exact) or cs._constant:
            if P._internal_poly_ring.base_ring() is P.base_ring():
                bigO = ["O(%s)" % P._monomial(1, m)]
            else:
                bigO = ["O(%s)^%s" % (', '.join(str(g) for g in P._names), m)]
        else:
            bigO = []

        from sage.misc.latex import latex
        from sage.typeset.unicode_art import unicode_art
        from sage.typeset.ascii_art import ascii_art
        from sage.misc.repr import repr_lincomb
        if formatter == repr:
            poly = repr_lincomb([(1, mo) for mo in mons + bigO], strip_one=True)
        elif formatter == latex:
            poly = repr_lincomb([(1, mo) for mo in mons + bigO], is_latex=True, strip_one=True)
        elif formatter in [ascii_art, unicode_art]:
            if formatter == ascii_art:
                from sage.typeset.symbols import ascii_left_parenthesis as left_paren
                from sage.typeset.symbols import ascii_right_parenthesis as right_paren
            else:
                from sage.typeset.symbols import unicode_left_parenthesis as left_paren
                from sage.typeset.symbols import unicode_right_parenthesis as right_paren
            if atomic_repr:
                poly = formatter(*(mons + bigO), sep=" + ")
            else:
                def parenthesize(m):
                    a = formatter(m)
                    h = a.height()
                    return formatter(left_paren.character_art(h),
                                     a, right_paren.character_art(h))
                poly = formatter(*([parenthesize(mo) for mo in mons] + bigO), sep=" + ")

        return poly<|MERGE_RESOLUTION|>--- conflicted
+++ resolved
@@ -4613,7 +4613,6 @@
 
     compositional_inverse = revert
 
-<<<<<<< HEAD
     def derivative_with_respect_to_p1(self, n=1):
         r"""
         Return the symmetric function obtained by taking the
@@ -4672,83 +4671,6 @@
                                     -n)
         return P.element_class(P, coeff_stream)
 
-
-    def _format_series(self, formatter, format_strings=False):
-        r"""
-        Return nonzero ``self`` formatted by ``formatter``.
-
-        TESTS::
-
-            sage: h = SymmetricFunctions(ZZ).h()
-            sage: e = SymmetricFunctions(ZZ).e()
-            sage: L = LazySymmetricFunctions(tensor([h, e]))
-            sage: f = L(lambda n: sum(tensor([h[k], e[n-k]]) for k in range(n+1)))
-            sage: f._format_series(repr)
-            '(h[]#e[])
-             + (h[]#e[1]+h[1]#e[])
-             + (h[]#e[2]+h[1]#e[1]+h[2]#e[])
-             + (h[]#e[3]+h[1]#e[2]+h[2]#e[1]+h[3]#e[])
-             + (h[]#e[4]+h[1]#e[3]+h[2]#e[2]+h[3]#e[1]+h[4]#e[])
-             + (h[]#e[5]+h[1]#e[4]+h[2]#e[3]+h[3]#e[2]+h[4]#e[1]+h[5]#e[])
-             + (h[]#e[6]+h[1]#e[5]+h[2]#e[4]+h[3]#e[3]+h[4]#e[2]+h[5]#e[1]+h[6]#e[])
-             + O^7'
-        """
-        P = self.parent()
-        cs = self._coeff_stream
-        v = cs._approximate_order
-        if isinstance(cs, Stream_exact):
-            if not cs._constant:
-                m = cs._degree
-            else:
-                m = cs._degree + P.options.constant_length
-        else:
-            m = v + P.options.display_length
-
-        atomic_repr = P._internal_poly_ring.base_ring()._repr_option('element_is_atomic')
-        mons = [P._monomial(self[i], i) for i in range(v, m) if self[i]]
-        if not isinstance(cs, Stream_exact) or cs._constant:
-            if P._internal_poly_ring.base_ring() is P.base_ring():
-                bigO = ["O(%s)" % P._monomial(1, m)]
-            else:
-                bigO = ["O^%s" % m]
-        else:
-            bigO = []
-
-        from sage.misc.latex import latex
-        from sage.typeset.unicode_art import unicode_art
-        from sage.typeset.ascii_art import ascii_art
-        from sage.misc.repr import repr_lincomb
-        from sage.typeset.symbols import ascii_left_parenthesis, ascii_right_parenthesis
-        from sage.typeset.symbols import unicode_left_parenthesis, unicode_right_parenthesis
-        if formatter == repr:
-            poly = repr_lincomb([(1, m) for m in mons + bigO], strip_one=True)
-        elif formatter == latex:
-            poly = repr_lincomb([(1, m) for m in mons + bigO], is_latex=True, strip_one=True)
-        elif formatter == ascii_art:
-            if atomic_repr:
-                poly = ascii_art(*(mons + bigO), sep = " + ")
-            else:
-                def parenthesize(m):
-                    a = ascii_art(m)
-                    h = a.height()
-                    return ascii_art(ascii_left_parenthesis.character_art(h),
-                                     a, ascii_right_parenthesis.character_art(h))
-                poly = ascii_art(*([parenthesize(m) for m in mons] + bigO), sep = " + ")
-        elif formatter == unicode_art:
-            if atomic_repr:
-                poly = unicode_art(*(mons + bigO), sep = " + ")
-            else:
-                def parenthesize(m):
-                    a = unicode_art(m)
-                    h = a.height()
-                    return unicode_art(unicode_left_parenthesis.character_art(h),
-                                       a, unicode_right_parenthesis.character_art(h))
-                poly = unicode_art(*([parenthesize(m) for m in mons] + bigO), sep = " + ")
-
-        return poly
-
-=======
->>>>>>> 731072a3
     def symmetric_function(self, degree=None):
         r"""
         Return ``self`` as a symmetric function if ``self`` is actually so.
