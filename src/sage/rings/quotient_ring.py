--- conflicted
+++ resolved
@@ -385,11 +385,7 @@
 
 
 @richcmp_method
-<<<<<<< HEAD
 class QuotientRing_nc(Parent):
-=======
-class QuotientRing_nc(ring.Ring):
->>>>>>> 766c7a0c
     """
     The quotient ring of `R` by a twosided ideal `I`.
 
@@ -501,10 +497,6 @@
             raise TypeError("The second argument must be an ideal of the given ring, but %s is not" % I)
         self.__R = R
         self.__I = I
-<<<<<<< HEAD
-        # sage.structure.parent_gens.ParentWithGens.__init__(self, R.base_ring(), names)
-=======
->>>>>>> 766c7a0c
 
         # Unfortunately, computing the join of categories, which is done in
         # check_default_category, is very expensive.
