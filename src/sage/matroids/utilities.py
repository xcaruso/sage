r"""
Some useful functions for the matroid class.

For direct access to the methods :meth:`newlabel`, :meth:`setprint` and
:meth:`get_nonisomorphic_matroids`, type::

    sage: from sage.matroids.advanced import *

See also :mod:`sage.matroids.advanced`.

AUTHORS:

- Stefan van Zwam (2011-06-24): initial version

"""
# ****************************************************************************
#       Copyright (C) 2013 Rudi Pendavingh <rudi.pendavingh@gmail.com>
#       Copyright (C) 2013 Stefan van Zwam <stefanvanzwam@gmail.com>
#
#
#  Distributed under the terms of the GNU General Public License (GPL)
#  as published by the Free Software Foundation; either version 2 of
#  the License, or (at your option) any later version.
#                  https://www.gnu.org/licenses/
# ****************************************************************************
from __future__ import print_function
from six import iteritems

from sage.matrix.constructor import Matrix
from sage.rings.all import ZZ, QQ, GF
from sage.graphs.all import BipartiteGraph, Graph
from sage.structure.all import SageObject
from sage.graphs.spanning_tree import kruskal
from operator import itemgetter
from sage.rings.number_field.number_field import NumberField


def setprint(X):
    """
    Print nested data structures nicely.

    Python's data structures ``set`` and ``frozenset`` do not print nicely.
    This function can be used as replacement for ``print`` to overcome this.
    For direct access to ``setprint``, run::

        sage: from sage.matroids.advanced import *

    .. NOTE::

        This function will be redundant when Sage moves to Python 3, since the
        default ``print`` will suffice then.

    INPUT:

    - ``X`` -- Any Python object

    OUTPUT:

    ``None``. However, the function prints a nice representation of ``X``.

    EXAMPLES:

    Output looks much better::

        sage: from sage.matroids.advanced import setprint
        sage: L = [{1, 2, 3}, {1, 2, 4}, {2, 3, 4}, {4, 1, 3}]
        sage: print(L)  # py2
        [set([1, 2, 3]), set([1, 2, 4]), set([2, 3, 4]), set([1, 3, 4])]
        sage: print(L)  # py3
        [{1, 2, 3}, {1, 2, 4}, {2, 3, 4}, {1, 3, 4}]
        sage: setprint(L)
        [{1, 2, 3}, {1, 2, 4}, {1, 3, 4}, {2, 3, 4}]

    Note that for iterables, the effect can be undesirable::

        sage: from sage.matroids.advanced import setprint
        sage: M = matroids.named_matroids.Fano().delete('efg')
        sage: M.bases()
        Iterator over a system of subsets
        sage: setprint(M.bases())
        [{'a', 'b', 'c'}, {'a', 'b', 'd'}, {'a', 'c', 'd'}]

    An exception was made for subclasses of SageObject::

        sage: from sage.matroids.advanced import setprint
        sage: G = graphs.PetersenGraph()
        sage: list(G)
        [0, 1, 2, 3, 4, 5, 6, 7, 8, 9]
        sage: setprint(G)
        Petersen graph: Graph on 10 vertices
    """
    print(setprint_s(X, toplevel=True))


def setprint_s(X, toplevel=False):
    """
    Create the string for use by ``setprint()``.

    INPUT:

    - ``X`` -- any Python object
    - ``toplevel`` -- (default: ``False``) indicates whether this is a
      recursion or not.

    OUTPUT:

    A string representation of the object, with nice notation for sets and
    frozensets.

    EXAMPLES::

        sage: from sage.matroids.utilities import setprint_s
        sage: L = [{1, 2, 3}, {1, 2, 4}, {2, 3, 4}, {4, 1, 3}]
        sage: setprint_s(L)
        '[{1, 2, 3}, {1, 2, 4}, {1, 3, 4}, {2, 3, 4}]'

    The ``toplevel`` argument only affects strings, to mimic ``print``'s
    behavior::

        sage: X = 'abcd'
        sage: setprint_s(X)
        "'abcd'"
        sage: setprint_s(X, toplevel=True)
        'abcd'
    """
    if isinstance(X, frozenset) or isinstance(X, set):
        return '{' + ', '.join(sorted(setprint_s(x) for x in X)) + '}'
    elif isinstance(X, dict):
        return '{' + ', '.join(sorted(setprint_s(key) + ': ' + setprint_s(val)
                                      for key, val in iteritems(X))) + '}'
    elif isinstance(X, str):
        if toplevel:
            return X
        else:
            return "'" + X + "'"
    elif hasattr(X, '__iter__') and not isinstance(X, SageObject):
        return '[' + ', '.join(sorted(setprint_s(x) for x in X)) + ']'
    else:
        return repr(X)


def newlabel(groundset):
    r"""
    Create a new element label different from the labels in ``groundset``.

    INPUT:

    - ``groundset`` -- A set of objects.

    OUTPUT:

    A string not in the set ``groundset``.

    For direct access to ``newlabel``, run::

        sage: from sage.matroids.advanced import *

    ALGORITHM:

    #. Create a set of all one-character alphanumeric strings.
    #. Remove the string representation of each existing element from this
       list.
    #. If the list is nonempty, return any element.
    #. Otherwise, return the concatenation of the strings of each existing
       element, preceded by 'e'.

    EXAMPLES::

        sage: from sage.matroids.advanced import newlabel
        sage: S = set(['a', 42, 'b'])
        sage: newlabel(S) in S
        False

        sage: S = set('abcdefghijklmnopqrstuvwxyzABCDEFGHIJKLMNOPQRSTUVWXYZ0123456789')
        sage: t = newlabel(S)
        sage: len(t)
        63
        sage: t[0]
        'e'

    """
    char_list = set('abcdefghijklmnopqrstuvwxyzABCDEFGHIJKLMNOPQRSTUVWXYZ0123456789')
    char_list.difference_update([str(e) for e in groundset])
    try:
        s = char_list.pop()
    except KeyError:
        s = 'e' + ''.join([str(e) for e in groundset])
    return s


def sanitize_contractions_deletions(matroid, contractions, deletions):
    r"""
    Return a fixed version of sets ``contractions`` and ``deletions``.

    INPUT:

    - ``matroid`` -- a :class:`Matroid <sage.matroids.matroid.Matroid>`
      instance.
    - ``contractions`` -- a subset of the groundset.
    - ``deletions`` -- a subset of the groundset.

    OUTPUT:

    An independent set ``C`` and a coindependent set ``D`` such that

        ``matroid / contractions \ deletions == matroid / C \ D``

    Raise an error if either is not a subset of the groundset of ``matroid``
    or if they are not disjoint.

    This function is used by the
    :meth:`Matroid.minor() <sage.matroids.matroid.Matroid.minor>` method.

    EXAMPLES::

        sage: from sage.matroids.utilities import setprint
        sage: from sage.matroids.utilities import sanitize_contractions_deletions
        sage: M = matroids.named_matroids.Fano()
        sage: setprint(sanitize_contractions_deletions(M, 'abc', 'defg'))
        [{'a', 'b', 'c'}, {'d', 'e', 'f', 'g'}]
        sage: setprint(sanitize_contractions_deletions(M, 'defg', 'abc'))
        [{'a', 'b', 'c', 'f'}, {'d', 'e', 'g'}]
        sage: setprint(sanitize_contractions_deletions(M, [1, 2, 3], 'efg'))
        Traceback (most recent call last):
        ...
        ValueError: [1, 2, 3] is not a subset of the groundset
        sage: setprint(sanitize_contractions_deletions(M, 'efg', [1, 2, 3]))
        Traceback (most recent call last):
        ...
        ValueError: [1, 2, 3] is not a subset of the groundset
        sage: setprint(sanitize_contractions_deletions(M, 'ade', 'efg'))
        Traceback (most recent call last):
        ...
        ValueError: contraction and deletion sets are not disjoint.

    """
    if not contractions:
        contractions = frozenset()
    else:
        contractions = matroid._subset(contractions)

    if not deletions:
        deletions = frozenset()
    else:
        deletions = matroid._subset(deletions)

    if not contractions.isdisjoint(deletions):
        raise ValueError("contraction and deletion sets are not disjoint.")

    conset = matroid._max_independent(contractions)
    delset = matroid._max_coindependent(deletions)

    return conset.union(deletions.difference(delset)), delset.union(contractions.difference(conset))


def make_regular_matroid_from_matroid(matroid):
    r"""
    Attempt to construct a regular representation of a matroid.

    INPUT:

    - ``matroid`` -- a matroid.

    OUTPUT:

    Return a `(0, 1, -1)`-matrix over the integers such that, if the input is
    a regular matroid, then the output is a totally unimodular matrix
    representing that matroid.

    EXAMPLES::

        sage: from sage.matroids.utilities import make_regular_matroid_from_matroid
        sage: make_regular_matroid_from_matroid(
        ....:               matroids.CompleteGraphic(6)).is_isomorphic(
        ....:                                     matroids.CompleteGraphic(6))
        True
    """
    import sage.matroids.linear_matroid
    M = matroid
    if isinstance(M, sage.matroids.linear_matroid.RegularMatroid):
        return M
    rk = M.full_rank()
    # First create a reduced 0-1 matrix
    B = list(M.basis())
    NB = list(M.groundset().difference(B))
    dB = {}
    i = 0
    for e in B:
        dB[e] = i
        i += 1
    dNB = {}
    i = 0
    for e in NB:
        dNB[e] = i
        i += 1
    A = Matrix(ZZ, len(B), len(NB), 0)
    G = BipartiteGraph(A.transpose())  # Sage's BipartiteGraph uses the column set as first color class. This is an edgeless graph.
    for e in NB:
        C = M.circuit(B + [e])
        for f in C.difference([e]):
            A[dB[f], dNB[e]] = 1
    # Change some entries from -1 to 1
    entries = list(BipartiteGraph(A.transpose()).edges(labels=False, sort=False))
    while entries:
        L = [G.shortest_path(u, v) for u, v in entries]
        mindex, minval = min(enumerate(L), key=lambda x: len(x[1]))

        # if minval = 0, there is an edge not spanned by the current subgraph. Its entry is free to be scaled any way.
        if len(minval) > 0:
            # Check the subdeterminant
            S = frozenset(L[mindex])
            rows = []
            cols = []
            for i in S:
                if i < rk:
                    rows.append(i)
                else:
                    cols.append(i - rk)
            if A[rows, cols].det() != 0:
                A[entries[mindex][0], entries[mindex][1] - rk] = -1
        G.add_edge(entries[mindex][0], entries[mindex][1])
        entries.pop(mindex)
    return sage.matroids.linear_matroid.RegularMatroid(groundset=B + NB, reduced_matrix=A)


def get_nonisomorphic_matroids(MSet):
    """
    Return non-isomorphic members of the matroids in set ``MSet``.

    For direct access to ``get_nonisomorphic_matroids``, run::

        sage: from sage.matroids.advanced import *

    INPUT:

    - ``MSet`` -- an iterable whose members are matroids.

    OUTPUT:

    A list containing one representative of each isomorphism class of
    members of ``MSet``.

    EXAMPLES::

        sage: from sage.matroids.advanced import *
        sage: L = matroids.Uniform(3, 5).extensions()
        sage: len(list(L))
        32
        sage: len(get_nonisomorphic_matroids(L))
        5
    """
    OutSet = []
    for M in MSet:
        seen = False
        for N in OutSet:
            if N.is_isomorphic(M):
                seen = True
                break
        if not seen:
            OutSet.append(M)
    return OutSet


def spanning_forest(M):
    r"""
    Return a list of edges of a spanning forest of the bipartite
    graph defined by `M`

    INPUT:

    - ``M`` -- a matrix defining a bipartite graph G. The vertices are the
      rows and columns, if `M[i,j]` is non-zero, then there is an edge
      between row `i` and column `j`.

    OUTPUT:

    A list of tuples `(r_i,c_i)` representing edges between row `r_i` and column `c_i`.

    EXAMPLES::

        sage: len(sage.matroids.utilities.spanning_forest(matrix([[1,1,1],[1,1,1],[1,1,1]])))
        5
        sage: len(sage.matroids.utilities.spanning_forest(matrix([[0,0,1],[0,1,0],[0,1,0]])))
        3
    """
    # Given a matrix, produce a spanning tree
    G = Graph()
    m = M.ncols()
    for (x, y) in M.dict():
        G.add_edge(x + m, y)
    T = []
    # find spanning tree in each component
    for component in G.connected_components():
        spanning_tree = kruskal(G.subgraph(component))
        for (x, y, z) in spanning_tree:
            if x < m:
                t = x
                x = y
                y = t
            T.append((x - m, y))
    return T


def spanning_stars(M):
    r"""
    Returns the edges of a connected subgraph that is a union of
    all edges incident some subset of vertices.

    INPUT:

    - ``M`` -- a matrix defining a bipartite graph G. The vertices are the
      rows and columns, if `M[i,j]` is non-zero, then there is an edge
      between row i and column 0.

    OUTPUT:

    A list of tuples `(row,column)` in a spanning forest of the bipartite graph defined by ``M``

    EXAMPLES::

        sage: edges = sage.matroids.utilities.spanning_stars(matrix([[1,1,1],[1,1,1],[1,1,1]]))
        sage: Graph([(x+3, y) for x,y in edges]).is_connected()
        True
    """

    G = Graph()
    m = M.ncols()
    for x, y in M.dict():
        G.add_edge(x + m, y)

    delta = (M.nrows()+m)**0.5
    # remove low degree vertices
    H = []
    # candidate vertices
    V_0 = set([])
    d = 0
    while G.order():
        x, d = min(G.degree_iterator(labels=True), key=itemgetter(1))
        if d < delta:
            V_0.add(x)
            H.extend(G.edges_incident(x, False))
            G.delete_vertex(x)
        else:
            break

    # min degree is at least sqrt(n)
    # greedily remove vertices
    G2 = G.copy()
    # set of picked vertices
    V_1 = set([])
    while G2.order():
        # choose vertex with maximum degree in G2
        x, d = max(G2.degree_iterator(labels=True), key=itemgetter(1))
        V_1.add(x)
        G2.delete_vertices(G2.neighbors(x))
        G2.delete_vertex(x)

    # G2 is a graph of all edges incident to V_1
    G2 = Graph()
    for v in V_1:
        for u in G.neighbors(v):
            G2.add_edge(u, v)

    V = V_0 | V_1
    # compute a spanning tree
    T = spanning_forest(M)
    for x, y in T:
        if x not in V and y not in V:
            V.add(v)

    for v in V:
        if G.has_vertex(v):  # some vertices are not in G
            H.extend(G.edges_incident(v, False))

    # T contain all edges in some spanning tree
    T = []
    for x, y in H:
        if x < m:
            t = x
            x = y
            y = t
        T.append((x - m, y))
    return T

# Partial fields and lifting


def lift_cross_ratios(A, lift_map=None):
    r"""
    Return a matrix which arises from the given matrix by lifting cross ratios.

    INPUT:

    - ``A`` -- a matrix over a ring ``source_ring``.
    - ``lift_map`` -- a python dictionary, mapping each cross ratio of ``A`` to some element
      of a target ring, and such that ``lift_map[source_ring(1)] = target_ring(1)``.

    OUTPUT:

    - ``Z`` -- a matrix over the ring ``target_ring``.

    The intended use of this method is to create a (reduced) matrix representation of a
    matroid ``M`` over a ring ``target_ring``, given a (reduced) matrix representation of
    ``A`` of ``M`` over a ring ``source_ring`` and a map ``lift_map`` from ``source_ring``
    to ``target_ring``.

    This method will create a unique candidate representation ``Z``, but will not verify
    if ``Z`` is indeed a representation of ``M``. However, this is guaranteed if the
    conditions of the lift theorem (see [PvZ2010]_) hold for the lift map in combination with
    the matrix ``A``.

    For a lift map `f` and a matrix `A` these conditions are as follows. First of all
    `f: S \rightarrow T`, where `S` is a set of invertible elements of the source ring and
    `T` is a set of invertible elements of the target ring. The matrix `A` has entries
    from the source ring, and each cross ratio of `A` is contained in `S`. Moreover:

    - `1 \in S`, `1 \in T`;
    - for all `x \in S`: `f(x) = 1` if and only if `x = 1`;
    - for all `x, y \in S`: if `x + y = 0` then `f(x) + f(y) = 0`;
    - for all `x, y \in S`: if `x + y = 1` then `f(x) + f(y) = 1`;
    - for all `x, y, z \in S`: if  `xy = z` then `f(x)f(y) = f(z)`.

    Any ring homomorphism `h: P \rightarrow R` induces a lift map from the set of units `S` of
    `P` to the set of units `T` of `R`. There exist lift maps which do not arise in
    this manner. Several such maps can be created by the function
    :meth:`lift_map() <sage.matroids.utilities.lift_map>`.

    .. SEEALSO::

        :meth:`lift_map() <sage.matroids.utilities.lift_map>`

    EXAMPLES::

        sage: from sage.matroids.advanced import lift_cross_ratios, lift_map, LinearMatroid
        sage: R = GF(7)
        sage: to_sixth_root_of_unity = lift_map('sru')
        sage: A = Matrix(R, [[1, 0, 6, 1, 2],[6, 1, 0, 0, 1],[0, 6, 3, 6, 0]])
        sage: A
        [1 0 6 1 2]
        [6 1 0 0 1]
        [0 6 3 6 0]
        sage: Z = lift_cross_ratios(A, to_sixth_root_of_unity)
        sage: Z # py2
        [ 1  0  1  1  1]
        [ 1  1  0  0  z]
        [ 0  1 -z -1  0]
        sage: Z # py3
        [ 1  0  1  1  1]
        [ 1  1  0  0  z]
        [ 0 -1  z  1  0]
        sage: M = LinearMatroid(reduced_matrix = A)
        sage: sorted(M.cross_ratios())
        [3, 5]
        sage: N = LinearMatroid(reduced_matrix = Z)
        sage: sorted(N.cross_ratios())
        [-z + 1, z]
        sage: M.is_isomorphism(N, {e:e for e in M.groundset()})
        True

    """
    for s, t in iteritems(lift_map):
        source_ring = s.parent()
        target_ring = t.parent()
        break
    plus_one1 = source_ring(1)
    minus_one1 = source_ring(-1)
    plus_one2 = target_ring(1)
    minus_one2 = target_ring(-1)

    G = Graph([((r, 0), (c, 1), (r, c)) for r, c in A.nonzero_positions()])
    # write the entries of (a scaled version of) A as products of cross ratios of A
    T = set()
    for C in G.connected_components():
        T.update(G.subgraph(C).min_spanning_tree())
    # - fix a tree of the support graph G to units (= empty dict, product of 0 terms)
    F = {entry[2]: dict() for entry in T}
    W = set(G.edge_iterator()) - set(T)
    H = G.subgraph(edges=T)
    while W:
        # - find an edge in W to process, closing a circuit in H which is induced in G
        edge = W.pop()
        path = H.shortest_path(edge[0], edge[1])
        retry = True
        while retry:
            retry = False
            for edge2 in W:
                if edge2[0] in path and edge2[1] in path:
                    W.add(edge)
                    edge = edge2
                    W.remove(edge)
                    path = H.shortest_path(edge[0], edge[1])
                    retry = True
                    break
        entry = edge[2]
        entries = []
        for i in range(len(path) - 1):
            v = path[i]
            w = path[i+1]
            if v[1] == 0:
                entries.append((v[0], w[0]))
            else:
                entries.append((w[0], v[0]))
        # - compute the cross ratio `cr` of this whirl
        cr = source_ring(A[entry])
        div = True
        for entry2 in entries:
            if div:
                cr /= A[entry2]
            else:
                cr *= A[entry2]
            div = not div

        monomial = {}
        if len(path) % 4 == 0:
            if not cr == plus_one1:
                monomial[cr] = 1
        else:
            cr = -cr
            if cr != plus_one1:
                monomial[cr] = 1
            if minus_one1 in monomial:
                monomial[minus_one1] = monomial[minus_one1] + 1
            else:
                monomial[minus_one1] = 1

        if cr != plus_one1 and cr not in lift_map:
            raise ValueError("Input matrix has a cross ratio "+str(cr)+", which is not in the lift_map")
        # - write the entry as a product of cross ratios of A
        div = True
        for entry2 in entries:
            if div:
                for cr, degree in iteritems(F[entry2]):
                    if cr in monomial:
                        monomial[cr] = monomial[cr] + degree
                    else:
                        monomial[cr] = degree
            else:
                for cr, degree in iteritems(F[entry2]):
                    if cr in monomial:
                        monomial[cr] = monomial[cr] - degree
                    else:
                        monomial[cr] = -degree
            div = not div
        F[entry] = monomial
        # - current edge is done, can be used in next iteration
        H.add_edge(edge)

    # compute each entry of Z as the product of lifted cross ratios
    Z = Matrix(target_ring, A.nrows(), A.ncols())
    for entry, monomial in iteritems(F):
        Z[entry] = plus_one2
        for cr, degree in iteritems(monomial):
            if cr == minus_one1:
                Z[entry] = Z[entry] * (minus_one2**degree)
            else:
                Z[entry] = Z[entry] * (lift_map[cr]**degree)

    return Z


def lift_map(target):
    r"""
    Create a lift map, to be used for lifting the cross ratios of a matroid
    representation.

    .. SEEALSO::

        :meth:`lift_cross_ratios() <sage.matroids.utilities.lift_cross_ratios>`

    INPUT:

    - ``target`` -- a string describing the target (partial) field.

    OUTPUT:

    - a dictionary

    Depending on the value of ``target``, the following lift maps will be created:

    - "reg": a lift map from `\GF3` to the regular partial field `(\ZZ, <-1>)`.

    - "sru": a lift map from `\GF7` to the
      sixth-root-of-unity partial field `(\QQ(z), <z>)`, where `z` is a sixth root
      of unity. The map sends 3 to `z`.

    - "dyadic": a lift map from `\GF{11}` to the dyadic partial field `(\QQ, <-1, 2>)`.

    - "gm": a lift map from `\GF{19}` to the golden mean partial field
      `(\QQ(t), <-1,t>)`, where `t` is a root of `t^2-t-1`. The map sends `5` to `t`.

    The example below shows that the latter map satisfies three necessary conditions stated in
    :meth:`lift_cross_ratios() <sage.matroids.utilities.lift_cross_ratios>`

    EXAMPLES::

        sage: from sage.matroids.utilities import lift_map
        sage: lm = lift_map('gm')
        sage: for x in lm:
        ....:     if (x == 1) is not (lm[x] == 1):
        ....:         print('not a proper lift map')
        ....:     for y in lm:
        ....:         if (x+y == 0) and not (lm[x]+lm[y] == 0):
        ....:             print('not a proper lift map')
        ....:         if (x+y == 1) and not (lm[x]+lm[y] == 1):
        ....:             print('not a proper lift map')
        ....:         for z in lm:
        ....:             if (x*y==z) and not (lm[x]*lm[y]==lm[z]):
        ....:                 print('not a proper lift map')

    """
    if target == "reg":
        R = GF(3)
        return {R(1): ZZ(1)}

    if target == "sru":
        R = GF(7)
        z = ZZ['z'].gen()
        S = NumberField(z*z-z+1, 'z')
        z = S(z)
        return {R.one(): S.one(), R(3): z, R(3)**(-1): z**5}

    if target == "dyadic":
        R = GF(11)
        return {R(1): QQ(1), R(-1): QQ(-1), R(2): QQ(2), R(6): QQ((1, 2))}

    if target == "gm":
        R = GF(19)
        t = QQ['t'].gen()
        G = NumberField(t*t - t - 1, 't')
        return {R(1): G(1), R(5): G(t),
                R(1)/R(5): G(1)/G(t), R(-5): G(-t),
                R(-5)**(-1): G(-t)**(-1), R(5)**2: G(t)**2,
                R(5)**(-2): G(t)**(-2)}

    raise NotImplementedError(target)


def split_vertex(G, u, v=None, edges=None):
    """
    Split a vertex in a graph.

    If an edge is inserted between the vertices after splitting, this
    corresponds to a graphic coextension of a matroid.

    INPUT:

    - ``G`` -- A SageMath Graph.
    - ``u`` -- A vertex in ``G``.
    - ``v`` -- (optional) The name of the new vertex after the splitting. If
      ``v`` is specified and already in the graph, it must be an isolated vertex.
    - ``edges`` -- (optional) An iterable container of edges on ``u`` that
      move to ``v`` after the splitting. If ``None``, ``v`` will be an isolated
      vertex. The edge labels must be specified.

    EXAMPLES::

        sage: from sage.matroids.utilities import split_vertex
        sage: G = graphs.BullGraph()
        sage: split_vertex(G, u = 1, v = 55, edges = [(1, 3)])
        Traceback (most recent call last):
        ...
        ValueError: the edges are not all incident with u
<<<<<<< HEAD
        sage: split_vertex(G, u = 1, v = 'a', edges = [(1, 3, None)])
        sage: G.edges() # py2
        [(0, 1, None), (0, 2, None), (1, 2, None), (2, 4, None), (3, 'a', None)]
        sage: [a for a in G.edge_iterator()] # py3 random
        [(0, 1, None), (0, 2, None), (1, 2, None), (2, 4, None), ('a', 3, None)]
=======
        sage: split_vertex(G, u = 1, v = 55, edges = [(1, 3, None)])
        sage: list(G.edges(sort=False))
        [(0, 1, None), (0, 2, None), (1, 2, None), (2, 4, None), (3, 55, None)]

>>>>>>> 4db22e28
    """
    if v is None:
        v = G.add_vertex()
    elif v not in G:
        G.add_vertex(v)
    elif G.degree(v):
        raise ValueError("v must be a new vertex or an isolated vertex")
    if edges is None:
        edges = []

    edges_on_u = G.edges_incident(u)

    for e in edges:
        if e not in edges_on_u:
            # if e is a loop, put it on u and v
            # otherwise raise an error
            if e[0] == e[1]:
                G.add_edge(u, v, e[2])
                G.delete_edge(e)
            else:
                raise ValueError("the edges are not all incident with u")

        elif e[0] == u:
            G.add_edge(v, e[1], e[2])
        elif e[1] == u:
            G.add_edge(e[0], v, e[2])
        G.delete_edge(e)

    # This modifies the graph without needing to return anything
    return<|MERGE_RESOLUTION|>--- conflicted
+++ resolved
@@ -756,22 +756,13 @@
 
         sage: from sage.matroids.utilities import split_vertex
         sage: G = graphs.BullGraph()
-        sage: split_vertex(G, u = 1, v = 55, edges = [(1, 3)])
+        sage: split_vertex(G, u=1, v=55, edges=[(1, 3)])
         Traceback (most recent call last):
         ...
         ValueError: the edges are not all incident with u
-<<<<<<< HEAD
-        sage: split_vertex(G, u = 1, v = 'a', edges = [(1, 3, None)])
-        sage: G.edges() # py2
-        [(0, 1, None), (0, 2, None), (1, 2, None), (2, 4, None), (3, 'a', None)]
-        sage: [a for a in G.edge_iterator()] # py3 random
-        [(0, 1, None), (0, 2, None), (1, 2, None), (2, 4, None), ('a', 3, None)]
-=======
-        sage: split_vertex(G, u = 1, v = 55, edges = [(1, 3, None)])
-        sage: list(G.edges(sort=False))
+        sage: split_vertex(G, u=1, v=55, edges=[(1, 3, None)])
+        sage: list(G.edges(sort=True))
         [(0, 1, None), (0, 2, None), (1, 2, None), (2, 4, None), (3, 55, None)]
-
->>>>>>> 4db22e28
     """
     if v is None:
         v = G.add_vertex()
