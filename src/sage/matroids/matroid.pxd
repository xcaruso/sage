--- conflicted
+++ resolved
@@ -146,12 +146,9 @@
     cpdef _local_binary_matroid(self, basis=*)
     cpdef binary_matroid(self, randomized_tests=*, verify=*)
     cpdef is_binary(self, randomized_tests=*)
-<<<<<<< HEAD
-=======
     cpdef _local_ternary_matroid(self, basis=*)
     cpdef ternary_matroid(self, randomized_tests=*, verify=*)
     cpdef is_ternary(self, randomized_tests=*)
->>>>>>> c0e72178
 
     # matroid k-closed
     cpdef is_k_closed(self, int k)
