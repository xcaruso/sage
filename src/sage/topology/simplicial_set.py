# sage.doctest: needs sage.graphs
r"""
Simplicial sets

AUTHORS:

- John H. Palmieri (2016-07)

This module implements simplicial sets.

A *simplicial set* `X` is a collection of sets `X_n` indexed by the
non-negative integers; the set `X_n` is called the set of
`n`-simplices. These sets are connected by maps

.. MATH::

    d_i: X_n \to X_{n-1}, \ \ 0 \leq i \leq n \ \  \text{(face maps)} \\
    s_j: X_n \to X_{n+1}, \ \ 0 \leq j \leq n \ \  \text{(degeneracy maps)}

satisfying the *simplicial identities*:

.. MATH::

    d_i d_j &= d_{j-1} d_i \ \  \text{if } i<j \\
    d_i s_j &= s_{j-1} d_i \ \  \text{if } i<j \\
    d_j s_j &= 1 = d_{j+1} s_j \\
    d_i s_j &= s_{j} d_{i-1} \ \  \text{if } i>j+1 \\
    s_i s_j &= s_{j+1} s_{i} \ \  \text{if } i<j+1

See :wikipedia:`Simplicial_set`, Peter May's seminal book [May1967]_, or
Greg Friedman's "Illustrated introduction" :arxiv:`0809.4221` for more
information.

Several simplicial sets are predefined, and users can construct others
either by hand (using :class:`SimplicialSet_finite`) or from existing
ones using pushouts, pullbacks, etc.

EXAMPLES:

Some of the predefined simplicial sets::

    sage: simplicial_sets.Torus()
    Torus
    sage: simplicial_sets.RealProjectiveSpace(7)                                        # needs sage.groups
    RP^7
    sage: S5 = simplicial_sets.Sphere(5); S5
    S^5
    sage: S5.nondegenerate_simplices()
    [v_0, sigma_5]

One class of infinite simplicial sets is available: classifying spaces
of groups, or more generally, nerves of finite monoids::

    sage: Sigma4 = groups.permutation.Symmetric(4)                                      # needs sage.groups
    sage: Sigma4.nerve()                                                                # needs sage.groups
    Nerve of Symmetric group of order 4! as a permutation group

The same simplicial set (albeit with a different name) can also be
constructed as ::

    sage: simplicial_sets.ClassifyingSpace(Sigma4)                                      # needs sage.groups
    Classifying space of Symmetric group of order 4! as a permutation group

Type ``simplicial_sets.`` and hit the :kbd:`Tab` key to get a full list
of the predefined simplicial sets.

You can construct new simplicial sets from old by taking quotients,
subsimplicial sets, disjoint unions, wedges (if they are pointed),
smash products (if they are pointed and finite), products, pushouts,
pullbacks, cones, and suspensions, most of which also have maps
associated with them. Wedges, for example::

    sage: T = simplicial_sets.Torus()
    sage: S3 = simplicial_sets.Sphere(3)
    sage: T.is_pointed() and S3.is_pointed()
    True
    sage: T.wedge(S3)
    Wedge: (Torus v S^3)
    sage: T.disjoint_union(S3) == T.coproduct(S3)
    False

    sage: W = T.wedge(S3)
    sage: W.inclusion_map(0).domain()
    Torus
    sage: W.projection_map(1).codomain()
    Quotient: (Wedge: (Torus v S^3)/Simplicial set with 6 non-degenerate simplices)

If the `1`-sphere were not already available via
``simplicial_sets.Sphere(1)``, you could construct it as follows::

    sage: pt = simplicial_sets.Simplex(0)
    sage: edge = pt.cone()
    sage: S1 = edge.quotient(edge.n_skeleton(0))
    sage: S1
    Quotient: (Cone of 0-simplex/Simplicial set with 2 non-degenerate simplices)

At this point, ``S1`` is pointed: every quotient is automatically
given a base point, namely the image of the subcomplex. So its
suspension is the reduced suspension, and therefore is small::

    sage: S5 = S1.suspension(4)
    sage: S5
    Sigma^4(Quotient: (Cone of 0-simplex/Simplicial set with 2 non-degenerate simplices))
    sage: S5.f_vector()
    [1, 0, 0, 0, 0, 1]

If we forget about the base point in ``S1``, we would get the
unreduced suspension instead::

    sage: Z1 = S1.unset_base_point()
    sage: Z1.suspension(4).f_vector()
    [2, 2, 2, 2, 1, 1]

The cone on a pointed simplicial set is the reduced cone. The
`n`-simplex in Sage is not pointed, but the simplicial set ``Point``
is. ::

    sage: simplicial_sets.Simplex(0).cone().f_vector()
    [2, 1]
    sage: simplicial_sets.Point().cone().f_vector()
    [1]

For most simplicial sets (the ``Point`` is the main exception), each
time it is constructed, it gives a distinct copy, and two distinct
simplicial sets are never equal::

    sage: T = simplicial_sets.Torus()
    sage: T == simplicial_sets.Torus()
    False
    sage: T == T
    True
    sage: simplicial_sets.Torus() == simplicial_sets.Torus()
    False
    sage: simplicial_sets.Point() == simplicial_sets.Point()
    True

You can construct subsimplicial sets by specifying a list of simplices,
and then you can define the quotient simplicial set::

    sage: X = simplicial_sets.Simplex(2)
    sage: e,f,g = X.n_cells(1)
    sage: Y = X.subsimplicial_set([e,f,g])
    sage: Z = X.quotient(Y)

Or equivalently::

    sage: Y = X.n_skeleton(1)
    sage: Z = X.quotient(Y)
    sage: Z
    Quotient: (2-simplex/Simplicial set with 6 non-degenerate simplices)

Note that subsimplicial sets and quotients come equipped with
inclusion and quotient morphisms::

    sage: inc = Y.inclusion_map()
    sage: inc.domain() == Y and inc.codomain() == X
    True
    sage: quo = Z.quotient_map()
    sage: quo.domain()
    2-simplex
    sage: quo.codomain() == Z
    True

You can compute homology groups and the fundamental group of
any simplicial set::

    sage: S1 = simplicial_sets.Sphere(1)
    sage: eight = S1.wedge(S1)
    sage: eight.fundamental_group()                                                     # needs sage.groups
    Finitely presented group < e0, e1 | >

    sage: # needs sage.groups
    sage: Sigma3 = groups.permutation.Symmetric(3)
    sage: BSigma3 = Sigma3.nerve()
    sage: pi = BSigma3.fundamental_group(); pi
    Finitely presented group < e1, e2 | e2^2, e1^3, (e2*e1)^2 >
    sage: pi.order()
    6
    sage: pi.is_abelian()
    False

    sage: RP6 = simplicial_sets.RealProjectiveSpace(6)                                  # needs sage.groups
    sage: RP6.homology(reduced=False, base_ring=GF(2))                                  # needs sage.groups sage.modules
    {0: Vector space of dimension 1 over Finite Field of size 2,
     1: Vector space of dimension 1 over Finite Field of size 2,
     2: Vector space of dimension 1 over Finite Field of size 2,
     3: Vector space of dimension 1 over Finite Field of size 2,
     4: Vector space of dimension 1 over Finite Field of size 2,
     5: Vector space of dimension 1 over Finite Field of size 2,
     6: Vector space of dimension 1 over Finite Field of size 2}
    sage: RP6.homology(reduced=False, base_ring=QQ)                                     # needs sage.groups sage.modules
    {0: Vector space of dimension 1 over Rational Field,
     1: Vector space of dimension 0 over Rational Field,
     2: Vector space of dimension 0 over Rational Field,
     3: Vector space of dimension 0 over Rational Field,
     4: Vector space of dimension 0 over Rational Field,
     5: Vector space of dimension 0 over Rational Field,
     6: Vector space of dimension 0 over Rational Field}

When infinite simplicial sets are involved, most computations are done
by taking an `n`-skeleton for an appropriate `n`, either implicitly or
explicitly::

    sage: # needs sage.groups
    sage: G = groups.misc.MultiplicativeAbelian([3])
    sage: B3 = simplicial_sets.ClassifyingSpace(G)
    sage: B3.disjoint_union(B3).n_skeleton(3)
    Disjoint union: (Simplicial set with 15 non-degenerate simplices
                      u Simplicial set with 15 non-degenerate simplices)
    sage: S1 = simplicial_sets.Sphere(1)
    sage: B3.product(S1).homology(range(4))                                             # needs sage.modules
    {0: 0, 1: Z x C3, 2: C3, 3: C3}

Without the ``range`` argument, this would raise an error, since
``B3`` is infinite::

    sage: B3.product(S1).homology()                                                     # needs sage.groups sage.modules
    Traceback (most recent call last):
    ...
    NotImplementedError: this simplicial set may be infinite,
    so specify dimensions when computing homology

It should be easy to construct many simplicial sets from the
predefined ones using pushouts, pullbacks, etc., but they can also be
constructed "by hand": first define some simplices, then define a
simplicial set by specifying their faces::

    sage: from sage.topology.simplicial_set import AbstractSimplex, SimplicialSet
    sage: v = AbstractSimplex(0, name='v')
    sage: w = AbstractSimplex(0, name='w')
    sage: e = AbstractSimplex(1, name='e')
    sage: f = AbstractSimplex(1, name='f')
    sage: X = SimplicialSet({e: (v,w), f: (w,w)})

Now `e` is an edge from `v` to `w` and `f` is an edge starting and
ending at `w`. Therefore the first homology group of `X` should be a
copy of the integers::

    sage: X.homology(1)                                                                 # needs sage.modules
    Z
"""
# ****************************************************************************
#  Copyright (C) 2016 John H. Palmieri <palmieri at math.washington.edu>
#
#  Distributed under the terms of the GNU General Public License (GPL)
#                  https://www.gnu.org/licenses/
#
#    This code is distributed in the hope that it will be useful,
#    but WITHOUT ANY WARRANTY; without even the implied warranty
#    of MERCHANTABILITY or FITNESS FOR A PARTICULAR PURPOSE.
#
#  See the GNU General Public License for more details; the full text
#  is available at:
#
#                  https://www.gnu.org/licenses/
#
# ****************************************************************************

import copy

from sage.misc.cachefunc import cached_method
from sage.misc.fast_methods import WithEqualityById
from sage.misc.lazy_import import lazy_import
from sage.rings.integer import Integer
from sage.rings.integer_ring import ZZ
from sage.rings.rational_field import QQ
from sage.structure.parent import Parent
from sage.structure.sage_object import SageObject

from .cell_complex import GenericCellComplex
from .delta_complex import DeltaComplex
from .simplicial_complex import SimplicialComplex

lazy_import('sage.categories.simplicial_sets', 'SimplicialSets')
lazy_import('sage.matrix.constructor', 'matrix')


########################################################################
# The classes for simplices.

class AbstractSimplex_class(SageObject):
    """
    A simplex of dimension ``dim``.

    INPUT:

    - ``dim`` -- integer, the dimension
    - ``degeneracies`` (optional) -- iterable, the indices of the
      degeneracy maps
    - ``underlying`` (optional) -- a non-degenerate simplex
    - ``name`` (optional) -- string
    - ``latex_name`` (optional) -- string

    Users should not call this directly, but instead use
    :func:`AbstractSimplex`. See that function for more documentation.
    """
    def __init__(self, dim, degeneracies=(), underlying=None, name=None,
                 latex_name=None):
        """
        A simplex of dimension ``dim``.

        INPUT:

        - ``dim`` -- integer, the dimension
        - ``degeneracies`` (optional) -- iterable, the indices of the degeneracy maps
        - ``underlying`` (optional) -- a non-degenerate simplex
        - ``name`` (optional) -- string
        - ``latex_name`` (optional) -- string

        Users should not call this directly, but instead use
        :func:`AbstractSimplex`. See that function for more
        documentation.

        TESTS::

            sage: from sage.topology.simplicial_set import AbstractSimplex
            sage: AbstractSimplex(3, (1,2))
            s_3 s_1 Delta^3
            sage: AbstractSimplex(3, None)
            Delta^3

            sage: v = AbstractSimplex(0, name='v')
            sage: e = AbstractSimplex(0, (0,), underlying=v)
            sage: e
            s_0 v
            sage: e.nondegenerate() is v
            True

            sage: AbstractSimplex(3.2, None)
            Traceback (most recent call last):
            ...
            ValueError: the dimension must be an integer
            sage: AbstractSimplex(-3, None)
            Traceback (most recent call last):
            ...
            ValueError: the dimension must be non-negative

            sage: AbstractSimplex(0, (1,))
            Traceback (most recent call last):
            ...
            ValueError: invalid list of degeneracy maps on 0-simplex

        Distinct non-degenerate simplices should never be equal, even
        if they have the same starting data::

            sage: from sage.topology.simplicial_set import AbstractSimplex_class
            sage: AbstractSimplex_class(3) == AbstractSimplex_class(3)
            False
            sage: AbstractSimplex(3) == AbstractSimplex(3)
            False

        Hashing::

            sage: v = AbstractSimplex(0)
            sage: w = AbstractSimplex(0)
            sage: hash(v) == hash(w)
            False
            sage: x = v.apply_degeneracies(2,1,0)
            sage: hash(x) == hash(v.apply_degeneracies(2,1,0))
            True

        Equality::

            sage: v = AbstractSimplex(0)
            sage: w = AbstractSimplex(0)
            sage: v == w
            False
            sage: v.apply_degeneracies(2,1,0) is v.apply_degeneracies(2,1,0)
            False
            sage: v.apply_degeneracies(2,1,0) == v.apply_degeneracies(2,1,0)
            True
            sage: v == None
            False
        """
        try:
            Integer(dim)
        except TypeError:
            raise ValueError('the dimension must be an integer')
        if dim < 0:
            raise ValueError('the dimension must be non-negative')
        self._dim = dim
        if degeneracies:
            self._degens = standardize_degeneracies(*degeneracies)
            for (d, s) in enumerate(reversed(self._degens)):
                if d + dim < s:
                    raise ValueError('invalid list of degeneracy maps '
                                     'on {}-simplex'.format(dim))
            if underlying is None:
                self._underlying = NonDegenerateSimplex(dim)
            else:
                self._underlying = underlying
        else:
            self._degens = ()
            if underlying is None:
                self._underlying = self
            else:
                self._underlying = underlying
        if name is not None:
            self.rename(name)
        self._latex_name = latex_name

    def __hash__(self):
        """
        If nondegenerate: return the id of this simplex.

        Otherwise, combine the id of its underlying nondegenerate
        simplex with the tuple of indeterminacies.

        EXAMPLES::

            sage: from sage.topology.simplicial_set import AbstractSimplex
            sage: v = AbstractSimplex(0)
            sage: w = AbstractSimplex(0)
            sage: hash(v) == hash(w)
            False
            sage: x = v.apply_degeneracies(2,1,0)
            sage: id(x) == id(v.apply_degeneracies(2,1,0))
            False
            sage: hash(x) == hash(v.apply_degeneracies(2,1,0))
            True
        """
        if self.is_nondegenerate():
            return id(self)
        return hash(self.nondegenerate()) ^ hash(self._degens)

    def __eq__(self, other):
        """
        Two nondegenerate simplices are equal if they are identical.
        Two degenerate simplices are equal if their underlying
        nondegenerate simplices are identical and their tuples of
        degeneracies are equal.

        EXAMPLES::

            sage: from sage.topology.simplicial_set import AbstractSimplex
            sage: v = AbstractSimplex(0)
            sage: w = AbstractSimplex(0)
            sage: v == w
            False
            sage: v.apply_degeneracies(2,1,0) is v.apply_degeneracies(2,1,0)
            False
            sage: v.apply_degeneracies(2,1,0) == v.apply_degeneracies(2,1,0)
            True

        TESTS::

            sage: v == None
            False
        """
        if not isinstance(other, AbstractSimplex_class):
            return False
        return (self._degens == other._degens
                and self.nondegenerate() is other.nondegenerate())

    def __ne__(self, other):
        """
        This returns the negation of `__eq__`.

        EXAMPLES::

            sage: from sage.topology.simplicial_set import AbstractSimplex
            sage: v = AbstractSimplex(0)
            sage: w = AbstractSimplex(0)
            sage: v != w
            True
            sage: x = v.apply_degeneracies(1, 0)
            sage: y = v.apply_degeneracies(1, 0)
            sage: x != y
            False
        """
        return not self == other

    def __lt__(self, other):
        """
        We implement sorting in the hopes that sorted lists of simplices,
        for example as defining data for a simplicial set, will be
        well-defined invariants.

        Sort by dimension first. If dimensions are equal, if only one
        has a custom name (as set by specifying ``name=NAME`` upon
        creation or by calling ``object.rename('NAME')``, put it
        first. If both have custom names, sort by the names. As a last
        resort, sort by their id.

        TESTS::

            sage: from sage.topology.simplicial_set import AbstractSimplex
            sage: v = AbstractSimplex(0)
            sage: w = AbstractSimplex(0)

        At this point, comparison between v and w is random, based on
        their location in memory. ::

            sage: v < w and w < v
            False
            sage: v < w or w < v
            True
            sage: (v < w and w > v) or (w < v and v > w)
            True

        Now we add names to force an ordering::

            sage: w.rename('w')
            sage: v < w
            False
            sage: v > w
            True
            sage: v >= w
            True
            sage: v.rename('v')
            sage: v < w
            True
            sage: v <= w
            True
            sage: v > w
            False

        Test other sorting. Dimensions::

            sage: AbstractSimplex(0) < AbstractSimplex(3)
            True
            sage: AbstractSimplex(0, ((0,0,0))) <= AbstractSimplex(2)
            False

        Degenerate comes after non-degenerate, and if both are
        degenerate, sort on the degeneracies::

            sage: AbstractSimplex(0, ((0,0))) <= AbstractSimplex(2)
            False
            sage: AbstractSimplex(1, ((0,))) < AbstractSimplex(1, ((1,)))
            True
            sage: v.apply_degeneracies(1,0) > w.apply_degeneracies(1,0)
            False
            sage: w.rename('a')
            sage: v.apply_degeneracies(1,0) > w.apply_degeneracies(1,0)
            True

        Testing `<=`, `>`, `>=`::

            sage: v = AbstractSimplex(0, name='v')
            sage: w = AbstractSimplex(0, name='w')
            sage: v <= v
            True
            sage: w <= v
            False
            sage: v.apply_degeneracies(1,0) <= w.apply_degeneracies(1,0)
            True

            sage: v > v
            False
            sage: w > v
            True
            sage: v.apply_degeneracies(1,0) > w.apply_degeneracies(1,0)
            False

            sage: v >= v
            True
            sage: w >= v
            True
            sage: v.apply_degeneracies(1,0) >= w.apply_degeneracies(1,0)
            False
        """
        if self.dimension() < other.dimension():
            return True
        if self.dimension() > other.dimension():
            return False
        if self.degeneracies() and not other.degeneracies():
            return False
        if other.degeneracies() and not self.degeneracies():
            return True
        if self.degeneracies() and other.degeneracies() and self.degeneracies() != other.degeneracies():
            return self.degeneracies() < other.degeneracies()
        if self.nondegenerate().get_custom_name() is not None:
            if other.nondegenerate().get_custom_name() is not None:
                return self.nondegenerate().get_custom_name() < other.nondegenerate().get_custom_name()
            return True

<<<<<<< HEAD
        if (hasattr(other, '__custom_name')
                or hasattr(other.nondegenerate(), '__custom_name')):
=======
        if other.nondegenerate().get_custom_name() is not None:
>>>>>>> 6ea1fe93
            return False
        return id(self) < id(other)

    def __gt__(self, other):
        """
        See :meth:`__lt__` for more doctests.

        EXAMPLES::

            sage: from sage.topology.simplicial_set import AbstractSimplex
            sage: e = AbstractSimplex(1, (1,0), name='e')
            sage: f = AbstractSimplex(1, (2,1), name='f')
            sage: e > f
            False
        """
        return not (self < other or self == other)

    def __le__(self, other):
        """
        See :meth:`__lt__` for more doctests.

        EXAMPLES::

            sage: from sage.topology.simplicial_set import AbstractSimplex
            sage: e = AbstractSimplex(1, (1,0), name='e')
            sage: f = AbstractSimplex(1, (2,1), name='f')
            sage: e <= f
            True
        """
        return self < other or self == other

    def __ge__(self, other):
        """
        See :meth:`__lt__` for more doctests.

        EXAMPLES::

            sage: from sage.topology.simplicial_set import AbstractSimplex
            sage: e = AbstractSimplex(1, (1,0), name='e')
            sage: f = AbstractSimplex(1, (2,1), name='f')
            sage: e >= f
            False
        """
        return not self < other

    def nondegenerate(self):
        """
        The non-degenerate simplex underlying this one.

        Therefore return itself if this simplex is non-degenerate.

        EXAMPLES::

            sage: from sage.topology.simplicial_set import AbstractSimplex
            sage: v = AbstractSimplex(0, name='v')
            sage: sigma = v.apply_degeneracies(1, 0)
            sage: sigma.nondegenerate()
            v
            sage: tau = AbstractSimplex(1, (3,2,1))
            sage: x = tau.nondegenerate(); x
            Delta^1
            sage: x == tau.nondegenerate()
            True

            sage: AbstractSimplex(1, None)
            Delta^1
            sage: AbstractSimplex(1, None) == x
            False
            sage: AbstractSimplex(1, None) == tau.nondegenerate()
            False
        """
        return self._underlying

    def degeneracies(self):
        """
        Return the list of indices for the degeneracy maps for this
        simplex.

        EXAMPLES::

            sage: from sage.topology.simplicial_set import AbstractSimplex
            sage: AbstractSimplex(4, (0,0,0)).degeneracies()
            [2, 1, 0]
            sage: AbstractSimplex(4, None).degeneracies()
            []
        """
        return list(self._degens)

    def is_degenerate(self):
        """
        True if this simplex is degenerate.

        EXAMPLES::

            sage: from sage.topology.simplicial_set import AbstractSimplex
            sage: AbstractSimplex(3, (2,1)).is_degenerate()
            True
            sage: AbstractSimplex(3, None).is_degenerate()
            False
        """
        return bool(self.degeneracies())

    def is_nondegenerate(self):
        """
        True if this simplex is non-degenerate.

        EXAMPLES::

            sage: from sage.topology.simplicial_set import AbstractSimplex
            sage: AbstractSimplex(3, (2,1)).is_nondegenerate()
            False
            sage: AbstractSimplex(3, None).is_nondegenerate()
            True
            sage: AbstractSimplex(5).is_nondegenerate()
            True
        """
        return not self.is_degenerate()

    def dimension(self):
        """
        The dimension of this simplex.

        EXAMPLES::

            sage: from sage.topology.simplicial_set import AbstractSimplex
            sage: AbstractSimplex(3, (2,1)).dimension()
            5
            sage: AbstractSimplex(3, None).dimension()
            3
            sage: AbstractSimplex(7).dimension()
            7
        """
        return self._dim + len(self.degeneracies())

    def apply_degeneracies(self, *args):
        """
        Apply the degeneracies given by the arguments ``args`` to this simplex.

        INPUT:

        - ``args`` -- integers

        EXAMPLES::

            sage: from sage.topology.simplicial_set import AbstractSimplex
            sage: v = AbstractSimplex(0)
            sage: e = v.apply_degeneracies(0)
            sage: e.nondegenerate() == v
            True
            sage: f = e.apply_degeneracies(0)
            sage: f
            s_1 s_0 Delta^0
            sage: f.degeneracies()
            [1, 0]
            sage: f.nondegenerate() == v
            True
            sage: v.apply_degeneracies(1, 0)
            s_1 s_0 Delta^0

        TESTS::

            sage: e.apply_degeneracies() == e
            True

        Do not pass an explicit list or tuple as the argument: call
        this with the syntax ``x.apply_degeneracies(1,0)``, not
        ``x.apply_degeneracies([1,0])``::

            sage: e.apply_degeneracies([1,0])
            Traceback (most recent call last):
            ...
            TypeError: degeneracies are indexed by non-negative integers; do not use an explicit list or tuple
        """
        if not args:
            return self
        underlying = self.nondegenerate()
        return AbstractSimplex(underlying.dimension(),
                               degeneracies=list(args) + self.degeneracies(),
                               underlying=underlying)

    def __copy__(self):
        """
        Return a copy of this simplex.

        Forget the "underlying" non-degenerate simplex. If this
        simplex has a name, then its copy's name is obtained by adding
        a prime ``'`` at the end.

        TESTS::

            sage: from sage.topology.simplicial_set import AbstractSimplex
            sage: v = AbstractSimplex(0)
            sage: copy(v) == v
            False
            sage: copy(v).nondegenerate() == v
            False
            sage: x = v.apply_degeneracies(1, 0)
            sage: y = copy(v).apply_degeneracies(1, 0)
            sage: z = copy(x)
            sage: x == y or x == z or y == z
            False
            sage: x.nondegenerate() == copy(v)
            False
            sage: y.nondegenerate() == v
            False

            sage: v.rename('v')
            sage: copy(v)
            v'
            sage: copy(copy(v))
            v''
        """
        # Don't preserve the underlying simplex when copying, just the
        # dimension, the degeneracies, and the name (with a prime
        # added).
        sigma = AbstractSimplex(self._dim, degeneracies=self.degeneracies())
        if self.get_custom_name() is not None:
            sigma.rename(self.get_custom_name() + "'")
        return sigma

    def __deepcopy__(self, memo):
        """
        Return a "deep" copy of this simplex.

        INPUT:

        - ``memo`` -- "memo" dictionary required by the ``copy.deepcopy`` method

        This returns the same object as the :meth:`__copy__` method
        and also updates ``memo``.

        EXAMPLES::

            sage: from sage.topology.simplicial_set import AbstractSimplex
            sage: import copy
            sage: v = AbstractSimplex(0)
            sage: copy.deepcopy(v) == v
            False

        TESTS:

        The purpose for this method is to be able to make distinct
        copies of simplicial sets::

            sage: # needs sage.groups
            sage: from sage.topology.simplicial_set import SimplicialSet
            sage: RP3 = simplicial_sets.RealProjectiveSpace(3)
            sage: dict(copy.copy(RP3._data)) == dict(RP3._data)
            True
            sage: dict(copy.deepcopy(RP3._data)) == dict(RP3._data)
            False
            sage: SimplicialSet(RP3) == RP3
            False
            sage: copy.copy(RP3) == RP3
            False
        """
        underlying = self.nondegenerate()
        degens = self.degeneracies()
        try:
            return memo[underlying].apply_degeneracies(*degens)
        except KeyError:
            sigma = AbstractSimplex(underlying._dim)
            if underlying.get_custom_name() is not None:
                sigma.rename(underlying.get_custom_name() + "'")
            memo[underlying] = sigma
            return sigma.apply_degeneracies(*degens)

    def _repr_(self):
        """
        Print representation.

        TESTS::

            sage: from sage.topology.simplicial_set import AbstractSimplex
            sage: AbstractSimplex(3, None)
            Delta^3
            sage: AbstractSimplex(3, (0,))
            s_0 Delta^3
            sage: AbstractSimplex(3, (0, 0))
            s_1 s_0 Delta^3

        Test renaming::

            sage: v = AbstractSimplex(0)
            sage: v
            Delta^0
            sage: v.rename('v')
            sage: v
            v
            sage: v.apply_degeneracies(1, 0)
            s_1 s_0 v
        """
        if self.degeneracies():
            degens = ' '.join(f's_{i}' for i in self.degeneracies())
            return degens + ' {}'.format(self.nondegenerate())
        return 'Delta^{}'.format(self._dim)

    def _latex_(self):
        r"""
        LaTeX representation.

        TESTS::

            sage: from sage.topology.simplicial_set import AbstractSimplex
            sage: latex(AbstractSimplex(18, None))
            \Delta^{18}
            sage: latex(AbstractSimplex(3, (0, 0,)))
            s_{1} s_{0} \Delta^{3}
            sage: latex(AbstractSimplex(3, (0, 0,), name='x'))
            x
            sage: latex(AbstractSimplex(3, name='x').apply_degeneracies(0, 0))
            s_{1} s_{0} x
            sage: latex(AbstractSimplex(3, (0, 0,), name='x', latex_name='y'))
            y
            sage: latex(AbstractSimplex(3, name='x', latex_name='y').apply_degeneracies(0, 0))
            s_{1} s_{0} y
        """
        if self._latex_name is not None:
            return self._latex_name
        if self.get_custom_name() is not None:
            return self.get_custom_name()
        if self.nondegenerate()._latex_name is not None:
            simplex = self.nondegenerate()._latex_name
        elif self.nondegenerate().get_custom_name() is not None:
            simplex = self.nondegenerate().get_custom_name()
        else:
            simplex = "\\Delta^{{{}}}".format(self._dim)
        if self.degeneracies():
            degens = ' '.join(f's_{{{i}}}' for i in self.degeneracies())
            return degens + ' ' + simplex
        return simplex


# If we inherit from AbstractSimplex_class first in the following,
# then we have to override __eq__ and __hash__. If we inherit from
# WithEqualityById first, then we have to override __lt__, __gt__,
# __ge__, __le__. Inheriting from AbstractSimplex_class first seems to
# be slightly faster.
class NonDegenerateSimplex(AbstractSimplex_class, WithEqualityById):
    def __init__(self, dim, name=None, latex_name=None):
        """
        A nondegenerate simplex.

        INPUT:

        - ``dim`` -- non-negative integer, the dimension

        - ``name`` (optional) -- string, a name for this simplex.

        - ``latex_name`` (optional) -- string, a name for this simplex to
          use in the LaTeX representation.

        EXAMPLES::

            sage: from sage.topology.simplicial_set import AbstractSimplex
            sage: v = AbstractSimplex(0, name='v')
            sage: v
            v
            sage: type(v)
            <class 'sage.topology.simplicial_set.NonDegenerateSimplex'>

        Distinct non-degenerate simplices should never be equal, even
        if they have the same starting data. ::

            sage: v == AbstractSimplex(0, name='v')
            False
            sage: AbstractSimplex(3) == AbstractSimplex(3)
            False

            sage: from sage.topology.simplicial_set import NonDegenerateSimplex
            sage: x = NonDegenerateSimplex(0, name='x')
            sage: x == NonDegenerateSimplex(0, name='x')
            False
        """
        AbstractSimplex_class.__init__(self, dim, name=name, latex_name=latex_name)

    __eq__ = WithEqualityById.__eq__
    __hash__ = WithEqualityById.__hash__


# The following function returns an instance of either
# AbstractSimplex_class or NonDegenerateSimplex.

def AbstractSimplex(dim, degeneracies=(), underlying=None,
                    name=None, latex_name=None):
    r"""
    An abstract simplex, a building block of a simplicial set.

    In a simplicial set, a simplex either is non-degenerate or is
    obtained by applying degeneracy maps to a non-degenerate simplex.

    INPUT:

    - ``dim`` -- a non-negative integer, the dimension of the
      underlying non-degenerate simplex.

    - ``degeneracies`` (optional, default ``None``) -- a list or tuple of
      non-negative integers, the degeneracies to be applied.

    - ``underlying`` (optional) -- a non-degenerate simplex to which
      the degeneracies are being applied.

    - ``name`` (optional) -- string, a name for this simplex.

    - ``latex_name`` (optional) -- string, a name for this simplex to
      use in the LaTeX representation.

    So to define a simplex formed by applying the degeneracy maps `s_2
    s_1` to a 1-simplex, call ``AbstractSimplex(1, (2, 1))``.

    Specify ``underlying`` if you need to keep explicit track of the
    underlying non-degenerate simplex, for example when computing
    faces of another simplex. This is mainly for use by the method
    :meth:`AbstractSimplex_class.apply_degeneracies`.

    EXAMPLES::

        sage: from sage.topology.simplicial_set import AbstractSimplex
        sage: AbstractSimplex(3, (3, 1))
        s_3 s_1 Delta^3
        sage: AbstractSimplex(3, None)
        Delta^3
        sage: AbstractSimplex(3)
        Delta^3

    Simplices may be named (or renamed), affecting how they are printed::

        sage: AbstractSimplex(0)
        Delta^0
        sage: v = AbstractSimplex(0, name='v')
        sage: v
        v
        sage: v.rename('w_0')
        sage: v
        w_0
        sage: latex(v)
        w_0
        sage: latex(AbstractSimplex(0, latex_name='\\sigma'))
        \sigma

    The simplicial identities are used to put the degeneracies in
    standard decreasing form::

        sage: x = AbstractSimplex(0, (0, 0, 0))
        sage: x
        s_2 s_1 s_0 Delta^0
        sage: x.degeneracies()
        [2, 1, 0]

    Use of the ``underlying`` argument::

        sage: v = AbstractSimplex(0, name='v')
        sage: e = AbstractSimplex(0, (0,), underlying=v)
        sage: e
        s_0 v
        sage: e.nondegenerate() is v
        True

        sage: e.dimension()
        1
        sage: e.is_degenerate()
        True

    Distinct non-degenerate simplices are never equal::

        sage: AbstractSimplex(0, None) == AbstractSimplex(0, None)
        False
        sage: AbstractSimplex(0, (2,1,0)) == AbstractSimplex(0, (2,1,0))
        False

        sage: e = AbstractSimplex(0, ((0,)))
        sage: f = AbstractSimplex(0, ((0,)))
        sage: e == f
        False
        sage: e.nondegenerate() == f.nondegenerate()
        False

    This means that if, when defining a simplicial set, you specify
    the faces of a 2-simplex as::

        (e, e, e)

    then the faces are the same degenerate vertex, but if you specify
    the faces as::

        (AbstractSimplex(0, ((0,))), AbstractSimplex(0, ((0,))), AbstractSimplex(0, ((0,))))

    then the faces are three different degenerate vertices.

    View a command like ``AbstractSimplex(0, (2,1,0))`` as first
    constructing ``AbstractSimplex(0)`` and then applying degeneracies
    to it, and you always get distinct simplices from different calls
    to ``AbstractSimplex(0)``. On the other hand, if you apply
    degeneracies to the same non-degenerate simplex, the resulting
    simplices are equal::

        sage: v = AbstractSimplex(0)
        sage: v.apply_degeneracies(1, 0) == v.apply_degeneracies(1, 0)
        True
        sage: AbstractSimplex(1, (0,), underlying=v) == AbstractSimplex(1, (0,), underlying=v)
        True
    """
    if degeneracies:
        if underlying is None:
            underlying = NonDegenerateSimplex(dim)
        return AbstractSimplex_class(dim, degeneracies=degeneracies,
                                     underlying=underlying,
                                     name=name,
                                     latex_name=latex_name)
    else:
        return NonDegenerateSimplex(dim, name=name,
                                    latex_name=latex_name)


########################################################################
# The main classes for simplicial sets.

class SimplicialSet_arbitrary(Parent):
    r"""
    A simplicial set.

    A simplicial set `X` is a collection of sets `X_n`, the
    *n-simplices*, indexed by the non-negative integers, together with
    maps

    .. MATH::

        d_i: X_n \to X_{n-1}, \ \ 0 \leq i \leq n \ \  \text{(face maps)} \\
        s_j: X_n \to X_{n+1}, \ \ 0 \leq j \leq n \ \  \text{(degeneracy maps)}

    satisfying the *simplicial identities*:

    .. MATH::

        d_i d_j &= d_{j-1} d_i \ \  \text{if } i<j \\
        d_i s_j &= s_{j-1} d_i \ \  \text{if } i<j \\
        d_j s_j &= 1 = d_{j+1} s_j \\
        d_i s_j &= s_{j} d_{i-1} \ \  \text{if } i>j+1 \\
        s_i s_j &= s_{j+1} s_{i} \ \  \text{if } i<j+1

    This class is not fully implemented and is not intended to be
    called directly by users. It is intended instead to be used by
    other classes which inherit from this one. See
    :class:`SimplicialSet_finite` and :class:`Nerve` for two
    examples. In particular, any such class must implement a method
    ``n_skeleton`` -- without this, most computations will be
    impossible. It must also implement an ``__init__`` method which
    should also set the category, so that methods defined at the
    category level, like ``is_pointed`` and ``is_finite``, work
    correctly.

    Note that the method :meth:`subsimplicial_set` calls
    :meth:`n_skeleton`, so to avoid circularity, the
    :meth:`n_skeleton` method should call
    :class:`.simplicial_set_constructions.SubSimplicialSet` directly,
    not :meth:`subsimplicial_set`.
    """

    # This is cached because it is used frequently in morphism
    # construction when verifying that the morphism commutes with the
    # face maps.
    @cached_method
    def faces(self, simplex):
        """
        Return the list of faces of ``simplex`` in this simplicial set.

        INPUT:

        - ``simplex`` -- a simplex in this simplicial set, either
          degenerate or not

        EXAMPLES::

            sage: S2 = simplicial_sets.Sphere(2)
            sage: sigma = S2.n_cells(2)[0]
            sage: S2.faces(sigma)
            (s_0 v_0, s_0 v_0, s_0 v_0)
            sage: S2.faces(sigma.apply_degeneracies(0))
            [sigma_2, sigma_2, s_1 s_0 v_0, s_1 s_0 v_0]

            sage: # needs sage.groups
            sage: C3 = groups.misc.MultiplicativeAbelian([3])
            sage: BC3 = simplicial_sets.ClassifyingSpace(C3)
            sage: f2 = BC3.n_cells(1)[1]; f2
            f^2
            sage: BC3.faces(f2)
            (1, 1)

        TESTS::

            sage: v_0 = S2.n_cells(0)[0]
            sage: S2.faces(v_0) is None
            True

            sage: from sage.topology.simplicial_set import AbstractSimplex
            sage: w = AbstractSimplex(0)
            sage: S2.faces(w)
            Traceback (most recent call last):
            ...
            ValueError: this simplex is not in this simplicial set
        """
        dim = simplex.dimension()
        if simplex not in self:
            raise ValueError('this simplex is not in this simplicial set')
        if simplex.is_nondegenerate():
            if self.is_finite():
                return self.face_data()[simplex]
            else:
                return self.n_skeleton(dim).face_data()[simplex]
        underlying = simplex.nondegenerate()
        faces = []
        for J, t in [face_degeneracies(m, simplex.degeneracies())
                     for m in range(dim+1)]:
            if t is None:
                faces.append(underlying.apply_degeneracies(*J))
            else:
                faces.append(self.face(underlying, t).apply_degeneracies(*J))
        return faces

    def face(self, simplex, i):
        """
        Return the `i`-th face of ``simplex`` in this simplicial set.

        INPUT:

        - ``simplex`` -- a simplex in this simplicial set
        - ``i`` -- integer

        EXAMPLES::

            sage: S2 = simplicial_sets.Sphere(2)
            sage: sigma = S2.n_cells(2)[0]
            sage: v_0 = S2.n_cells(0)[0]
            sage: S2.face(sigma, 0)
            s_0 v_0
            sage: S2.face(sigma, 0) == v_0.apply_degeneracies(0)
            True
            sage: S2.face(S2.face(sigma, 0), 0) == v_0
            True
        """
        if i < 0 or i > simplex.dimension():
            raise ValueError('cannot compute face {} of {}-dimensional '
                             'simplex'.format(i, simplex.dimension()))
        faces = self.faces(simplex)
        if faces is not None:
            return self.faces(simplex)[i]
        return None

    def __contains__(self, x):
        """
        Return ``True`` if ``x`` is a simplex which is contained in this complex.

        EXAMPLES::

            sage: S0 = simplicial_sets.Sphere(0)
            sage: S1 = simplicial_sets.Sphere(1)
            sage: v0 = S0.n_cells(0)[0]
            sage: v0 in S0
            True
            sage: v0 in S1
            False

            sage: from sage.topology.simplicial_set import AbstractSimplex, SimplicialSet
            sage: v = AbstractSimplex(0)
            sage: e = AbstractSimplex(1)
            sage: K = SimplicialSet({e: (v, v)})  # the circle
            sage: v in K
            True
            sage: v0 in K
            False
            sage: S1.n_cells(1)[0] in K
            False

        TESTS:

        Make sure we answer gracefully for unexpected input::

            sage: 248 in K
            False
        """
        try:
            underlying = x.nondegenerate()
            return underlying in self.n_cells(underlying.dimension())
        except AttributeError:
            return False

    def alexander_whitney(self, simplex, dim_left):
        r"""
        Return the 'subdivision' of ``simplex`` in this simplicial set
        into a pair of simplices.

        The left factor should have dimension ``dim_left``, so the
        right factor should have dimension ``dim - dim_left``, if
        ``dim`` is the dimension of the starting simplex. The results
        are obtained by applying iterated face maps to
        ``simplex``. Writing `d` for ``dim`` and `j` for ``dim_left``:
        apply `d_{j+1} d_{j+2} ... d_{d}` to get the left factor,
        `d_0 ... d_0` to get the right factor.

        INPUT:

        - ``dim_left`` -- integer, the dimension of the left-hand factor

        OUTPUT: a list containing the triple ``(c, left, right)``,
        where ``left`` and ``right`` are the two simplices described
        above. If either ``left`` or ``right`` is degenerate, ``c`` is
        0; otherwise, ``c`` is 1. This is so that, when used to
        compute cup products, it is easy to ignore terms which have
        degenerate factors.

        EXAMPLES::

            sage: S2 = simplicial_sets.Sphere(2)
            sage: sigma = S2.n_cells(2)[0]
            sage: S2.alexander_whitney(sigma, 0)
            [(1, v_0, sigma_2)]
            sage: S2.alexander_whitney(sigma, 1)
            [(0, s_0 v_0, s_0 v_0)]
        """
        dim = simplex.dimension()
        if dim_left < 0 or dim_left > dim:
            raise ValueError('alexander_whitney is only valid if dim_left '
                             'is between 0 and the dimension of the simplex')
        left = simplex
        for i in range(dim, dim_left, -1):
            left = self.face(left, i)
        right = simplex
        for i in range(dim_left):
            right = self.face(right, 0)
        if left.is_degenerate() or right.is_degenerate():
            c = ZZ.zero()
        else:
            c = ZZ.one()
        return [(c, left, right)]

    def nondegenerate_simplices(self, max_dim=None):
        """
        Return the sorted list of non-degenerate simplices in this simplicial set.

        INPUT:

        - ``max_dim`` -- optional, default ``None``. If specified,
          return the non-degenerate simplices of this dimension or
          smaller. This argument is required if this simplicial set is
          infinite.

        The sorting is in increasing order of dimension, and within
        each dimension, by the name (if present) of each simplex.

        .. NOTE::

            The sorting is done when the simplicial set is
            constructed, so changing the name of a simplex after
            construction will not affect the ordering.

        EXAMPLES::

            sage: from sage.topology.simplicial_set import AbstractSimplex, SimplicialSet
            sage: v = AbstractSimplex(0)
            sage: w = AbstractSimplex(0)
            sage: S0 = SimplicialSet({v: None, w: None})
            sage: S0.nondegenerate_simplices()
            [Delta^0, Delta^0]

        Name the vertices and reconstruct the simplicial set: they
        should be ordered alphabetically::

            sage: v.rename('v')
            sage: w.rename('w')
            sage: S0 = SimplicialSet({v: None, w: None})
            sage: S0.nondegenerate_simplices()
            [v, w]

        Rename but do not reconstruct the set; the ordering does not
        take the new names into account::

            sage: v.rename('z')
            sage: S0.nondegenerate_simplices() # old ordering is used
            [z, w]

            sage: X0 = SimplicialSet({v: None, w: None})
            sage: X0.nondegenerate_simplices() # new ordering is used
            [w, z]

        Test an infinite example::

            sage: # needs sage.groups
            sage: C3 = groups.misc.MultiplicativeAbelian([3])
            sage: BC3 = simplicial_sets.ClassifyingSpace(C3)
            sage: BC3.nondegenerate_simplices(2)
            [1, f, f^2, f * f, f * f^2, f^2 * f, f^2 * f^2]
            sage: BC3.nondegenerate_simplices()
            Traceback (most recent call last):
            ...
            NotImplementedError: this simplicial set may be infinite, so specify max_dim
        """
        if self.is_finite():
            if max_dim is None:
                return list(self._simplices)
            return list(sigma for sigma in self._simplices if sigma.dimension() <= max_dim)
        if max_dim is None:
            raise NotImplementedError('this simplicial set may be '
                                      'infinite, so specify max_dim')
        return list(sigma for sigma in self.n_skeleton(max_dim)._simplices)

    def cells(self, subcomplex=None, max_dim=None):
        """
        Return a dictionary of all non-degenerate simplices.

        INPUT:

        - ``subcomplex`` (optional) -- a subsimplicial set of this
          simplicial set. If ``subcomplex`` is specified, then return the
          simplices in the quotient by the subcomplex.

        - ``max_dim`` -- optional, default ``None``. If specified,
          return the non-degenerate simplices of this dimension or
          smaller. This argument is required if this simplicial set is
          infinite.

        Each key is a dimension, and the corresponding value is the
        list of simplices in that dimension.

        EXAMPLES::

            sage: from sage.topology.simplicial_set import AbstractSimplex, SimplicialSet
            sage: v = AbstractSimplex(0)
            sage: w = AbstractSimplex(0)
            sage: S0 = SimplicialSet({v: None, w: None})
            sage: S0.cells()
            {0: [Delta^0, Delta^0]}

            sage: v.rename('v')
            sage: w.rename('w')
            sage: S0.cells()
            {0: [v, w]}

            sage: e = AbstractSimplex(1, name='e')
            sage: S1 = SimplicialSet({e: (v, v)})
            sage: S1.cells()
            {0: [v], 1: [e]}

            sage: S0.cells(S0.subsimplicial_set([v, w]))
            {0: [*]}

            sage: X = SimplicialSet({e: (v,w)})
            sage: X.cells(X.subsimplicial_set([v, w]))
            {0: [*], 1: [e]}

        Test an infinite example::

            sage: # needs sage.groups
            sage: C3 = groups.misc.MultiplicativeAbelian([3])
            sage: BC3 = simplicial_sets.ClassifyingSpace(C3)
            sage: BC3.cells(max_dim=2)
            {0: [1], 1: [f, f^2], 2: [f * f, f * f^2, f^2 * f, f^2 * f^2]}
            sage: BC3.cells()
            Traceback (most recent call last):
            ...
            NotImplementedError: this simplicial set may be infinite, so specify max_dim
        """
        if subcomplex is None:
            if self.is_finite():
                simplices = {}
                for sigma in self.nondegenerate_simplices():
                    if sigma.dimension() in simplices:
                        simplices[sigma.dimension()].append(sigma)
                    else:
                        simplices[sigma.dimension()] = [sigma]
                if max_dim is not None:
                    return {d: sorted(simplices[d]) for d in simplices
                            if d <= max_dim}
                return {d: sorted(simplices[d]) for d in simplices}
            # Infinite case:
            if max_dim is None:
                raise NotImplementedError('this simplicial set may be '
                                          'infinite, so specify max_dim')
            return self.n_skeleton(max_dim).cells()
        # subcomplex is not None:
        return self.quotient(subcomplex).cells(max_dim=max_dim)

    def n_cells(self, n, subcomplex=None):
        """
        Return the list of cells of dimension ``n`` of this cell complex.
        If the optional argument ``subcomplex`` is present, then
        return the ``n``-dimensional faces in the quotient by this
        subcomplex.

        INPUT:

        - ``n`` -- the dimension

        - ``subcomplex`` (optional, default ``None``) -- a subcomplex
          of this cell complex. Return the cells which are in the
          quotient by this subcomplex.

        EXAMPLES::

            sage: simplicial_sets.Sphere(3).n_cells(3)
            [sigma_3]
            sage: simplicial_sets.Sphere(3).n_cells(2)
            []
            sage: C2 = groups.misc.MultiplicativeAbelian([2])                           # needs sage.groups
            sage: BC2 = C2.nerve()                                                      # needs sage.groups
            sage: BC2.n_cells(3)                                                        # needs sage.groups
            [f * f * f]
        """
        cells = self.cells(subcomplex=subcomplex, max_dim=n)
        try:
            return list(cells[n])
        except KeyError:
            # Don't barf if someone asks for n_cells in a dimension
            # where there are none.
            return []

    def _an_element_(self):
        """
        Return an element: a vertex of this simplicial set.

        Return ``None`` if the simplicial set is empty.

        EXAMPLES::

            sage: S4 = simplicial_sets.Sphere(4)
            sage: S4._an_element_()
            v_0
            sage: S4._an_element_() in S4
            True
            sage: from sage.topology.simplicial_set_examples import Empty
            sage: Empty()._an_element_() is None
            True
        """
        vertices = self.n_cells(0)
        if vertices:
            return vertices[0]
        return None

    def all_n_simplices(self, n):
        """
        Return a list of all simplices, non-degenerate and degenerate, in dimension ``n``.

        EXAMPLES::

            sage: from sage.topology.simplicial_set import AbstractSimplex, SimplicialSet
            sage: v = AbstractSimplex(0, name='v')
            sage: w = AbstractSimplex(0, name='w')
            sage: degen = v.apply_degeneracies(0)
            sage: tau = AbstractSimplex(2, name='tau')
            sage: Y = SimplicialSet({tau: (degen, degen, degen), w: None})

        ``Y`` is the disjoint union of a 2-sphere, with vertex ``v``
        and non-degenerate 2-simplex ``tau``, and a point ``w``. ::

            sage: Y.all_n_simplices(0)
            [v, w]
            sage: Y.all_n_simplices(1)
            [s_0 v, s_0 w]
            sage: Y.all_n_simplices(2)
            [tau, s_1 s_0 v, s_1 s_0 w]

        An example involving an infinite simplicial set::

            sage: C3 = groups.misc.MultiplicativeAbelian([3])                           # needs sage.groups
            sage: BC3 = simplicial_sets.ClassifyingSpace(C3)                            # needs sage.groups
            sage: BC3.all_n_simplices(2)                                                # needs sage.groups
            [f * f,
             f * f^2,
             f^2 * f,
             f^2 * f^2, s_0 f, s_0 f^2, s_1 f, s_1 f^2, s_1 s_0 1]
        """
        non_degen = [_ for _ in self.nondegenerate_simplices(max_dim=n)]
        ans = set([_ for _ in non_degen if _.dimension() == n])
        for sigma in non_degen:
            d = sigma.dimension()
            ans.update([sigma.apply_degeneracies(*_)
                        for _ in all_degeneracies(d, n-d)])
        return sorted(ans)

    def _map_from_empty_set(self):
        """
        Return the unique map from the empty set to this simplicial set.

        This is used to in the method :meth:`disjoint_union` to
        construct disjoint unions as pushouts.

        EXAMPLES::

            sage: T = simplicial_sets.Torus()
            sage: T._map_from_empty_set()
            Simplicial set morphism:
              From: Empty simplicial set
              To:   Torus
              Defn: [] --> []
        """
        from sage.topology.simplicial_set_examples import Empty
        return Empty().Hom(self)({})

    def identity(self):
        """
        Return the identity map on this simplicial set.

        EXAMPLES::

            sage: S3 = simplicial_sets.Sphere(3)
            sage: S3.identity()
            Simplicial set endomorphism of S^3
              Defn: Identity map

            sage: # needs sage.groups
            sage: C3 = groups.misc.MultiplicativeAbelian([3])
            sage: BC3 = simplicial_sets.ClassifyingSpace(C3)
            sage: one = BC3.identity()
            sage: [(sigma, one(sigma)) for sigma in BC3.n_cells(2)]
            [(f * f, f * f),
             (f * f^2, f * f^2),
             (f^2 * f, f^2 * f),
             (f^2 * f^2, f^2 * f^2)]
        """
        return self.Hom(self).identity()

    def constant_map(self, codomain=None, point=None):
        """
        Return a constant map with this simplicial set as its domain.

        INPUT:

        - ``codomain`` -- optional, default ``None``. If ``None``, the
          codomain is the standard one-point space constructed by
          :func:`Point`. Otherwise, either the codomain must be a
          pointed simplicial set, in which case the map is constant at
          the base point, or ``point`` must be specified.
        - ``point`` -- optional, default ``None``. If specified, it
          must be a 0-simplex in the codomain, and it will be the
          target of the constant map.

        EXAMPLES::

            sage: S4 = simplicial_sets.Sphere(4)
            sage: S4.constant_map()
            Simplicial set morphism:
              From: S^4
              To:   Point
              Defn: Constant map at *
            sage: S0 = simplicial_sets.Sphere(0)
            sage: S4.constant_map(codomain=S0)
            Simplicial set morphism:
              From: S^4
              To:   S^0
              Defn: Constant map at v_0

            sage: Sigma3 = groups.permutation.Symmetric(3)                              # needs sage.groups
            sage: Sigma3.nerve().constant_map()                                         # needs sage.groups
            Simplicial set morphism:
              From: Nerve of Symmetric group of order 3! as a permutation group
              To:   Point
              Defn: Constant map at *

        TESTS::

            sage: S0 = S0.unset_base_point()
            sage: S4.constant_map(codomain=S0)
            Traceback (most recent call last):
            ...
            ValueError: codomain is not pointed, so specify a target for the constant map
        """
        from sage.topology.simplicial_set_examples import Point
        if codomain is None:
            codomain = Point()
        return self.Hom(codomain).constant_map(point)

    def is_reduced(self):
        """
        Return ``True`` if this simplicial set has only one vertex.

        EXAMPLES::

            sage: simplicial_sets.Sphere(0).is_reduced()
            False
            sage: simplicial_sets.Sphere(3).is_reduced()
            True
        """
        return len(self.n_cells(0)) == 1

    def graph(self):
        """
        Return the 1-skeleton of this simplicial set, as a graph.

        EXAMPLES::

            sage: Delta3 = simplicial_sets.Simplex(3)
            sage: G = Delta3.graph()
            sage: G.edges(sort=True)
            [((0,), (1,), (0, 1)),
             ((0,), (2,), (0, 2)),
             ((0,), (3,), (0, 3)),
             ((1,), (2,), (1, 2)),
             ((1,), (3,), (1, 3)),
             ((2,), (3,), (2, 3))]

            sage: T = simplicial_sets.Torus()
            sage: T.graph()
            Looped multi-graph on 1 vertex
            sage: len(T.graph().edges(sort=False))
            3

            sage: # needs pyparsing
            sage: CP3 = simplicial_sets.ComplexProjectiveSpace(3)
            sage: G = CP3.graph()
            sage: len(G.vertices(sort=False))
            1
            sage: len(G.edges(sort=False))
            0

            sage: Sigma3 = groups.permutation.Symmetric(3)                              # needs sage.groups
            sage: Sigma3.nerve().is_connected()                                         # needs sage.groups
            True
        """
        from sage.graphs.graph import Graph

        G = Graph(loops=True, multiedges=True)
        for e in self.n_cells(1):
            G.add_edge(self.face(e, 0), self.face(e, 1), e)
        for v in self.n_cells(0):
            G.add_vertex(v)
        return G

    def is_connected(self):
        """
        Return ``True`` if this simplicial set is connected.

        EXAMPLES::

            sage: T = simplicial_sets.Torus()
            sage: K = simplicial_sets.KleinBottle()
            sage: X = T.disjoint_union(K)
            sage: T.is_connected()
            True
            sage: K.is_connected()
            True
            sage: X.is_connected()
            False
            sage: simplicial_sets.Sphere(0).is_connected()
            False
        """
        return self.graph().is_connected()

    def subsimplicial_set(self, simplices):
        """
        Return the sub-simplicial set of this simplicial set
        determined by ``simplices``, a set of nondegenerate simplices.

        INPUT:

        - ``simplices`` -- set, list, or tuple of nondegenerate
          simplices in this simplicial set, or a simplicial
          complex -- see below.

        Each sub-simplicial set comes equipped with an inclusion map
        to its ambient space, and you can easily recover its ambient
        space.

        If ``simplices`` is a simplicial complex, then the original
        simplicial set should itself have been converted from a
        simplicial complex, and ``simplices`` should be a subcomplex
        of that.

        EXAMPLES::

            sage: from sage.topology.simplicial_set import AbstractSimplex, SimplicialSet
            sage: v = AbstractSimplex(0, name='v')
            sage: w = AbstractSimplex(0, name='w')
            sage: e = AbstractSimplex(1, name='e')
            sage: f = AbstractSimplex(1, name='f')

            sage: X = SimplicialSet({e: (v, w), f: (w, v)})
            sage: Y = X.subsimplicial_set([e]); Y
            Simplicial set with 3 non-degenerate simplices
            sage: Y.nondegenerate_simplices()
            [v, w, e]

            sage: S3 = simplicial_complexes.Sphere(3)
            sage: K = SimplicialSet(S3)
            sage: tau = K.n_cells(3)[0]
            sage: tau.dimension()
            3
            sage: K.subsimplicial_set([tau])
            Simplicial set with 15 non-degenerate simplices

        A subsimplicial set knows about its ambient space and the
        inclusion map into it::

            sage: # needs sage.groups
            sage: RP4 = simplicial_sets.RealProjectiveSpace(4)
            sage: M = RP4.n_skeleton(2); M
            Simplicial set with 3 non-degenerate simplices
            sage: M.ambient_space()
            RP^4
            sage: M.inclusion_map()
            Simplicial set morphism:
              From: Simplicial set with 3 non-degenerate simplices
              To:   RP^4
              Defn: [1, f, f * f] --> [1, f, f * f]

        An infinite ambient simplicial set::

            sage: # needs sage.groups
            sage: G = groups.misc.MultiplicativeAbelian([2])
            sage: B = simplicial_sets.ClassifyingSpace(G)
            sage: BxB = B.product(B)
            sage: BxB.n_cells(2)[5:]
            [(s_0 f, s_1 f), (s_1 f, f * f), (s_1 f, s_0 f), (s_1 s_0 1, f * f)]
            sage: BxB.subsimplicial_set(BxB.n_cells(2)[5:])
            Simplicial set with 8 non-degenerate simplices

        TESTS:

        Make sure vertices are treated properly::

            sage: X.subsimplicial_set([v]).nondegenerate_simplices()
            [v]
            sage: X.subsimplicial_set([v, w]).nondegenerate_simplices()
            [v, w]
            sage: S0 = SimplicialSet({v: None, w: None})
            sage: S0.subsimplicial_set([w]).nondegenerate_simplices()
            [w]

        Raise an error if an element of ``simplices`` is not actually
        in the original simplicial set::

            sage: sigma = AbstractSimplex(2, name='sigma_2')
            sage: Z = X.subsimplicial_set([e, sigma])
            Traceback (most recent call last):
            ...
            ValueError: not all simplices are in the original simplicial set

        Simplicial complexes::

            sage: X = simplicial_complexes.ComplexProjectivePlane()
            sage: Y = X._contractible_subcomplex()
            sage: CP2 = SimplicialSet(X)
            sage: sub = CP2.subsimplicial_set(Y)
            sage: CP2.f_vector()
            [9, 36, 84, 90, 36]
            sage: K = CP2.quotient(sub)
            sage: K.f_vector()
            [1, 0, 16, 30, 16]
            sage: K.homology()                                                          # needs sage.modules
            {0: 0, 1: 0, 2: Z, 3: 0, 4: Z}

        Try to construct a subcomplex from a simplicial complex which
        is not actually contained in ``self``::

            sage: Z = SimplicialComplex([[0,1,2,3,4]])
            sage: CP2.subsimplicial_set(Z)
            Traceback (most recent call last):
            ...
            ValueError: not all simplices are in the original simplicial set
        """
        # If simplices is a simplicial complex, turn it into a list of
        # nondegenerate simplices.
        from .simplicial_set_constructions import SubSimplicialSet
        if isinstance(simplices, SimplicialComplex):
            new = []
            for f in simplices.facets():
                d = f.dimension()
                found = False
                for x in self.n_cells(d):
                    if str(x) == str(tuple(sorted(tuple(f), key=str))):
                        new.append(x)
                        found = True
                        break
                if not found:
                    raise ValueError('not all simplices are in the original simplicial set')
            simplices = new

        if not self.is_finite():
            max_dim = max(sigma.dimension() for sigma in simplices)
            data = self.n_skeleton(max_dim).face_data()
            nondegenerate_simplices = self.nondegenerate_simplices(max_dim)
        else:
            data = self.face_data()
            nondegenerate_simplices = self.nondegenerate_simplices()
        vertices = set()
        keep = set(simplices)
        old_keep = set()
        while keep != old_keep:
            old_keep = copy.copy(keep)
            for x in old_keep:
                underlying = x.nondegenerate()
                if underlying not in data.keys():
                    raise ValueError('not all simplices are in the original simplicial set')
                keep.add(underlying)
                if underlying in data and data[underlying]:
                    keep.update([f.nondegenerate() for f in data[underlying]])
                else:
                    # x is a vertex
                    assert underlying.dimension() == 0
                    vertices.add(underlying)
        missing = set(nondegenerate_simplices).difference(keep)
        for x in missing:
            if x in data:
                del data[x]
        for x in vertices:
            data[x] = None
        return SubSimplicialSet(data, self)

    def chain_complex(self, dimensions=None, base_ring=ZZ, augmented=False,
                      cochain=False, verbose=False, subcomplex=None,
                      check=False):
        r"""
        Return the normalized chain complex.

        INPUT:

        - ``dimensions`` -- if ``None``, compute the chain complex in all
          dimensions.  If a list or tuple of integers, compute the
          chain complex in those dimensions, setting the chain groups
          in all other dimensions to zero.

        - ``base_ring`` (optional, default ``ZZ``) -- commutative ring

        - ``augmented`` (optional, default ``False``) -- if ``True``,
          return the augmented chain complex (that is, include a class
          in dimension `-1` corresponding to the empty cell).

        - ``cochain`` (optional, default ``False``) -- if ``True``,
          return the cochain complex (that is, the dual of the chain
          complex).

        - ``verbose`` (optional, default ``False``) -- ignored.

        - ``subcomplex`` (optional, default ``None``) -- if present,
          compute the chain complex relative to this subcomplex.

        - ``check`` (optional, default ``False``) -- If ``True``, make
          sure that the chain complex is actually a chain complex:
          the differentials are composable and their product is zero.

        .. NOTE::

            If this simplicial set is not finite, you must specify
            dimensions in which to compute its chain complex via the
            argument ``dimensions``.

        EXAMPLES::

            sage: simplicial_sets.Sphere(5).chain_complex()                             # needs sage.modules
            Chain complex with at most 3 nonzero terms over Integer Ring

            sage: C3 = groups.misc.MultiplicativeAbelian([3])                           # needs sage.groups
            sage: BC3 = simplicial_sets.ClassifyingSpace(C3)                            # needs sage.groups
            sage: BC3.chain_complex(range(4), base_ring=GF(3))                          # needs sage.groups sage.modules
            Chain complex with at most 4 nonzero terms over Finite Field of size 3

        TESTS::

            sage: BC3.chain_complex()                                                   # needs sage.groups
            Traceback (most recent call last):
            ...
            NotImplementedError: this simplicial set may be infinite, so specify dimensions when computing its chain complex
        """
        kwds = {'base_ring': base_ring, 'augmented': augmented, 'cochain': cochain,
                'verbose': verbose, 'subcomplex': subcomplex, 'check': check}
        if not self.is_finite():
            if dimensions is None:
                raise NotImplementedError('this simplicial set may be infinite, '
                                          'so specify dimensions when computing '
                                          'its chain complex')
            else:
                max_dim = max(dimensions)
                return SimplicialSet_finite.chain_complex(self.n_skeleton(max_dim+1),
                                                          dimensions=dimensions,
                                                          **kwds)
        return SimplicialSet_finite.chain_complex(self, dimensions=dimensions,
                                                  **kwds)

    def homology(self, dim=None, **kwds):
        r"""
        Return the (reduced) homology of this simplicial set.

        INPUT:

        - ``dim`` (optional, default ``None`` -- If ``None``, then
          return the homology in every dimension.  If ``dim`` is an
          integer or list, return the homology in the given
          dimensions.  (Actually, if ``dim`` is a list, return the
          homology in the range from ``min(dim)`` to ``max(dim)``.)

        - ``base_ring`` (optional, default ``ZZ``) -- commutative
          ring, must be ``ZZ`` or a field.

        Other arguments are also allowed: see the documentation for
        :meth:`.cell_complex.GenericCellComplex.homology`.

        .. NOTE::

            If this simplicial set is not finite, you must specify
            dimensions in which to compute homology via the argument
            ``dim``.

        EXAMPLES::

            sage: simplicial_sets.Sphere(5).homology()                                  # needs sage.modules
            {0: 0, 1: 0, 2: 0, 3: 0, 4: 0, 5: Z}

            sage: C3 = groups.misc.MultiplicativeAbelian([3])                           # needs sage.groups
            sage: BC3 = simplicial_sets.ClassifyingSpace(C3)                            # needs sage.groups
            sage: BC3.homology(range(4), base_ring=GF(3))                               # needs sage.groups sage.modules
            {0: Vector space of dimension 0 over Finite Field of size 3,
             1: Vector space of dimension 1 over Finite Field of size 3,
             2: Vector space of dimension 1 over Finite Field of size 3,
             3: Vector space of dimension 1 over Finite Field of size 3}

            sage: # needs sage.groups
            sage: C2 = groups.misc.MultiplicativeAbelian([2])
            sage: BC2 = simplicial_sets.ClassifyingSpace(C2)
            sage: BK = BC2.product(BC2)
            sage: BK.homology(range(4))                                                 # needs sage.modules
            {0: 0, 1: C2 x C2, 2: C2, 3: C2 x C2 x C2}

        TESTS::

            sage: S3 = simplicial_sets.Sphere(3)
            sage: S3.homology(0)                                                        # needs sage.modules
            0
            sage: S3.homology((0,))                                                     # needs sage.modules
            {0: 0}
            sage: S3.homology(0, reduced=False)                                         # needs sage.modules
            Z

            sage: BC3.homology()                                                        # needs sage.groups sage.modules
            Traceback (most recent call last):
            ...
            NotImplementedError: this simplicial set may be infinite, so specify dimensions when computing homology
        """
        if not self.is_finite():
            if dim is None:
                raise NotImplementedError('this simplicial set may be infinite, so '
                                          'specify dimensions when computing homology')
            else:
                if isinstance(dim, (list, tuple, range)):
                    dim = list(dim)
                    max_dim = max(dim)
                    space = self.n_skeleton(max_dim+1)
                    min_dim = min(dim)
                    H = GenericCellComplex.homology(space, **kwds)
                    return {n: H[n] for n in H if min_dim <= n <= max_dim}
                else:
                    max_dim = dim
            space = self.n_skeleton(max_dim+1)
        else:
            space = self
        return GenericCellComplex.homology(space, dim=dim, **kwds)

    def cohomology(self, dim=None, **kwds):
        r"""
        Return the cohomology of this simplicial set.

        INPUT:

        - ``dim`` (optional, default ``None`` -- If ``None``, then
          return the homology in every dimension.  If ``dim`` is an
          integer or list, return the homology in the given
          dimensions.  (Actually, if ``dim`` is a list, return the
          homology in the range from ``min(dim)`` to ``max(dim)``.)

        - ``base_ring`` (optional, default ``ZZ``) -- commutative
          ring, must be ``ZZ`` or a field.

        Other arguments are also allowed, the same as for the
        :meth:`homology` method -- see
        :meth:`.cell_complex.GenericCellComplex.homology` for complete
        documentation -- except that :meth:`homology` accepts a
        ``cohomology`` key word, while this function does not:
        ``cohomology`` is automatically true here.  Indeed, this
        function just calls :meth:`homology` with argument
        ``cohomology=True``.

        .. NOTE::

            If this simplicial set is not finite, you must specify
            dimensions in which to compute homology via the argument
            ``dim``.

        EXAMPLES::

            sage: simplicial_sets.KleinBottle().homology(1)                             # needs sage.modules
            Z x C2
            sage: simplicial_sets.KleinBottle().cohomology(1)                           # needs sage.modules
            Z
            sage: simplicial_sets.KleinBottle().cohomology(2)                           # needs sage.modules
            C2

        TESTS::

            sage: C3 = groups.misc.MultiplicativeAbelian([3])                           # needs sage.groups
            sage: BC3 = simplicial_sets.ClassifyingSpace(C3)                            # needs sage.groups
            sage: BC3.cohomology()                                                      # needs sage.groups
            Traceback (most recent call last):
            ...
            NotImplementedError: this simplicial set may be infinite,
            so specify dimensions when computing homology
        """
        return self.homology(dim=dim, cohomology=True, **kwds)

    def betti(self, dim=None, subcomplex=None):
        r"""
        The Betti numbers of this simplicial complex as a dictionary
        (or a single Betti number, if only one dimension is given):
        the ith Betti number is the rank of the ith homology group.

        INPUT:

        - ``dim`` (optional, default ``None`` -- If ``None``, then
          return the homology in every dimension.  If ``dim`` is an
          integer or list, return the homology in the given
          dimensions.  (Actually, if ``dim`` is a list, return the
          homology in the range from ``min(dim)`` to ``max(dim)``.)

        - ``subcomplex`` (optional, default ``None``) -- a subcomplex
           of this cell complex.  Compute the Betti numbers of the
           homology relative to this subcomplex.

        .. NOTE::

            If this simplicial set is not finite, you must specify
            dimensions in which to compute Betti numbers via the
            argument ``dim``.

        EXAMPLES:

        Build the two-sphere as a three-fold join of a
        two-point space with itself::

            sage: simplicial_sets.Sphere(5).betti()                                     # needs sage.modules
            {0: 1, 1: 0, 2: 0, 3: 0, 4: 0, 5: 1}

            sage: C3 = groups.misc.MultiplicativeAbelian([3])                           # needs sage.groups
            sage: BC3 = simplicial_sets.ClassifyingSpace(C3)                            # needs sage.groups
            sage: BC3.betti(range(4))                                                   # needs sage.groups sage.modules
            {0: 1, 1: 0, 2: 0, 3: 0}
        """
        dict = {}
        H = self.homology(dim, base_ring=QQ, subcomplex=subcomplex)
        try:
            for n in H.keys():
                dict[n] = H[n].dimension()
                if n == 0:
                    dict[n] += 1
            return dict
        except AttributeError:
            return H.dimension()

    def n_chains(self, n, base_ring=ZZ, cochains=False):
        r"""
        Return the free module of (normalized) chains in degree ``n``
        over ``base_ring``.

        This is the free module on the nondegenerate simplices in the
        given dimension.

        INPUT:

        - ``n`` -- integer
        - ``base_ring`` -- ring (optional, default `\ZZ`)
        - ``cochains`` -- boolean (optional, default ``False``); if
          ``True``, return cochains instead

        The only difference between chains and cochains is notation:
        the generator corresponding to the dual of a simplex
        ``sigma`` is written as ``"\chi_sigma"`` in the group of
        cochains.

        EXAMPLES::

            sage: S3 = simplicial_sets.Sphere(3)
            sage: C = S3.n_chains(3, cochains=True)                                     # needs sage.modules
            sage: list(C.basis())                                                       # needs sage.modules
            [\chi_sigma_3]

            sage: # needs sage.groups
            sage: Sigma3 = groups.permutation.Symmetric(3)
            sage: BSigma3 = simplicial_sets.ClassifyingSpace(Sigma3)
            sage: list(BSigma3.n_chains(1).basis())                                     # needs sage.modules
            [(1,2), (1,2,3), (1,3), (1,3,2), (2,3)]
            sage: list(BSigma3.n_chains(1, cochains=True).basis())                      # needs sage.modules
            [\chi_(1,2), \chi_(1,2,3), \chi_(1,3), \chi_(1,3,2), \chi_(2,3)]
        """
        if self.is_finite():
            return GenericCellComplex.n_chains(self, n=n,
                                               base_ring=base_ring,
                                               cochains=cochains)

        from sage.homology.chains import Chains, Cochains

        n_cells = tuple(self.n_cells(n))
        if cochains:
            return Cochains(self, n, n_cells, base_ring)
        else:
            return Chains(self, n, n_cells, base_ring)

    def quotient(self, subcomplex, vertex_name='*'):
        """
        Return the quotient of this simplicial set by ``subcomplex``.

        That is, ``subcomplex`` is replaced by a vertex.

        INPUT:

        - ``subcomplex`` -- subsimplicial set of this simplicial set,
          or a list, tuple, or set of simplices defining a
          subsimplicial set.

        - ``vertex_name`` (optional) -- string, name to be given to the new
          vertex. By default, use ``'*'``.

        In Sage, from a quotient simplicial set, you can recover the
        ambient space, the subcomplex, and (if the ambient space is
        finite) the quotient map.

        Base points: if the original simplicial set has a base point
        not contained in ``subcomplex`` and if the original simplicial
        set is finite, then use its image as the base point for the
        quotient. In all other cases, ``*`` is the base point.

        EXAMPLES::

            sage: from sage.topology.simplicial_set import AbstractSimplex, SimplicialSet
            sage: v = AbstractSimplex(0, name='v')
            sage: w = AbstractSimplex(0, name='w')
            sage: e = AbstractSimplex(1, name='e')
            sage: f = AbstractSimplex(1, name='f')
            sage: X = SimplicialSet({e: (v, w), f: (v, w)})
            sage: Y = X.quotient([f])
            sage: Y.nondegenerate_simplices()
            [*, e]
            sage: Y.homology(1)                                                         # needs sage.modules
            Z

            sage: E = SimplicialSet({e: (v, w)})
            sage: Z = E.quotient([v, w])
            sage: Z.nondegenerate_simplices()
            [*, e]
            sage: Z.homology(1)                                                         # needs sage.modules
            Z

            sage: F = E.quotient([v])
            sage: F.nondegenerate_simplices()
            [*, w, e]
            sage: F.base_point()
            *

            sage: # needs sage.groups
            sage: RP5 = simplicial_sets.RealProjectiveSpace(5)
            sage: RP2 = RP5.n_skeleton(2)
            sage: RP5_2 = RP5.quotient(RP2)
            sage: RP5_2.homology(base_ring=GF(2))                                       # needs sage.modules
            {0: Vector space of dimension 0 over Finite Field of size 2,
             1: Vector space of dimension 0 over Finite Field of size 2,
             2: Vector space of dimension 0 over Finite Field of size 2,
             3: Vector space of dimension 1 over Finite Field of size 2,
             4: Vector space of dimension 1 over Finite Field of size 2,
             5: Vector space of dimension 1 over Finite Field of size 2}
            sage: RP5_2.ambient()
            RP^5
            sage: RP5_2.subcomplex()
            Simplicial set with 3 non-degenerate simplices
            sage: RP5_2.quotient_map()
            Simplicial set morphism:
              From: RP^5
              To:   Quotient: (RP^5/Simplicial set with 3 non-degenerate simplices)
              Defn: [1, f, f * f, f * f * f, f * f * f * f, f * f * f * f * f]
                    --> [*, s_0 *, s_1 s_0 *, f * f * f, f * f * f * f, f * f * f * f * f]

        Behavior of base points::

            sage: K = simplicial_sets.Simplex(3)
            sage: K.is_pointed()
            False
            sage: L = K.subsimplicial_set([K.n_cells(1)[-1]])
            sage: L.nondegenerate_simplices()
            [(2,), (3,), (2, 3)]
            sage: K.quotient([K.n_cells(1)[-1]]).base_point()
            *

            sage: K = K.set_base_point(K.n_cells(0)[0])
            sage: K.base_point()
            (0,)
            sage: L = K.subsimplicial_set([K.n_cells(1)[-1]])
            sage: L.nondegenerate_simplices()
            [(2,), (3,), (2, 3)]
            sage: K.quotient(L).base_point()
            (0,)

        TESTS::

            sage: pt = RP5.quotient(RP5.n_skeleton(5)); pt                              # needs sage.groups
            Quotient: (RP^5/RP^5)
            sage: len(pt.nondegenerate_simplices())                                     # needs sage.groups
            1
        """
        from .simplicial_set_constructions import SubSimplicialSet
        from .simplicial_set_constructions import QuotientOfSimplicialSet, \
            QuotientOfSimplicialSet_finite
        if not isinstance(subcomplex, SimplicialSet_finite):
            # If it's not a simplicial set, subcomplex should be a
            # list, tuple, or set of simplices, so form the actual
            # subcomplex:
            subcomplex = self.subsimplicial_set(subcomplex)
        else:
            # Test whether subcomplex is actually a subcomplex of
            # self.
            if (not isinstance(subcomplex, SubSimplicialSet)
                    and subcomplex.ambient_space() == self):
                raise ValueError('the "subcomplex" is not actually a subcomplex')
        if self.is_finite():
            return QuotientOfSimplicialSet_finite(subcomplex.inclusion_map(),
                                                  vertex_name=vertex_name)
        else:
            return QuotientOfSimplicialSet(subcomplex.inclusion_map(),
                                           vertex_name=vertex_name)

    def disjoint_union(self, *others):
        """
        Return the disjoint union of this simplicial set with ``others``.

        INPUT:

        - ``others`` -- one or several simplicial sets

        As long as the factors are all finite, the inclusion map from
        each factor is available. Any factors which are empty are
        ignored completely: they do not appear in the list of factors,
        etc.

        EXAMPLES::

            sage: from sage.topology.simplicial_set import AbstractSimplex, SimplicialSet
            sage: v = AbstractSimplex(0, name='v')
            sage: w = AbstractSimplex(0, name='w')
            sage: e = AbstractSimplex(1, name='e')
            sage: f = AbstractSimplex(1, name='f')
            sage: X = SimplicialSet({e: (v, v)})
            sage: Y = SimplicialSet({f: (v, w)})
            sage: Z = X.disjoint_union(Y)

        Since ``X`` and ``Y`` have simplices in common, Sage uses a
        copy of ``Y`` when constructing the disjoint union. Note the
        name conflict in the list of simplices: ``v`` appears twice::

            sage: Z = X.disjoint_union(Y)
            sage: Z.nondegenerate_simplices()
            [v, v, w, e, f]

        Factors and inclusion maps::

            sage: T = simplicial_sets.Torus()
            sage: S2 = simplicial_sets.Sphere(2)
            sage: A = T.disjoint_union(S2)
            sage: A.factors()
            (Torus, S^2)
            sage: i = A.inclusion_map(0)
            sage: i.domain()
            Torus
            sage: i.codomain()
            Disjoint union: (Torus u S^2)

        Empty factors are ignored::

            sage: from sage.topology.simplicial_set_examples import Empty
            sage: E = Empty()
            sage: K = S2.disjoint_union(S2, E, E, S2)
            sage: K == S2.disjoint_union(S2, S2)
            True
            sage: K.factors()
            (S^2, S^2, S^2)
        """
        from .simplicial_set_constructions import DisjointUnionOfSimplicialSets, \
            DisjointUnionOfSimplicialSets_finite
        if all(space.is_finite() for space in [self] + list(others)):
            return DisjointUnionOfSimplicialSets_finite((self,) + others)
        else:
            return DisjointUnionOfSimplicialSets((self,) + others)

    def coproduct(self, *others):
        """
        Return the coproduct of this simplicial set with ``others``.

        INPUT:

        - ``others`` -- one or several simplicial sets

        If these simplicial sets are pointed, return their wedge sum;
        if they are not, return their disjoint union. If some are
        pointed and some are not, raise an error: it is not clear in
        which category to work.

        EXAMPLES::

            sage: S2 = simplicial_sets.Sphere(2)
            sage: K = simplicial_sets.KleinBottle()
            sage: D3 = simplicial_sets.Simplex(3)
            sage: Y = S2.unset_base_point()
            sage: Z = K.unset_base_point()

            sage:
            sage: S2.coproduct(K).is_pointed()
            True
            sage: S2.coproduct(K)
            Wedge: (S^2 v Klein bottle)
            sage: D3.coproduct(Y, Z).is_pointed()
            False
            sage: D3.coproduct(Y, Z)
            Disjoint union: (3-simplex u Simplicial set with 2 non-degenerate simplices
                             u Simplicial set with 6 non-degenerate simplices)

        The coproduct comes equipped with an inclusion map from each
        summand, as long as the summands are all finite::

            sage: S2.coproduct(K).inclusion_map(0)
            Simplicial set morphism:
              From: S^2
              To:   Wedge: (S^2 v Klein bottle)
              Defn: [v_0, sigma_2] --> [*, sigma_2]
            sage: D3.coproduct(Y, Z).inclusion_map(2)
            Simplicial set morphism:
              From: Simplicial set with 6 non-degenerate simplices
              To:   Disjoint union: (3-simplex
                                     u Simplicial set with 2 non-degenerate simplices
                                     u Simplicial set with 6 non-degenerate simplices)
              Defn: [Delta_{0,0}, Delta_{1,0}, Delta_{1,1}, Delta_{1,2}, Delta_{2,0}, Delta_{2,1}]
                    --> [Delta_{0,0}, Delta_{1,0}, Delta_{1,1}, Delta_{1,2}, Delta_{2,0}, Delta_{2,1}]

        TESTS::

            sage: D3.coproduct(S2, Z)
            Traceback (most recent call last):
            ...
            ValueError: some, but not all, of the simplicial sets are pointed,
            so the categorical coproduct is not defined: the category is ambiguous
        """
        if self.is_pointed() and all(X.is_pointed() for X in others):
            return self.wedge(*others)
        if self.is_pointed() or any(X.is_pointed() for X in others):
            raise ValueError('some, but not all, of the simplicial sets are pointed, '
                             'so the categorical coproduct is not defined: the '
                             'category is ambiguous')
        return self.disjoint_union(*others)

    def product(self, *others):
        r"""
        Return the product of this simplicial set with ``others``.

        INPUT:

        - ``others`` -- one or several simplicial sets

        If `X` and `Y` are simplicial sets, then their product `X
        \times Y` is defined to be the simplicial set with
        `n`-simplices `X_n \times Y_n`. See
        :class:`.simplicial_set_constructions.ProductOfSimplicialSets`
        for more information.

        If a simplicial set is constructed as a product, the factors
        are recorded and are accessible via the method
        :meth:`.simplicial_set_constructions.Factors.factors`.
        If each factor is finite, then you can also construct the
        projection maps onto each factor, the wedge as a subcomplex,
        and the fat wedge as a subcomplex.

        EXAMPLES::

            sage: from sage.topology.simplicial_set import AbstractSimplex, SimplicialSet
            sage: v = AbstractSimplex(0, name='v')
            sage: w = AbstractSimplex(0, name='w')
            sage: e = AbstractSimplex(1, name='e')
            sage: X = SimplicialSet({e: (v, w)})
            sage: square = X.product(X)

        ``square`` is now the standard triangulation of the square: 4
        vertices, 5 edges (the four on the border and the diagonal), 2
        triangles::

            sage: square.f_vector()
            [4, 5, 2]

            sage: S1 = simplicial_sets.Sphere(1)
            sage: T = S1.product(S1)
            sage: T.homology(reduced=False)                                             # needs sage.modules
            {0: Z, 1: Z x Z, 2: Z}

        Since ``S1`` is pointed, so is ``T``::

            sage: S1.is_pointed()
            True
            sage: S1.base_point()
            v_0
            sage: T.is_pointed()
            True
            sage: T.base_point()
            (v_0, v_0)

            sage: S2 = simplicial_sets.Sphere(2)
            sage: S3 = simplicial_sets.Sphere(3)
            sage: S2xS3 = S2.product(S3)
            sage: S2xS3.homology(reduced=False)                                         # needs sage.modules
            {0: Z, 1: 0, 2: Z, 3: Z, 4: 0, 5: Z}

            sage: S2xS3.factors() == (S2, S3)
            True
            sage: S2xS3.factors() == (S3, S2)
            False

            sage: # needs sage.groups
            sage: G = groups.misc.MultiplicativeAbelian([2])
            sage: B = simplicial_sets.ClassifyingSpace(G)
            sage: B.rename('RP^oo')
            sage: X = B.product(B, S2); X
            RP^oo x RP^oo x S^2
            sage: X.factor(1)
            RP^oo
            sage: X.factors()
            (RP^oo, RP^oo, S^2)

        Projection maps and wedges::

            sage: S2xS3.projection_map(0)
            Simplicial set morphism:
              From: S^2 x S^3
              To:   S^2
              Defn: ...
            sage: S2xS3.wedge_as_subset().homology()                                    # needs sage.modules
            {0: 0, 1: 0, 2: Z, 3: Z}

        In the case of pointed simplicial sets, there is an inclusion
        of each factor into the product. These are not automatically
        defined in Sage, but they are easy to construct using identity
        maps and constant maps and the universal property of the
        product::

            sage: one = S2.identity()
            sage: const = S2.constant_map(codomain=S3)
            sage: S2xS3.universal_property(one, const)
            Simplicial set morphism:
              From: S^2
              To:   S^2 x S^3
              Defn: [v_0, sigma_2] --> [(v_0, v_0), (sigma_2, s_1 s_0 v_0)]
        """
        from .simplicial_set_constructions import ProductOfSimplicialSets, \
            ProductOfSimplicialSets_finite
        if self.is_finite() and all(X.is_finite() for X in others):
            return ProductOfSimplicialSets_finite((self,) + others)
        else:
            return ProductOfSimplicialSets((self,) + others)

    cartesian_product = product

    def pushout(self, *maps):
        r"""
        Return the pushout obtained from given ``maps``.

        INPUT:

        - ``maps`` -- several maps of simplicial sets, each of which
          has this simplicial set as its domain

        If only a single map `f: X \to Y` is given, then return
        `Y`. If more than one map is given, say `f_i: X \to Y_i` for
        `0 \leq i \leq m`, then return the pushout defined by those
        maps. If no maps are given, return the empty simplicial set.

        In addition to the defining maps `f_i` used to construct the
        pushout `P`, there are also maps `\bar{f}_i: Y_i \to P`, which
        we refer to as *structure maps*. The pushout also has a
        universal property: given maps `g_i: Y_i \to Z` such that `g_i
        f_i = g_j f_j` for all `i`, `j`, then there is a unique map
        `g: P \to Z` making the appropriate diagram commute: that is,
        `g \bar{f}_i = g_i` for all `i`.

        In Sage, a pushout is equipped with its defining maps, and as
        long as the simplicial sets involved are finite, you can also
        access the structure maps and the universal property.

        EXAMPLES:

        Construct the 4-sphere as a quotient of a 4-simplex::

            sage: K = simplicial_sets.Simplex(4)
            sage: L = K.n_skeleton(3)
            sage: S4 = L.pushout(L.constant_map(), L.inclusion_map()); S4
            Pushout of maps:
              Simplicial set morphism:
                From: Simplicial set with 30 non-degenerate simplices
                To:   Point
                Defn: Constant map at *
              Simplicial set morphism:
                From: Simplicial set with 30 non-degenerate simplices
                To:   4-simplex
                Defn: [(0,), (1,), (2,), (3,), (4,),
                       (0, 1), (0, 2), (0, 3), (0, 4), (1, 2), (1, 3), (1, 4),
                       (2, 3), (2, 4), (3, 4),
                       (0, 1, 2), (0, 1, 3), (0, 1, 4), (0, 2, 3), (0, 2, 4),
                       (0, 3, 4), (1, 2, 3), (1, 2, 4), (1, 3, 4), (2, 3, 4),
                       (0, 1, 2, 3), (0, 1, 2, 4), (0, 1, 3, 4), (0, 2, 3, 4),
                       (1, 2, 3, 4)]
                       --> [(0,), (1,), (2,), (3,), (4,),
                            (0, 1), (0, 2), (0, 3), (0, 4), (1, 2), (1, 3), (1, 4),
                            (2, 3), (2, 4), (3, 4),
                            (0, 1, 2), (0, 1, 3), (0, 1, 4), (0, 2, 3), (0, 2, 4), (0, 3, 4),
                            (1, 2, 3), (1, 2, 4), (1, 3, 4), (2, 3, 4),
                            (0, 1, 2, 3), (0, 1, 2, 4), (0, 1, 3, 4), (0, 2, 3, 4), (1, 2, 3, 4)]
            sage: len(S4.nondegenerate_simplices())
            2
            sage: S4.homology(4)                                                        # needs sage.modules
            Z

        The associated maps::

            sage: S1 = simplicial_sets.Sphere(1)
            sage: T = S1.product(S1)
            sage: K = T.factor(0, as_subset=True)
            sage: W = S1.wedge(T)  # wedge, constructed as a pushout
            sage: W.defining_map(1)
            Simplicial set morphism:
              From: Point
              To:   S^1 x S^1
              Defn: Constant map at (v_0, v_0)
            sage: W.structure_map(0)
            Simplicial set morphism:
              From: S^1
              To:   Wedge: (S^1 v S^1 x S^1)
              Defn: [v_0, sigma_1] --> [*, sigma_1]

            sage: f = S1.Hom(T)({S1.n_cells(0)[0]: K.n_cells(0)[0],
            ....:                S1.n_cells(1)[0]: K.n_cells(1)[0]})

        The maps `f: S^1 \to T` and `1: T \to T` induce a map `S^1 \vee T \to T`::

            sage: g = W.universal_property(f, Hom(T,T).identity())
            sage: g.domain() == W
            True
            sage: g.codomain() == T
            True

        TESTS::

            sage: K = simplicial_sets.Simplex(5)
            sage: K.pushout()
            Empty simplicial set

            sage: S0 = simplicial_sets.Sphere(0)
            sage: pt_map = S0.base_point_map()
            sage: pt_map.domain().pushout(pt_map) == S0
            True

            sage: K.pushout(K.constant_map(), pt_map)
            Traceback (most recent call last):
            ...
            ValueError: the domains of the maps must be equal
        """
        from .simplicial_set_constructions import PushoutOfSimplicialSets, \
            PushoutOfSimplicialSets_finite
        if any(self != f.domain() for f in maps):
            raise ValueError('the domains of the maps must be equal')
        if not maps:
            return PushoutOfSimplicialSets_finite()
        if all(f.codomain().is_finite() for f in maps):
            return PushoutOfSimplicialSets_finite(maps)
        else:
            return PushoutOfSimplicialSets(maps)

    def pullback(self, *maps):
        r"""
        Return the pullback obtained from given ``maps``.

        INPUT:

        - ``maps`` -- several maps of simplicial sets, each of which
          has this simplicial set as its codomain

        If only a single map `f: X \to Y` is given, then return
        `X`. If more than one map is given, say `f_i: X_i \to Y` for
        `0 \leq i \leq m`, then return the pullback defined by those
        maps. If no maps are given, return the one-point simplicial
        set.

        In addition to the defining maps `f_i` used to construct the
        pullback `P`, there are also maps `\bar{f}_i: P \to X_i`,
        which we refer to as *structure maps* or *projection
        maps*. The pullback also has a universal property: given maps
        `g_i: Z \to X_i` such that `f_i g_i = f_j g_j` for all `i`,
        `j`, then there is a unique map `g: Z \to P` making the
        appropriate diagram commute: that is, `\bar{f}_i g = g_i` for
        all `i`. For example, given maps `f: X \to Y` and `g: X \to
        Z`, there is an induced map `g: X \to Y \times Z`.

        In Sage, a pullback is equipped with its defining maps, and as
        long as the simplicial sets involved are finite, you can also
        access the structure maps and the universal property.

        EXAMPLES:

        Construct a product as a pullback::

            sage: S2 = simplicial_sets.Sphere(2)
            sage: pt = simplicial_sets.Point()
            sage: P = pt.pullback(S2.constant_map(), S2.constant_map())
            sage: P.homology(2)                                                         # needs sage.modules
            Z x Z

        If the pullback is defined via maps `f_i: X_i \to Y`, then
        there are structure maps `\bar{f}_i: Y_i \to P`. The structure
        maps are only available in Sage when all of the maps involved
        have finite domains. ::

            sage: S2 = simplicial_sets.Sphere(2)
            sage: one = S2.Hom(S2).identity()
            sage: P = S2.pullback(one, one)
            sage: P.homology()                                                          # needs sage.modules
            {0: 0, 1: 0, 2: Z}

            sage: P.defining_map(0) == one
            True
            sage: P.structure_map(1)
            Simplicial set morphism:
              From: Pullback of maps:
              Simplicial set endomorphism of S^2
                Defn: Identity map
              Simplicial set endomorphism of S^2
                Defn: Identity map
              To:   S^2
              Defn: [(v_0, v_0), (sigma_2, sigma_2)] --> [v_0, sigma_2]
            sage: P.structure_map(0).domain() == P
            True
            sage: P.structure_map(0).codomain() == S2
            True

        The universal property::

            sage: S1 = simplicial_sets.Sphere(1)
            sage: T = S1.product(S1)
            sage: K = T.factor(0, as_subset=True)
            sage: f = S1.Hom(T)({S1.n_cells(0)[0]: K.n_cells(0)[0],
            ....:                S1.n_cells(1)[0]: K.n_cells(1)[0]})
            sage: D = S1.cone()          # the cone C(S^1)
            sage: g = D.map_from_base()  # map from S^1 to C(S^1)
            sage: P = T.product(D)
            sage: h = P.universal_property(f, g)
            sage: h.domain() == S1
            True
            sage: h.codomain() == P
            True

        TESTS::

            sage: pt.pullback(S2.constant_map(), S2.base_point_map())
            Traceback (most recent call last):
            ...
            ValueError: the codomains of the maps must be equal
        """
        from .simplicial_set_constructions import PullbackOfSimplicialSets, \
            PullbackOfSimplicialSets_finite
        if any(self != f.codomain() for f in maps):
            raise ValueError('the codomains of the maps must be equal')
        if not maps:
            return PullbackOfSimplicialSets_finite()
        if self.is_finite() and all(f.domain().is_finite() for f in maps):
            return PullbackOfSimplicialSets_finite(maps)
        else:
            return PullbackOfSimplicialSets(maps)

    # Ideally, this would be defined at the category level and only
    # for pointed simplicial sets, but the abstract_method "wedge" in
    # cell_complex.py would shadow that.
    def wedge(self, *others):
        r"""
        Return the wedge sum of this pointed simplicial set with ``others``.

        - ``others`` -- one or several simplicial sets

        This constructs the quotient of the disjoint union in which
        the base points of all of the simplicial sets have been
        identified. This is the coproduct in the category of pointed
        simplicial sets.

        This raises an error if any of the factors is not pointed.

        From the wedge, you can access the factors, and if the
        simplicial sets involved are all finite, you can also access
        the inclusion map of each factor into the wedge, as well as
        the projection map onto each factor.

        EXAMPLES::

            sage: from sage.topology.simplicial_set import AbstractSimplex, SimplicialSet
            sage: v = AbstractSimplex(0, name='v')
            sage: e = AbstractSimplex(1, name='e')
            sage: w = AbstractSimplex(0, name='w')
            sage: f = AbstractSimplex(1, name='f')
            sage: X = SimplicialSet({e: (v, v)}, base_point=v)
            sage: Y = SimplicialSet({f: (w, w)}, base_point=w)
            sage: W = X.wedge(Y)
            sage: W.nondegenerate_simplices()
            [*, e, f]
            sage: W.homology()                                                          # needs sage.modules
            {0: 0, 1: Z x Z}
            sage: S2 = simplicial_sets.Sphere(2)
            sage: X.wedge(S2).homology(reduced=False)                                   # needs sage.modules
            {0: Z, 1: Z, 2: Z}
            sage: X.wedge(X).nondegenerate_simplices()
            [*, e, e]

            sage: S3 = simplicial_sets.Sphere(3)
            sage: W = S2.wedge(S3, S2)
            sage: W.inclusion_map(2)
            Simplicial set morphism:
              From: S^2
              To:   Wedge: (S^2 v S^3 v S^2)
              Defn: [v_0, sigma_2] --> [*, sigma_2]
            sage: W.projection_map(1)
            Simplicial set morphism:
              From: Wedge: (S^2 v S^3 v S^2)
              To:   Quotient: (Wedge: (S^2 v S^3 v S^2)/Simplicial set with 3 non-degenerate simplices)
              Defn: [*, sigma_2, sigma_2, sigma_3] --> [*, s_1 s_0 *, s_1 s_0 *, sigma_3]

        Note that the codomain of the projection map is not identical
        to the original ``S2``, but is instead a quotient of the wedge
        which is isomorphic to ``S2``::

            sage: S2.f_vector()
            [1, 0, 1]
            sage: W.projection_map(2).codomain().f_vector()
            [1, 0, 1]
            sage: (W.projection_map(2) * W.inclusion_map(2)).is_bijective()
            True

        TESTS::

            sage: Z = SimplicialSet({e: (v,w)})
            sage: X.wedge(Z)
            Traceback (most recent call last):
            ...
            ValueError: the simplicial sets must be pointed
        """
        from .simplicial_set_constructions import WedgeOfSimplicialSets, \
            WedgeOfSimplicialSets_finite
        if all(space.is_finite() for space in [self] + list(others)):
            return WedgeOfSimplicialSets_finite((self,) + others)
        else:
            return WedgeOfSimplicialSets((self,) + others)

    def cone(self):
        r"""
        Return the (reduced) cone on this simplicial set.

        If this simplicial set `X` is not pointed, construct the
        ordinary cone: add a point `v` (which will become the base
        point) and for each simplex `\sigma` in `X`, add both `\sigma`
        and a simplex made up of `v` and `\sigma` (topologically, form
        the join of `v` and `\sigma`).

        If this simplicial set is pointed, then construct the reduced
        cone: take the quotient of the unreduced cone by the 1-simplex
        connecting the old base point to the new one.

        In either case, as long as the simplicial set is finite, it
        comes equipped in Sage with a map from it into the cone.

        EXAMPLES::

            sage: from sage.topology.simplicial_set import AbstractSimplex, SimplicialSet
            sage: v = AbstractSimplex(0, name='v')
            sage: e = AbstractSimplex(1, name='e')
            sage: X = SimplicialSet({e: (v, v)})
            sage: CX = X.cone()  # unreduced cone, since X not pointed
            sage: CX.nondegenerate_simplices()
            [*, v, (v,*), e, (e,*)]
            sage: CX.base_point()
            *

        `X` as a subset of the cone, and also the map from `X`, in the
        unreduced case::

            sage: CX.base_as_subset()
            Simplicial set with 2 non-degenerate simplices
            sage: CX.map_from_base()
            Simplicial set morphism:
            From: Simplicial set with 2 non-degenerate simplices
              To:   Cone of Simplicial set with 2 non-degenerate simplices
              Defn: [v, e] --> [v, e]

        In the reduced case, only the map from `X` is available::

            sage: X = X.set_base_point(v)
            sage: CX = X.cone()  # reduced cone
            sage: CX.nondegenerate_simplices()
            [*, e, (e,*)]
            sage: CX.map_from_base()
            Simplicial set morphism:
              From: Simplicial set with 2 non-degenerate simplices
              To:   Reduced cone of Simplicial set with 2 non-degenerate simplices
              Defn: [v, e] --> [*, e]
        """
        from .simplicial_set_constructions import \
            ConeOfSimplicialSet, ConeOfSimplicialSet_finite, \
            ReducedConeOfSimplicialSet, ReducedConeOfSimplicialSet_finite
        if self.is_pointed():
            if self.is_finite():
                return ReducedConeOfSimplicialSet_finite(self)
            else:
                return ReducedConeOfSimplicialSet(self)
        if self.is_finite():
            return ConeOfSimplicialSet_finite(self)
        else:
            return ConeOfSimplicialSet(self)

    def suspension(self, n=1):
        """
        Return the (reduced) `n`-th suspension of this simplicial set.

        INPUT:

        - ``n`` (optional, default 1) -- integer, suspend this many
          times.

        If this simplicial set `X` is not pointed, return the
        suspension: the quotient `CX/X`, where `CX` is the (ordinary,
        unreduced) cone on `X`. If `X` is pointed, then use the
        reduced cone instead, and so return the reduced suspension.

        EXAMPLES::

            sage: # needs sage.groups
            sage: RP4 = simplicial_sets.RealProjectiveSpace(4)
            sage: S1 = simplicial_sets.Sphere(1)
            sage: SigmaRP4 = RP4.suspension()
            sage: S1_smash_RP4 = S1.smash_product(RP4)
            sage: SigmaRP4.homology() == S1_smash_RP4.homology()
            True

        The version of the suspension obtained by the smash product is
        typically less efficient than the reduced suspension produced
        here::

            sage: SigmaRP4.f_vector()                                                   # needs sage.groups
            [1, 0, 1, 1, 1, 1]
            sage: S1_smash_RP4.f_vector()                                               # needs sage.groups
            [1, 1, 4, 6, 8, 5]

        TESTS::

            sage: RP4.suspension(-3)                                                    # needs sage.groups
            Traceback (most recent call last):
            ...
            ValueError: n must be non-negative
        """
        from .simplicial_set_constructions import \
            SuspensionOfSimplicialSet, SuspensionOfSimplicialSet_finite
        if n < 0:
            raise ValueError('n must be non-negative')
        if n == 0:
            return self
        if self.is_finite():
            Sigma = SuspensionOfSimplicialSet_finite(self)
        else:
            Sigma = SuspensionOfSimplicialSet(self)
        if n == 1:
            return Sigma
        return Sigma.suspension(n-1)

    def join(self, *others):
        """
        The join of this simplicial set with ``others``.

        Not implemented. See
        https://ncatlab.org/nlab/show/join+of+simplicial+sets for a
        few descriptions, for anyone interested in implementing
        this. See also P. J. Ehlers and Tim Porter, Joins for
        (Augmented) Simplicial Sets, Jour. Pure Applied Algebra, 145
        (2000) 37-44 :arxiv:`9904039`.

        - ``others`` -- one or several simplicial sets

        EXAMPLES::

            sage: K = simplicial_sets.Simplex(2)
            sage: K.join(K)
            Traceback (most recent call last):
            ...
            NotImplementedError: joins are not implemented for simplicial sets
        """
        raise NotImplementedError('joins are not implemented for simplicial sets')

    def reduce(self):
        """
        Reduce this simplicial set.

        That is, take the quotient by a spanning tree of the
        1-skeleton, so that the resulting simplicial set has only one
        vertex. This only makes sense if the simplicial set is
        connected, so raise an error if not. If already reduced,
        return itself.

        EXAMPLES::

            sage: K = simplicial_sets.Simplex(2)
            sage: K.is_reduced()
            False
            sage: X = K.reduce()
            sage: X.is_reduced()
            True

        ``X`` is reduced, so calling ``reduce`` on it again
        returns ``X`` itself::

            sage: X is X.reduce()
            True
            sage: K is K.reduce()
            False

        Raise an error for disconnected simplicial sets::

            sage: S0 = simplicial_sets.Sphere(0)
            sage: S0.reduce()
            Traceback (most recent call last):
            ...
            ValueError: this simplicial set is not connected
        """
        if self.is_reduced():
            return self
        if not self.is_connected():
            raise ValueError("this simplicial set is not connected")
        graph = self.graph()
        spanning_tree = [e[2] for e in graph.min_spanning_tree()]
        return self.quotient(spanning_tree)

    def _Hom_(self, other, category=None):
        """
        Return the set of simplicial maps between simplicial sets
        ``self`` and ``other``.

        INPUT:

        - ``other`` -- another simplicial set
        - ``category`` -- optional, the category in which to compute
          the maps. By default this is ``SimplicialSets``, and it must
          be a subcategory of this or else an error is raised.

        EXAMPLES::

            sage: S3 = simplicial_sets.Sphere(3)
            sage: S2 = simplicial_sets.Sphere(2)
            sage: S3._Hom_(S2)
            Set of Morphisms from S^3 to S^2 in Category of finite pointed simplicial sets
            sage: Hom(S3, S2)
            Set of Morphisms from S^3 to S^2 in Category of finite pointed simplicial sets
            sage: K4 = simplicial_sets.Simplex(4)
            sage: S3._Hom_(K4)
            Set of Morphisms from S^3 to 4-simplex in Category of finite simplicial sets
        """
        # Import this here to prevent circular imports.
        from sage.topology.simplicial_set_morphism import SimplicialSetHomset
        # Error-checking on the ``category`` argument is done when
        # calling Hom(X,Y), so no need to do it again here.
        if category is None:
            if self.is_finite() and other.is_finite():
                if self.is_pointed() and other.is_pointed():
                    category = SimplicialSets().Finite().Pointed()
                else:
                    category = SimplicialSets().Finite()
            else:
                if self.is_pointed() and other.is_pointed():
                    category = SimplicialSets().Pointed()
                else:
                    category = SimplicialSets()
        return SimplicialSetHomset(self, other, category=category)

    def rename_latex(self, s):
        """
        Rename or set the LaTeX name for this simplicial set.

        INPUT:

        - ``s`` -- string, the LaTeX representation. Or ``s`` can be
          ``None``, in which case the LaTeX name is unset.

        EXAMPLES::

            sage: from sage.topology.simplicial_set import AbstractSimplex, SimplicialSet
            sage: v = AbstractSimplex(0)
            sage: X = SimplicialSet({v: None}, latex_name='*')
            sage: latex(X)
            *
            sage: X.rename_latex('x_0')
            sage: latex(X)
            x_0
        """
        self._latex_name = s

    def _latex_(self):
        r"""
        LaTeX representation.

        If ``latex_name`` is set when the simplicial set is defined,
        or if :meth:`rename_latex` is used to set the LaTeX name, use
        that. Otherwise, use its string representation.

        EXAMPLES::

            sage: from sage.topology.simplicial_set import AbstractSimplex, SimplicialSet
            sage: v = AbstractSimplex(0)
            sage: X = SimplicialSet({v: None}, latex_name='*')
            sage: latex(X)
            *
            sage: X.rename_latex('y_0')
            sage: latex(X)
            y_0
            sage: X.rename_latex(None)
            sage: latex(X)
            Simplicial set with 1 non-degenerate simplex
            sage: X.rename('v')
            sage: latex(X)
            v
        """
        if hasattr(self, '_latex_name') and self._latex_name is not None:
            return self._latex_name
        return str(self)

    def _repr_(self):
        """
        Print representation.

        EXAMPLES::

            sage: from sage.topology.simplicial_set import AbstractSimplex, SimplicialSet
            sage: v = AbstractSimplex(0)
            sage: w = AbstractSimplex(0)
            sage: degen = v.apply_degeneracies(0)
            sage: tau = AbstractSimplex(2)
            sage: SimplicialSet({tau: (degen, degen, degen), w: None})
            Simplicial set with 3 non-degenerate simplices
            sage: SimplicialSet({w: None})
            Simplicial set with 1 non-degenerate simplex

        Test names and renaming::

            sage: SimplicialSet({w: None}, name='pt')
            pt
            sage: K = SimplicialSet({w: None}, name='pt')
            sage: K.rename('point')
            sage: K
            point
        """
        num = len(self.nondegenerate_simplices())
        if num == 1:
            return "Simplicial set with 1 non-degenerate simplex"
        return "Simplicial set with {} non-degenerate simplices".format(num)


class SimplicialSet_finite(SimplicialSet_arbitrary, GenericCellComplex):
    r"""
    A finite simplicial set.

    A simplicial set `X` is a collection of sets `X_n`, the
    *n-simplices*, indexed by the non-negative integers, together with
    face maps `d_i` and degeneracy maps `s_j`.  A simplex is
    *degenerate* if it is in the image of some `s_j`, and a simplicial
    set is *finite* if there are only finitely many non-degenerate
    simplices.

    INPUT:

    - ``data`` -- the data defining the simplicial set. See below for
      details.

    - ``base_point`` (optional, default ``None``) -- 0-simplex in this
      simplicial set, its base point

    - ``name`` (optional, default ``None``) -- string, the name of the
      simplicial set

    - ``check`` (optional, default ``True``) -- boolean. If ``True``,
      check the simplicial identity on the face maps when defining the
      simplicial set.

    - ``category`` (optional, default ``None``) -- the category in
      which to define this simplicial set. The default is either
      finite simplicial sets or finite pointed simplicial sets,
      depending on whether a base point is defined.

    - ``latex_name`` (optional, default ``None``) -- string, the LaTeX
      representation of the simplicial set.

    ``data`` should have one of the following forms: it could be a
    simplicial complex or `\Delta`-complex, in case it is converted to
    a simplicial set. Alternatively, it could be a dictionary. The
    keys are the nondegenerate simplices of the simplicial set, and
    the value corresponding to a simplex `\sigma` is a tuple listing
    the faces of `\sigma`. The 0-dimensional simplices may be omitted
    from ``data`` if they (or their degeneracies) are faces of other
    simplices; otherwise they must be included with value ``None``.

    See :mod:`.simplicial_set` and the methods for simplicial sets for
    more information and examples.

    EXAMPLES::

        sage: from sage.topology.simplicial_set import AbstractSimplex, SimplicialSet
        sage: u = AbstractSimplex(0, name='u')
        sage: v = AbstractSimplex(0, name='v')
        sage: w = AbstractSimplex(0, name='w')
        sage: e = AbstractSimplex(1, name='e')
        sage: f = AbstractSimplex(1, name='f')

    In the following simplicial set, ``u`` is an isolated vertex::

        sage: X = SimplicialSet({e: (v,w), f: (w,w), u: None})
        sage: X
        Simplicial set with 5 non-degenerate simplices
        sage: X.rename('X')
        sage: X
        X
        sage: X = SimplicialSet({e: (v,w), f: (w,w), u: None}, name='Y')
        sage: X
        Y
    """
    def __init__(self, data, base_point=None, name=None, check=True,
                 category=None, latex_name=None):
        r"""
        TESTS::

            sage: from sage.topology.simplicial_set import AbstractSimplex, SimplicialSet
            sage: v = AbstractSimplex(0)
            sage: e = AbstractSimplex(1)
            sage: SimplicialSet({e: (v, v, v)})
            Traceback (most recent call last):
            ...
            ValueError: wrong number of faces for simplex in dimension 1
            sage: SimplicialSet({e: (v,)})
            Traceback (most recent call last):
            ...
            ValueError: wrong number of faces for simplex in dimension 1

        Base points::

            sage: SimplicialSet({e: (v,v)}, base_point=AbstractSimplex(0))
            Traceback (most recent call last):
            ...
            ValueError: the base point is not a simplex in this simplicial set
            sage: SimplicialSet({e: (v,v)}, base_point=e)
            Traceback (most recent call last):
            ...
            ValueError: the base "point" is not a zero-simplex

        Simplicial identity::

            sage: sigma = AbstractSimplex(2)
            sage: w = AbstractSimplex(0)
            sage: K = SimplicialSet({sigma: (v.apply_degeneracies(0),
            ....:                            v.apply_degeneracies(0),
            ....:                            v.apply_degeneracies(0))})
            sage: SimplicialSet({sigma: (v.apply_degeneracies(0),
            ....:                        v.apply_degeneracies(0),
            ....:                        w.apply_degeneracies(0))})
            Traceback (most recent call last):
            ...
            ValueError: simplicial identity d_i d_j = d_{j-1} d_i fails in dimension 2

        Returning a copy of the original::

            sage: v = AbstractSimplex(0)
            sage: e = AbstractSimplex(1)
            sage: S1 = SimplicialSet({e: (v, v)})
            sage: SimplicialSet(S1) == S1
            False

        Test suites::

            sage: skip = ["_test_pickling", "_test_elements"]
            sage: TestSuite(S1).run(skip=skip)
            sage: TestSuite(simplicial_sets.Sphere(5)).run(skip=skip)
            sage: TestSuite(simplicial_sets.RealProjectiveSpace(6)).run(skip=skip)      # needs sage.groups
        """
        def face(sigma, i):
            """
            Return the i-th face of sigma, a simplex in this simplicial set.

            Once the simplicial set has been fully initialized, use
            the :meth:`face` method instead.
            """
            if sigma.is_nondegenerate():
                return data[sigma][i]
            else:
                underlying = sigma.nondegenerate()
                J, t = face_degeneracies(i, sigma.degeneracies())
                if t is None:
                    return underlying.apply_degeneracies(*J)
                else:
                    return data[underlying][t].apply_degeneracies(*J)

        if isinstance(data, GenericCellComplex):
            # Construct new data appropriately.
            if isinstance(data, SimplicialComplex):
                simplices = {}
                faces = {}
                for d in range(data.dimension()+1):
                    old_faces = faces
                    faces = {}
                    for idx, sigma in enumerate(data.n_cells(d)):
                        new_sigma = AbstractSimplex(d)
                        new_sigma.rename(str(tuple(sorted(tuple(sigma), key=str))))
                        if d > 0:
                            simplices[new_sigma] = [old_faces[_] for _ in sigma.faces()]
                        else:
                            simplices[new_sigma] = None
                        faces[sigma] = new_sigma
                data = simplices

            elif isinstance(data, DeltaComplex):
                simplices = {}
                current = []
                for d in range(data.dimension()+1):
                    faces = tuple(current)
                    current = []
                    for idx, sigma in enumerate(data.n_cells(d)):
                        new_sigma = AbstractSimplex(d)
                        # Name: Delta_{d,idx} where d is dimension,
                        # idx is its index in the list of d-simplices.
                        new_sigma.rename('Delta_{{{},{}}}'.format(d, idx))
                        if d > 0:
                            simplices[new_sigma] = [faces[_] for _ in sigma]
                        else:
                            simplices[new_sigma] = None
                        current.append(new_sigma)
                data = simplices
            elif isinstance(data, SimplicialSet_finite):
                data = dict(copy.deepcopy(data._data))
            else:
                raise NotImplementedError('I do not know how to convert this '
                                          'to a simplicial set')
        # Convert each value in data to a tuple, and then convert all
        # of data to a tuple, so that it is hashable.
        for x in data:
            if data[x]:
                if x.dimension() != len(data[x]) - 1:
                    raise ValueError('wrong number of faces for simplex '
                                     'in dimension {}'.format(x.dimension()))
                if not all(y.dimension() == x.dimension() - 1 for y in data[x]):
                    raise ValueError('faces of a {}-simplex have the wrong '
                                     'dimension'.format(x.dimension()))
                data[x] = tuple(data[x])

        # To obtain the non-degenerate simplices, look at both the
        # keys for data and also the underlying non-degenerate
        # simplices in its values.
        simplices = set(data.keys())
        for t in data.values():
            if t:
                simplices.update([_.nondegenerate() for _ in t])

        for x in simplices:
            if x not in data:
                # x had better be a vertex.
                assert x.dimension() == 0
                data[x] = None

        # Check the simplicial identity d_i d_j = d_{j-1} d_i.
        if check:
            for sigma in simplices:
                d = sigma.dimension()
                if d >= 2:
                    for j in range(d+1):
                        for i in range(j):
                            if face(face(sigma, j), i) != face(face(sigma, i), j-1):
                                raise ValueError('simplicial identity d_i d_j '
                                                 '= d_{{j-1}} d_i fails '
                                                 'in dimension {}'.format(d))

        # Now define the attributes for an instance of this class.
        # self._data: a tuple representing the defining data of the
        # simplicial set.
        self._data = tuple(data.items())
        # self._simplices: a sorted tuple of non-degenerate simplices.
        self._simplices = sorted(tuple(simplices))
        # self._basepoint: the base point, or None.
        if base_point is not None:
            if base_point not in simplices:
                raise ValueError('the base point is not a simplex in '
                                 'this simplicial set')
            if base_point.dimension() != 0:
                raise ValueError('the base "point" is not a zero-simplex')
            self._basepoint = base_point
        if category is None:
            if base_point is None:
                category = SimplicialSets().Finite()
            else:
                category = SimplicialSets().Finite().Pointed()
        Parent.__init__(self, category=category)
        if name:
            self.rename(name)
        self._latex_name = latex_name

    def __eq__(self, other):
        """
        Return ``True`` if ``self`` and ``other`` are equal as simplicial sets.

        Two simplicial sets are equal if they have the same defining
        data.  This means that they have *the same* simplices in each
        dimension, not just that they have the same numbers of
        `n`-simplices for each `n` with corresponding face maps.

        EXAMPLES::

            sage: from sage.topology.simplicial_set import AbstractSimplex, SimplicialSet
            sage: v = AbstractSimplex(0)
            sage: w = AbstractSimplex(0)
            sage: e = AbstractSimplex(1)
            sage: X = SimplicialSet({e: (v, v)})
            sage: Y = SimplicialSet({e: (w, w)})
            sage: X == X
            True
            sage: X == SimplicialSet({e: (v, v)})
            True
            sage: X == Y
            False
        """
        if self.is_pointed():
            return (isinstance(other, SimplicialSet_finite)
                    and other.is_pointed()
                    and sorted(self._data) == sorted(other._data)
                    and self.base_point() == other.base_point())
        else:
            return (isinstance(other, SimplicialSet_finite)
                    and not other.is_pointed()
                    and sorted(self._data) == sorted(other._data))

    def __ne__(self, other):
        """
        Return ``True`` if ``self`` and ``other`` are not equal as simplicial sets.

        EXAMPLES::

            sage: from sage.topology.simplicial_set import AbstractSimplex, SimplicialSet
            sage: v = AbstractSimplex(0)
            sage: w = AbstractSimplex(0)
            sage: X = SimplicialSet({v: None})
            sage: Y = SimplicialSet({w: None})
            sage: X != X
            False
            sage: X != SimplicialSet({v: None})
            False
            sage: X != Y
            True
        """
        return not (self == other)

    # This is cached because it is used frequently in simplicial set
    # construction: the last two lines in the __init__ method access
    # dictionaries which use instances of SimplicialSet_finite as keys and so
    # computes their hash. If the tuple self._data is long, this can
    # take a long time.
    @cached_method
    def __hash__(self):
        """
        The hash is formed from that of the tuple ``self._data``.

        EXAMPLES::

            sage: from sage.topology.simplicial_set import AbstractSimplex, SimplicialSet
            sage: v = AbstractSimplex(0)
            sage: X = SimplicialSet({v: None})
            sage: degen = v.apply_degeneracies(0)
            sage: tau = AbstractSimplex(2)
            sage: Y = SimplicialSet({tau: (degen, degen, degen)})

            sage: hash(X) # random
            17
            sage: hash(X) != hash(Y)
            True
        """
        if self.is_pointed():
            return hash(self._data) ^ hash(self.base_point())
        else:
            return hash(self._data)

    def __copy__(self):
        """
        Return a distinct copy of this simplicial set.

        The copy will not be equal to the original simplicial set.

        EXAMPLES::

            sage: T = simplicial_sets.Torus()
            sage: copy(T) == T
            False
            sage: T.n_cells(0)[0] == copy(T).n_cells(0)[0]
            False
            sage: T.homology() == copy(T).homology()                                    # needs sage.modules
            True
        """
        return SimplicialSet(dict(copy.deepcopy(self._data)))

    def face_data(self):
        """
        Return the face-map data -- a dictionary -- defining this simplicial set.

        EXAMPLES::

            sage: from sage.topology.simplicial_set import AbstractSimplex, SimplicialSet
            sage: v = AbstractSimplex(0, name='v')
            sage: w = AbstractSimplex(0, name='w')
            sage: e = AbstractSimplex(1, name='e')
            sage: X = SimplicialSet({e: (v, w)})
            sage: X.face_data()[e]
            (v, w)

            sage: Y = SimplicialSet({v: None, w: None})
            sage: v in Y.face_data()
            True
            sage: Y.face_data()[v] is None
            True
        """
        return dict(self._data)

    def n_skeleton(self, n):
        """
        Return the `n`-skeleton of this simplicial set.

        That is, the subsimplicial set generated by all nondegenerate
        simplices of dimension at most `n`.

        INPUT:

        - ``n`` -- the dimension

        EXAMPLES::

            sage: from sage.topology.simplicial_set import AbstractSimplex, SimplicialSet
            sage: v = AbstractSimplex(0, name='v')
            sage: w = AbstractSimplex(0, name='w')
            sage: degen = v.apply_degeneracies(0)
            sage: tau = AbstractSimplex(2, name='tau')
            sage: Y = SimplicialSet({tau: (degen, degen, degen), w: None})

        ``Y`` is the disjoint union of a 2-sphere, with vertex ``v``
        and non-degenerate 2-simplex ``tau``, and a point ``w``. ::

            sage: Y.nondegenerate_simplices()
            [v, w, tau]
            sage: Y.n_skeleton(1).nondegenerate_simplices()
            [v, w]
            sage: Y.n_skeleton(2).nondegenerate_simplices()
            [v, w, tau]
        """
        data = [x for x in self.nondegenerate_simplices()
                if x.dimension() <= n]
        return self.subsimplicial_set(data)

    def _facets_(self):
        r"""
        Return the list of facets of this simplicial set, where by
        "facet" we mean a non-degenerate simplex which is not a face
        of another non-degenerate simplex.

        EXAMPLES::

            sage: T = simplicial_sets.Torus()
            sage: T._facets_()
            [(s_0 sigma_1, s_1 sigma_1),
             (s_1 sigma_1, s_0 sigma_1)]
            sage: S5 = simplicial_sets.Sphere(5)
            sage: S5._facets_()
            [sigma_5]
            sage: simplicial_sets.Sphere(0)._facets_()
            [v_0, w_0]
        """
        faces = set()
        for dim in range(self.dimension(), 0, -1):
            for sigma in self.n_cells(dim):
                faces.update([tau.nondegenerate() for tau in self.faces(sigma)])
        return sorted(set(self.nondegenerate_simplices()).difference(faces))

    def f_vector(self):
        """
        Return the list of the number of non-degenerate simplices in each
        dimension.

        Unlike for some other cell complexes in Sage, this does not
        include the empty simplex in dimension `-1`; thus its `i`-th
        entry is the number of `i`-dimensional simplices.

        EXAMPLES::

            sage: from sage.topology.simplicial_set import AbstractSimplex, SimplicialSet
            sage: v = AbstractSimplex(0)
            sage: w = AbstractSimplex(0)
            sage: S0 = SimplicialSet({v: None, w: None})
            sage: S0.f_vector()
            [2]

            sage: e = AbstractSimplex(1)
            sage: S1 = SimplicialSet({e: (v, v)})
            sage: S1.f_vector()
            [1, 1]
            sage: simplicial_sets.Sphere(3).f_vector()
            [1, 0, 0, 1]
        """
        return [len(self.n_cells(_)) for _ in range(self.dimension()+1)]

    def euler_characteristic(self):
        r"""
        Return the Euler characteristic of this simplicial set: the
        alternating sum over `n \geq 0` of the number of
        nondegenerate `n`-simplices.

        EXAMPLES::

            sage: simplicial_sets.RealProjectiveSpace(4).euler_characteristic()         # needs sage.groups
            1
            sage: simplicial_sets.Sphere(6).euler_characteristic()
            2
            sage: simplicial_sets.KleinBottle().euler_characteristic()
            0
        """
        return sum([(-1)**n * num for (n, num) in enumerate(self.f_vector())])

    def chain_complex(self, dimensions=None, base_ring=ZZ, augmented=False,
                      cochain=False, verbose=False, subcomplex=None,
                      check=False):
        r"""
        Return the normalized chain complex.

        INPUT:

        - ``dimensions`` -- if ``None``, compute the chain complex in all
          dimensions.  If a list or tuple of integers, compute the
          chain complex in those dimensions, setting the chain groups
          in all other dimensions to zero.

        - ``base_ring`` (optional, default ``ZZ``) -- commutative ring

        - ``augmented`` (optional, default ``False``) -- if ``True``,
          return the augmented chain complex (that is, include a class
          in dimension `-1` corresponding to the empty cell).

        - ``cochain`` (optional, default ``False``) -- if ``True``,
          return the cochain complex (that is, the dual of the chain
          complex).

        - ``verbose`` (optional, default ``False``) -- ignored.

        - ``subcomplex`` (optional, default ``None``) -- if present,
          compute the chain complex relative to this subcomplex.

        - ``check`` (optional, default ``False``) -- If ``True``, make
          sure that the chain complex is actually a chain complex:
          the differentials are composable and their product is zero.

        The normalized chain complex of a simplicial set is isomorphic
        to the chain complex obtained by modding out by degenerate
        simplices, and the latter is what is actually constructed
        here.

        EXAMPLES::

            sage: # needs sage.modules
            sage: from sage.topology.simplicial_set import AbstractSimplex, SimplicialSet
            sage: v = AbstractSimplex(0)
            sage: degen = v.apply_degeneracies(1, 0) # s_1 s_0 applied to v
            sage: sigma = AbstractSimplex(3)
            sage: S3 = SimplicialSet({sigma: (degen, degen, degen, degen)})  # the 3-sphere
            sage: S3.chain_complex().homology()
            {0: Z, 3: Z}
            sage: S3.chain_complex(augmented=True).homology()
            {-1: 0, 0: 0, 3: Z}
            sage: S3.chain_complex(dimensions=range(3), base_ring=QQ).homology()
            {0: Vector space of dimension 1 over Rational Field}

            sage: RP5 = simplicial_sets.RealProjectiveSpace(5)                          # needs sage.groups
            sage: RP2 = RP5.n_skeleton(2)                                               # needs sage.groups
            sage: RP5.chain_complex(subcomplex=RP2).homology()                          # needs sage.groups sage.modules
            {0: Z, 3: C2, 4: 0, 5: Z}

        TESTS:

        Convert some simplicial complexes and `\Delta`-complexes to
        simplicial sets, and compare homology calculations::

            sage: # needs sage.modules
            sage: T = simplicial_complexes.Torus()
            sage: T.homology() == SimplicialSet(T).homology()
            True
            sage: RP2 = delta_complexes.RealProjectivePlane()
            sage: RP2.homology() == SimplicialSet(RP2).homology()
            True
            sage: cohoRP2 = RP2.cohomology(base_ring=GF(2))
            sage: cohoRP2 == SimplicialSet(RP2).cohomology(base_ring=GF(2))
            True
        """
        from sage.homology.chain_complex import ChainComplex

        if dimensions is None:
            if not self.cells():  # Empty
                if cochain:
                    return ChainComplex({-1: matrix(base_ring, 0, 0)},
                                        degree_of_differential=1)
                return ChainComplex({0: matrix(base_ring, 0, 0)},
                                    degree_of_differential=-1)
            dimensions = list(range(self.dimension() + 1))
        else:
            if not isinstance(dimensions, (list, tuple, range)):
                dimensions = list(range(dimensions - 1, dimensions + 2))
            else:
                dimensions = [n for n in dimensions if n >= 0]
            if not dimensions:
                # Return the empty chain complex.
                if cochain:
                    return ChainComplex(base_ring=base_ring, degree=1)
                else:
                    return ChainComplex(base_ring=base_ring, degree=-1)

        differentials = {}
        # Convert the tuple self._data to a dictionary indexed by the
        # non-degenerate simplices.
        if subcomplex:
            X = self.quotient(subcomplex)
            face_data = X.face_data()
            nondegens = X.nondegenerate_simplices()
        else:
            face_data = self.face_data()
            nondegens = self.nondegenerate_simplices()
        # simplices: dictionary indexed by dimension, values the list
        # of non-degenerate simplices in that dimension.
        simplices = {}
        for sigma in nondegens:
            if sigma.dimension() in simplices:
                simplices[sigma.dimension()].append(sigma)
            else:
                simplices[sigma.dimension()] = [sigma]
        first = dimensions.pop(0)
        if first in simplices:
            rank = len(simplices[first])
            current = sorted(simplices[first])
        else:
            rank = 0
            current = []
        if augmented and first == 0:
            differentials[first-1] = matrix(base_ring, 0, 1)
            differentials[first] = matrix(base_ring, 1, rank,
                                          [1] * rank)
        else:
            differentials[first] = matrix(base_ring, 0, rank)

        for d in dimensions:
            old_rank = rank
            faces = {_[1]: _[0] for _ in enumerate(current)}
            if d in simplices:
                current = sorted(simplices[d])
                rank = len(current)
                # old_rank: number of simplices in dimension d-1.
                # faces: list of simplices in dimension d-1.
                # rank: number of simplices in dimension d.
                # current: list of simplices in dimension d.
                if not faces:
                    differentials[d] = matrix(base_ring, old_rank, rank)
                else:
                    matrix_data = {}
                    for col, sigma in enumerate(current):
                        sign = 1
                        for tau in face_data[sigma]:
                            if tau.is_nondegenerate():
                                row = faces[tau]
                                if (row, col) in matrix_data:
                                    matrix_data[(row, col)] += sign
                                else:
                                    matrix_data[(row, col)] = sign
                            sign *= -1

                    differentials[d] = matrix(base_ring, old_rank,
                                              rank, matrix_data)

            else:
                rank = 0
                current = []
                differentials[d] = matrix(base_ring, old_rank, rank)

        if cochain:
            new_diffs = {}
            for d in differentials:
                new_diffs[d-1] = differentials[d].transpose()
            return ChainComplex(new_diffs, degree_of_differential=1,
                                check=check)
        return ChainComplex(differentials, degree_of_differential=-1,
                            check=check)

    @cached_method
    def algebraic_topological_model(self, base_ring=None):
        r"""
        Return the algebraic topological model for this simplicial set
        with coefficients in ``base_ring``.

        The term "algebraic topological model" is defined by Pilarczyk
        and Réal [PR2015]_.

        INPUT:

        - ``base_ring`` - coefficient ring (optional, default
          ``QQ``). Must be a field.

        Denote by `C` the chain complex associated to this simplicial
        set. The algebraic topological model is a chain complex `M`
        with zero differential, with the same homology as `C`, along
        with chain maps `\pi: C \to M` and `\iota: M \to C` satisfying
        `\iota \pi = 1_M` and `\pi \iota` chain homotopic to
        `1_C`. The chain homotopy `\phi` must satisfy

        - `\phi \phi = 0`,
        - `\pi \phi = 0`,
        - `\phi \iota = 0`.

        Such a chain homotopy is called a *chain contraction*.

        OUTPUT: a pair consisting of

        - chain contraction ``phi`` associated to `C`, `M`, `\pi`, and
          `\iota`
        - the chain complex `M`

        Note that from the chain contraction ``phi``, one can recover the
        chain maps `\pi` and `\iota` via ``phi.pi()`` and
        ``phi.iota()``. Then one can recover `C` and `M` from, for
        example, ``phi.pi().domain()`` and ``phi.pi().codomain()``,
        respectively.

        EXAMPLES::

            sage: RP2 = simplicial_sets.RealProjectiveSpace(2)                          # needs sage.groups
            sage: phi, M = RP2.algebraic_topological_model(GF(2))                       # needs sage.groups
            sage: M.homology()                                                          # needs sage.groups sage.modules
            {0: Vector space of dimension 1 over Finite Field of size 2,
             1: Vector space of dimension 1 over Finite Field of size 2,
             2: Vector space of dimension 1 over Finite Field of size 2}

            sage: T = simplicial_sets.Torus()
            sage: phi, M = T.algebraic_topological_model(QQ)                            # needs sage.modules
            sage: M.homology()                                                          # needs sage.modules
            {0: Vector space of dimension 1 over Rational Field,
             1: Vector space of dimension 2 over Rational Field,
             2: Vector space of dimension 1 over Rational Field}
        """
        from sage.homology.algebraic_topological_model import algebraic_topological_model_delta_complex

        if base_ring is None:
            base_ring = QQ
        return algebraic_topological_model_delta_complex(self, base_ring)


# TODO: possibly turn SimplicialSet into a function, for example
# allowing for the construction of infinite simplicial sets.
SimplicialSet = SimplicialSet_finite


########################################################################
# Functions for manipulating face and degeneracy maps.

def standardize_degeneracies(*L):
    r"""
    Return list of indices of degeneracy maps in standard (decreasing)
    order.

    INPUT:

    - ``L`` -- list of integers, representing a composition of
      degeneracies in a simplicial set.

    OUTPUT:

    an equivalent list of degeneracies, standardized to be
    written in decreasing order, using the simplicial identity

    .. MATH::

        s_i s_j = s_{j+1} s_i \ \   \text{if }   i \leq j.

    For example, `s_0 s_2 = s_3 s_0` and `s_0 s_0 = s_1 s_0`.

    EXAMPLES::

        sage: from sage.topology.simplicial_set import standardize_degeneracies
        sage: standardize_degeneracies(0, 0)
        (1, 0)
        sage: standardize_degeneracies(0, 0, 0, 0)
        (3, 2, 1, 0)
        sage: standardize_degeneracies(1, 2)
        (3, 1)

    TESTS::

        sage: standardize_degeneracies()
        ()
        sage: standardize_degeneracies(2, -1)
        Traceback (most recent call last):
        ...
        ValueError: degeneracies are indexed by non-negative integers
        sage: standardize_degeneracies([2, 1])
        Traceback (most recent call last):
        ...
        TypeError: degeneracies are indexed by non-negative integers; do not use an explicit list or tuple
    """
    J = list(L)
    for m in J:
        try:
            if Integer(m) < 0:
                raise ValueError('degeneracies are indexed by non-negative integers')
        except TypeError:
            # Likely if called via standard_degeneracies([1,2,3])
            # rather than          standard_degeneracies(1,2,3).
            raise TypeError('degeneracies are indexed by non-negative integers; do not use an explicit list or tuple')
    inadmissible = True
    while inadmissible:
        inadmissible = False
        for idx in range(len(J)-1):
            if J[idx] <= J[idx + 1]:
                inadmissible = True
                tmp = J[idx]
                J[idx] = J[idx + 1] + 1
                J[idx + 1] = tmp
    return tuple(J)


def all_degeneracies(n, l=1):
    r"""
    Return list of all composites of degeneracies (written in
    "admissible" form, i.e., as a strictly decreasing sequence) of
    length `l` on an `n`-simplex.

    INPUT:

    - ``n``, ``l`` -- integers

    On an `n`-simplex, one may apply the degeneracies `s_i` for `0
    \leq i \leq n`. Then on the resulting `n+1`-simplex, one may apply
    `s_i` for `0 \leq i \leq n+1`, and so on. But one also has to take
    into account the simplicial identity

    .. MATH::

        s_i s_j = s_{j+1} s_i \ \   \text{if }   i \leq j.

    There are `\binom{l+n}{n}` such composites: each non-degenerate
    `n`-simplex leads to `\binom{l+n}{n}` degenerate `l+n` simplices.

    EXAMPLES::

        sage: from sage.topology.simplicial_set import all_degeneracies
        sage: all_degeneracies(0, 3)
        {(2, 1, 0)}
        sage: all_degeneracies(1, 1)
        {(0,), (1,)}
        sage: all_degeneracies(1, 3)
        {(2, 1, 0), (3, 1, 0), (3, 2, 0), (3, 2, 1)}
    """
    if l == 0:
        return set(())
    if l == 1:
        return set([tuple([_]) for _ in range(n+1)])
    ans = set()
    for i in range(n+l):
        ans.update(set([tuple(standardize_degeneracies(*([i] + list(_))))
                        for _ in all_degeneracies(n, l-1)]))
    return ans


def standardize_face_maps(*L):
    r"""
    Return list of indices of face maps in standard (non-increasing)
    order.

    INPUT:

    - ``L`` -- list of integers, representing a composition of
      face maps in a simplicial set.

    OUTPUT:

    an equivalent list of face maps, standardized to be
    written in non-increasing order, using the simplicial identity

    .. MATH::

        d_i d_j = d_{j-1} d_i \ \   \text{if }   i<j.

    For example, `d_0 d_2 = d_1 d_0` and `d_0 d_1 = d_0 d_0`.

    EXAMPLES::

        sage: from sage.topology.simplicial_set import standardize_face_maps
        sage: standardize_face_maps(0, 1)
        (0, 0)
        sage: standardize_face_maps(0, 2)
        (1, 0)
        sage: standardize_face_maps(1, 3, 5)
        (3, 2, 1)
    """
    J = list(L)
    for m in J:
        if Integer(m) < 0:
            raise ValueError('faces are indexed by non-negative integers')
    inadmissible = True
    while inadmissible:
        inadmissible = False
        for idx in range(len(J)-1):
            if J[idx] < J[idx + 1]:
                inadmissible = True
                tmp = J[idx]
                J[idx] = J[idx + 1] - 1
                J[idx + 1] = tmp
    return tuple(J)


def face_degeneracies(m, I):
    r"""
    Return the result of applying the face map `d_m` to the iterated
    degeneracy `s_I = s_{i_1} s_{i_2} ... s_{i_n}`.

    INPUT:

    - ``m`` -- integer
    - ``I`` -- tuple ``(i_1, i_2, ..., i_n)`` of integers. We assume
      that this sequence is strictly decreasing.

    Using the simplicial identities (see :mod:`.simplicial_set`), we
    can rewrite

    .. MATH::

        d_m s_{i_1} s_{i_2} ... s_{i_n}

    in one of the forms

    .. MATH::

        s_{j_1} s_{j_2} ... s_{j_n} d_t, \quad
        s_{j_1} s_{j_2} ... s_{j_{n-1}}.


    OUTPUT: the pair ``(J, t)`` or ``(J, None)``. ``J`` is returned as
    a list.

    EXAMPLES::

        sage: from sage.topology.simplicial_set import face_degeneracies
        sage: face_degeneracies(0, (1, 0))
        ([0], None)
        sage: face_degeneracies(1, (1, 0))
        ([0], None)
        sage: face_degeneracies(2, (1, 0))
        ([0], None)
        sage: face_degeneracies(3, (1, 0))
        ([1, 0], 1)
        sage: face_degeneracies(3, ())
        ([], 3)
    """
    if not I:
        return ([], m)
    J = []
    t = m
    for i in I:
        if t is None:
            J.append(i)
        elif t < i:
            J.append(i-1)
        elif t == i or t == i+1:
            t = None
        else:
            J.append(i)
            t -= 1
    return (J, t)


########################################################################

def shrink_simplicial_complex(K):
    """
    Convert the simplicial complex ``K`` to a "small" simplicial set.

    First convert ``K`` naively, then mod out by a large contractible
    subcomplex, as found by
    :meth:`.simplicial_complex.SimplicialComplex._contractible_subcomplex`.
    This will produce a simplicial set no larger than, and sometimes
    much smaller than, the initial simplicial complex.

    EXAMPLES::

        sage: from sage.topology.simplicial_set import shrink_simplicial_complex
        sage: K = simplicial_complexes.Simplex(3)
        sage: X = shrink_simplicial_complex(K)
        sage: X.f_vector()
        [1]

        sage: Y = simplicial_complexes.Sphere(2)
        sage: S2 = shrink_simplicial_complex(Y); S2
        Quotient: (Simplicial set with
                   14 non-degenerate simplices/Simplicial set with
                                               13 non-degenerate simplices)
        sage: S2.f_vector()
        [1, 0, 1]
        sage: S2.homology()                                                             # needs sage.modules
        {0: 0, 1: 0, 2: Z}

        sage: Z = simplicial_complexes.SurfaceOfGenus(3)
        sage: Z.f_vector()
        [1, 15, 57, 38]
        sage: Z.homology()                                                              # needs sage.modules
        {0: 0, 1: Z^6, 2: Z}
        sage: M = shrink_simplicial_complex(Z)
        sage: M.f_vector()  # random
        [1, 32, 27]
        sage: M.homology()                                                              # needs sage.modules
        {0: 0, 1: Z^6, 2: Z}
    """
    L = K._contractible_subcomplex()
    return SimplicialSet_finite(K).quotient(L)<|MERGE_RESOLUTION|>--- conflicted
+++ resolved
@@ -575,12 +575,7 @@
                 return self.nondegenerate().get_custom_name() < other.nondegenerate().get_custom_name()
             return True
 
-<<<<<<< HEAD
-        if (hasattr(other, '__custom_name')
-                or hasattr(other.nondegenerate(), '__custom_name')):
-=======
         if other.nondegenerate().get_custom_name() is not None:
->>>>>>> 6ea1fe93
             return False
         return id(self) < id(other)
 
