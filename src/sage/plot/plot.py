--- conflicted
+++ resolved
@@ -131,11 +131,6 @@
 import os #for viewing and writing images
 from colorsys import hsv_to_rgb #for the hue function
 from math import sin, cos, modf, pi #for hue and polar_plot
-
-from sage.structure.sage_object import SageObject
-
-import sage.misc.viewer
-import sage.misc.misc
 
 ############### WARNING ###
 # Try not to import any matplotlib stuff here -- matplotlib is
@@ -1633,26 +1628,13 @@
     Here we plot a simple funtion of two variables:
         sage: def f(x,y):
         ...       return cos(x^2 + y^2)
-<<<<<<< HEAD
-        sage: contour_plot(f, (-4, 4), (-4, 4)).save('sage.png')
-=======
         sage: C = contour_plot(f, (-4, 4), (-4, 4))
         sage: C.save('sage.png')
->>>>>>> de35d1e3
 
 
     Here we change the ranges and add some options:
         sage: def h(x,y):
         ...       return (x^2)*cos(x*y)
-<<<<<<< HEAD
-        sage: contour_plot(h, (-10, 5), (-5, 5), fill=False, plot_points=100).save('sage.png')
-
-    With increased contour levels and colored with a colormap (cmap):
-        sage: def g(x, y):
-        ...       return x*tanh(x*y)
-        sage: contour_plot(g, (-3, 3), (-3, 3), contours=60, cmap='hsv').save('sage.png')
-
-=======
         sage: C = contour_plot(h, (-10, 5), (-5, 5), fill=False, plot_points=100)
         sage: C.save('sage.png')
 
@@ -1662,7 +1644,6 @@
         ...       return sin(x^2 + y^2)*cos(x)*sin(y)
         sage: C = contour_plot(f, (-4, 4), (-4, 4),plot_points=100)
         sage: C.save('sage.png')
->>>>>>> de35d1e3
     """
     def _reset(self):
         self.options={'plot_points':25, 'fill':True, 'cmap':'gray', 'contours':None}
