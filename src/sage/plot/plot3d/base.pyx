r"""
Base classes for 3D Graphics objects and plotting

AUTHORS:

- Robert Bradshaw (2007-02): initial version

- Robert Bradshaw (2007-08): Cythonization, much optimization

- William Stein (2008)

.. TODO::

    finish integrating tachyon -- good default lights, camera
"""

#*****************************************************************************
#      Copyright (C) 2007 Robert Bradshaw <robertwb@math.washington.edu>
#
#  Distributed under the terms of the GNU General Public License (GPL)
#
#    This code is distributed in the hope that it will be useful,
#    but WITHOUT ANY WARRANTY; without even the implied warranty of
#    MERCHANTABILITY or FITNESS FOR A PARTICULAR PURPOSE.  See the GNU
#    General Public License for more details.
#
#  The full text of the GPL is available at:
#
#                  http://www.gnu.org/licenses/
#*****************************************************************************


from cpython.list cimport *

import os
from functools import reduce
from math import atan2
from random import randint
import zipfile
from cStringIO import StringIO

import sage.misc.misc

from sage.modules.free_module_element import vector

from sage.rings.real_double import RDF
from sage.misc.functional import sqrt, atan, acos
from sage.misc.temporary_file import tmp_filename

from texture import Texture, is_Texture
from transform cimport Transformation, point_c, face_c
include "point_c.pxi"

from sage.interfaces.tachyon import tachyon_rt

# import the double infinity constant
cdef extern from "math.h":
     enum: INFINITY


default_texture = Texture()
pi = RDF.pi()

cdef class Graphics3d(SageObject):
    """
    This is the baseclass for all 3d graphics objects.

    .. automethod:: _graphics_
    .. automethod:: __add__
    """
    def __cinit__(self):
        """
        The Cython constructor
        
        EXAMPLES::

            sage: gfx = sage.plot.plot3d.base.Graphics3d()
            sage: gfx._extra_kwds
            {}
        """
        self._extra_kwds = dict()
    
    def _repr_(self):
        """
        Return a string representation.

        OUTPUT:

        String.

        EXAMPLES::

            sage: S = sphere((0, 0, 0), 1)
            sage: print S
            Graphics3d Object
        """
        return str(self)

    def _graphics_(self, mime_types=None, figsize=None, dpi=None):
        """
        Magic graphics method.

        The presence of this method is used by the displayhook to
        decide that we want to see a graphical output by default.

        INPUT/OUTPUT:

        See :meth:`sage.plot.graphics.Graphics._graphics_` for details.

        EXAMPLES::

            sage: S = sphere((0, 0, 0), 1)
            sage: S._graphics_(mime_types={'image/png'})
            Graphics file image/png
            sage: S  # also productes graphics
            Graphics3d Object
            sage: [S, S]
            [Graphics3d Object, Graphics3d Object]
        """
        from sage.structure.graphics_file import (
            Mime, graphics_from_save, GraphicsFile)
<<<<<<< HEAD
        if (mime_types is None) or (Mime.JMOL in mime_types):
            # default to jmol
=======
        ### First, figure out the best graphics format
        can_view_jmol = (mime_types is None) or (Mime.JMOL in mime_types)
        viewer = self._extra_kwds.get('viewer', None)
        # make sure viewer is one of the supported options
        if viewer not in [None, 'jmol', 'tachyon']:
            import warnings
            warnings.warn('viewer={0} is not supported'.format(viewer))
            viewer = None
        # select suitable default
        if viewer is None:
            viewer = 'jmol'
        # fall back to 2d image if necessary
        if viewer == 'jmol' and not can_view_jmol:
            viewer = 'tachyon'
        ### Second, return the corresponding graphics file
        if viewer == 'jmol':
>>>>>>> 4cd153a4
            from sage.misc.temporary_file import tmp_filename
            filename = tmp_filename(
                ext=os.path.extsep + Mime.extension(Mime.JMOL))
            self.save(filename)
            return GraphicsFile(filename, Mime.JMOL)
<<<<<<< HEAD
        preference = [Mime.PNG, Mime.JPG]
        return graphics_from_save(self.save, preference,
                                  allowed_mime_types=mime_types, 
                                  figsize=figsize, dpi=dpi)
=======
        elif viewer == 'tachyon':
            preference = [Mime.PNG, Mime.JPG]
            figsize = self._extra_kwds.get('figsize', figsize)
            dpi = self._extra_kwds.get('dpi', dpi)
            return graphics_from_save(self.save, preference,
                                      allowed_mime_types=mime_types, 
                                      figsize=figsize, dpi=dpi)
        else:
            assert False   # unreachable
>>>>>>> 4cd153a4

    def __str__(self):
        """
        EXAMPLES::

            sage: S = sphere((0, 0, 0), 1)
            sage: str(S)
            'Graphics3d Object'
        """
        return "Graphics3d Object"

    def __add__(left, right):
        """
        Addition of objects adds them to the same scene.

        EXAMPLES::

            sage: A = sphere((0,0,0), 1, color='red')
            sage: B = dodecahedron((2, 0, 0), color='yellow')
            sage: A+B
            Graphics3d Object

        For convenience, we take 0 and ``None`` to be the additive identity::

            sage: A + 0 is A
            True
            sage: A + None is A, 0 + A is A, None + A is A
            (True, True, True)

        In particular, this allows us to use the sum() function without
        having to provide an empty starting object::

            sage: sum(point3d((cos(n), sin(n), n)) for n in [0..10, step=.1])
            Graphics3d Object

        A Graphics 3d object can also be added a 2d graphic object::

            sage: A = sphere((0, 0, 0), 1) + circle((0, 0), 1.5)
            sage: A.show(aspect_ratio=1)
        """
        if right == 0 or right is None:
            return left
        elif left == 0 or left is None:
            return right
        elif not isinstance(left, Graphics3d):
            left = left.plot3d()
        elif not isinstance(right, Graphics3d):
            right = right.plot3d()
        return Graphics3dGroup([left, right])

    def _set_extra_kwds(self, kwds):
        """
        Allow one to pass rendering arguments on as if they were set
        in the constructor.

        EXAMPLES::

            sage: S = sphere((0, 0, 0), 1)
            sage: S._set_extra_kwds({'aspect_ratio': [1, 2, 2]})
            sage: S
            Graphics3d Object
        """
        self._extra_kwds = kwds

    def aspect_ratio(self, v=None):
        """
        Set or get the preferred aspect ratio of ``self``.

        INPUT:

        - ``v`` -- (default: ``None``) must be a list or tuple of length three,
          or the integer ``1``. If no arguments are provided then the
          default aspect ratio is returned.

        EXAMPLES::

            sage: D = dodecahedron()
            sage: D.aspect_ratio()
            [1.0, 1.0, 1.0]
            sage: D.aspect_ratio([1,2,3])
            sage: D.aspect_ratio()
            [1.0, 2.0, 3.0]
            sage: D.aspect_ratio(1)
            sage: D.aspect_ratio()
            [1.0, 1.0, 1.0]
        """
        if not v is None:
            if v == 1:
                v = (1,1,1)
            if not isinstance(v, (tuple, list)):
                raise TypeError("aspect_ratio must be a list or tuple of "
                                "length 3 or the integer 1")
            self._aspect_ratio = map(float, v)
        else:
            if self._aspect_ratio is None:
                self._aspect_ratio = [1.0,1.0,1.0]
            return self._aspect_ratio

    def frame_aspect_ratio(self, v=None):
        """
        Set or get the preferred frame aspect ratio of ``self``.

        INPUT:

        - ``v`` -- (default: ``None``) must be a list or tuple of
          length three, or the integer ``1``. If no arguments are
          provided then the default frame aspect ratio is returned.

        EXAMPLES::

            sage: D = dodecahedron()
            sage: D.frame_aspect_ratio()
            [1.0, 1.0, 1.0]
            sage: D.frame_aspect_ratio([2,2,1])
            sage: D.frame_aspect_ratio()
            [2.0, 2.0, 1.0]
            sage: D.frame_aspect_ratio(1)
            sage: D.frame_aspect_ratio()
            [1.0, 1.0, 1.0]
        """
        if not v is None:
            if v == 1:
                v = (1,1,1)
            if not isinstance(v, (tuple, list)):
                raise TypeError("frame_aspect_ratio must be a list or tuple of "
                                "length 3 or the integer 1")
            self._frame_aspect_ratio = map(float, v)
        else:
            if self._frame_aspect_ratio is None:
                self._frame_aspect_ratio = [1.0,1.0,1.0]
            return self._frame_aspect_ratio

    def _determine_frame_aspect_ratio(self, aspect_ratio):
        a_min, a_max = self._safe_bounding_box()
        return [(a_max[i] - a_min[i])*aspect_ratio[i] for i in range(3)]

    def _safe_bounding_box(self):
        """
        Return a bounding box but where no side length is 0.

        This is used to avoid zero-division errors for pathological
        plots.

        EXAMPLES::

            sage: G = line3d([(0, 0, 0), (0, 0, 1)])
            sage: G.bounding_box()
            ((0.0, 0.0, 0.0), (0.0, 0.0, 1.0))
            sage: G._safe_bounding_box()
            ([-1.0, -1.0, 0.0], [1.0, 1.0, 1.0])
        """
        a_min, a_max = self.bounding_box()
        a_min = list(a_min); a_max = list(a_max)
        for i in range(3):
            if a_min[i] == a_max[i]:
                a_min[i] = a_min[i] - 1
                a_max[i] = a_max[i] + 1
        return a_min, a_max


    def bounding_box(self):
        """
        Return the lower and upper corners of a 3d bounding box for ``self``.

        This is used for rendering and ``self`` should fit entirely
        within this box.

        Specifically, the first point returned should have x, y, and z
        coordinates should be the respective infimum over all points
        in ``self``, and the second point is the supremum.

        The default return value is simply the box containing the origin.

        EXAMPLES::

            sage: sphere((1,1,1), 2).bounding_box()
            ((-1.0, -1.0, -1.0), (3.0, 3.0, 3.0))
            sage: G = line3d([(1, 2, 3), (-1,-2,-3)])
            sage: G.bounding_box()
            ((-1.0, -2.0, -3.0), (1.0, 2.0, 3.0))
        """
        return ((0.0, 0.0, 0.0), (0.0, 0.0, 0.0))

    def transform(self, **kwds):
        """
        Apply a transformation to ``self``, where the inputs are
        passed onto a TransformGroup object.

        Mostly for internal use; see the translate, scale, and rotate
        methods for more details.

        EXAMPLES::

            sage: sphere((0,0,0), 1).transform(trans=(1, 0, 0), scale=(2,3,4)).bounding_box()
            ((-1.0, -3.0, -4.0), (3.0, 3.0, 4.0))
        """
        return TransformGroup([self], **kwds)

    def translate(self, *x):
        """
        Return ``self`` translated by the given vector (which can be
        given either as a 3-iterable or via positional arguments).

        EXAMPLES::

            sage: icosahedron() + sum(icosahedron(opacity=0.25).translate(2*n, 0, 0) for n in [1..4])
            Graphics3d Object
            sage: icosahedron() + sum(icosahedron(opacity=0.25).translate([-2*n, n, n^2]) for n in [1..4])
            Graphics3d Object

        TESTS::

            sage: G = sphere((0, 0, 0), 1)
            sage: G.bounding_box()
            ((-1.0, -1.0, -1.0), (1.0, 1.0, 1.0))
            sage: G.translate(0, 0, 1).bounding_box()
            ((-1.0, -1.0, 0.0), (1.0, 1.0, 2.0))
            sage: G.translate(-1, 5, 0).bounding_box()
            ((-2.0, 4.0, -1.0), (0.0, 6.0, 1.0))
        """
        if len(x) == 1:
            x = x[0]
        return self.transform(trans=x)

    def scale(self, *x):
        """
        Return ``self`` scaled in the x, y, and z directions.

        EXAMPLES::

            sage: G = dodecahedron() + dodecahedron(opacity=.5).scale(2)
            sage: G.show(aspect_ratio=1)
            sage: G = icosahedron() + icosahedron(opacity=.5).scale([1, 1/2, 2])
            sage: G.show(aspect_ratio=1)

        TESTS::

            sage: G = sphere((0, 0, 0), 1)
            sage: G.scale(2)
            Graphics3d Object
            sage: G.scale(1, 2, 1/2).show(aspect_ratio=1)
            sage: G.scale(2).bounding_box()
            ((-2.0, -2.0, -2.0), (2.0, 2.0, 2.0))
        """
        if isinstance(x[0], (tuple, list)):
            x = x[0]
        return self.transform(scale=x)

    def rotate(self, v, theta):
        r"""
        Return ``self`` rotated about the vector `v` by `\theta` radians.

        EXAMPLES::

            sage: from sage.plot.plot3d.shapes import Cone
            sage: v = (1,2,3)
            sage: G = arrow3d((0, 0, 0), v)
            sage: G += Cone(1/5, 1).translate((0, 0, 2))
            sage: C = Cone(1/5, 1, opacity=.25).translate((0, 0, 2))
            sage: G += sum(C.rotate(v, pi*t/4) for t in [1..7])
            sage: G.show(aspect_ratio=1)

            sage: from sage.plot.plot3d.shapes import Box
            sage: Box(1/3, 1/5, 1/7).rotate((1, 1, 1), pi/3).show(aspect_ratio=1)
        """
        vx, vy, vz = v
        return self.transform(rot=[vx, vy, vz, theta])

    def rotateX(self, theta):
        """
        Return ``self`` rotated about the `x`-axis by the given angle.

        EXAMPLES::

            sage: from sage.plot.plot3d.shapes import Cone
            sage: G = Cone(1/5, 1) + Cone(1/5, 1, opacity=.25).rotateX(pi/2)
            sage: G.show(aspect_ratio=1)
        """
        return self.rotate((1, 0, 0), theta)

    def rotateY(self, theta):
        """
        Return ``self`` rotated about the `y`-axis by the given angle.

        EXAMPLES::

            sage: from sage.plot.plot3d.shapes import Cone
            sage: G = Cone(1/5, 1) + Cone(1/5, 1, opacity=.25).rotateY(pi/3)
            sage: G.show(aspect_ratio=1)
        """
        return self.rotate((0, 1, 0), theta)

    def rotateZ(self, theta):
        """
        Return ``self`` rotated about the `z`-axis by the given angle.

        EXAMPLES::

            sage: from sage.plot.plot3d.shapes import Box
            sage: G = Box(1/2, 1/3, 1/5) + Box(1/2, 1/3, 1/5, opacity=.25).rotateZ(pi/5)
            sage: G.show(aspect_ratio=1)
        """
        return self.rotate((0, 0, 1), theta)

    def viewpoint(self):
        """
        Return the viewpoint of this plot.

        Currently only a stub for x3d.

        EXAMPLES::

            sage: type(dodecahedron().viewpoint())
            <class 'sage.plot.plot3d.base.Viewpoint'>
        """
        # This should probably be reworked somehow.
        return Viewpoint(0,0,6)

    def default_render_params(self):
        """
        Return an instance of RenderParams suitable for plotting this object.

        EXAMPLES::

            sage: type(dodecahedron().default_render_params())
            <class 'sage.plot.plot3d.base.RenderParams'>
        """
        return RenderParams(ds=.075)

    def testing_render_params(self):
        """
        Return an instance of RenderParams suitable for testing this object.

        In particular, it opens up '/dev/null' as an auxiliary zip
        file for jmol.

        EXAMPLES::

            sage: type(dodecahedron().testing_render_params())
            <class 'sage.plot.plot3d.base.RenderParams'>
        """
        params = RenderParams(ds=.075)
        params.output_archive = zipfile.ZipFile('/dev/null', 'w', zipfile.ZIP_STORED, True)
        return params

    def x3d(self):
        """
        An x3d scene file (as a string) containing the this object.

        EXAMPLES::

            sage: print sphere((1, 2, 3), 5).x3d()
            <X3D version='3.0' profile='Immersive' xmlns:xsd='http://www.w3.org/2001/XMLSchema-instance' xsd:noNamespaceSchemaLocation=' http://www.web3d.org/specifications/x3d-3.0.xsd '>
            <head>
            <meta name='title' content='sage3d'/>
            </head>
            <Scene>
            <Viewpoint position='0 0 6'/>
            <Transform translation='1 2 3'>
            <Shape><Sphere radius='5.0'/><Appearance><Material diffuseColor='0.4 0.4 1.0' shininess='1' specularColor='0.0 0.0 0.0'/></Appearance></Shape>
            </Transform>
            </Scene>
            </X3D>

            sage: G = icosahedron() + sphere((0,0,0), 0.5, color='red')
            sage: print G.x3d()
            <X3D version='3.0' profile='Immersive' xmlns:xsd='http://www.w3.org/2001/XMLSchema-instance' xsd:noNamespaceSchemaLocation=' http://www.web3d.org/specifications/x3d-3.0.xsd '>
            <head>
            <meta name='title' content='sage3d'/>
            </head>
            <Scene>
            <Viewpoint position='0 0 6'/>
            <Shape>
            <IndexedFaceSet coordIndex='...'>
              <Coordinate point='...'/>
            </IndexedFaceSet>
            <Appearance><Material diffuseColor='0.4 0.4 1.0' shininess='1' specularColor='0.0 0.0 0.0'/></Appearance></Shape>
            <Transform translation='0 0 0'>
            <Shape><Sphere radius='0.5'/><Appearance><Material diffuseColor='1.0 0.0 0.0' shininess='1' specularColor='0.0 0.0 0.0'/></Appearance></Shape>
            </Transform>
            </Scene>
            </X3D>

        """
        return """
<X3D version='3.0' profile='Immersive' xmlns:xsd='http://www.w3.org/2001/XMLSchema-instance' xsd:noNamespaceSchemaLocation=' http://www.web3d.org/specifications/x3d-3.0.xsd '>
<head>
<meta name='title' content='sage3d'/>
</head>
<Scene>
%s
%s
</Scene>
</X3D>
"""%(self.viewpoint().x3d_str(), self.x3d_str())

    def tachyon(self):
        """
        An tachyon input file (as a string) containing the this object.

        EXAMPLES::

            sage: print sphere((1, 2, 3), 5, color='yellow').tachyon()
            begin_scene
            resolution 400 400
                     camera
                    ...
                  plane
                    center -2000 -1000 -500
                    normal 2.3 2.4 2.0
                    TEXTURE
                        AMBIENT 1.0 DIFFUSE 1.0 SPECULAR 1.0 OPACITY 1.0
                        COLOR 1.0 1.0 1.0
                        TEXFUNC 0
                Texdef texture...
              Ambient 0.333333333333 Diffuse 0.666666666667 Specular 0.0 Opacity 1
               Color 1.0 1.0 0.0
               TexFunc 0
                Sphere center 1.0 -2.0 3.0 Rad 5.0 texture...
            end_scene

            sage: G = icosahedron(color='red') + sphere((1,2,3), 0.5, color='yellow')
            sage: G.show(viewer='tachyon', frame=false)
            sage: print G.tachyon()
            begin_scene
            ...
            Texdef texture...
              Ambient 0.333333333333 Diffuse 0.666666666667 Specular 0.0 Opacity 1
               Color 1.0 1.0 0.0
               TexFunc 0
            TRI V0 ...
            Sphere center 1.0 -2.0 3.0 Rad 0.5 texture...
            end_scene
        """

        render_params = self.default_render_params()
        # switch from LH to RH coords to be consistent with java rendition
        render_params.push_transform(Transformation(scale=[1,-1,1]))
        return """
begin_scene
resolution 400 400

         camera
            zoom 1.0
            aspectratio 1.0
            antialiasing %s
            raydepth 8
            center  2.3 2.4 2.0
            viewdir  -2.3 -2.4 -2.0
            updir  0.0 0.0 1.0
         end_camera


      light center  4.0 3.0 2.0
            rad 0.2
            color  1.0 1.0 1.0

      plane
        center -2000 -1000 -500
        normal 2.3 2.4 2.0
        TEXTURE
            AMBIENT 1.0 DIFFUSE 1.0 SPECULAR 1.0 OPACITY 1.0
            COLOR 1.0 1.0 1.0
            TEXFUNC 0

    %s

    %s

end_scene""" % (render_params.antialiasing,
               "\n".join(sorted([t.tachyon_str() for t in self.texture_set()])),
               "\n".join(flatten_list(self.tachyon_repr(render_params))))

    def obj(self):
        """
        An .obj scene file (as a string) containing the this object.

        A .mtl file of the same name must also be produced for
        coloring.

        EXAMPLES::

            sage: from sage.plot.plot3d.shapes import ColorCube
            sage: print ColorCube(1, ['red', 'yellow', 'blue']).obj()
            g obj_1
            usemtl ...
            v 1 1 1
            v -1 1 1
            v -1 -1 1
            v 1 -1 1
            f 1 2 3 4
            ...
            g obj_6
            usemtl ...
            v -1 -1 1
            v -1 1 1
            v -1 1 -1
            v -1 -1 -1
            f 21 22 23 24
        """
        return "\n".join(flatten_list([self.obj_repr(self.default_render_params()), ""]))

    def export_jmol(self, filename='jmol_shape.jmol', force_reload=False,
                    zoom=100, spin=False, background=(1,1,1), stereo=False,
                    mesh=False, dots=False,
                    perspective_depth = True,
                    orientation = (-764,-346,-545,76.39), **ignored_kwds):
                    # orientation chosen to look same as tachyon
        """
        A jmol scene consists of a script which refers to external files.
        Fortunately, we are able to put all of them in a single zip archive,
        which is the output of this call.

        EXAMPLES::

            sage: out_file = tmp_filename(ext=".jmol")
            sage: G = sphere((1, 2, 3), 5) + cube() + sage.plot.plot3d.shapes.Text("hi")
            sage: G.export_jmol(out_file)
            sage: import zipfile
            sage: z = zipfile.ZipFile(out_file)
            sage: z.namelist()
            ['obj_...pmesh', 'SCRIPT']

            sage: print z.read('SCRIPT')
            data "model list"
            2
            empty
            Xx 0 0 0
            Xx 5.5 5.5 5.5
            end "model list"; show data
            select *
            wireframe off; spacefill off
            set labelOffset 0 0
            background [255,255,255]
            spin OFF
            moveto 0 -764 -346 -545 76.39
            centerAt absolute {0 0 0}
            zoom 100
            frank OFF
            set perspectivedepth ON
            isosurface sphere_1  center {1.0 2.0 3.0} sphere 5.0
            color isosurface  [102,102,255]
            pmesh obj_... "obj_...pmesh"
            color pmesh  [102,102,255]
            select atomno = 1
            color atom  [102,102,255]
            label "hi"
            isosurface fullylit; pmesh o* fullylit; set antialiasdisplay on;

            sage: print z.read(z.namelist()[0])
            24
            0.5 0.5 0.5
            -0.5 0.5 0.5
            ...
            -0.5 -0.5 -0.5
            6
            5
            0
            1
            ...
        """
        render_params = self.default_render_params()
        render_params.mesh = mesh
        render_params.dots = dots
        render_params.output_file = filename
        render_params.force_reload = render_params.randomize_counter = force_reload
        render_params.output_archive = zipfile.ZipFile(filename, 'w', zipfile.ZIP_DEFLATED, True)
        # Render the data
        all = flatten_list([self.jmol_repr(render_params), ""])

        f = StringIO()

        if render_params.atom_list:
            # Load the atom model
            f.write('data "model list"\n')
            f.write('%s\nempty\n' % (len(render_params.atom_list) + 1))
            for atom in render_params.atom_list:
                f.write('Xx %s %s %s\n' % atom)
            f.write('Xx 5.5 5.5 5.5\n') # so the zoom fits the box
            f.write('end "model list"; show data\n')
            f.write('select *\n')
            f.write('wireframe off; spacefill off\n')
            f.write('set labelOffset 0 0\n')


        # Set the scene background color
        f.write('background [%s,%s,%s]\n'%tuple([int(a*255) for a in background]))
        if spin:
            f.write('spin ON\n')
        else:
            f.write('spin OFF\n')
        if stereo:
            if stereo is True: stereo = "redblue"
            f.write('stereo %s\n' % stereo)
        if orientation:
            f.write('moveto 0 %s %s %s %s\n'%tuple(orientation))

        f.write('centerAt absolute {0 0 0}\n')
        f.write('zoom %s\n'%zoom)
        f.write('frank OFF\n') # jmol logo

        if perspective_depth:
            f.write('set perspectivedepth ON\n')
        else:
            f.write('set perspectivedepth OFF\n')

        # Put the rest of the object in
        f.write("\n".join(all))
        # Make sure the lighting is correct
        f.write("isosurface fullylit; pmesh o* fullylit; set antialiasdisplay on;\n")

        render_params.output_archive.writestr('SCRIPT', f.getvalue())
        render_params.output_archive.close()

    def json_repr(self, render_params):
        """
        A (possibly nested) list of strings. Each entry is formatted
        as JSON, so that a JavaScript client could eval it and get an
        object. Each object has fields to encapsulate the faces and
        vertices of ``self``. This representation is intended to be
        consumed by the canvas3d viewer backend.

        EXAMPLES::

            sage: G = sage.plot.plot3d.base.Graphics3d()
            sage: G.json_repr(G.default_render_params())
            []
        """
        return []

    def jmol_repr(self, render_params):
        r"""
        A (possibly nested) list of strings which will be concatenated and
        used by jmol to render ``self``.

        (Nested lists of strings are used because otherwise all the
        intermediate concatenations can kill performance). This may
        refer to several remove files, which are stored in
        render_parames.output_archive.

        EXAMPLES::

            sage: G = sage.plot.plot3d.base.Graphics3d()
            sage: G.jmol_repr(G.default_render_params())
            []
            sage: G = sphere((1, 2, 3))
            sage: G.jmol_repr(G.default_render_params())
            [['isosurface sphere_1  center {1.0 2.0 3.0} sphere 1.0\ncolor isosurface  [102,102,255]']]
        """
        return []

    def tachyon_repr(self, render_params):
        r"""
        A (possibly nested) list of strings which will be concatenated and
        used by tachyon to render ``self``.

        (Nested lists of strings are used because otherwise all the
        intermediate concatenations can kill performance). This may
        include a reference to color information which is stored
        elsewhere.

        EXAMPLES::

            sage: G = sage.plot.plot3d.base.Graphics3d()
            sage: G.tachyon_repr(G.default_render_params())
            []
            sage: G = sphere((1, 2, 3))
            sage: G.tachyon_repr(G.default_render_params())
            ['Sphere center 1.0 2.0 3.0 Rad 1.0 texture...']
        """
        return []

    def obj_repr(self, render_params):
        """
        A (possibly nested) list of strings which will be concatenated and
        used to construct an .obj file of ``self``.

        (Nested lists of strings are used because otherwise all the
        intermediate concatenations can kill performance). This may
        include a reference to color information which is stored
        elsewhere.

        EXAMPLES::

            sage: G = sage.plot.plot3d.base.Graphics3d()
            sage: G.obj_repr(G.default_render_params())
            []
            sage: G = cube()
            sage: G.obj_repr(G.default_render_params())
            ['g obj_1',
             'usemtl ...',
             ['v 0.5 0.5 0.5',
              'v -0.5 0.5 0.5',
              'v -0.5 -0.5 0.5',
              'v 0.5 -0.5 0.5',
              'v 0.5 0.5 -0.5',
              'v -0.5 0.5 -0.5',
              'v 0.5 -0.5 -0.5',
              'v -0.5 -0.5 -0.5'],
             ['f 1 2 3 4',
              'f 1 5 6 2',
              'f 1 4 7 5',
              'f 6 5 7 8',
              'f 7 4 3 8',
              'f 3 2 6 8'],
             []]
        """
        return []

    def texture_set(self):
        """
        Often the textures of a 3d file format are kept separate from the
        objects themselves. This function returns the set of textures used,
        so they can be defined in a preamble or separate file.

        EXAMPLES::

            sage: sage.plot.plot3d.base.Graphics3d().texture_set()
            set()

            sage: G = tetrahedron(color='red') + tetrahedron(color='yellow') + tetrahedron(color='red', opacity=0.5)
            sage: [t for t in G.texture_set() if t.color == colors.red] # we should have two red textures
            [Texture(texture..., red, ff0000), Texture(texture..., red, ff0000)]
            sage: [t for t in G.texture_set() if t.color == colors.yellow] # ...and one yellow
            [Texture(texture..., yellow, ffff00)]
        """
        return set()

    def mtl_str(self):
        """
        Return the contents of a .mtl file, to be used to provide coloring
        information for an .obj file.

        EXAMPLES::

            sage: G = tetrahedron(color='red') + tetrahedron(color='yellow', opacity=0.5)
            sage: print G.mtl_str()
            newmtl ...
            Ka 0.5 5e-06 5e-06
            Kd 1.0 1e-05 1e-05
            Ks 0.0 0.0 0.0
            illum 1
            Ns 1
            d 1
            newmtl ...
            Ka 0.5 0.5 5e-06
            Kd 1.0 1.0 1e-05
            Ks 0.0 0.0 0.0
            illum 1
            Ns 1
            d 0.500000000000000
        """
        return "\n\n".join(sorted([t.mtl_str() for t in self.texture_set()])) + "\n"

    def flatten(self):
        """
        Try to reduce the depth of the scene tree by consolidating groups
        and transformations.

        The generic Graphics3d object cannot be made flatter.

        EXAMPLES::

            sage: G = sage.plot.plot3d.base.Graphics3d()
            sage: G.flatten() is G
            True
        """
        return self

    def _rescale_for_frame_aspect_ratio_and_zoom(self, b, frame_aspect_ratio, zoom):
        if frame_aspect_ratio is None:
            return (b*zoom,b*zoom,b*zoom), (-b*zoom,-b*zoom,-b*zoom)
        box = [b*w for w in frame_aspect_ratio]
        # Now take the maximum length in box and rescale to b.
        s = b / max(box)
        box_max = tuple([s*w*zoom for w in box])
        box_min = tuple([-w*zoom for w in box_max])
        return box_min, box_max

    def _prepare_for_jmol(self, frame, axes, frame_aspect_ratio, aspect_ratio, zoom):
        from sage.plot.plot import EMBEDDED_MODE
        if EMBEDDED_MODE:
            s = 6
        else:
            s = 3
        box_min, box_max = self._rescale_for_frame_aspect_ratio_and_zoom(s, frame_aspect_ratio, zoom)
        a_min, a_max = self._box_for_aspect_ratio(aspect_ratio, box_min, box_max)
        return self._transform_to_bounding_box(box_min, box_max, a_min, a_max, frame=frame,
                                               axes=axes, thickness=1,
                                               labels = True)   # jmol labels are implemented

    def _prepare_for_tachyon(self, frame, axes, frame_aspect_ratio, aspect_ratio, zoom):
        box_min, box_max = self._rescale_for_frame_aspect_ratio_and_zoom(1.0, frame_aspect_ratio, zoom)
        a_min, a_max = self._box_for_aspect_ratio(aspect_ratio, box_min, box_max)
        return self._transform_to_bounding_box(box_min, box_max, a_min, a_max,
                                               frame=frame, axes=axes, thickness=.75,
                                               labels = False)  # no tachyon text implemented yet

    def _box_for_aspect_ratio(self, aspect_ratio, box_min, box_max):
        # 1. Find a box around self so that when self gets rescaled into the
        # box defined by box_min, box_max, it has the right aspect ratio
        a_min, a_max = self._safe_bounding_box()

        if aspect_ratio == "automatic" or aspect_ratio == [1.0]*3:
            return a_min, a_max

        longest_side = 0; longest_length = a_max[0] - a_min[0]
        shortest_side = 0; shortest_length = a_max[0] - a_min[0]

        for i in range(3):
            s = a_max[i] - a_min[i]
            if s > longest_length:
                longest_length = s
                longest_side = i
            if s < shortest_length:
                shortest_length = s
                shortest_side = i

        # 2. Rescale aspect_ratio so the shortest side is 1.
        r = float(aspect_ratio[shortest_side])
        aspect_ratio = [a/r for a in aspect_ratio]

        # 3. Extend the bounding box of self by rescaling so the sides
        # have the same ratio as aspect_ratio, and without changing
        # the longest side.
        long_box_side = box_max[longest_side] - box_min[longest_side]
        sc = [1.0,1.0,1.0]
        for i in range(3):
            # compute the length we want:
            new_length = longest_length / aspect_ratio[i]
            # change the side length by a_min and a_max so
            # that a_max[i] - a_min[i] = new_length

            # We have to take into account the ratio of the
            # sides after transforming to the bounding box.
            z = long_box_side / (box_max[i] - box_min[i])
            w = new_length / ((a_max[i] - a_min[i]) * z)
            sc[i] = w

        w = min(sc)
        sc = [z/w for z in sc]
        for i in range(3):
            a_min[i] *= sc[i]
            a_max[i] *= sc[i]

        return a_min, a_max

    def _transform_to_bounding_box(self, xyz_min, xyz_max, a_min, a_max, frame, axes, thickness, labels):

        a_min_orig = a_min; a_max_orig = a_max

        # Rescale in each direction
        scale = [float(xyz_max[i] - xyz_min[i]) / (a_max[i] - a_min[i]) for i in range(3)]
        X = self.scale(scale)
        a_min = [scale[i]*a_min[i] for i in range(3)]
        a_max = [scale[i]*a_max[i] for i in range(3)]

        # Translate so lower left corner of original bounding box
        # is in the right spot
        T = [xyz_min[i] - a_min[i] for i in range(3)]
        X = X.translate(T)
        if frame:
            from shapes2 import frame3d, frame_labels
            F = frame3d(xyz_min, xyz_max, opacity=0.5, color=(0,0,0), thickness=thickness)
            if labels:
                F += frame_labels(xyz_min, xyz_max, a_min_orig, a_max_orig)

            X += F

        if axes:
            # draw axes
            from shapes import arrow3d
            A = (arrow3d((min(0,a_min[0]),0, 0), (max(0,a_max[0]), 0,0),
                             thickness, color="blue"),
                 arrow3d((0,min(0,a_min[1]), 0), (0, max(0,a_max[1]), 0),
                             thickness, color="blue"),
                 arrow3d((0, 0, min(0,a_min[2])), (0, 0, max(0,a_max[2])),
                             thickness, color="blue"))
            X += sum(A).translate([-z for z in T])

        return X

    def _process_viewing_options(self, kwds):
        """
        Process viewing options (the keywords passed to show()) and return a new
        dictionary. Defaults will be filled in for missing options and taken from
        self._extra_kwds as well. Options that have the value "automatic" will be
        automatically determined. Finally, the provided dictionary is modified
        to remove all of the keys that were used -- so that the unused keywords
        can be used elsewhere.
        """
        opts = {}
        opts.update(SHOW_DEFAULTS)
        opts.update(self._extra_kwds)
        opts.update(kwds)

        # Remove all of the keys that are viewing options, since the remaining
        # kwds might be passed on.
        for key_to_remove in SHOW_DEFAULTS.keys():
            kwds.pop(key_to_remove, None)

        # deal with any aspect_ratio instances passed from the default options to plot
        if opts['aspect_ratio'] == 'auto':
            opts['aspect_ratio'] = 'automatic'
        if opts['aspect_ratio'] != 'automatic':
            # We need this round about way to make sure that we do not
            # store the aspect ratio that was passed on to show() by the
            # user. We let the .aspect_ratio() method take care of the
            # validity of the arguments that was passed on to show()
            original_aspect_ratio = self.aspect_ratio()
            self.aspect_ratio(opts['aspect_ratio'])
            opts['aspect_ratio'] = self.aspect_ratio()
            self.aspect_ratio(original_aspect_ratio)

        if opts['frame_aspect_ratio'] == 'automatic':
            if opts['aspect_ratio'] != 'automatic':
                # Set the aspect_ratio of the frame to be the same as that
                # of the object we are rendering given the aspect_ratio
                # we'll use for it.
                opts['frame_aspect_ratio'] = \
                    self._determine_frame_aspect_ratio(opts['aspect_ratio'])
            else:
                opts['frame_aspect_ratio'] = self.frame_aspect_ratio()
        else:
            # We need this round about way to make sure that we do not
            # store the frame aspect ratio that was passed on to show() by
            # the user. We let the .frame_aspect_ratio() method take care
            # of the validity of the arguments that was passed on to show()
            original_aspect_ratio = self.frame_aspect_ratio()
            self.frame_aspect_ratio(opts['frame_aspect_ratio'])
            opts['frame_aspect_ratio'] = self.frame_aspect_ratio()
            self.frame_aspect_ratio(original_aspect_ratio)

        if opts['aspect_ratio'] == 'automatic':
            opts['aspect_ratio'] = self.aspect_ratio()

        if not isinstance(opts['figsize'], (list,tuple)):
            opts['figsize'] = [opts['figsize'], opts['figsize']]

        return opts

    def show(self, **kwds):
        """
        INPUT:

        -  ``viewer`` -- string (default: 'jmol'), how to view
           the plot

           * 'jmol': Interactive 3D viewer using Java

           * 'tachyon': Ray tracer generates a static PNG image

           * 'java3d': Interactive OpenGL based 3D

           * 'canvas3d': Web-based 3D viewer powered by JavaScript and
             <canvas> (notebook only)

        -  ``filename`` -- string (default: a temp file); file
           to save the image to

        -  ``verbosity`` -- display information about rendering
           the figure

        -  ``figsize`` -- (default: 5); x or pair [x,y] for
           numbers, e.g., [5,5]; controls the size of the output figure. E.g.,
           with Tachyon the number of pixels in each direction is 100 times
           figsize[0]. This is ignored for the jmol embedded renderer.

        -  ``aspect_ratio`` -- (default: "automatic") -- aspect
           ratio of the coordinate system itself. Give [1,1,1] to make spheres
           look round.

        -  ``frame_aspect_ratio`` -- (default: "automatic")
           aspect ratio of frame that contains the 3d scene.

        -  ``zoom`` -- (default: 1) how zoomed in

        -  ``frame`` -- (default: True) if True, draw a
           bounding frame with labels

        -  ``axes`` -- (default: False) if True, draw coordinate
           axes

        -  ``**kwds`` -- other options, which make sense for particular
           rendering engines

        CHANGING DEFAULTS: Defaults can be uniformly changed by importing a
        dictionary and changing it. For example, here we change the default
        so images display without a frame instead of with one::

            sage: from sage.plot.plot3d.base import SHOW_DEFAULTS
            sage: SHOW_DEFAULTS['frame'] = False

        This sphere will not have a frame around it::

            sage: sphere((0,0,0))
            Graphics3d Object

        We change the default back::

            sage: SHOW_DEFAULTS['frame'] = True

        Now this sphere is enclosed in a frame::

            sage: sphere((0,0,0))
            Graphics3d Object

        EXAMPLES: We illustrate use of the ``aspect_ratio`` option::

            sage: x, y = var('x,y')
            sage: p = plot3d(2*sin(x*y), (x, -pi, pi), (y, -pi, pi))
            sage: p.show(aspect_ratio=[1,1,1])

        This looks flattened, but filled with the plot::

            sage: p.show(frame_aspect_ratio=[1,1,1/16])

        This looks flattened, but the plot is square and smaller::

            sage: p.show(aspect_ratio=[1,1,1], frame_aspect_ratio=[1,1,1/8])

        This example shows indirectly that the defaults
        from :func:`~sage.plot.plot.plot` are dealt with properly::

            sage: plot(vector([1,2,3]))
            Graphics3d Object

        We use the 'canvas3d' backend from inside the notebook to get a view of
        the plot rendered inline using HTML canvas::

            sage: p.show(viewer='canvas3d')
        """

        opts = self._process_viewing_options(kwds)

        viewer = opts['viewer']
        verbosity = opts['verbosity']
        figsize = opts['figsize']
        aspect_ratio = opts['aspect_ratio'] # this necessarily has a value now
        frame_aspect_ratio = opts['frame_aspect_ratio']
        zoom = opts['zoom']
        frame = opts['frame']
        axes = opts['axes']

        import sage.misc.misc
        try:
            filename = kwds.pop('filename')
        except KeyError:
            filename = tmp_filename()

        from sage.plot.plot import EMBEDDED_MODE
        from sage.doctest import DOCTEST_MODE
        ext = None

        # Tachyon resolution options
        if DOCTEST_MODE:
            opts = '-res 10 10'
            filename = os.path.join(sage.misc.misc.SAGE_TMP, "tmp")
        elif EMBEDDED_MODE:
            opts = '-res %s %s'%(figsize[0]*100, figsize[1]*100)
            filename = sage.misc.temporary_file.graphics_filename()[:-4]
        else:
            opts = '-res %s %s'%(figsize[0]*100, figsize[1]*100)

        if DOCTEST_MODE or viewer=='tachyon' or (viewer=='java3d' and EMBEDDED_MODE):
            T = self._prepare_for_tachyon(frame, axes, frame_aspect_ratio, aspect_ratio, zoom)
            tachyon_rt(T.tachyon(), filename+".png", verbosity, True, opts)
            ext = "png"
            import sage.misc.viewer
            viewer_app = sage.misc.viewer.png_viewer()

        if DOCTEST_MODE or viewer=='java3d':
            f = open(filename+".obj", "w")
            f.write("mtllib %s.mtl\n" % filename)
            f.write(self.obj())
            f.close()
            f = open(filename+".mtl", "w")
            f.write(self.mtl_str())
            f.close()
            ext = "obj"
            viewer_app = os.path.join(sage.misc.misc.SAGE_LOCAL, "bin/sage3d")

        if DOCTEST_MODE or viewer=='jmol':
            # Temporary hack: encode the desired applet size in the end of the filename:
            # (This will be removed once we have dynamic resizing of applets in the browser.)
            base, ext = os.path.splitext(filename)
            fg = figsize[0]
            filename = '%s-size%s%s'%(base, fg*100, ext)

            if EMBEDDED_MODE:
                ext = "jmol"
                # jmol doesn't seem to correctly parse the ?params part of a URL
                archive_name = "%s-%s.%s.zip" % (filename, randint(0, 1 << 30), ext)
            else:
                ext = "spt"
                archive_name = "%s.%s.zip" % (filename, ext)
                with open(filename + '.' + ext, 'w') as f:
                    f.write('set defaultdirectory "{0}"\n'.format(archive_name))
                    f.write('script SCRIPT\n')

            T = self._prepare_for_jmol(frame, axes, frame_aspect_ratio, aspect_ratio, zoom)
            T.export_jmol(archive_name, force_reload=EMBEDDED_MODE, zoom=zoom*100, **kwds)
            viewer_app = os.path.join(sage.misc.misc.SAGE_LOCAL, "bin", "jmol")

            # If the server has a Java installation we can make better static images with Jmol
            # Test for Java then make image with Jmol or Tachyon if no JavaVM
            if EMBEDDED_MODE:
                # We need a script for the Notebook.
                # When the notebook sees this file, it will know to
                # display the static file and the "Make Interactive"
                # button.
                import sagenb
                path = "cells/%s/%s" %(sagenb.notebook.interact.SAGE_CELL_ID, archive_name)
                with open(filename + '.' + ext, 'w') as f:
                    f.write('set defaultdirectory "%s"\n' % path)
                    f.write('script SCRIPT\n')

                # Filename for the static image
                png_path = '.jmol_images'
                sage.misc.misc.sage_makedirs(png_path)
                png_name = os.path.join(png_path, filename + ".jmol.png")

                from sage.interfaces.jmoldata import JmolData
                jdata = JmolData()
                if jdata.is_jvm_available():
                    # Java needs absolute paths
                    archive_name = os.path.abspath(archive_name)
                    png_name = os.path.abspath(png_name)
                    script = '''set defaultdirectory "%s"\nscript SCRIPT\n''' % archive_name
                    jdata.export_image(targetfile=png_name, datafile=script, image_type="PNG", figsize=fg)
                else:
                    # Render the image with tachyon
                    T = self._prepare_for_tachyon(frame, axes, frame_aspect_ratio, aspect_ratio, zoom)
                    tachyon_rt(T.tachyon(), png_name, verbosity, True, opts)

        if viewer == 'canvas3d':
            T = self._prepare_for_tachyon(frame, axes, frame_aspect_ratio, aspect_ratio, zoom)
            data = flatten_list(T.json_repr(T.default_render_params()))
            f = open(filename + '.canvas3d', 'w')
            f.write('[%s]' % ','.join(data))
            f.close()
            ext = 'canvas3d'

        if ext is None:
            raise ValueError("Unknown 3d plot type: %s" % viewer)

        if not DOCTEST_MODE and not EMBEDDED_MODE:
            if verbosity:
                pipes = "2>&1"
            else:
                pipes = "2>/dev/null 1>/dev/null &"
            os.system('%s "%s.%s" %s' % (viewer_app, filename, ext, pipes))

    def save_image(self, filename=None, *args, **kwds):
        r"""
        Save an image representation of self.  The image type is
        determined by the extension of the filename.  For example,
        this could be ``.png``, ``.jpg``, ``.gif``, ``.pdf``,
        ``.svg``.  Currently this is implemented by calling the
        :meth:`save` method of self, passing along all arguments and
        keywords.

        .. Note::

            Not all image types are necessarily implemented for all
            graphics types.  See :meth:`save` for more details.

        EXAMPLES::

            sage: f = tmp_filename() + '.png'
            sage: G = sphere()
            sage: G.save_image(f)
        """
        self.save(filename, *args, **kwds)

    def save(self, filename, **kwds):
        """
        Save to file.

        Save the graphic to an image file (of type: PNG, BMP, GIF, PPM, or TIFF)
        rendered using Tachyon, or pickle it (stored as an SOBJ so you can load it
        later) depending on the file extension you give the filename.

        INPUT:

        - ``filename`` -- Specify where to save the image or object.

        - ``**kwds`` -- When specifying an image file to be rendered by Tachyon,
          any of the viewing options accepted by show() are valid as keyword
          arguments to this function and they will behave in the same way.
          Accepted keywords include: ``viewer``, ``verbosity``, ``figsize``,
          ``aspect_ratio``, ``frame_aspect_ratio``, ``zoom``, ``frame``, and
          ``axes``. Default values are provided.

        EXAMPLES::

            sage: f = tmp_filename() + '.png'
            sage: G = sphere()
            sage: G.save(f)

        We demonstrate using keyword arguments to control the appearance of the
        output image::

            sage: G.save(f, zoom=2, figsize=[5, 10])

        But some extra parameters don't make since (like ``viewer``, since
        rendering is done using Tachyon only). They will be ignored::

            sage: G.save(f, viewer='jmol') # Looks the same

        Since Tachyon only outputs PNG images, PIL will be used to convert to
        alternate formats::

            sage: cube().save(tmp_filename(ext='.gif'))
        """
        ext = os.path.splitext(filename)[1].lower()
        if ext == '' or ext == '.sobj':
            SageObject.save(self, filename)
        elif ext in ['.bmp', '.png', '.gif', '.ppm', '.tiff', '.tif', '.jpg', '.jpeg']:
            opts = self._process_viewing_options(kwds)
            T = self._prepare_for_tachyon(
                opts['frame'], opts['axes'], opts['frame_aspect_ratio'],
                opts['aspect_ratio'], opts['zoom']
            )

            if ext == '.png':
                # No conversion is necessary
                out_filename = filename
            else:
                # Save to a temporary file, and then convert using PIL
                out_filename = sage.misc.temporary_file.tmp_filename(ext=ext)
            tachyon_rt(T.tachyon(), out_filename, opts['verbosity'], True,
                '-res %s %s' % (opts['figsize'][0]*100, opts['figsize'][1]*100))
            if ext != '.png':
                import PIL.Image as Image
                Image.open(out_filename).save(filename)
        elif filename.endswith('.spt.zip'):
            # Jmol zip archive
            opts = self._process_viewing_options(kwds)
            zoom = opts['zoom']
            T = self._prepare_for_jmol(
                opts['frame'],
                opts['axes'],
                opts['frame_aspect_ratio'],
                opts['aspect_ratio'],
                zoom)
            T.export_jmol(filename, zoom=zoom*100, **kwds)
        else:
            raise ValueError('filetype not supported by save()')



# if you add any default parameters you must update some code below
SHOW_DEFAULTS = {'viewer':'jmol',
                 'verbosity':0,
                 'figsize':5,
                 'aspect_ratio':"automatic",
                 'frame_aspect_ratio':"automatic",
                 'zoom':1,
                 'frame':True,
                 'axes':False}


class Graphics3dGroup(Graphics3d):
    """
    This class represents a collection of 3d objects. Usually they are formed
    implicitly by summing.
    """
    def __init__(self, all=(), rot=None, trans=None, scale=None, T=None):
        """
        EXAMPLES::

            sage: sage.plot.plot3d.base.Graphics3dGroup([icosahedron(), dodecahedron(opacity=.5)])
            Graphics3d Object
            sage: type(icosahedron() + dodecahedron(opacity=.5))
            <class 'sage.plot.plot3d.base.Graphics3dGroup'>
        """
        self.all = list(all)
        self.frame_aspect_ratio(optimal_aspect_ratios([a.frame_aspect_ratio() for a in all]))
        self.aspect_ratio(optimal_aspect_ratios([a.aspect_ratio() for a in all]))
        self._set_extra_kwds(optimal_extra_kwds([a._extra_kwds for a in all]))

    def __add__(self, other):
        """
        We override this here to make large sums more efficient.

        EXAMPLES::

            sage: G = sum(tetrahedron(opacity=1-t/11).translate(t, 0, 0) for t in range(10))
            sage: G
            Graphics3d Object
            sage: len(G.all)
            10

        We check that :trac:`17258` is solved::

            sage: g = point3d([0,-2,-2]); g += point3d([2,-2,-2])
            sage: len(g.all)
            2
            sage: h = g + arrow([0,-2,-2], [2,-2,-2])
            sage: len(g.all)
            2
            sage: g == h
            False
        """
        if type(self) is Graphics3dGroup and isinstance(other, Graphics3d):
            s_all = list(self.all)
            s_all.append(other)
            return Graphics3dGroup(s_all)
        else:
            return Graphics3d.__add__(self, other)

    def bounding_box(self):
        """
        Box that contains the bounding boxes of
        all the objects that make up ``self``.

        EXAMPLES::

            sage: A = sphere((0,0,0), 5)
            sage: B = sphere((1, 5, 10), 1)
            sage: A.bounding_box()
            ((-5.0, -5.0, -5.0), (5.0, 5.0, 5.0))
            sage: B.bounding_box()
            ((0.0, 4.0, 9.0), (2.0, 6.0, 11.0))
            sage: (A+B).bounding_box()
            ((-5.0, -5.0, -5.0), (5.0, 6.0, 11.0))
            sage: (A+B).show(aspect_ratio=1, frame=True)

            sage: sage.plot.plot3d.base.Graphics3dGroup([]).bounding_box()
            ((0.0, 0.0, 0.0), (0.0, 0.0, 0.0))
        """
        if len(self.all) == 0:
            return Graphics3d.bounding_box(self)
        v = [obj.bounding_box() for obj in self.all]
        return min3([a[0] for a in v]), max3([a[1] for a in v])

    def transform(self, **kwds):
        """
        Transforming this entire group simply makes a transform group with
        the same contents.

        EXAMPLES::

            sage: G = dodecahedron(color='red', opacity=.5) + icosahedron(color='blue')
            sage: G
            Graphics3d Object
            sage: G.transform(scale=(2,1/2,1))
            Graphics3d Object
            sage: G.transform(trans=(1,1,3))
            Graphics3d Object
        """
        T = TransformGroup(self.all, **kwds)
        T._set_extra_kwds(self._extra_kwds)
        return T

    def set_texture(self, **kwds):
        """
        EXAMPLES::

            sage: G = dodecahedron(color='red', opacity=.5) + icosahedron((3, 0, 0), color='blue')
            sage: G
            Graphics3d Object
            sage: G.set_texture(color='yellow')
            sage: G
            Graphics3d Object
        """
        for g in self.all:
            g.set_texture(**kwds)

    def json_repr(self, render_params):
        """
        The JSON representation of a group is simply the concatenation of the
        representations of its objects.

        EXAMPLES::

            sage: G = sphere() + sphere((1, 2, 3))
            sage: G.json_repr(G.default_render_params())
            [[["{vertices:..."]], [["{vertices:..."]]]
        """
        return [g.json_repr(render_params) for g in self.all]

    def tachyon_repr(self, render_params):
        """
        The tachyon representation of a group is simply the concatenation of
        the representations of its objects.

        EXAMPLES::

            sage: G = sphere() + sphere((1,2,3))
            sage: G.tachyon_repr(G.default_render_params())
            [['Sphere center 0.0 0.0 0.0 Rad 1.0 texture...'],
             ['Sphere center 1.0 2.0 3.0 Rad 1.0 texture...']]
        """
        return [g.tachyon_repr(render_params) for g in self.all]

    def x3d_str(self):
        """
        The x3d representation of a group is simply the concatenation of
        the representation of its objects.

        EXAMPLES::

            sage: G = sphere() + sphere((1,2,3))
            sage: print G.x3d_str()
            <Transform translation='0 0 0'>
            <Shape><Sphere radius='1.0'/><Appearance><Material diffuseColor='0.4 0.4 1.0' shininess='1' specularColor='0.0 0.0 0.0'/></Appearance></Shape>
            </Transform>
            <Transform translation='1 2 3'>
            <Shape><Sphere radius='1.0'/><Appearance><Material diffuseColor='0.4 0.4 1.0' shininess='1' specularColor='0.0 0.0 0.0'/></Appearance></Shape>
            </Transform>
        """
        return "\n".join([g.x3d_str() for g in self.all])

    def obj_repr(self, render_params):
        """
        The obj representation of a group is simply the concatenation of
        the representation of its objects.

        EXAMPLES::

            sage: G = tetrahedron() + tetrahedron().translate(10, 10, 10)
            sage: G.obj_repr(G.default_render_params())
            [['g obj_1',
              'usemtl ...',
              ['v 0 0 1',
               'v 0.942809 0 -0.333333',
               'v -0.471405 0.816497 -0.333333',
               'v -0.471405 -0.816497 -0.333333'],
              ['f 1 2 3', 'f 2 4 3', 'f 1 3 4', 'f 1 4 2'],
              []],
             [['g obj_2',
               'usemtl ...',
               ['v 10 10 11',
                'v 10.9428 10 9.66667',
                'v 9.5286 10.8165 9.66667',
                'v 9.5286 9.1835 9.66667'],
               ['f 5 6 7', 'f 6 8 7', 'f 5 7 8', 'f 5 8 6'],
               []]]]
        """
        return [g.obj_repr(render_params) for g in self.all]

    def jmol_repr(self, render_params):
        r"""
        The jmol representation of a group is simply the concatenation of
        the representation of its objects.

        EXAMPLES::

            sage: G = sphere() + sphere((1,2,3))
            sage: G.jmol_repr(G.default_render_params())
            [[['isosurface sphere_1  center {0.0 0.0 0.0} sphere 1.0\ncolor isosurface  [102,102,255]']],
             [['isosurface sphere_2  center {1.0 2.0 3.0} sphere 1.0\ncolor isosurface  [102,102,255]']]]
        """
        return [g.jmol_repr(render_params) for g in self.all]

    def texture_set(self):
        """
        The texture set of a group is simply the union of the textures of
        all its objects.

        EXAMPLES::

            sage: G = sphere(color='red') + sphere(color='yellow')
            sage: [t for t in G.texture_set() if t.color == colors.red] # one red texture
            [Texture(texture..., red, ff0000)]
            sage: [t for t in G.texture_set() if t.color == colors.yellow] # one yellow texture
            [Texture(texture..., yellow, ffff00)]

            sage: T = sage.plot.plot3d.texture.Texture('blue'); T
            Texture(texture..., blue, 0000ff)
            sage: G = sphere(texture=T) + sphere((1, 1, 1), texture=T)
            sage: len(G.texture_set())
            1
        """
        return reduce(set.union, [g.texture_set() for g in self.all])

    def flatten(self):
        """
        Try to reduce the depth of the scene tree by consolidating groups
        and transformations.

        EXAMPLES::

            sage: G = sum([circle((0, 0), t) for t in [1..10]], sphere()); G
            Graphics3d Object
            sage: G.flatten()
            Graphics3d Object
            sage: len(G.all)
            2
            sage: len(G.flatten().all)
            11
        """
        if len(self.all) == 1:
            return self.all[0].flatten()
        all = []
        for g in self.all:
            g = g.flatten()
            if type(g) is Graphics3dGroup:
                all += g.all
            else:
                all.append(g)
        return Graphics3dGroup(all)



class TransformGroup(Graphics3dGroup):
    """
    This class is a container for a group of objects with a common
    transformation.
    """
    def __init__(self, all=[], rot=None, trans=None, scale=None, T=None):
        """
        EXAMPLES::

            sage: sage.plot.plot3d.base.TransformGroup([sphere()], trans=(1,2,3)) + point3d((0,0,0))
            Graphics3d Object

        The are usually constructed implicitly::

            sage: type(sphere((1,2,3)))
            <class 'sage.plot.plot3d.base.TransformGroup'>
            sage: type(dodecahedron().scale(2))
            <class 'sage.plot.plot3d.base.TransformGroup'>
        """
        Graphics3dGroup.__init__(self, all)
        self._rot = rot
        self._trans = trans
        if scale is not None and len(scale) == 1:
            if isinstance(scale, (tuple, list)):
                scale = scale[0]
            scale = (scale, scale, scale)
        self._scale = scale
        if T is not None:
            self.T = T
        self.frame_aspect_ratio(optimal_aspect_ratios([a.frame_aspect_ratio() for a in all]))
        self.aspect_ratio(optimal_aspect_ratios([a.aspect_ratio() for a in all]))
        self._set_extra_kwds(optimal_extra_kwds([a._extra_kwds for a in all if a._extra_kwds is not None]))

    def bounding_box(self):
        """
        Return the bounding box of ``self``, i.e., the box containing the
        contents of ``self`` after applying the transformation.

        EXAMPLES::

            sage: G = cube()
            sage: G.bounding_box()
            ((-0.5, -0.5, -0.5), (0.5, 0.5, 0.5))
            sage: G.scale(4).bounding_box()
            ((-2.0, -2.0, -2.0), (2.0, 2.0, 2.0))
            sage: G.rotateZ(pi/4).bounding_box()
            ((-0.7071067811865475, -0.7071067811865475, -0.5),
             (0.7071067811865475, 0.7071067811865475, 0.5))
        """
        try:
            return self._bounding_box
        except AttributeError:
            pass

        cdef Transformation T = self.get_transformation()
        w = sum([T.transform_bounding_box(obj.bounding_box()) for obj in self.all], ())
        self._bounding_box = point_list_bounding_box(w)
        return self._bounding_box

    def x3d_str(self):
        r"""
        To apply a transformation to a set of objects in x3d, simply make them
        all children of an x3d Transform node.

        EXAMPLES::

            sage: sphere((1,2,3)).x3d_str()
            "<Transform translation='1 2 3'>\n<Shape><Sphere radius='1.0'/><Appearance><Material diffuseColor='0.4 0.4 1.0' shininess='1' specularColor='0.0 0.0 0.0'/></Appearance></Shape>\n\n</Transform>"
        """
        s = "<Transform"
        if self._rot is not None:
            s += " rotation='%s %s %s %s'"%tuple(self._rot)
        if self._trans is not None:
            s += " translation='%s %s %s'"%tuple(self._trans)
        if self._scale is not None:
            s += " scale='%s %s %s'"%tuple(self._scale)
        s += ">\n"
        s += Graphics3dGroup.x3d_str(self)
        s += "\n</Transform>"
        return s

    def json_repr(self, render_params):
        """
        Transformations are applied at the leaf nodes.

        EXAMPLES::

            sage: G = cube().rotateX(0.2)
            sage: G.json_repr(G.default_render_params())
            [["{vertices:[{x:0.5,y:0.589368,z:0.390699},..."]]
        """

        render_params.push_transform(self.get_transformation())
        rep = [g.json_repr(render_params) for g in self.all]
        render_params.pop_transform()
        return rep

    def tachyon_repr(self, render_params):
        """
        Transformations for Tachyon are applied at the leaf nodes.

        EXAMPLES::

            sage: G = sphere((1,2,3)).scale(2)
            sage: G.tachyon_repr(G.default_render_params())
            [['Sphere center 2.0 4.0 6.0 Rad 2.0 texture...']]
        """
        render_params.push_transform(self.get_transformation())
        rep = [g.tachyon_repr(render_params) for g in self.all]
        render_params.pop_transform()
        return rep

    def obj_repr(self, render_params):
        """
        Transformations for .obj files are applied at the leaf nodes.

        EXAMPLES::

            sage: G = cube().scale(4).translate(1, 2, 3)
            sage: G.obj_repr(G.default_render_params())
            [[['g obj_1',
               'usemtl ...',
               ['v 3 4 5',
                'v -1 4 5',
                'v -1 0 5',
                'v 3 0 5',
                'v 3 4 1',
                'v -1 4 1',
                'v 3 0 1',
                'v -1 0 1'],
               ['f 1 2 3 4',
                'f 1 5 6 2',
                'f 1 4 7 5',
                'f 6 5 7 8',
                'f 7 4 3 8',
                'f 3 2 6 8'],
               []]]]
        """
        render_params.push_transform(self.get_transformation())
        rep = [g.obj_repr(render_params) for g in self.all]
        render_params.pop_transform()
        return rep

    def jmol_repr(self, render_params):
        r"""
        Transformations for jmol are applied at the leaf nodes.

        EXAMPLES::

            sage: G = sphere((1,2,3)).scale(2)
            sage: G.jmol_repr(G.default_render_params())
            [[['isosurface sphere_1  center {2.0 4.0 6.0} sphere 2.0\ncolor isosurface  [102,102,255]']]]
        """
        render_params.push_transform(self.get_transformation())
        rep = [g.jmol_repr(render_params) for g in self.all]
        render_params.pop_transform()
        return rep

    def get_transformation(self):
        """
        Return the actual transformation object associated with ``self``.

        EXAMPLES::

            sage: G = sphere().scale(100)
            sage: T = G.get_transformation()
            sage: T.get_matrix()
            [100.0   0.0   0.0   0.0]
            [  0.0 100.0   0.0   0.0]
            [  0.0   0.0 100.0   0.0]
            [  0.0   0.0   0.0   1.0]
        """
        try:
            return self.T
        except AttributeError:
            self.T = Transformation(self._scale, self._rot, self._trans)
            return self.T

    def flatten(self):
        """
        Try to reduce the depth of the scene tree by consolidating groups
        and transformations.

        EXAMPLES::

            sage: G = sphere((1,2,3)).scale(100)
            sage: T = G.get_transformation()
            sage: T.get_matrix()
            [100.0   0.0   0.0   0.0]
            [  0.0 100.0   0.0   0.0]
            [  0.0   0.0 100.0   0.0]
            [  0.0   0.0   0.0   1.0]

            sage: G.flatten().get_transformation().get_matrix()
            [100.0   0.0   0.0 100.0]
            [  0.0 100.0   0.0 200.0]
            [  0.0   0.0 100.0 300.0]
            [  0.0   0.0   0.0   1.0]
        """
        G = Graphics3dGroup.flatten(self)
        if isinstance(G, TransformGroup):
            return TransformGroup(G.all, T=self.get_transformation() * G.get_transformation())
        elif isinstance(G, Graphics3dGroup):
            return TransformGroup(G.all, T=self.get_transformation())
        else:
            return TransformGroup([G], T=self.get_transformation())

    def transform(self, **kwds):
        """
        Transforming this entire group can be done by composing transformations.

        EXAMPLES::

            sage: G = dodecahedron(color='red', opacity=.5) + icosahedron(color='blue')
            sage: G
            Graphics3d Object
            sage: G.transform(scale=(2,1/2,1))
            Graphics3d Object
            sage: G.transform(trans=(1,1,3))
            Graphics3d Object
        """
        return Graphics3d.transform(self, **kwds)


class Viewpoint(Graphics3d):
    """
    This class represents a viewpoint, necessary for x3d.

    In the future, there could be multiple viewpoints, and they could have
    more properties. (Currently they only hold a position).
    """
    def __init__(self, *x):
        """
        EXAMPLES::

            sage: sage.plot.plot3d.base.Viewpoint(1, 2, 4).x3d_str()
            "<Viewpoint position='1 2 4'/>"
        """
        if isinstance(x[0], (tuple, list)):
            x = tuple(x[0])
        self.pos = x

    def x3d_str(self):
        """
        EXAMPLES::

            sage: sphere((0,0,0), 100).viewpoint().x3d_str()
            "<Viewpoint position='0 0 6'/>"
        """
        return "<Viewpoint position='%s %s %s'/>"%self.pos


cdef class PrimitiveObject(Graphics3d):
    """
    This is the base class for the non-container 3d objects.
    """
    def __init__(self, **kwds):
        if 'texture' in kwds:
            self.texture = kwds['texture']
            if not is_Texture(self.texture):
                self.texture = Texture(self.texture)
        else:
            self.texture = Texture(kwds)

    def set_texture(self, texture=None, **kwds):
        """
        EXAMPLES::

            sage: G = dodecahedron(color='red'); G
            Graphics3d Object
            sage: G.set_texture(color='yellow'); G
            Graphics3d Object
        """
        if not is_Texture(texture):
            texture = Texture(texture, **kwds)
        self.texture = texture

    def get_texture(self):
        """
        EXAMPLES::

            sage: G = dodecahedron(color='red')
            sage: G.get_texture()
            Texture(texture..., red, ff0000)
        """
        return self.texture

    def texture_set(self):
        """
        EXAMPLES::

            sage: G = dodecahedron(color='red')
            sage: G.texture_set()
            {Texture(texture..., red, ff0000)}
        """
        return set([self.texture])

    def x3d_str(self):
        r"""
        EXAMPLES::

            sage: sphere().flatten().x3d_str()
            "<Transform>\n<Shape><Sphere radius='1.0'/><Appearance><Material diffuseColor='0.4 0.4 1.0' shininess='1' specularColor='0.0 0.0 0.0'/></Appearance></Shape>\n\n</Transform>"
        """
        return "<Shape>" + self.x3d_geometry() + self.texture.x3d_str() + "</Shape>\n"

    def tachyon_repr(self, render_params):
        """
        Default behavior is to render the triangulation.

        EXAMPLES::

            sage: from sage.plot.plot3d.shapes import Torus
            sage: G = Torus(1, .5)
            sage: G.tachyon_repr(G.default_render_params())
            ['TRI V0 0 1 0.5
            ...
            'texture...']
        """
        return self.triangulation().tachyon_repr(render_params)

    def obj_repr(self, render_params):
        """
        Default behavior is to render the triangulation.

        EXAMPLES::

            sage: from sage.plot.plot3d.shapes import Torus
            sage: G = Torus(1, .5)
            sage: G.obj_repr(G.default_render_params())
            ['g obj_1',
             'usemtl ...',
             ['v 0 1 0.5',
             ...
              'f ...'],
             []]
        """
        return self.triangulation().obj_repr(render_params)

    def jmol_repr(self, render_params):
        r"""
        Default behavior is to render the triangulation. The actual polygon
        data is stored in a separate file.

        EXAMPLES::

            sage: from sage.plot.plot3d.shapes import Torus
            sage: G = Torus(1, .5)
            sage: G.jmol_repr(G.testing_render_params())
            ['pmesh obj_1 "obj_1.pmesh"\ncolor pmesh  [102,102,255]']
        """
        return self.triangulation().jmol_repr(render_params)



class BoundingSphere(SageObject):
    """
    A bounding sphere is like a bounding box, but is simpler to deal with and
    behaves better under rotations.
    """
    def __init__(self, cen, r):
        """
        EXAMPLES::

            sage: from sage.plot.plot3d.base import BoundingSphere
            sage: BoundingSphere((0,0,0), 1)
            Center (0.0, 0.0, 0.0) radius 1
            sage: BoundingSphere((0,-1,5), 2)
            Center (0.0, -1.0, 5.0) radius 2
            """
        self.cen = vector(RDF, cen)
        self.r = r

    def __repr__(self):
        """
        TESTS::

            sage: from sage.plot.plot3d.base import BoundingSphere
            sage: BoundingSphere((0,-1,10), 2)
            Center (0.0, -1.0, 10.0) radius 2
        """
        return "Center %s radius %s" % (self.cen, self.r)

    def __add__(self, other):
        """
        Return the bounding sphere containing both terms.

        EXAMPLES::

            sage: from sage.plot.plot3d.base import BoundingSphere
            sage: BoundingSphere((0,0,0), 1) + BoundingSphere((0,0,0), 2)
            Center (0.0, 0.0, 0.0) radius 2
            sage: BoundingSphere((0,0,0), 1) + BoundingSphere((0,0,100), 1)
            Center (0.0, 0.0, 50.0) radius 51.0
            sage: BoundingSphere((0,0,0), 1) + BoundingSphere((1,1,1), 2)
            Center (0.7886751345948128, 0.7886751345948128, 0.7886751345948128) radius 2.36602540378

        Treat None and 0 as the identity::

            sage: BoundingSphere((1,2,3), 10) + None + 0
            Center (1.0, 2.0, 3.0) radius 10

        """
        if other == 0 or other is None:
            return self
        elif self == 0 or self is None:
            return other
        if self.cen == other.cen:
            return self if self.r > other.r else other
        diff = other.cen - self.cen
        dist = (diff[0]*diff[0] + diff[1]*diff[1] + diff[2]*diff[2]).sqrt()
        diam = dist + self.r + other.r
        off  = diam/2 - self.r
        return BoundingSphere(self.cen + (off/dist)*diff, diam/2)

    def transform(self, T):
        """
        Return the bounding sphere of this sphere acted on by T. This always
        returns a new sphere, even if the resulting object is an ellipsoid.

        EXAMPLES::

            sage: from sage.plot.plot3d.transform import Transformation
            sage: from sage.plot.plot3d.base import BoundingSphere
            sage: BoundingSphere((0,0,0), 10).transform(Transformation(trans=(1,2,3)))
            Center (1.0, 2.0, 3.0) radius 10.0
            sage: BoundingSphere((0,0,0), 10).transform(Transformation(scale=(1/2, 1, 2)))
            Center (0.0, 0.0, 0.0) radius 20.0
            sage: BoundingSphere((0,0,3), 10).transform(Transformation(scale=(2, 2, 2)))
            Center (0.0, 0.0, 6.0) radius 20.0
        """
        return BoundingSphere(T.transform_point(self.cen), self.r * T.max_scale())


class RenderParams(SageObject):
    """
    This class is a container for all parameters that may be needed to
    render triangulate/render an object to a certain format. It can
    contain both cumulative and global parameters.

    Of particular note is the transformation object, which holds the
    cumulative transformation from the root of the scene graph to this
    node in the tree.
    """

    _uniq_counter = 0
    randomize_counter = 0
    force_reload = False
    mesh = False
    dots = False
    antialiasing = 8

    def __init__(self, **kwds):
        """
        EXAMPLES::

            sage: params = sage.plot.plot3d.base.RenderParams(foo='x')
            sage: params.transform_list
            []
            sage: params.foo
            'x'
        """
        self.output_file = sage.misc.misc.tmp_filename()
        self.obj_vertex_offset = 1
        self.transform_list = []
        self.transform = None
        self.ds = 1
        self.crease_threshold = .8
        self.__dict__.update(kwds)
        # for jmol, some things (such as labels) must be attached to atoms
        self.atom_list = []

    def push_transform(self, T):
        """
        Push a transformation onto the stack, updating self.transform.

        EXAMPLES::

            sage: from sage.plot.plot3d.transform import Transformation
            sage: params = sage.plot.plot3d.base.RenderParams()
            sage: params.transform is None
            True
            sage: T = Transformation(scale=(10,20,30))
            sage: params.push_transform(T)
            sage: params.transform.get_matrix()
            [10.0  0.0  0.0  0.0]
            [ 0.0 20.0  0.0  0.0]
            [ 0.0  0.0 30.0  0.0]
            [ 0.0  0.0  0.0  1.0]
            sage: params.push_transform(T)  # scale again
            sage: params.transform.get_matrix()
            [100.0   0.0   0.0   0.0]
            [  0.0 400.0   0.0   0.0]
            [  0.0   0.0 900.0   0.0]
            [  0.0   0.0   0.0   1.0]
        """
        self.transform_list.append(self.transform)
        if self.transform is None:
            self.transform = T
        else:
            self.transform = self.transform * T

    def pop_transform(self):
        """
        Remove the last transformation off the stack, resetting self.transform
        to the previous value.

        EXAMPLES::

            sage: from sage.plot.plot3d.transform import Transformation
            sage: params = sage.plot.plot3d.base.RenderParams()
            sage: T = Transformation(trans=(100, 500, 0))
            sage: params.push_transform(T)
            sage: params.transform.get_matrix()
            [  1.0   0.0   0.0 100.0]
            [  0.0   1.0   0.0 500.0]
            [  0.0   0.0   1.0   0.0]
            [  0.0   0.0   0.0   1.0]
            sage: params.push_transform(Transformation(trans=(-100, 500, 200)))
            sage: params.transform.get_matrix()
            [   1.0    0.0    0.0    0.0]
            [   0.0    1.0    0.0 1000.0]
            [   0.0    0.0    1.0  200.0]
            [   0.0    0.0    0.0    1.0]
            sage: params.pop_transform()
            sage: params.transform.get_matrix()
            [  1.0   0.0   0.0 100.0]
            [  0.0   1.0   0.0 500.0]
            [  0.0   0.0   1.0   0.0]
            [  0.0   0.0   0.0   1.0]

        """
        self.transform = self.transform_list.pop()

    def unique_name(self, desc="name"):
        """
        Return a unique identifier starting with ``desc``.

        INPUT:

        - ``desc`` (string) -- the prefix of the names (default 'name')

        EXAMPLES::

            sage: params = sage.plot.plot3d.base.RenderParams()
            sage: params.unique_name()
            'name_1'
            sage: params.unique_name()
            'name_2'
            sage: params.unique_name('texture')
            'texture_3'
        """
        if self.randomize_counter:
            self._uniq_counter = randint(1,1000000)
        else:
            self._uniq_counter += 1
        return "%s_%s" % (desc, self._uniq_counter)


def flatten_list(L):
    """
    This is an optimized routine to turn a list of lists (of lists ...)
    into a single list. We generate data in a non-flat format to avoid
    multiple data copying, and then concatenate it all at the end.

    This is NOT recursive, otherwise there would be a lot of redundant
    copying (which we are trying to avoid in the first place, though at
    least it would be just the pointers).

    EXAMPLES::

        sage: from sage.plot.plot3d.base import flatten_list
        sage: flatten_list([])
        []
        sage: flatten_list([[[[]]]])
        []
        sage: flatten_list([['a', 'b'], 'c'])
        ['a', 'b', 'c']
        sage: flatten_list([['a'], [[['b'], 'c'], ['d'], [[['e', 'f', 'g']]]]])
        ['a', 'b', 'c', 'd', 'e', 'f', 'g']
    """
    if not PyList_CheckExact(L):
        return [L]
    flat = []
    L_stack = []; L_pop = L_stack.pop
    i_stack = []; i_pop = i_stack.pop
    cdef Py_ssize_t i = 0
    while i < PyList_GET_SIZE(L) or PyList_GET_SIZE(L_stack) > 0:
        while i < PyList_GET_SIZE(L):
            tmp = <object>PyList_GET_ITEM(L, i)
            if PyList_CheckExact(tmp):
                PyList_Append(L_stack, L)
                L = tmp
                PyList_Append(i_stack, i)
                i = 0
            else:
                PyList_Append(flat, tmp)
                i += 1
        if PyList_GET_SIZE(L_stack) > 0:
            L = L_pop()
            i = i_pop()
            i += 1
    return flat


def min3(v):
    """
    Return the componentwise minimum of a list of 3-tuples.

    EXAMPLES::

        sage: from sage.plot.plot3d.base import min3, max3
        sage: min3([(-1,2,5), (-3, 4, 2)])
        (-3, 2, 2)
    """
    return tuple([min([a[i] for a in v]) for i in range(3)])


def max3(v):
    """
    Return the componentwise maximum of a list of 3-tuples.

    EXAMPLES::

        sage: from sage.plot.plot3d.base import min3, max3
        sage: max3([(-1,2,5), (-3, 4, 2)])
        (-1, 4, 5)
    """
    return tuple([max([a[i] for a in v]) for i in range(3)])


def point_list_bounding_box(v):
    """
    Return the bounding box of a list of points.

    EXAMPLES::

        sage: from sage.plot.plot3d.base import point_list_bounding_box
        sage: point_list_bounding_box([(1,2,3),(4,5,6),(-10,0,10)])
        ((-10.0, 0.0, 3.0), (4.0, 5.0, 10.0))
        sage: point_list_bounding_box([(float('nan'), float('inf'), float('-inf')), (10,0,10)])
        ((10.0, 0.0, 10.0), (10.0, 0.0, 10.0))
    """
    cdef point_c low, high, cur
    low.x, low.y, low.z = INFINITY, INFINITY, INFINITY
    high.x, high.y, high.z = -INFINITY, -INFINITY, -INFINITY

    for P in v:
        cur.x, cur.y, cur.z = P
        point_c_update_finite_lower_bound(&low, cur)
        point_c_update_finite_upper_bound(&high, cur)
    return ((low.x, low.y, low.z), (high.x, high.y, high.z))


def optimal_aspect_ratios(ratios):
    """
    """
    # average the aspect ratios
    n = len(ratios)
    if n > 0:
        return [max([z[i] for z in ratios]) for i in range(3)]
    return [1.0, 1.0, 1.0]


def optimal_extra_kwds(v):
    """
    Given a list v of dictionaries, this function merges them such that
    later dictionaries have precedence.
    """
    if len(v) == 0:
        return {}
    a = dict(v[0])   # make a copy!
    for b in v[1:]:
        for k, w in b.iteritems():
            a[k] = w
    return a<|MERGE_RESOLUTION|>--- conflicted
+++ resolved
@@ -119,10 +119,6 @@
         """
         from sage.structure.graphics_file import (
             Mime, graphics_from_save, GraphicsFile)
-<<<<<<< HEAD
-        if (mime_types is None) or (Mime.JMOL in mime_types):
-            # default to jmol
-=======
         ### First, figure out the best graphics format
         can_view_jmol = (mime_types is None) or (Mime.JMOL in mime_types)
         viewer = self._extra_kwds.get('viewer', None)
@@ -139,18 +135,11 @@
             viewer = 'tachyon'
         ### Second, return the corresponding graphics file
         if viewer == 'jmol':
->>>>>>> 4cd153a4
             from sage.misc.temporary_file import tmp_filename
             filename = tmp_filename(
                 ext=os.path.extsep + Mime.extension(Mime.JMOL))
             self.save(filename)
             return GraphicsFile(filename, Mime.JMOL)
-<<<<<<< HEAD
-        preference = [Mime.PNG, Mime.JPG]
-        return graphics_from_save(self.save, preference,
-                                  allowed_mime_types=mime_types, 
-                                  figsize=figsize, dpi=dpi)
-=======
         elif viewer == 'tachyon':
             preference = [Mime.PNG, Mime.JPG]
             figsize = self._extra_kwds.get('figsize', figsize)
@@ -160,7 +149,6 @@
                                       figsize=figsize, dpi=dpi)
         else:
             assert False   # unreachable
->>>>>>> 4cd153a4
 
     def __str__(self):
         """
