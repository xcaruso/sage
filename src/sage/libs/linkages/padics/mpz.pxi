"""
This linkage file implements the padics API using MPIR mpz_t
multiprecision integers.

AUTHORS:

- David Roe (2012-3-1) -- initial version
"""

#*****************************************************************************
#       Copyright (C) 2007-2012 David Roe <roed.math@gmail.com>
#                               William Stein <wstein@gmail.com>
#
#  Distributed under the terms of the GNU General Public License (GPL)
#
#                  http://www.gnu.org/licenses/
#*****************************************************************************

include "sage/ext/stdsage.pxi"
include "sage/ext/interrupt.pxi"
include "sage/ext/gmp.pxi"
from cpython.list cimport *

cdef extern from "mpz_pylong.h":
    cdef long mpz_pythonhash(mpz_t src)

from sage.rings.integer cimport Integer
from sage.rings.rational cimport Rational
from sage.rings.padics.padic_generic_element cimport pAdicGenericElement
import sage.rings.finite_rings.integer_mod

cdef Integer holder = PY_NEW(Integer)
cdef Integer holder2 = PY_NEW(Integer)

cdef inline int cconstruct(mpz_t value, PowComputer_class prime_pow) except -1:
    """
    Construct a new element.

    INPUT:

    - ``unit`` -- an ``mpz_t`` to be initialized.
    - ``prime_pow`` -- the PowComputer for the ring.
    """
    mpz_init(value)

cdef inline int cdestruct(mpz_t value, PowComputer_class prime_pow) except -1:
    """
    Deallocate an element.

    INPUT:

    - ``unit`` -- an ``mpz_t`` to be cleared.
    - ``prime_pow`` -- the PowComputer for the ring.
    """
    mpz_clear(value)

cdef inline int ccmp(mpz_t a, mpz_t b, long prec, bint reduce_a, bint reduce_b, PowComputer_class prime_pow) except -2:
    """
    Comparison of two elements.

    INPUT:

    - ``a`` -- an ``mpz_t``.
    - ``b`` -- an ``mpz_t``.
    - ``prec`` -- a long, the precision of the comparison.
    - ``reduce_a`` -- a bint, whether a needs to be reduced.
    - ``reduce_b`` -- a bint, whether b needs to be reduced.
    - ``prime_pow`` -- the PowComputer for the ring.

    OUPUT:

    - If neither a nor be needs to be reduced, returns
      -1 (`a < b`), 0 (`a = b`) or 1 (`a > b`)
    - If at least one needs to be reduced, returns
      0 (``a == b mod p^prec``) or 1 (otherwise)
    """
    cdef int ans
    if reduce_a or reduce_b:
        mpz_sub(holder.value, a, b)
        mpz_mod(holder.value, holder.value, &prime_pow.pow_mpz_t_tmp(prec)[0])
        return mpz_sgn(holder.value)
    else:
        ans = mpz_cmp(a,b)
        if ans > 0:
            return 1
        elif ans < 0:
            return -1
        return 0

cdef inline int cneg(mpz_t out, mpz_t a, long prec, PowComputer_class prime_pow) except -1:
    """
    Negation.

    Note that no reduction is performed.

    INPUT:

    - ``out`` -- an ``mpz_t`` to store the negation.
    - ``a`` -- an ``mpz_t`` to be negated.
    - ``prec`` -- a long, the precision: ignored.
    - ``prime_pow`` -- the PowComputer for the ring.
    """
    mpz_neg(out, a)

cdef inline int cadd(mpz_t out, mpz_t a, mpz_t b, long prec, PowComputer_class prime_pow) except -1:
    """
    Addition.

    Note that no reduction is performed.

    INPUT:

    - ``out`` -- an ``mpz_t`` to store the sum.
    - ``a`` -- an ``mpz_t``, the first summand.
    - ``b`` -- an ``mpz_t``, the second summand.
    - ``prec`` -- a long, the precision: ignored.
    - ``prime_pow`` -- the PowComputer for the ring.
    """
    mpz_add(out, a, b)

cdef inline bint creduce(mpz_t out, mpz_t a, long prec, PowComputer_class prime_pow) except -1:
    """
    Reduce modulo a power of the maximal ideal.

    INPUT:

    - ``out`` -- an ``mpz_t`` to store the reduction.
    - ``a`` -- the element to be reduced.
    - ``prec`` -- a long, the precision to reduce modulo.
    - ``prime_pow`` -- the PowComputer for the ring.

    OUTPUT:

    - returns True if the reduction is zero; False otherwise.
    """
<<<<<<< HEAD
    # The following could fail if the value returned by
    # prime_pow.pow_mpz_t_tmp(prec) is zero. We could add a sig_on()/sig_off()
    # to keep sage from crashing. This comes at a performance penalty, however.
    # A correct implementation of prime_pow should never return zero.
    mpz_mod(out, a, prime_pow.pow_mpz_t_tmp(prec)[0])
=======
    mpz_mod(out, a, prime_pow.pow_mpz_t_tmp(prec))
>>>>>>> 6996fd88
    return mpz_sgn(out) == 0

cdef inline bint creduce_small(mpz_t out, mpz_t a, long prec, PowComputer_class prime_pow) except -1:
    """
    Reduce modulo a power of the maximal ideal.

    This function assumes that the input satisfies `-p <= a < 2p`, so
    that it doesn't need any divisions.

    INPUT:

    - ``out`` -- an ``mpz_t`` to store the reduction.
    - ``a`` -- the element to be reduced.
    - ``prec`` -- a long, the precision to reduce modulo.
    - ``prime_pow`` -- the PowComputer for the ring.

    OUTPUT:

    - returns True if the reduction is zero; False otherwise.
    """
    if mpz_sgn(a) < 0:
        mpz_add(out, a, prime_pow.pow_mpz_t_tmp(prec))
    elif mpz_cmp(a, prime_pow.pow_mpz_t_tmp(prec)) >= 0:
        mpz_sub(out, a, prime_pow.pow_mpz_t_tmp(prec))
    else:
        mpz_set(out, a)
    return mpz_sgn(out) == 0

cdef inline long cremove(mpz_t out, mpz_t a, long prec, PowComputer_class prime_pow) except -1:
    """
    Extract the maximum power of the uniformizer dividing this
    element.

    INPUT:

    - ``out`` -- an ``mpz_t`` to store the unit.
    - ``a`` -- the element whose valuation and unit are desired.
    - ``prec`` -- a long, used if `a = 0`.
    - ``prime_pow`` -- the PowComputer for the ring.

    OUTPUT:

    - if `a = 0`, returns prec.  Otherwise, returns the number of
      times p divides a.
    """
    if mpz_sgn(a) == 0:
        mpz_set_ui(out, 0)
        return prec
    return mpz_remove(out, a, prime_pow.prime.value)

cdef inline long cvaluation(mpz_t a, long prec, PowComputer_class prime_pow) except -1:
    """
    Returns the maximum power of the uniformizer dividing this
    element.

    This function differs from :meth:`cremove` in that the unit is
    discarded.

    INPUT:

    - ``a`` -- the element whose valuation is desired.
    - ``prec`` -- a long, used if `a = 0`.
    - ``prime_pow`` -- the PowComputer for the ring.

    OUTPUT:

    - if `a = 0`, returns prec.  Otherwise, returns the number of
      times p divides a.
    """
    if mpz_sgn(a) == 0:
        return prec
    return mpz_remove(holder.value, a, prime_pow.prime.value)

cdef inline bint cisunit(mpz_t a, PowComputer_class prime_pow) except -1:
    """
    Returns whether this element has valuation zero.

    INPUT:

    - ``a`` -- the element to test.
    - ``prime_pow`` -- the PowComputer for the ring.

    OUTPUT:

    - returns True if `a` has valuation 0, and False otherwise.
    """
    return mpz_divisible_p(a, prime_pow.prime.value) == 0

cdef inline int cshift(mpz_t out, mpz_t a, long n, long prec, PowComputer_class prime_pow, bint reduce_afterward) except -1:
    """
    Mulitplies by a power of the uniformizer.

    INPUT:

    - ``out`` -- an ``mpz_t`` to store the result.  If `n >= 0` then
                 out will be set to `a * p^n`.  If `n < 0`, out will
                 be set to `a // p^n`.
    - ``a`` -- the element to shift.
    - ``n`` -- long, the amount to shift by.
    - ``prec`` -- long, a precision modulo which to reduce.
    - ``prime_pow`` -- the PowComputer for the ring.
    - ``reduce_afterward`` -- whether to reduce afterward.
    """
    if n > 0:
        mpz_mul(out, a, prime_pow.pow_mpz_t_tmp(n))
    elif n < 0:
        sig_on()
        mpz_fdiv_q(out, a, prime_pow.pow_mpz_t_tmp(-n))
        sig_off()
    else: # elif a != out:
        mpz_set(out, a)
    if reduce_afterward:
        creduce(out, out, prec, prime_pow)

cdef inline int cshift_notrunc(mpz_t out, mpz_t a, long n, long prec, PowComputer_class prime_pow) except -1:
    """
    Mulitplies by a power of the uniformizer, assuming that the
    valuation of a is at least -n.

    INPUT:

    - ``out`` -- an ``mpz_t`` to store the result.  If `n >= 0` then
                 out will be set to `a * p^n`.  If `n < 0`, out will
                 be set to `a // p^n`.
    - ``a`` -- the element to shift.  Assumes that the valuation of a
      is at least -n.
    - ``n`` -- long, the amount to shift by.
    - ``prec`` -- long, a precision modulo which to reduce.
    - ``prime_pow`` -- the PowComputer for the ring.
    """
    if n > 0:
        mpz_mul(out, a, prime_pow.pow_mpz_t_tmp(n))
    elif n < 0:
        sig_on()
        mpz_divexact(out, a, prime_pow.pow_mpz_t_tmp(-n))
        sig_off()
    else:
        mpz_set(out, a)

cdef inline int csub(mpz_t out, mpz_t a, mpz_t b, long prec, PowComputer_class prime_pow) except -1:
    """
    Subtraction.

    Note that no reduction is performed.

    INPUT:

    - ``out`` -- an ``mpz_t`` to store the difference.
    - ``a`` -- an ``mpz_t``, the first input.
    - ``b`` -- an ``mpz_t``, the second input.
    - ``prec`` -- a long, the precision: ignored.
    - ``prime_pow`` -- the PowComputer for the ring.
    """
    mpz_sub(out, a, b)

cdef inline int cinvert(mpz_t out, mpz_t a, long prec, PowComputer_class prime_pow) except -1:
    """
    Inversion.

    The result will be reduced modulo p^prec.

    INPUT:

    - ``out`` -- an ``mpz_t`` to store the inverse.
    - ``a`` -- an ``mpz_t``, the element to be inverted.
    - ``prec`` -- a long, the precision.
    - ``prime_pow`` -- the PowComputer for the ring.
    """
    cdef bint success
    success = mpz_invert(out, a, prime_pow.pow_mpz_t_tmp(prec))
    if not success:
        raise ZeroDivisionError

cdef inline int cmul(mpz_t out, mpz_t a, mpz_t b, long prec, PowComputer_class prime_pow) except -1:
    """
    Multiplication.

    Note that no reduction is performed.

    INPUT:

    - ``out`` -- an ``mpz_t`` to store the product.
    - ``a`` -- an ``mpz_t``, the first input.
    - ``b`` -- an ``mpz_t``, the second input.
    - ``prec`` -- a long, the precision: ignored.
    - ``prime_pow`` -- the PowComputer for the ring.
    """
    mpz_mul(out, a, b)

cdef inline int cdivunit(mpz_t out, mpz_t a, mpz_t b, long prec, PowComputer_class prime_pow) except -1:
    """
    Division.

    The inversion is perfomed modulo p^prec.  Note that no reduction
    is performed after the product.

    INPUT:

    - ``out`` -- an ``mpz_t`` to store the quotient.
    - ``a`` -- an ``mpz_t``, the first input.
    - ``b`` -- an ``mpz_t``, the second input.
    - ``prec`` -- a long, the precision.
    - ``prime_pow`` -- the PowComputer for the ring.
    """
    cdef bint success
    success = mpz_invert(out, b, prime_pow.pow_mpz_t_tmp(prec))
    if not success:
        raise ZeroDivisionError
    mpz_mul(out, a, out)

cdef inline int csetone(mpz_t out, PowComputer_class prime_pow) except -1:
    """
    Sets to 1.

    INPUT:

    - ``out`` -- the ``mpz_t`` in which to store 1.
    - ``prime_pow`` -- the PowComputer for the ring.
    """
    mpz_set_ui(out, 1)
    
cdef inline int csetzero(mpz_t out, PowComputer_class prime_pow) except -1:
    """
    Sets to 0.

    INPUT:

    - ``out`` -- the ``mpz_t`` in which to store 0.
    - ``prime_pow`` -- the PowComputer for the ring.
    """
    mpz_set_ui(out, 0)
    
cdef inline bint cisone(mpz_t out, PowComputer_class prime_pow) except -1:
    """
    Returns whether this element is equal to 1.

    INPUT:

    - ``a`` -- the element to test.
    - ``prime_pow`` -- the PowComputer for the ring.

    OUTPUT:

    - returns True if `a = 1`, and False otherwise.
    """
    return mpz_cmp_ui(out, 1) == 0

cdef inline bint ciszero(mpz_t out, PowComputer_class prime_pow) except -1:
    """
    Returns whether this element is equal to 0.

    INPUT:

    - ``a`` -- the element to test.
    - ``prime_pow`` -- the PowComputer for the ring.

    OUTPUT:

    - returns True if `a = 0`, and False otherwise.
    """
    return mpz_cmp_ui(out, 0) == 0

cdef inline int cpow(mpz_t out, mpz_t a, mpz_t n, long prec, PowComputer_class prime_pow) except -1:
    """
    Exponentiation.

    INPUT:

    - ``out`` -- the ``mpz_t`` in which to store the result.
    - ``a`` -- the base.
    - ``n`` -- an ``mpz_t``, the exponent.
    - ``prec`` -- a long, the working absolute precision.
    - ``prime_pow`` -- the PowComputer for the ring.
    """
    mpz_powm(out, a, n, prime_pow.pow_mpz_t_tmp(prec))

cdef inline int ccopy(mpz_t out, mpz_t a, PowComputer_class prime_pow) except -1:
    """
    Copying.

    INPUT:

    - ``out`` -- the ``mpz_t`` to store the result.
    - ``a`` -- the element to copy.
    - ``prime_pow`` -- the PowComputer for the ring.
    """
    mpz_set(out, a)

cdef inline cpickle(mpz_t a, PowComputer_class prime_pow):
    """
    Serialization into objects that Sage knows how to pickle.

    INPUT:

    - ``a`` the element to pickle.
    - ``prime_pow`` the PowComputer for the ring.

    OUTPUT:

    - an Integer storing ``a``.
    """
    cdef Integer pic = PY_NEW(Integer)
    mpz_set(pic.value, a)
    return pic

cdef inline int cunpickle(mpz_t out, x, PowComputer_class prime_pow) except -1:
    """
    Reconstruction from the output of meth:`cpickle`.

    INPUT:

    - ``out`` -- the ``mpz_t`` in which to store the result.
    - ``x`` -- the result of `meth`:cpickle.
    - ``prime_pow`` -- the PowComputer for the ring.
    """
    mpz_set(out, (<Integer?>x).value)

cdef inline long chash(mpz_t a, long ordp, long prec, PowComputer_class prime_pow) except -1:
    """
    Hashing.

    INPUT:

    - ``a`` -- an ``mpz_t`` storing the underlying element to hash.
    - ``ordp`` -- a long storing the valuation.
    - ``prec`` -- a long storing the precision.
    - ``prime_pow`` -- a PowComputer for the ring.
    """
    # This implementation is for backward compatibility and may be changed in the future
    cdef long n, d
    if ordp == 0:
        return mpz_pythonhash(a)
    elif ordp > 0:
        mpz_mul(holder.value, a, prime_pow.pow_mpz_t_tmp(ordp))
        return mpz_pythonhash(holder.value)
    else:
        n = mpz_pythonhash(a)
        d = mpz_pythonhash(prime_pow.pow_mpz_t_tmp(-ordp))
        if d == 1:
            return n
        n = n ^ d
        if n == -1:
            return -2
        return n

cdef clist(mpz_t a, long prec, bint pos, PowComputer_class prime_pow):
    """
    Returns a list of digits in the series expansion.

    This function is used in printing, and expresses ``a`` as a series
    in the standard uniformizer ``p``.

    INPUT:

    - ``a`` -- an ``mpz_t`` giving the underlying `p`-adic element.
    - ``prec`` -- a precision giving the number of digits desired.
    - ``pos`` -- if True then representatives in 0..(p-1) are used;
                 otherwise the range (-p/2..p/2) is used.
    - ``prime_pow`` -- a PowComputer for the ring.

    OUTPUT:

    - A list of p-adic digits `[a_0, a_1, \ldots]` so that
      `a = a_0 + a_1*p + \cdots` modulo `p^{prec}`.
    """
    cdef mpz_t tmp, halfp
    cdef bint neg
    cdef long curpower
    cdef Integer list_elt
    ans = PyList_New(0)
    mpz_set(holder.value, a)
    if pos:
        curpower = prec
        while mpz_sgn(holder.value) != 0 and curpower >= 0:
            list_elt = PY_NEW(Integer)
            mpz_mod(list_elt.value, holder.value, prime_pow.prime.value)
            mpz_sub(holder.value, holder.value, list_elt.value)
            mpz_divexact(holder.value, holder.value, prime_pow.prime.value)
            PyList_Append(ans, list_elt)
            curpower -= 1
    else:
        neg = False
        curpower = prec
        mpz_fdiv_q_2exp(holder2.value, prime_pow.prime.value, 1)
        while mpz_sgn(holder.value) != 0 and curpower > 0:
            curpower -= 1
            list_elt = PY_NEW(Integer)
            mpz_mod(list_elt.value, holder.value, prime_pow.prime.value)
            if mpz_cmp(list_elt.value, holder2.value) > 0:
                mpz_sub(list_elt.value, list_elt.value, prime_pow.prime.value)
                neg = True
            else:
                neg = False
            mpz_sub(holder.value, holder.value, list_elt.value)
            mpz_divexact(holder.value, holder.value, prime_pow.prime.value)
            if neg:
                if mpz_cmp(holder.value, prime_pow.pow_mpz_t_tmp(curpower)) >= 0:
                    mpz_sub(holder.value, holder.value, prime_pow.pow_mpz_t_tmp(curpower))
            PyList_Append(ans, list_elt)
    return ans

# The element is filled in for zero in the output of clist if necessary.
# It could be [] for some other linkages.
_list_zero = Integer(0)

cdef int cteichmuller(mpz_t out, mpz_t value, long prec, PowComputer_class prime_pow) except -1:
    """
    Teichmuller lifting.

    INPUT:

    - ``out`` -- an ``mpz_t`` which is set to a `p-1` root of unity
                 congruent to `value` mod `p`; or 0 if `a \equiv 0
                 \pmod{p}`.
    - ``value`` -- an ``mpz_t``, the element mod `p` to lift.
    - ``prec`` -- a long, the precision to which to lift.
    - ``prime_pow`` -- the Powcomputer of the ring.
    """
    if mpz_divisible_p(value, prime_pow.prime.value) != 0:
        mpz_set_ui(out, 0)
        return 0
    if prec <= 0:
        raise ValueError
    if mpz_sgn(value) < 0 or mpz_cmp(value, prime_pow.pow_mpz_t_tmp(prec)) >= 0:
        mpz_mod(out, value, prime_pow.pow_mpz_t_tmp(prec))
    else:
        mpz_set(out, value)
    # holder.value = 1 / Mod(1 - p, prime_pow.pow_mpz_t_tmp(prec))
    mpz_sub(holder.value, prime_pow.pow_mpz_t_tmp(prec), prime_pow.prime.value)
    mpz_add_ui(holder.value, holder.value, 1)
    mpz_invert(holder.value, holder.value, prime_pow.pow_mpz_t_tmp(prec))
    # Consider x as Mod(value, prime_pow.pow_mpz_t_tmp(prec))
    # holder2.value = x + holder.value*(x^p - x)
    mpz_powm(holder2.value, out, prime_pow.prime.value, prime_pow.pow_mpz_t_tmp(prec))
    mpz_sub(holder2.value, holder2.value, out)
    mpz_mul(holder2.value, holder2.value, holder.value)
    mpz_add(holder2.value, holder2.value, out)
    mpz_mod(holder2.value, holder2.value, prime_pow.pow_mpz_t_tmp(prec))
    # while x != holder2.value:
    #     x = holder2.value
    #     holder2.value = x + holder.value*(x^p - x)
    while mpz_cmp(out, holder2.value) != 0:
        mpz_set(out, holder2.value)
        mpz_powm(holder2.value, out, prime_pow.prime.value, prime_pow.pow_mpz_t_tmp(prec))
        mpz_sub(holder2.value, holder2.value, out)
        mpz_mul(holder2.value, holder2.value, holder.value)
        mpz_add(holder2.value, holder2.value, out)
        mpz_mod(holder2.value, holder2.value, prime_pow.pow_mpz_t_tmp(prec))

cdef int cconv(mpz_t out, x, long prec, long valshift, PowComputer_class prime_pow) except -2:
    """
    Conversion from other Sage types.

    INPUT:

    - ``out`` -- an ``mpz_t`` to store the output.

    - ``x`` -- a Sage element that can be converted to a `p`-adic element.

    - ``prec`` -- a long, giving the precision desired: absolute if
                  `valshift = 0`, relative if `valshift != 0`.

    - ``valshift`` -- the power of the uniformizer to divide by before
      storing the result in ``out``.

    - ``prime_pow`` -- a PowComputer for the ring.
    """
    if PY_TYPE_CHECK(x, pari_gen):
        x = x.sage()
    if PY_TYPE_CHECK(x, pAdicGenericElement) or sage.rings.finite_rings.integer_mod.is_IntegerMod(x):
        x = x.lift()
    if PY_TYPE_CHECK(x, Integer):
        if valshift > 0:
            mpz_divexact(out, (<Integer>x).value, prime_pow.pow_mpz_t_tmp(valshift))
            mpz_mod(out, out, prime_pow.pow_mpz_t_tmp(prec))
        elif valshift < 0:
            raise RuntimeError("Integer should not have negative valuation")
        else:
            mpz_mod(out, (<Integer>x).value, prime_pow.pow_mpz_t_tmp(prec))
    elif PY_TYPE_CHECK(x, Rational):
        if valshift == 0:
            mpz_invert(out, mpq_denref((<Rational>x).value), prime_pow.pow_mpz_t_tmp(prec))
            mpz_mul(out, out, mpq_numref((<Rational>x).value))
        elif valshift < 0:
            mpz_divexact(out, mpq_denref((<Rational>x).value), prime_pow.pow_mpz_t_tmp(-valshift))
            mpz_invert(out, out, prime_pow.pow_mpz_t_tmp(prec))
            mpz_mul(out, out, mpq_numref((<Rational>x).value))
        else:
            mpz_invert(out, mpq_denref((<Rational>x).value), prime_pow.pow_mpz_t_tmp(prec))
            mpz_divexact(holder.value, mpq_numref((<Rational>x).value), prime_pow.pow_mpz_t_tmp(valshift))
            mpz_mul(out, out, holder.value)
        mpz_mod(out, out, prime_pow.pow_mpz_t_tmp(prec))
    else:
        raise NotImplementedError("No conversion defined")

cdef inline long cconv_mpz_t(mpz_t out, mpz_t x, long prec, bint absolute, PowComputer_class prime_pow) except -2:
    """
    A fast pathway for conversion of integers that doesn't require
    precomputation of the valuation.

    INPUT:

    - ``out`` -- an ``mpz_t`` to store the output.
    - ``x`` -- an ``mpz_t`` giving the integer to be converted.
    - ``prec`` -- a long, giving the precision desired: absolute or
                  relative depending on the ``absolute`` input.
    - ``absolute`` -- if False then extracts the valuation and returns
                      it, storing the unit in ``out``; if True then
                      just reduces ``x`` modulo the precision.
    - ``prime_pow`` -- a PowComputer for the ring.

    OUTPUT:

    - If ``absolute`` is False then returns the valuation that was
      extracted (``maxordp`` when `x = 0`).
    """
    cdef long val
    if absolute:
        mpz_mod(out, x, prime_pow.pow_mpz_t_tmp(prec))
    elif mpz_sgn(x) == 0:
        mpz_set_ui(out, 0)
        return maxordp
    else:
        val = mpz_remove(out, x, prime_pow.prime.value)
        mpz_mod(out, out, prime_pow.pow_mpz_t_tmp(prec))
        return val

cdef inline int cconv_mpz_t_out(mpz_t out, mpz_t x, long valshift, long prec, PowComputer_class prime_pow) except -1:
    """
    Converts the underlying `p`-adic element into an integer if
    possible.

    - ``out`` -- stores the resulting integer as an integer between 0
      and `p^{prec + valshift}`.
    - ``x`` -- an ``mpz_t`` giving the underlying `p`-adic element.
    - ``valshift`` -- a long giving the power of `p` to shift `x` by.
    -` ``prec`` -- a long, the precision of ``x``: currently not used.
    - ``prime_pow`` -- a PowComputer for the ring.
    """
    if valshift == 0:
        mpz_set(out, x)
    elif valshift < 0:
        raise ValueError("negative valuation")
    else:
        mpz_mul(out, x, prime_pow.pow_mpz_t_tmp(valshift))

cdef inline long cconv_mpq_t(mpz_t out, mpq_t x, long prec, bint absolute, PowComputer_class prime_pow) except? -10000:
    """
    A fast pathway for conversion of rationals that doesn't require
    precomputation of the valuation.

    INPUT:

    - ``out`` -- an ``mpz_t`` to store the output.
    - ``x`` -- an ``mpq_t`` giving the integer to be converted.
    - ``prec`` -- a long, giving the precision desired: absolute or
      relative depending on the ``absolute`` input.
    - ``absolute`` -- if False then extracts the valuation and returns
                      it, storing the unit in ``out``; if True then
                      just reduces ``x`` modulo the precision.
    - ``prime_pow`` -- a PowComputer for the ring.

    OUTPUT:

    - If ``absolute`` is False then returns the valuation that was
      extracted (``maxordp`` when `x = 0`).
    """
    cdef long numval, denval
    cdef bint success
    if prec <= 0:
        raise ValueError
    if absolute:
        success = mpz_invert(out, mpq_denref(x), prime_pow.pow_mpz_t_tmp(prec))
        if not success:
            raise ValueError("p divides denominator")
        mpz_mul(out, out, mpq_numref(x))
        mpz_mod(out, out, prime_pow.pow_mpz_t_tmp(prec))
    elif mpq_sgn(x) == 0:
        mpz_set_ui(out, 0)
        return maxordp
    else:
        denval = mpz_remove(out, mpq_denref(x), prime_pow.prime.value)
        mpz_invert(out, out, prime_pow.pow_mpz_t_tmp(prec))
        if denval == 0:
            numval = mpz_remove(holder.value, mpq_numref(x), prime_pow.prime.value)
            mpz_mul(out, out, holder.value)
        else:
            numval = 0
            mpz_mul(out, out, mpq_numref(x))
        mpz_mod(out, out, prime_pow.pow_mpz_t_tmp(prec))
        return numval - denval

cdef inline int cconv_mpq_t_out(mpq_t out, mpz_t x, long valshift, long prec, PowComputer_class prime_pow) except -1:
    """
    Converts the underlying `p`-adic element into a rational

    - ``out`` -- gives a rational approximating the input.  Currently uses rational reconstruction but
                 may change in the future to use a more naive method
    - ``x`` -- an ``mpz_t`` giving the underlying `p`-adic element
    - ``valshift`` -- a long giving the power of `p` to shift `x` by
    -` ``prec`` -- a long, the precision of ``x``, used in rational reconstruction
    - ``prime_pow`` -- a PowComputer for the ring
    """
    mpq_rational_reconstruction(out, x, prime_pow.pow_mpz_t_tmp(prec))

    # if valshift is nonzero then we starte with x as a p-adic unit,
    # so there will be no powers of p in the numerator or denominator
    # and the following operations yield reduced rationals.
    if valshift > 0:
        mpz_mul(mpq_numref(out), mpq_numref(out), prime_pow.pow_mpz_t_tmp(valshift))
    elif valshift < 0:
        mpz_mul(mpq_denref(out), mpq_denref(out), prime_pow.pow_mpz_t_tmp(-valshift))<|MERGE_RESOLUTION|>--- conflicted
+++ resolved
@@ -133,15 +133,11 @@
 
     - returns True if the reduction is zero; False otherwise.
     """
-<<<<<<< HEAD
     # The following could fail if the value returned by
     # prime_pow.pow_mpz_t_tmp(prec) is zero. We could add a sig_on()/sig_off()
     # to keep sage from crashing. This comes at a performance penalty, however.
     # A correct implementation of prime_pow should never return zero.
-    mpz_mod(out, a, prime_pow.pow_mpz_t_tmp(prec)[0])
-=======
     mpz_mod(out, a, prime_pow.pow_mpz_t_tmp(prec))
->>>>>>> 6996fd88
     return mpz_sgn(out) == 0
 
 cdef inline bint creduce_small(mpz_t out, mpz_t a, long prec, PowComputer_class prime_pow) except -1:
