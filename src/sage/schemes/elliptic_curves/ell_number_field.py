--- conflicted
+++ resolved
@@ -1621,11 +1621,7 @@
             sage: Emin.non_minimal_primes()
             []
 
-<<<<<<< HEAD
-        If the model is not globally integral, a :class:`ValueError` is
-=======
         If the model is not globally integral, a :exc:`ValueError` is
->>>>>>> e042294b
         raised::
 
             sage: E = EllipticCurve([0, 0, 0, 1/2, 1/3])
