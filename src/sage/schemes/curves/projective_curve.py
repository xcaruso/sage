--- conflicted
+++ resolved
@@ -132,7 +132,6 @@
         from constructor import Curve
         return Curve(AlgebraicScheme_subscheme_projective.affine_patch(self, i, AA))
 
-<<<<<<< HEAD
     def projection(self, P=None):
         r"""
         Return a projection of this curve into projective space of dimension one less than the dimension of
@@ -351,7 +350,7 @@
             H = Hom(self, L[1].ambient_space())
             phi = H([psi(L[0].defining_polynomials()[i]) for i in range(len(L[0].defining_polynomials()))])
         return tuple([phi, C])
-=======
+
     def arithmetic_genus(self):
         r"""
         Return the arithmetic genus of this projective curve.
@@ -379,7 +378,6 @@
         if not self.is_irreducible():
             raise TypeError("this curve must be irreducible")
         return 1 - self.defining_ideal().hilbert_polynomial()(0)
->>>>>>> d091c436
 
     def multiplicity(self, P):
         r"""
