r"""
Subschemes of projective space

AUTHORS:

- David Kohel (2005): initial version.
- William Stein (2005): initial version.
- Volker Braun (2010-12-24): documentation of schemes and
  refactoring. Added coordinate neighborhoods and is_smooth()
- Ben Hutz (2013) refactoring
"""

# ****************************************************************************
#       Copyright (C) 2005 William Stein <wstein@gmail.com>
#       Copyright (C) 2013 Ben Hutz <bn4941@gmail.com>
#
# This program is free software: you can redistribute it and/or modify
# it under the terms of the GNU General Public License as published by
# the Free Software Foundation, either version 2 of the License, or
# (at your option) any later version.
#                  https://www.gnu.org/licenses/
# ****************************************************************************

from sage.arith.misc import binomial

from sage.categories.fields import Fields
from sage.categories.homset import Hom

from sage.matrix.constructor import matrix

from sage.rings.integer_ring import ZZ
from sage.rings.finite_rings.finite_field_base import FiniteField
from sage.rings.polynomial.polynomial_ring_constructor import PolynomialRing
from sage.rings.rational_field import is_RationalField

from sage.schemes.generic.algebraic_scheme import AlgebraicScheme_subscheme
from sage.schemes.projective.projective_morphism import SchemeMorphism_polynomial_projective_subscheme_field


class AlgebraicScheme_subscheme_projective(AlgebraicScheme_subscheme):
    r"""
    Construct an algebraic subscheme of projective space.

    .. WARNING::

        You should not create objects of this class directly. The
        preferred method to construct such subschemes is to use
        :meth:`~sage.schemes.projective.projective_space.ProjectiveSpace_field.subscheme`
        method of :class:`projective space
        <sage.schemes.projective.projective_space.ProjectiveSpace_field>`.

    INPUT:

    - ``A`` -- ambient :class:`projective space
      <sage.schemes.projective.projective_space.ProjectiveSpace_field>`.

    - ``polynomials`` -- single polynomial, ideal or iterable of
      defining homogeneous polynomials.

    EXAMPLES::

        sage: P.<x, y, z> = ProjectiveSpace(2, QQ)
        sage: P.subscheme([x^2-y*z])
        Closed subscheme of Projective Space of dimension 2 over Rational Field defined by:
          x^2 - y*z

    TESTS::

        sage: from sage.schemes.projective.projective_subscheme import AlgebraicScheme_subscheme_projective
        sage: AlgebraicScheme_subscheme_projective(P, [x^2-y*z])
        Closed subscheme of Projective Space of dimension 2 over Rational Field defined by:
          x^2 - y*z
    """
    def point(self, v, check=True):
        """
        Create a point on this projective subscheme.

        INPUT:

        - ``v`` -- anything that defines a point

        - ``check`` -- boolean (optional, default: ``True``); whether
          to check the defining data for consistency

        OUTPUT: A point of the subscheme.

        EXAMPLES::

            sage: P2.<x,y,z> = ProjectiveSpace(QQ, 2)
            sage: X = P2.subscheme([x-y,y-z])
            sage: X.point([1,1,1])
            (1 : 1 : 1)

        ::

            sage: P2.<x,y> = ProjectiveSpace(QQ, 1)
            sage: X = P2.subscheme([y])
            sage: X.point(infinity)
            (1 : 0)

        ::

            sage: P.<x,y> = ProjectiveSpace(QQ, 1)
            sage: X = P.subscheme(x^2+2*y^2)
            sage: X.point(infinity)
            Traceback (most recent call last):
            ...
            TypeError: Coordinates [1, 0] do not define a point on Closed subscheme
            of Projective Space of dimension 1 over Rational Field defined by:
              x^2 + 2*y^2
        """
        from sage.rings.infinity import infinity
        if v is infinity  or\
          (isinstance(v, (list,tuple)) and len(v) == 1 and v[0] is infinity):
            if self.ambient_space().dimension_relative() > 1:
                raise ValueError("%s not well defined in dimension > 1"%v)
            v = [1, 0]
        # todo: update elliptic curve stuff to take point_homset as argument
        from sage.schemes.elliptic_curves.ell_generic import is_EllipticCurve
        if is_EllipticCurve(self):
            try:
                return self._point(self.point_homset(), v, check=check)
            except AttributeError:  # legacy code without point_homset
                return self._point(self, v, check=check)

        return self.point_homset()(v, check=check)

    def _morphism(self, *args, **kwds):
        r"""
        Construct a morphism determined by action on points of ``self``.

        For internal use only.

        INPUT:

        - same as for
          :class:`~sage.schemes.projective.projective_morphism.SchemeMorphism_polynomial_projective_space`.

        OUTPUT:

        - :class:`~sage.schemes.projective.projective_morphism.SchemeMorphism_polynomial_projective_space`.

        TESTS::

            sage: P1.<x,y> = ProjectiveSpace(1,QQ)
            sage: P2 = ProjectiveSpace(2,QQ)
            sage: H12 = P1.Hom(P2)
            sage: H12([x^2,x*y, y^2])    # indirect doctest
            Scheme morphism:
              From: Projective Space of dimension 1 over Rational Field
              To:   Projective Space of dimension 2 over Rational Field
              Defn: Defined on coordinates by sending (x : y) to
                (x^2 : x*y : y^2)
            sage: P1._morphism(H12, [x^2,x*y, y^2])
            Scheme morphism:
              From: Projective Space of dimension 1 over Rational Field
              To:   Projective Space of dimension 2 over Rational Field
              Defn: Defined on coordinates by sending (x : y) to
                (x^2 : x*y : y^2)
        """
        return self.ambient_space()._morphism(*args, **kwds)

    def dimension(self):
        """
        Return the dimension of the projective algebraic subscheme.

        OUTPUT:

        Integer.

        EXAMPLES::

            sage: P2.<x,y,z> = ProjectiveSpace(2, QQ)
            sage: P2.subscheme([]).dimension()
            2
            sage: P2.subscheme([x]).dimension()
            1
            sage: P2.subscheme([x^5]).dimension()
            1
            sage: P2.subscheme([x^2 + y^2 - z^2]).dimension()
            1
            sage: P2.subscheme([x*(x-z), y*(y-z)]).dimension()
            0

        Something less obvious::

            sage: P3.<x,y,z,w,t> = ProjectiveSpace(4, QQ)
            sage: X = P3.subscheme([x^2, x^2*y^2 + z^2*t^2, z^2 - w^2, 10*x^2 + w^2 - z^2])
            sage: X
            Closed subscheme of Projective Space of dimension 4 over Rational Field defined by:
              x^2,
              x^2*y^2 + z^2*t^2,
              z^2 - w^2,
              10*x^2 - z^2 + w^2
            sage: X.dimension()
            1
        """
        try:
            return self.__dimension
        except AttributeError:
            self.__dimension = self.defining_ideal().dimension() - 1
            return self.__dimension

    def affine_patch(self, i, AA=None):
        r"""
        Return the `i^{th}` affine patch of this projective scheme.

        This is the intersection with this `i^{th}` affine patch of
        its ambient space.

        INPUT:

        - ``i`` -- integer between 0 and dimension of self, inclusive.

        - ``AA`` -- (default: None) ambient affine space, this is constructed
            if it is not given.

        OUTPUT:

        An affine algebraic scheme with fixed
        :meth:`embedding_morphism` equal to the default
        :meth:`projective_embedding` map`.

        EXAMPLES::

            sage: PP = ProjectiveSpace(2, QQ, names='X,Y,Z')
            sage: X,Y,Z = PP.gens()
            sage: C = PP.subscheme(X^3*Y + Y^3*Z + Z^3*X)
            sage: U = C.affine_patch(0)
            sage: U
            Closed subscheme of Affine Space of dimension 2 over Rational Field defined by:
              Y^3*Z + Z^3 + Y
            sage: U.embedding_morphism()
            Scheme morphism:
              From: Closed subscheme of Affine Space of dimension 2 over Rational Field defined by:
              Y^3*Z + Z^3 + Y
              To:   Closed subscheme of Projective Space of dimension 2 over Rational Field defined by:
              X^3*Y + Y^3*Z + X*Z^3
              Defn: Defined on coordinates by sending (Y, Z) to
                    (1 : Y : Z)
            sage: U.projective_embedding() is U.embedding_morphism()
            True

        ::

            sage: A.<x,y,z> = AffineSpace(QQ,3)
            sage: X = A.subscheme([x-y*z])
            sage: Y = X.projective_embedding(1).codomain()
            sage: Y.affine_patch(1,A).ambient_space() == A
            True

        ::

            sage: P.<u,v,w> = ProjectiveSpace(2,ZZ)
            sage: S = P.subscheme([u^2-v*w])
            sage: A.<x, y> = AffineSpace(2, ZZ)
            sage: S.affine_patch(1, A)
            Closed subscheme of Affine Space of dimension 2 over Integer Ring
            defined by:
              x^2 - y
        """
        i = int(i)   # implicit type checking
        PP = self.ambient_space()
        n = PP.dimension_relative()
        if i < 0 or i > n:
            raise ValueError("Argument i (= %s) must be between 0 and %s."%(i, n))
        try:
            A = self.__affine_patches[i]
            #assume that if you've passed in a new ambient affine space
            #you want to override the existing patch
            if AA is None or A.ambient_space() == AA:
                return self.__affine_patches[i]
        except AttributeError:
            self.__affine_patches = {}
        except KeyError:
            pass
        if AA is None:
            AA = PP.affine_patch(i)
        elif AA.dimension_relative() != n:
            raise ValueError("Affine Space must be of the dimension %s"%(n))
        phi = AA.projective_embedding(i, PP)
        polys = self.defining_polynomials()
        xi = phi.defining_polynomials()
        U = AA.subscheme([f(xi) for f in polys])
        phi = U.projective_embedding(i, PP)
        U._embedding_morphism = phi
        self.__affine_patches[i] = U
        return U

    def _best_affine_patch(self, point):
        r"""
        Return the best affine patch of the ambient projective space.

        The "best" affine patch is where you end up dividing by the
        homogeneous coordinate with the largest absolute
        value. Division by small numbers is numerically unstable.

        INPUT:

        - ``point`` -- a point of the algebraic subscheme.

        OUTPUT:

        Integer. The index of the patch. See :meth:`affine_patch`.

        EXAMPLES::

            sage: P.<x,y,z>= ProjectiveSpace(QQ,2)
            sage: S = P.subscheme(x+2*y+3*z)
            sage: S._best_affine_patch(P.point([0,-3,2]))
            1
            sage: S._best_affine_patch([0,-3,2])
            1

        TESTS::

            sage: F = GF(3)
            sage: P.<x,y,z>= ProjectiveSpace(F,2)
            sage: S._best_affine_patch([0,1,2])
            2
        """
        point = list(point)
        try:
            abs_point = [abs(_) for _ in point]
        except ArithmeticError:
            # our base ring does not know abs
            abs_point = point
        # find best patch
        i_max = 0
        p_max = abs_point[i_max]
        for i in range(1,len(point)):
            if abs_point[i]>p_max:
                i_max = i
                p_max = abs_point[i_max]
        return i_max

    def neighborhood(self, point):
        r"""
        Return an affine algebraic subscheme isomorphic to a
        neighborhood of the ``point``.

        INPUT:

        - ``point`` -- a point of the projective subscheme.

        OUTPUT:

        An affine algebraic scheme (polynomial equations in affine
        space) ``result`` such that

        * :meth:`embedding_morphism
          <AlgebraicScheme.embedding_morphism>` is an isomorphism to a
          neighborhood of ``point``

        * :meth:`embedding_center <AlgebraicScheme.embedding_center>`
          is mapped to ``point``.

        EXAMPLES::

            sage: P.<x,y,z>= ProjectiveSpace(QQ,2)
            sage: S = P.subscheme(x+2*y+3*z)
            sage: s = S.point([0,-3,2]); s
            (0 : -3/2 : 1)
            sage: patch = S.neighborhood(s); patch
            Closed subscheme of Affine Space of dimension 2 over Rational Field defined by:
              x + 3*z
            sage: patch.embedding_morphism()
            Scheme morphism:
              From: Closed subscheme of Affine Space of dimension 2 over Rational Field defined by:
              x + 3*z
              To:   Closed subscheme of Projective Space of dimension 2 over Rational Field defined by:
              x + 2*y + 3*z
              Defn: Defined on coordinates by sending (x, z) to
                    (x : -3/2 : z + 1)
            sage: patch.embedding_center()
            (0, 0)
            sage: patch.embedding_morphism()([0,0])
            (0 : -3/2 : 1)
            sage: patch.embedding_morphism()(patch.embedding_center())
            (0 : -3/2 : 1)
        """
        point = list(point)
        self._check_satisfies_equations(point)
        PP = self.ambient_space()
        n = PP.dimension()
        i = self._best_affine_patch(point)

        patch_cover = PP.affine_patch(i)
        R = patch_cover.coordinate_ring()

        phi = list(point)
        for j in range(0,i):
            phi[j] = phi[j] + R.gen(j)
        for j in range(i,n):
            phi[j+1] = phi[j+1] + R.gen(j)

        pullback_polys = [f(phi) for f in self.defining_polynomials()]
        return patch_cover.subscheme(pullback_polys, embedding_center=[0]*n,
                                     embedding_codomain=self, embedding_images=phi)

    def is_smooth(self, point=None):
        r"""
        Test whether the algebraic subscheme is smooth.

        INPUT:

        - ``point`` -- A point or ``None`` (default). The point to
          test smoothness at.

        OUTPUT:

        Boolean. If no point was specified, returns whether the
        algebraic subscheme is smooth everywhere. Otherwise,
        smoothness at the specified point is tested.

        EXAMPLES::

            sage: P2.<x,y,z> = ProjectiveSpace(2,QQ)
            sage: cuspidal_curve = P2.subscheme([y^2*z-x^3])
            sage: cuspidal_curve
            Closed subscheme of Projective Space of dimension 2 over Rational Field defined by:
              -x^3 + y^2*z
            sage: cuspidal_curve.is_smooth([1,1,1])
            True
            sage: cuspidal_curve.is_smooth([0,0,1])
            False
            sage: cuspidal_curve.is_smooth()
            False
            sage: P2.subscheme([y^2*z-x^3+z^3+1/10*x*y*z]).is_smooth()
            True

        TESTS::

            sage: H = P2.subscheme(x)
            sage: H.is_smooth()  # one of the few cases where the cone over the subvariety is smooth
            True
        """
        if point is not None:
            self._check_satisfies_equations(point)
            R = self.ambient_space().coordinate_ring()
            point_subs = dict(zip(R.gens(), point))
            Jac = self.Jacobian().subs(point_subs)
            return not Jac.is_zero()

        # testing smoothness everywhere tends to be expensive
        try:
            return self._smooth
        except AttributeError:
            pass
        sing_dim = self.Jacobian().dimension()
        # We really test the affine cone here; the origin is always a
        # singular point:
        self._smooth = (sing_dim <= 0)
        return self._smooth

    def orbit(self, f, N):
        r"""
        Return the orbit of this scheme by ``f``.

        If `N` is an integer it returns `[self,f(self),\ldots,f^N(self)]`.
        If `N` is a list or tuple `N=[m,k]` it returns `[f^m(self),\ldots,f^k(self)`].

        INPUT:

        - ``f`` -- a :class:`DynamicalSystem_projective` with ``self`` in ``f.domain()``

        - ``N`` -- a non-negative integer or list or tuple of two non-negative integers

        OUTPUT:

        - a list of projective subschemes

        EXAMPLES::

            sage: P.<x,y,z,w> = ProjectiveSpace(QQ, 3)
            sage: f = DynamicalSystem_projective([(x-2*y)^2,(x-2*z)^2,(x-2*w)^2,x^2])
            sage: f.orbit(P.subscheme([x]),5)
            [Closed subscheme of Projective Space of dimension 3 over Rational Field
            defined by:
               x,
             Closed subscheme of Projective Space of dimension 3 over Rational Field
            defined by:
               w,
             Closed subscheme of Projective Space of dimension 3 over Rational Field
            defined by:
               z - w,
             Closed subscheme of Projective Space of dimension 3 over Rational Field
            defined by:
               y - z,
             Closed subscheme of Projective Space of dimension 3 over Rational Field
            defined by:
               x - y,
             Closed subscheme of Projective Space of dimension 3 over Rational Field
            defined by:
               x - w]

        ::

            sage: PS.<x,y,z> = ProjectiveSpace(QQ, 2)
            sage: P1.<u,v> = ProjectiveSpace(QQ, 1)
            sage: H = Hom(PS, P1)
            sage: f = H([x^2, y^2])
            sage: X = PS.subscheme([x-y])
            sage: X.orbit(f,2)
            Traceback (most recent call last):
            ...
            TypeError: map must be a dynamical system for iteration

        ::

            sage: PS.<x,y,z> = ProjectiveSpace(QQ, 2)
            sage: f = DynamicalSystem_projective([x^2, y^2, z^2])
            sage: X = PS.subscheme([x-y])
            sage: X.orbit(f,[-1,2])
            Traceback (most recent call last):
            ...
            TypeError: orbit bounds must be non-negative
        """
        from sage.dynamics.arithmetic_dynamics.generic_ds import DynamicalSystem
        if not isinstance(f, DynamicalSystem):
            raise TypeError("map must be a dynamical system for iteration")
        if not isinstance(N,(list,tuple)):
            N = [0,N]
        N[0] = ZZ(N[0])
        N[1] = ZZ(N[1])
        if N[0] < 0 or N[1] < 0:
            raise TypeError("orbit bounds must be non-negative")
        if N[0] > N[1]:
            return []

        Q = self
        for i in range(1, N[0]+1):
            Q = f(Q)
        Orb = [Q]

        for i in range(N[0]+1, N[1]+1):
            Q = f(Q)
            Orb.append(Q)
        return Orb

    def nth_iterate(self, f, n):
        r"""
        The nth forward image of this scheme by the map ``f``.

        INPUT:

        - ``f`` -- a :class:`DynamicalSystem_projective` with ``self`` in ``f.domain()``

        - ``n`` -- a positive integer.

        OUTPUT:

        - A subscheme in ``f.codomain()``

        EXAMPLES::

            sage: P.<x,y,z,w> = ProjectiveSpace(QQ, 3)
            sage: f = DynamicalSystem_projective([y^2, z^2, x^2, w^2])
            sage: f.nth_iterate(P.subscheme([x-w,y-z]), 3)
            Closed subscheme of Projective Space of dimension 3 over Rational Field
            defined by:
              y - z,
              x - w

        ::

            sage: PS.<x,y,z> = ProjectiveSpace(ZZ, 2)
            sage: f = DynamicalSystem_projective([x^2, y^2, z^2])
            sage: X = PS.subscheme([x-y])
            sage: X.nth_iterate(f,-2)
            Traceback (most recent call last):
            ...
            TypeError: must be a forward orbit

        ::

            sage: PS.<x,y,z> = ProjectiveSpace(ZZ, 2)
            sage: P2.<u,v,w>=ProjectiveSpace(QQ, 2)
            sage: H = Hom(PS, P2)
            sage: f = H([x^2, y^2, z^2])
            sage: X = PS.subscheme([x-y])
            sage: X.nth_iterate(f,2)
            Traceback (most recent call last):
            ...
            TypeError: map must be a dynamical system for iteration

        ::

            sage: PS.<x,y,z> = ProjectiveSpace(QQ, 2)
            sage: f = DynamicalSystem_projective([x^2, y^2, z^2])
            sage: X = PS.subscheme([x-y])
            sage: X.nth_iterate(f,2.5)
            Traceback (most recent call last):
            ...
            TypeError: Attempt to coerce non-integral RealNumber to Integer
        """
        n = ZZ(n)
        if n < 0:
            raise TypeError("must be a forward orbit")
        return self.orbit(f,[n,n+1])[0]

    def _forward_image(self, f, check=True):
        r"""
        Compute the forward image of this subscheme by the morphism ``f``.

        The forward image is computed through elimination and ``f`` must be
        a morphism for this to be well defined.
        In particular, let `X = V(h_1,\ldots, h_t)` and define the ideal
        `I = (h_1,\ldots,h_t,y_0-f_0(\bar{x}), \ldots, y_n-f_n(\bar{x}))`.
        Then the elimination ideal `I_{n+1} = I \cap K[y_0,\ldots,y_n]` is a homogeneous
        ideal and `self(X) = V(I_{n+1})`.

        INPUT:

        - ``f`` -- a map whose domain contains ``self``

        - ``check`` -- Boolean, if `False` no input checking is done

        OUTPUT:

         - a subscheme in the codomain of ``f``.

        EXAMPLES::

            sage: PS.<x,y,z> = ProjectiveSpace(QQ, 2)
            sage: H = End(PS)
            sage: f = H([x^2, y^2-2*z^2, z^2])
            sage: X = PS.subscheme(y-2*z)
            sage: X._forward_image(f)
            Closed subscheme of Projective Space of dimension 2 over Rational Field
            defined by:
              y - 2*z

        ::

            sage: set_verbose(None)
            sage: PS.<x,y,z,w> = ProjectiveSpace(ZZ, 3)
            sage: H = End(PS)
            sage: f = H([y^2, x^2, w^2, z^2])
            sage: X = PS.subscheme([z^2+y*w, x-w])
            sage: f(X)
            Closed subscheme of Projective Space of dimension 3 over Integer Ring
            defined by:
              y - z,
              x*z - w^2

        ::

            sage: PS.<x,y,z,w> = ProjectiveSpace(CC, 3)
            sage: H = End(PS)
            sage: f = H([x^2 + y^2, y^2, z^2-y^2, w^2])
            sage: X = PS.subscheme([z-2*w])
            sage: f(X)
            Closed subscheme of Projective Space of dimension 3 over Complex Field
            with 53 bits of precision defined by:
              y + z + (-4.00000000000000)*w

        ::

            sage: R.<t> = PolynomialRing(QQ)
            sage: P.<x,y,z> = ProjectiveSpace(FractionField(R), 2)
            sage: H = End(P)
            sage: f = H([x^2 + 2*y*z, t^2*y^2, z^2])
            sage: f([t^2*y-z])
            Closed subscheme of Projective Space of dimension 2 over Fraction Field
            of Univariate Polynomial Ring in t over Rational Field defined by:
              y - 1/(t^2)*z

        ::

            sage: set_verbose(-1)
            sage: PS.<x,y,z> = ProjectiveSpace(Qp(3), 2)
            sage: H = End(PS)
            sage: f = H([x^2,2*y^2,z^2])
            sage: X = PS.subscheme([2*x-y,z])
            sage: f(X)
            Closed subscheme of Projective Space of dimension 2 over 3-adic Field
            with capped relative precision 20 defined by:
              z,
              x + (1 + 3^2 + 3^4 + 3^6 + 3^8 + 3^10 + 3^12 + 3^14 + 3^16 + 3^18 +
            O(3^20))*y

        ::

            sage: R.<y0,y1,y2,y3> = PolynomialRing(QQ)
            sage: P.<x,y,z> = ProjectiveSpace(FractionField(R), 2)
            sage: H = End(P)
            sage: f = H([y0*x^2+y1*z^2, y2*y^2+y3*z^2, z^2])
            sage: X = P.subscheme(x*z)
            sage: X._forward_image(f)
            Closed subscheme of Projective Space of dimension 2 over Fraction Field
            of Multivariate Polynomial Ring in y0, y1, y2, y3 over Rational Field
            defined by:
              x*z + (-y1)*z^2

            ::

            sage: P2.<x,y,z> = ProjectiveSpace(QQ, 2)
            sage: P5.<z0,z1,z2,z3,z4,z5> = ProjectiveSpace(QQ, 5)
            sage: H = Hom(P2, P5)
            sage: f = H([x^2,x*y,x*z,y^2,y*z,z^2]) #Veronese map
            sage: X = P2.subscheme([])
            sage: f(X)
            Closed subscheme of Projective Space of dimension 5 over Rational Field
            defined by:
              -z4^2 + z3*z5,
              -z2*z4 + z1*z5,
              -z2*z3 + z1*z4,
              -z2^2 + z0*z5,
              -z1*z2 + z0*z4,
              -z1^2 + z0*z3

            ::

            sage: P2.<x,y,z>=ProjectiveSpace(QQ, 2)
            sage: P3.<u,v,w,t>=ProjectiveSpace(QQ, 3)
            sage: H = Hom(P2, P3)
            sage: X = P2.subscheme([x-y,x-z])
            sage: f = H([x^2,y^2,z^2,x*y])
            sage: f(X)
            Closed subscheme of Projective Space of dimension 3 over Rational Field
            defined by:
              w - t,
              v - t,
              u - t

            ::

            sage: P1.<u,v> = ProjectiveSpace(QQ, 1)
            sage: P2.<x,y,z> = ProjectiveSpace(QQ, 2)
            sage: H = Hom(P2,P1)
            sage: f = H([x^2,y*z])
            sage: X = P2.subscheme([x-y])
            sage: f(X)
            Traceback (most recent call last):
            ...
            TypeError: map must be a morphism

            ::

            sage: PS.<x,y,z> = ProjectiveSpace(ZZ, 2)
            sage: H = End(PS)
            sage: f = H([x^3, x*y^2, x*z^2])
            sage: X = PS.subscheme([x-y])
            sage: X._forward_image(f)
            Traceback (most recent call last):
            ...
            TypeError: map must be a morphism

        ::

            sage: PS.<x,y,z> = ProjectiveSpace(QQ, 2)
            sage: P1.<u,v> = ProjectiveSpace(QQ, 1)
            sage: Y = P1.subscheme([u-v])
            sage: H = End(PS)
            sage: f = H([x^2, y^2, z^2])
            sage: Y._forward_image(f)
            Traceback (most recent call last):
            ...
            TypeError: subscheme must be in ambient space of domain of map
        """
        dom = f.domain()
        codom = f.codomain()
        if check:
            if not f.is_morphism():
                raise TypeError("map must be a morphism")
            if self.ambient_space() != dom:
                raise TypeError("subscheme must be in ambient space of domain of map")
        CR_dom = dom.coordinate_ring()
        CR_codom = codom.coordinate_ring()
        n = CR_dom.ngens()
        m = CR_codom.ngens()
        #can't call eliminate if the base ring is polynomial so we do it ourselves
        #with a lex ordering
        R = PolynomialRing(f.base_ring(), n + m, 'tempvar', order='lex')
        Rvars = R.gens()[0 : n]
        phi = CR_dom.hom(Rvars, R)
        zero = n*[0]
        psi = R.hom(zero + list(CR_codom.gens()), CR_codom)
        #set up ideal
        L = R.ideal([phi(t) for t in self.defining_polynomials()] + [R.gen(n+i) - phi(f[i]) for i in range(m)])
        G = L.groebner_basis()  # eliminate
        newL = []
        # get only the elimination ideal portion
        for i in range(len(G) - 1, 0, -1):
            v = G[i].variables()
            if all(Rvars[j] not in v for j in range(n)):
                newL.append(psi(G[i]))
        return codom.subscheme(newL)

    def preimage(self, f, k=1, check=True):
        r"""
        The subscheme that maps to this scheme by the map `f^k`.

        In particular, `f^{-k}(V(h_1,\ldots,h_t)) = V(h_1 \circ f^k, \ldots, h_t \circ f^k)`.
        Map must be a morphism and also must be an endomorphism for `k > 1`.

        INPUT:

        - ``f`` - a map whose codomain contains this scheme

        - ``k`` - a positive integer

        - ``check`` -- Boolean, if ``False`` no input checking is done

        OUTPUT:

        a subscheme in the domain of ``f``

        EXAMPLES::

            sage: PS.<x,y,z> = ProjectiveSpace(ZZ, 2)
            sage: H = End(PS)
            sage: f = H([y^2, x^2, z^2])
            sage: X = PS.subscheme([x-y])
            sage: X.preimage(f)
            Closed subscheme of Projective Space of dimension 2 over Integer Ring
            defined by:
              -x^2 + y^2

        ::

            sage: P.<x,y,z,w,t> = ProjectiveSpace(QQ, 4)
            sage: H = End(P)
            sage: f = H([x^2-y^2, y^2, z^2, w^2, t^2+w^2])
            sage: f.rational_preimages(P.subscheme([x-z, t^2, w-t]))
            Closed subscheme of Projective Space of dimension 4 over Rational Field
            defined by:
              x^2 - y^2 - z^2,
              w^4 + 2*w^2*t^2 + t^4,
              -t^2

        ::

            sage: P1.<x,y> = ProjectiveSpace(QQ, 1)
            sage: P3.<u,v,w,t> = ProjectiveSpace(QQ, 3)
            sage: H = Hom(P1, P3)
            sage: X = P3.subscheme([u-v, 2*u-w, u+t])
            sage: f = H([x^2,y^2, x^2+y^2, x*y])
            sage: X.preimage(f)
            Closed subscheme of Projective Space of dimension 1 over Rational Field
            defined by:
              x^2 - y^2,
              x^2 - y^2,
              x^2 + x*y

        ::

            sage: P1.<x,y> = ProjectiveSpace(QQ, 1)
            sage: P3.<u,v,w,t> = ProjectiveSpace(QQ, 3)
            sage: H = Hom(P3, P1)
            sage: X = P1.subscheme([x-y])
            sage: f = H([u^2, v^2])
            sage: X.preimage(f)
            Traceback (most recent call last):
            ...
            TypeError: map must be a morphism

        ::

            sage: PS.<x,y,z> = ProjectiveSpace(ZZ, 2)
            sage: H = End(PS)
            sage: f = H([x^2, x^2, x^2])
            sage: X = PS.subscheme([x-y])
            sage: X.preimage(f)
            Traceback (most recent call last):
            ...
            TypeError: map must be a morphism

        ::

            sage: PS.<x,y,z> = ProjectiveSpace(ZZ, 2)
            sage: P1.<u,v> = ProjectiveSpace(ZZ, 1)
            sage: Y = P1.subscheme([u^2-v^2])
            sage: H = End(PS)
            sage: f = H([x^2, y^2, z^2])
            sage: Y.preimage(f)
            Traceback (most recent call last):
            ...
            TypeError: subscheme must be in ambient space of codomain

        ::

            sage: P.<x,y,z> = ProjectiveSpace(QQ, 2)
            sage: Y = P.subscheme([x-y])
            sage: H = End(P)
            sage: f = H([x^2, y^2, z^2])
            sage: Y.preimage(f, k=2)
            Closed subscheme of Projective Space of dimension 2 over Rational Field
            defined by:
              x^4 - y^4
        """
        dom = f.domain()
        codom = f.codomain()
        if check:
            if not f.is_morphism():
                raise TypeError("map must be a morphism")
            if self.ambient_space() != codom:
                raise TypeError("subscheme must be in ambient space of codomain")
            k = ZZ(k)
            if k <= 0:
                raise ValueError("k (=%s) must be a positive integer" % (k))
            if k > 1 and not f.is_endomorphism():
                raise TypeError("map must be an endomorphism")
        R = codom.coordinate_ring()
        if k > 1:
            F = f.as_dynamical_system().nth_iterate_map(k)
        else:
            F = f
        dict = {R.gen(i): F[i] for i in range(codom.dimension_relative()+1)}
        return dom.subscheme([t.subs(dict) for t in self.defining_polynomials()])

    def dual(self):
        r"""
        Return the projective dual of the given subscheme of projective space.

        INPUT:

        - ``X`` -- A subscheme of projective space. At present, ``X`` is
          required to be an irreducible and reduced hypersurface defined
          over `\QQ` or a finite field.

        OUTPUT:

        - The dual of ``X`` as a subscheme of the dual projective space.

        EXAMPLES:

        The dual of a smooth conic in the plane is also a smooth conic::

            sage: R.<x, y, z> = QQ[]
            sage: P.<x, y, z> = ProjectiveSpace(2, QQ)
            sage: I = R.ideal(x^2 + y^2 + z^2)
            sage: X = P.subscheme(I)
            sage: X.dual()
            Closed subscheme of Projective Space of dimension 2 over Rational Field defined by:
              y0^2 + y1^2 + y2^2

        The dual of the twisted cubic curve in projective 3-space is a singular
        quartic surface. In the following example, we compute the dual of this
        surface, which by double duality is equal to the twisted cubic itself.
        The output is the twisted cubic as an intersection of three quadrics::

            sage: R.<x, y, z, w> = QQ[]
            sage: P.<x, y, z, w> = ProjectiveSpace(3, QQ)
            sage: I = R.ideal(y^2*z^2 - 4*x*z^3 - 4*y^3*w + 18*x*y*z*w - 27*x^2*w^2)
            sage: X = P.subscheme(I)
            sage: X.dual()
            Closed subscheme of Projective Space of dimension 3 over
            Rational Field defined by:
              y2^2 - y1*y3,
              y1*y2 - y0*y3,
              y1^2 - y0*y2

        The singular locus of the quartic surface in the last example
        is itself supported on a twisted cubic::

            sage: X.Jacobian().radical()
            Ideal (z^2 - 3*y*w, y*z - 9*x*w, y^2 - 3*x*z) of Multivariate
            Polynomial Ring in x, y, z, w over Rational Field

        An example over a finite field::

            sage: R = PolynomialRing(GF(61), 'a,b,c')
            sage: P.<a, b, c> = ProjectiveSpace(2, R.base_ring())
            sage: X = P.subscheme(R.ideal(a*a+2*b*b+3*c*c))
            sage: X.dual()
            Closed subscheme of Projective Space of dimension 2 over
            Finite Field of size 61 defined by:
            y0^2 - 30*y1^2 - 20*y2^2

        TESTS::

            sage: R = PolynomialRing(Qp(3), 'a,b,c')
            sage: P.<a, b, c> = ProjectiveSpace(2, R.base_ring())
            sage: X = P.subscheme(R.ideal(a*a+2*b*b+3*c*c))
            sage: X.dual()
            Traceback (most recent call last):
            ...
            NotImplementedError: base ring must be QQ or a finite field
        """
        from sage.libs.singular.function_factory import ff

        K = self.base_ring()
<<<<<<< HEAD
        if not(is_RationalField(K) or isinstance(K, FiniteField)):
=======
        if not (is_RationalField(K) or is_FiniteField(K)):
>>>>>>> 2114066f
            raise NotImplementedError("base ring must be QQ or a finite field")
        I = self.defining_ideal()
        m = I.ngens()
        n = I.ring().ngens() - 1
        if (m != 1 or (n < 1) or I.is_zero()
            or I.is_trivial() or not I.is_prime()):
            raise NotImplementedError("At the present, the method is only"
                                      " implemented for irreducible and"
                                      " reduced hypersurfaces and the given"
                                      " list of generators for the ideal must"
                                      " have exactly one element.")
        R = PolynomialRing(K, 'x', n + 1)
        from sage.schemes.projective.projective_space import ProjectiveSpace
        Pd = ProjectiveSpace(n, K, 'y')
        Rd = Pd.coordinate_ring()
        x = R.variable_names()
        y = Rd.variable_names()
        S = PolynomialRing(K, x + y + ('t',))
        if S.has_coerce_map_from(I.ring()):
            T = PolynomialRing(K, 'w', n + 1)
            I_S = (I.change_ring(T)).change_ring(S)
        else:
            I_S = I.change_ring(S)
        f_S = I_S.gens()[0]
        z = S.gens()
        J = I_S
        for i in range(n + 1):
            J = J + S.ideal(z[-1] * f_S.derivative(z[i]) - z[i + n + 1])

        sat = ff.elim__lib.sat

        max_ideal = S.ideal(z[n + 1: 2 * n + 2])
        J_sat_gens = sat(J, max_ideal)[0]
        J_sat = S.ideal(J_sat_gens)
        L = J_sat.elimination_ideal(z[0: n + 1] + (z[-1],))
        return Pd.subscheme(L.change_ring(Rd))

    def degree(self):
        r"""
        Return the degree of this projective subscheme.

        If `P(t) = a_{m}t^m + \ldots + a_{0}` is the Hilbert
        polynomial of this subscheme, then the degree is `a_{m} m!`.

        OUTPUT: Integer.

        EXAMPLES::

            sage: P.<x,y,z,w,t,u> = ProjectiveSpace(QQ, 5)
            sage: X = P.subscheme([x^7 + x*y*z*t^4 - u^7])
            sage: X.degree()
            7

            sage: P.<x,y,z,w> = ProjectiveSpace(GF(13), 3)
            sage: X = P.subscheme([y^3 - w^3, x + 7*z])
            sage: X.degree()
            3

            sage: P.<x,y,z,w,u> = ProjectiveSpace(QQ, 4)
            sage: C = P.curve([x^7 - y*z^3*w^2*u, w*x^2 - y*u^2, z^3 + y^3])
            sage: C.degree()
            63
        """
        P = self.defining_ideal().hilbert_polynomial()
        return P.leading_coefficient() * P.degree().factorial()

    def intersection_multiplicity(self, X, P):
        r"""
        Return the intersection multiplicity of this subscheme and the subscheme ``X`` at the point ``P``.

        This uses the intersection_multiplicity function for affine subschemes on affine patches of this subscheme
        and ``X`` that contain ``P``.

        INPUT:

        - ``X`` -- subscheme in the same ambient space as this subscheme.

        - ``P`` -- a point in the intersection of this subscheme with ``X``.

        OUTPUT: An integer.

        EXAMPLES::

            sage: P.<x,y,z> = ProjectiveSpace(GF(5), 2)
            sage: C = Curve([x^4 - z^2*y^2], P)
            sage: D = Curve([y^4*z - x^5 - x^3*z^2], P)
            sage: Q1 = P([0,1,0])
            sage: C.intersection_multiplicity(D, Q1)
            4
            sage: Q2 = P([0,0,1])
            sage: C.intersection_multiplicity(D, Q2)
            6

        ::

            sage: R.<a> = QQ[]
            sage: K.<b> = NumberField(a^4 + 1)
            sage: P.<x,y,z,w> = ProjectiveSpace(K, 3)
            sage: X = P.subscheme([x^2 + y^2 - z*w])
            sage: Y = P.subscheme([y*z - x*w, z - w])
            sage: Q1 = P([b^2,1,0,0])
            sage: X.intersection_multiplicity(Y, Q1)
            1
            sage: Q2 = P([1/2*b^3-1/2*b,1/2*b^3-1/2*b,1,1])
            sage: X.intersection_multiplicity(Y, Q2)
            1

        ::

            sage: P.<x,y,z,w> = ProjectiveSpace(QQ, 3)
            sage: X = P.subscheme([x^2 - z^2, y^3 - w*x^2])
            sage: Y = P.subscheme([w^2 - 2*x*y + z^2, y^2 - w^2])
            sage: Q = P([1,1,-1,1])
            sage: X.intersection_multiplicity(Y, Q)
            Traceback (most recent call last):
            ...
            TypeError: the intersection of this subscheme and (=Closed subscheme of Affine Space of dimension 3
            over Rational Field defined by:
              z^2 + w^2 - 2*y,
              y^2 - w^2) must be proper and finite
        """
        try:
            self.ambient_space()(P)
        except TypeError:
            raise TypeError("(=%s) must be a point in the ambient space of this subscheme and (=%s)"%(P,X))
        # find an affine chart of the ambient space of this curve that contains P
        n = self.ambient_space().dimension_relative()
        for i in range(n + 1):
            if P[i] != 0:
                break
        X1 = self.affine_patch(i)
        X2 = X.affine_patch(i)
        return X1.intersection_multiplicity(X2, X1(P.dehomogenize(i)))

    def multiplicity(self, P):
        r"""
        Return the multiplicity of ``P`` on this subscheme.

        This is computed as the multiplicity of the corresponding point on an affine patch of this subscheme
        that contains ``P``. This subscheme must be defined over a field. An error is returned if ``P``
        not a point on this subscheme.

        INPUT:

        - ``P`` -- a point on this subscheme.

        OUTPUT:

        An integer.

        EXAMPLES::

            sage: P.<x,y,z,w,t> = ProjectiveSpace(QQ, 4)
            sage: X = P.subscheme([y^2 - x*t, w^7 - t*w*x^5 - z^7])
            sage: Q1 = P([0,0,1,1,1])
            sage: X.multiplicity(Q1)
            1
            sage: Q2 = P([1,0,0,0,0])
            sage: X.multiplicity(Q2)
            3
            sage: Q3 = P([0,0,0,0,1])
            sage: X.multiplicity(Q3)
            7

        ::

            sage: P.<x,y,z,w> = ProjectiveSpace(CC, 3)
            sage: X = P.subscheme([z^5*x^2*w - y^8])
            sage: Q = P([2,0,0,1])
            sage: X.multiplicity(Q)
            5

        ::

            sage: P.<x,y,z,w> = ProjectiveSpace(GF(29), 3)
            sage: C = Curve([y^17 - x^5*w^4*z^8, x*y - z^2], P)
            sage: Q = P([3,0,0,1])
            sage: C.multiplicity(Q)
            8
        """
        if self.base_ring() not in Fields():
            raise TypeError("subscheme must be defined over a field")

        # check whether P is a point on this subscheme
        try:
            P = self(P)
        except TypeError:
            raise TypeError("(=%s) is not a point on (=%s)" % (P,self))

        # find an affine chart of the ambient space of self that contains P
        i = 0
        while P[i] == 0:
            i += 1
        X = self.affine_patch(i)
        return X.multiplicity(X(P.dehomogenize(i)))

    def veronese_embedding(self, d, CS=None, order='lex'):
        r"""
        Return the degree ``d`` Veronese embedding of this projective subscheme.

        INPUT:

        - ``d`` -- a positive integer.

        - ``CS`` -- a projective ambient space to embed into. If the projective ambient space of this subscheme
          is of dimension `N`, the dimension of ``CS`` must be `\binom{N + d}{d} - 1`. This is constructed if
          not specified. Default: ``None``.

        - ``order`` -- a monomial order to use to arrange the monomials defining the embedding. The monomials
          will be arranged from greatest to least with respect to this order. Default: ``'lex'``.

        OUTPUT:

        - a scheme morphism from this subscheme to its image by the degree ``d`` Veronese embedding.

        EXAMPLES::

            sage: P.<x,y,z> = ProjectiveSpace(QQ, 2)
            sage: L = P.subscheme([y - x])
            sage: v = L.veronese_embedding(2)
            sage: v
            Scheme morphism:
              From: Closed subscheme of Projective Space of dimension 2 over
            Rational Field defined by:
              -x + y
              To:   Closed subscheme of Projective Space of dimension 5 over
            Rational Field defined by:
              -x4^2 + x3*x5,
              x2 - x4,
              x1 - x3,
              x0 - x3
              Defn: Defined on coordinates by sending (x : y : z) to
                    (x^2 : x*y : x*z : y^2 : y*z : z^2)
            sage: v.codomain().degree()
            2
            sage: C = P.subscheme([y*z - x^2])
            sage: C.veronese_embedding(2).codomain().degree()
            4

        twisted cubic::

            sage: P.<x,y> = ProjectiveSpace(QQ, 1)
            sage: Q.<u,v,s,t> = ProjectiveSpace(QQ, 3)
            sage: P.subscheme([]).veronese_embedding(3, Q)
            Scheme morphism:
              From: Closed subscheme of Projective Space of dimension 1 over
            Rational Field defined by:
              (no polynomials)
              To:   Closed subscheme of Projective Space of dimension 3 over
            Rational Field defined by:
              -s^2 + v*t,
              -v*s + u*t,
              -v^2 + u*s
              Defn: Defined on coordinates by sending (x : y) to
                    (x^3 : x^2*y : x*y^2 : y^3)
        """
        # construct map between projective spaces
        v = self.ambient_space().veronese_embedding(d, CS, order)
        # return this map restricted to self and its image
        return Hom(self, v(self))(v.defining_polynomials())


class AlgebraicScheme_subscheme_projective_field(AlgebraicScheme_subscheme_projective):
    """
    Algebraic subschemes of projective spaces defined over fields.
    """
    def _morphism(self, *args, **kwds):
        r"""
        Construct a morphism determined by action on points of ``self``.

        For internal use only.

        INPUT:

        - same as for
          :class:`~sage.schemes.projective.projective_morphism.SchemeMorphism_polynomial_projective_space`.

        OUTPUT:

        - :class:`~sage.schemes.projective.projective_morphism.SchemeMorphism_polynomial_projective_space`.

        TESTS::

            sage: P1.<x,y> = ProjectiveSpace(1,QQ)
            sage: P2 = ProjectiveSpace(2,QQ)
            sage: H12 = P1.Hom(P2)
            sage: H12([x^2,x*y, y^2])    # indirect doctest
            Scheme morphism:
              From: Projective Space of dimension 1 over Rational Field
              To:   Projective Space of dimension 2 over Rational Field
              Defn: Defined on coordinates by sending (x : y) to
                (x^2 : x*y : y^2)
            sage: P1._morphism(H12, [x^2,x*y, y^2])
            Scheme morphism:
              From: Projective Space of dimension 1 over Rational Field
              To:   Projective Space of dimension 2 over Rational Field
              Defn: Defined on coordinates by sending (x : y) to
                (x^2 : x*y : y^2)
        """
        return SchemeMorphism_polynomial_projective_subscheme_field(*args, **kwds)

    def Chow_form(self):
        r"""
        Return the Chow form associated to this subscheme.

        For a `k`-dimensional subvariety of `\mathbb{P}^N` of degree `D`.
        The `(N-k-1)`-dimensional projective linear subspaces of `\mathbb{P}^N`
        meeting `X` form a hypersurface in the Grassmannian `G(N-k-1,N)`.
        The homogeneous form of degree `D` defining this hypersurface in Plucker
        coordinates is called the Chow form of `X`.

        The base ring needs to be a number field, finite field, or `\QQbar`.

        ALGORITHM:

        For a `k`-dimension subscheme `X` consider the `k+1` linear forms
        `l_i = u_{i0}x_0 + \cdots + u_{in}x_n`. Let `J` be the ideal in the
        polynomial ring `K[x_i,u_{ij}]` defined by the equations of `X` and the `l_i`.
        Let `J'` be the saturation of `J` with respect to the irrelevant ideal of
        the ambient projective space of `X`. The elimination ideal `I = J' \cap K[u_{ij}]`
        is a principal ideal, let `R` be its generator. The Chow form is obtained by
        writing `R` as a polynomial in Plucker coordinates (i.e. bracket polynomials).
        [DS1994]_.

        OUTPUT: a homogeneous polynomial.

        EXAMPLES::

            sage: P.<x0,x1,x2,x3> = ProjectiveSpace(GF(17), 3)
            sage: X = P.subscheme([x3+x1,x2-x0,x2-x3])
            sage: X.Chow_form()
            t0 - t1 + t2 + t3

        ::

            sage: P.<x0,x1,x2,x3> = ProjectiveSpace(QQ,3)
            sage: X = P.subscheme([x3^2 -101*x1^2 - 3*x2*x0])
            sage: X.Chow_form()
            t0^2 - 101*t2^2 - 3*t1*t3

        ::

            sage: P.<x0,x1,x2,x3>=ProjectiveSpace(QQ,3)
            sage: X = P.subscheme([x0*x2-x1^2, x0*x3-x1*x2, x1*x3-x2^2])
            sage: Ch = X.Chow_form(); Ch
            t2^3 + 2*t2^2*t3 + t2*t3^2 - 3*t1*t2*t4 - t1*t3*t4 + t0*t4^2 + t1^2*t5
            sage: Y = P.subscheme_from_Chow_form(Ch, 1); Y
            Closed subscheme of Projective Space of dimension 3 over Rational Field
            defined by:
              x2^2*x3 - x1*x3^2,
              -x2^3 + x0*x3^2,
              -x2^2*x3 + x1*x3^2,
              x1*x2*x3 - x0*x3^2,
              3*x1*x2^2 - 3*x0*x2*x3,
              -2*x1^2*x3 + 2*x0*x2*x3,
              -3*x1^2*x2 + 3*x0*x1*x3,
              x1^3 - x0^2*x3,
              x2^3 - x1*x2*x3,
              -3*x1*x2^2 + 2*x1^2*x3 + x0*x2*x3,
              2*x0*x2^2 - 2*x0*x1*x3,
              3*x1^2*x2 - 2*x0*x2^2 - x0*x1*x3,
              -x0*x1*x2 + x0^2*x3,
              -x0*x1^2 + x0^2*x2,
              -x1^3 + x0*x1*x2,
              x0*x1^2 - x0^2*x2
            sage: I = Y.defining_ideal()
            sage: I.saturation(I.ring().ideal(list(I.ring().gens())))[0]
            Ideal (x2^2 - x1*x3, x1*x2 - x0*x3, x1^2 - x0*x2) of Multivariate
            Polynomial Ring in x0, x1, x2, x3 over Rational Field
        """
        I = self.defining_ideal()
        P = self.ambient_space()
        R = P.coordinate_ring()
        N = P.dimension()+1
        d = self.dimension()
        # create the ring for the generic linear hyperplanes
        # u0x0 + u1x1 + ...
        SS = PolynomialRing(R.base_ring(), 'u', N*(d+1), order='lex')
        vars = SS.variable_names() + R.variable_names()
        S = PolynomialRing(R.base_ring(), vars, order='lex')
        n = S.ngens()
        newcoords = [S.gen(n-N+t) for t in range(N)]
        # map the generators of the subscheme into the ring with the hyperplane variables
        phi = R.hom(newcoords,S)
        phi(self.defining_polynomials()[0])
        # create the dim(X)+1 linear hyperplanes
        l = []
        for i in range(d+1):
            t = 0
            for j in range(N):
                t += S.gen(N*i + j)*newcoords[j]
            l.append(t)
        # intersect the hyperplanes with X
        J = phi(I) + S.ideal(l)
        # saturate the ideal with respect to the irrelevant ideal
        J2 = J.saturation(S.ideal([phi(u) for u in R.gens()]))[0]
        # eliminate the original variables to be left with the hyperplane coefficients 'u'
        E = J2.elimination_ideal(newcoords)
        # create the plucker coordinates
        D = binomial(N,N-d-1) #number of plucker coordinates
        tvars = [str('t') + str(i) for i in range(D)] #plucker coordinates
        T = PolynomialRing(R.base_ring(), tvars+list(S.variable_names()), order='lex')
        L = []
        coeffs = [T.gen(i) for i in range(0+len(tvars), N*(d+1)+len(tvars))]
        M = matrix(T,d+1,N,coeffs)
        i = 0
        for c in M.minors(d+1):
            L.append(T.gen(i)-c)
            i += 1
        # create the ideal that we can use for eliminating to get a polynomial
        # in the plucker coordinates (brackets)
        br = T.ideal(L)
        # create a mapping into a polynomial ring over the plucker coordinates
        # and the hyperplane coefficients
        psi = S.hom(coeffs + [0 for _ in range(N)], T)
        E2 = T.ideal([psi(u) for u in E.gens()] + br)
        # eliminate the hyperplane coefficients
        CH = E2.elimination_ideal(coeffs)
        # CH should be a principal ideal, but because of the relations among
        # the plucker coordinates, the elimination will probably have several generators

        # get the relations among the plucker coordinates
        rel = br.elimination_ideal(coeffs)
        # reduce CH with respect to the relations
        reduced = []
        for f in CH.gens():
            reduced.append(f.reduce(rel))
        # find the principal generator

        # polynomial ring in just the plucker coordinates
        T2 = PolynomialRing(R.base_ring(), tvars)
        alp = T.hom(tvars + (N*(d+1) +N)*[0], T2)
        # get the degrees of the reduced generators of CH
        degs = [u.degree() for u in reduced]
        mind = max(degs)
        # need the smallest degree form that did not reduce to 0
        for d in degs:
            if d < mind and d > 0:
                mind = d
        ind = degs.index(mind)
        CF = reduced[ind] #this should be the Chow form of X
        # check that it is correct (i.e., it is a principal generator for CH + the relations)
        rel2 = rel + [CF]
        assert all(f in rel2 for f in CH.gens()), "did not find a principal generator"
        return alp(CF)<|MERGE_RESOLUTION|>--- conflicted
+++ resolved
@@ -982,11 +982,7 @@
         from sage.libs.singular.function_factory import ff
 
         K = self.base_ring()
-<<<<<<< HEAD
-        if not(is_RationalField(K) or isinstance(K, FiniteField)):
-=======
-        if not (is_RationalField(K) or is_FiniteField(K)):
->>>>>>> 2114066f
+        if not (is_RationalField(K) or isinstance(K, FiniteField)):
             raise NotImplementedError("base ring must be QQ or a finite field")
         I = self.defining_ideal()
         m = I.ngens()
