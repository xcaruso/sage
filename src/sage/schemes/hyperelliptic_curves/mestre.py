r"""
Mestre's algorithm

This file contains functions that:

- create hyperelliptic curves from the Igusa-Clebsch invariants (over
  `\QQ` and finite fields)
- create Mestre's conic from the Igusa-Clebsch invariants

AUTHORS:

- Florian Bouyer
- Marco Streng

"""
#*****************************************************************************
#       Copyright (C) 2011, 2012, 2013
#                  Florian Bouyer <f.j.s.c.bouyer@gmail.com>
#                  Marco Streng <marco.streng@gmail.com>
#
#  Distributed under the terms of the GNU General Public License (GPL)
#  as published by the Free Software Foundation; either version 2 of
#  the License, or (at your option) any later version.
#                  http://www.gnu.org/licenses/
#*****************************************************************************

from sage.matrix.constructor import Matrix
from sage.schemes.plane_conics.constructor import Conic
from sage.rings.polynomial.polynomial_ring_constructor import PolynomialRing
from sage.schemes.hyperelliptic_curves.constructor import HyperellipticCurve


def HyperellipticCurve_from_invariants(i, reduced=True, precision=None,
                                       algorithm='default'):
    r"""
    Returns a hyperelliptic curve with the given Igusa-Clebsch invariants up to
    scaling.

    The output is a curve over the field in which the Igusa-Clebsch invariants
    are given. The output curve is unique up to isomorphism over the algebraic
    closure. If no such curve exists over the given field, then raise a
    ValueError.

    INPUT:

    - ``i`` - list or tuple of length 4 containing the four Igusa-Clebsch
      invariants: I2,I4,I6,I10.
    - ``reduced`` - Boolean (default = True) If True, tries to reduce the
      polynomial defining the hyperelliptic curve using the function
      :func:`reduce_polynomial` (see the :func:`reduce_polynomial`
      documentation for more details).
    - ``precision`` - integer (default = None) Which precision for real and
      complex numbers should the reduction use. This only affects the
      reduction, not the correctness. If None, the algorithm uses the default
      53 bit precision.
    - ``algorithm`` - ``'default'`` or ``'magma'``. If set to ``'magma'``, uses
      Magma to parameterize Mestre's conic (needs Magma to be installed).

    OUTPUT:

    A hyperelliptic curve object.

    EXAMPLES:

    Examples over the rationals::

        sage: HyperellipticCurve_from_invariants([3840,414720,491028480,2437709561856])
        Traceback (most recent call last):
        ...
<<<<<<< HEAD
        NotImplementedError: Reduction of hyperelliptic curves not yet implemented. See issues #14755 and #14756.
        sage: HyperellipticCurve_from_invariants([3840,414720,491028480,2437709561856],reduced = False)
        Hyperelliptic Curve over Rational Field defined by y^2 = -46656*x^6 + 46656*x^5 - 19440*x^4 + 4320*x^3 - 540*x^2 + 4410*x - 1
        sage: HyperellipticCurve_from_invariants([21, 225/64, 22941/512, 1])
        Traceback (most recent call last):
        ...
        NotImplementedError: Reduction of hyperelliptic curves not yet implemented. See issues #14755 and #14756.
=======
        NotImplementedError: Reduction of hyperelliptic curves not yet implemented.
        See trac #14755 and #14756.
        sage: HyperellipticCurve_from_invariants([3840,414720,491028480,2437709561856],
        ....:                                    reduced=False)
        Hyperelliptic Curve over Rational Field defined by
         y^2 = -46656*x^6 + 46656*x^5 - 19440*x^4 + 4320*x^3 - 540*x^2 + 4410*x - 1
        sage: HyperellipticCurve_from_invariants([21, 225/64, 22941/512, 1])
        Traceback (most recent call last):
        ...
        NotImplementedError: Reduction of hyperelliptic curves not yet implemented.
        See trac #14755 and #14756.
>>>>>>> 27b077e8

    An example over a finite field::

        sage: H = HyperellipticCurve_from_invariants([GF(13)(1), 3, 7, 5]); H           # optional - sage.rings.finite_rings
        Hyperelliptic Curve over Finite Field of size 13 defined by ...
        sage: H.igusa_clebsch_invariants()                                              # optional - sage.rings.finite_rings
        (4, 9, 6, 11)

    An example over a number field::

        sage: K = QuadraticField(353, 'a')                                              # optional - sage.rings.number_field
        sage: H = HyperellipticCurve_from_invariants([21, 225/64, 22941/512, 1],        # optional - sage.rings.number_field
        ....:                                        reduced=false)
        sage: f = K['x'](H.hyperelliptic_polynomials()[0])                              # optional - sage.rings.number_field

    If the Mestre Conic defined by the Igusa-Clebsch invariants has no rational
    points, then there exists no hyperelliptic curve over the base field with
    the given invariants.::

        sage: HyperellipticCurve_from_invariants([1,2,3,4])
        Traceback (most recent call last):
        ...
        ValueError: No such curve exists over Rational Field as there are
        no rational points on Projective Conic Curve over Rational Field defined by
        -2572155000*u^2 - 317736000*u*v + 1250755459200*v^2 + 2501510918400*u*w
        + 39276887040*v*w + 2736219686912*w^2

    Mestre's algorithm only works for generic curves of genus two, so another
    algorithm is needed for those curves with extra automorphism. See also
    :trac:`12199`::

        sage: P.<x> = QQ[]
        sage: C = HyperellipticCurve(x^6 + 1)
        sage: i = C.igusa_clebsch_invariants()
        sage: HyperellipticCurve_from_invariants(i)
        Traceback (most recent call last):
        ...
        TypeError: F (=0) must have degree 2


    Igusa-Clebsch invariants also only work over fields of characteristic
    different from 2, 3, and 5, so another algorithm will be needed for fields
    of those characteristics. See also :trac:`12200`::

        sage: P.<x> = GF(3)[]                                                           # optional - sage.rings.finite_rings
        sage: HyperellipticCurve(x^6 + x + 1).igusa_clebsch_invariants()                # optional - sage.rings.finite_rings
        Traceback (most recent call last):
        ...
        NotImplementedError: Invariants of binary sextics/genus 2 hyperelliptic curves
        not implemented in characteristics 2, 3, and 5
        sage: HyperellipticCurve_from_invariants([GF(5)(1), 1, 0, 1])                   # optional - sage.rings.finite_rings
        Traceback (most recent call last):
        ...
        ZeroDivisionError: inverse of Mod(0, 5) does not exist

    ALGORITHM:

    This is Mestre's algorithm [Mes1991]_. Our implementation is based on the
    formulae on page 957 of [LY2001]_, cross-referenced with [Wam1999b]_ to
    correct typos.

    First construct Mestre's conic using the :func:`Mestre_conic` function.
    Parametrize the conic if possible.
    Let `f_1, f_2, f_3` be the three coordinates of the parametrization of the
    conic by the projective line, and change them into one variable by letting
    `F_i = f_i(t, 1)`. Note that each `F_i` has degree at most 2.

    Then construct a sextic polynomial
    `f = \sum_{0<=i,j,k<=3}{c_{ijk}*F_i*F_j*F_k}`,
    where `c_{ijk}` are defined as rational functions in the invariants
    (see the source code for detailed formulae for `c_{ijk}`).
    The output is the hyperelliptic curve `y^2 = f`.
    """
    from sage.structure.sequence import Sequence
    i = Sequence(i)
    k = i.universe()
    try:
        k = k.fraction_field()
    except (TypeError, AttributeError, NotImplementedError):
        pass

    MConic, x, y, z = Mestre_conic(i, xyz=True)
    if k.is_finite():
        reduced = False

    t = k['t'].gen()

    if algorithm == 'magma':
        from sage.interfaces.magma import magma
        from sage.misc.sage_eval import sage_eval
        if MConic.has_rational_point(algorithm='magma'):
            parametrization = [l.replace('$.1', 't').replace('$.2', 'u')
               for l in str(magma(MConic).Parametrization()).splitlines()[4:7]]
            [F1, F2, F3] = [sage_eval(p, locals={'t': t, 'u': 1, 'a': k.gen()})
                            for p in parametrization]
        else:
            raise ValueError(f"No such curve exists over {k} as there are no "
                             f"rational points on {MConic}")
    else:
        if MConic.has_rational_point():
            parametrization = MConic.parametrization(morphism=False)[0]
            [F1, F2, F3] = [p(t, 1) for p in parametrization]
        else:
            raise ValueError(f"No such curve exists over {k} as there are no "
                             f"rational points on {MConic}")

    # setting the cijk from Mestre's algorithm
    c111 = 12*x*y - 2*y/3 - 4*z
    c112 = -18*x**3 - 12*x*y - 36*y**2 - 2*z
    c113 = -9*x**3 - 36*x**2*y -4*x*y - 6*x*z - 18*y**2
    c122 = c113
    c123 = -54*x**4 - 36*x**2*y - 36*x*y**2 - 6*x*z - 4*y**2 - 24*y*z
    c133 = -27*x**4/2 - 72*x**3*y - 6*x**2*y - 9*x**2*z - 39*x*y**2 - \
           36*y**3 - 2*y*z
    c222 = -27*x**4 - 18*x**2*y - 6*x*y**2 - 8*y**2/3 + 2*y*z
    c223 = 9*x**3*y - 27*x**2*z + 6*x*y**2 + 18*y**3 - 8*y*z
    c233 = -81*x**5/2 - 27*x**3*y - 9*x**2*y**2 - 4*x*y**2 + 3*x*y*z - 6*z**2
    c333 = 27*x**4*y/2 - 27*x**3*z/2 + 9*x**2*y**2 + 3*x*y**3 - 6*x*y*z + \
           4*y**3/3 - 10*y**2*z

    # writing out the hyperelliptic curve polynomial
    f = c111*F1**3 + c112*F1**2*F2 + c113*F1**2*F3 + c122*F1*F2**2 + \
        c123*F1*F2*F3 + c133*F1*F3**2 + c222*F2**3 + c223*F2**2*F3 + \
        c233*F2*F3**2 + c333*F3**3

    try:
        f = f * f.denominator()  # clear the denominator
    except (AttributeError, TypeError):
        pass

    if reduced:
        raise NotImplementedError("Reduction of hyperelliptic curves not "
                                  "yet implemented. "
                                  "See issues #14755 and #14756.")

    return HyperellipticCurve(f)


def Mestre_conic(i, xyz=False, names='u,v,w'):
    r"""
    Return the conic equation from Mestre's algorithm given the Igusa-Clebsch
    invariants.

    It has a rational point if and only if a hyperelliptic curve
    corresponding to the invariants exists.

    INPUT:

    - ``i`` - list or tuple of length 4 containing the four Igusa-Clebsch
      invariants: I2, I4, I6, I10
    - ``xyz`` - Boolean (default: False) if True, the algorithm also
      returns three invariants x,y,z used in Mestre's algorithm
    - ``names`` (default: 'u,v,w') - the variable names for the conic

    OUTPUT:

    A Conic object

    EXAMPLES:

    A standard example::

        sage: Mestre_conic([1,2,3,4])
        Projective Conic Curve over Rational Field defined by
        -2572155000*u^2 - 317736000*u*v + 1250755459200*v^2 + 2501510918400*u*w
        + 39276887040*v*w + 2736219686912*w^2

    Note that the algorithm works over number fields as well::

        sage: k = NumberField(x^2 - 41, 'a')                                            # optional - sage.rings.number_field
        sage: a = k.an_element()                                                        # optional - sage.rings.number_field
        sage: Mestre_conic([1, 2 + a, a, 4 + a])                                        # optional - sage.rings.number_field
        Projective Conic Curve over Number Field in a with defining polynomial x^2 - 41
         defined by (-801900000*a + 343845000)*u^2 + (855360000*a + 15795864000)*u*v
          + (312292800000*a + 1284808579200)*v^2 + (624585600000*a + 2569617158400)*u*w
          + (15799910400*a + 234573143040)*v*w + (2034199306240*a + 16429854656512)*w^2

    And over finite fields::

        sage: Mestre_conic([GF(7)(10), GF(7)(1), GF(7)(2), GF(7)(3)])                   # optional - sage.rings.finite_rings
        Projective Conic Curve over Finite Field of size 7
        defined by -2*u*v - v^2 - 2*u*w + 2*v*w - 3*w^2

    An example with ``xyz``::

        sage: Mestre_conic([5,6,7,8], xyz=True)
        (Projective Conic Curve over Rational Field
          defined by -415125000*u^2 + 608040000*u*v + 33065136000*v^2
                     + 66130272000*u*w + 240829440*v*w + 10208835584*w^2,
         232/1125, -1072/16875, 14695616/2109375)

    ALGORITHM:

    The formulas are taken from pages 956 - 957 of [LY2001]_ and based on pages
    321 and 332 of [Mes1991]_.

    See the code or [LY2001]_ for the detailed formulae defining x, y, z and L.

    """
    from sage.structure.sequence import Sequence
    k = Sequence(i).universe()
    try:
        k = k.fraction_field()
    except (TypeError, AttributeError, NotImplementedError):
        pass

    I2, I4, I6, I10 = i

    #Setting x,y,z as in Mestre's algorithm (Using Lauter and Yang's formulas)
    x = 8*(1 + 20*I4/(I2**2))/225
    y = 16*(1 + 80*I4/(I2**2) - 600*I6/(I2**3))/3375
    z = -64*(-10800000*I10/(I2**5) - 9 - 700*I4/(I2**2) + 3600*I6/(I2**3) +
              12400*I4**2/(I2**4) - 48000*I4*I6/(I2**5))/253125

    L = Matrix([[x+6*y     , 6*x**2+2*y         , 2*z                      ],
                [6*x**2+2*y, 2*z                , 9*x**3 + 4*x*y + 6*y**2  ],
                [2*z       , 9*x**3+4*x*y+6*y**2, 6*x**2*y + 2*y**2 + 3*x*z]])

    try:
        L = L*L.denominator()  # clears the denominator
    except (AttributeError, TypeError):
        pass

    u, v, w = PolynomialRing(k, names).gens()
    MConic = Conic(k, L, names)
    if xyz:
        return MConic, x, y, z
    return MConic<|MERGE_RESOLUTION|>--- conflicted
+++ resolved
@@ -67,27 +67,18 @@
         sage: HyperellipticCurve_from_invariants([3840,414720,491028480,2437709561856])
         Traceback (most recent call last):
         ...
-<<<<<<< HEAD
-        NotImplementedError: Reduction of hyperelliptic curves not yet implemented. See issues #14755 and #14756.
-        sage: HyperellipticCurve_from_invariants([3840,414720,491028480,2437709561856],reduced = False)
-        Hyperelliptic Curve over Rational Field defined by y^2 = -46656*x^6 + 46656*x^5 - 19440*x^4 + 4320*x^3 - 540*x^2 + 4410*x - 1
+        NotImplementedError: Reduction of hyperelliptic curves not yet implemented.
+        See issues #14755 and #14756.
+
+        sage: HyperellipticCurve_from_invariants([3840,414720,491028480,2437709561856], reduced=False)
+        Hyperelliptic Curve over Rational Field defined by
+        y^2 = -46656*x^6 + 46656*x^5 - 19440*x^4 + 4320*x^3 - 540*x^2 + 4410*x - 1
+
         sage: HyperellipticCurve_from_invariants([21, 225/64, 22941/512, 1])
         Traceback (most recent call last):
         ...
-        NotImplementedError: Reduction of hyperelliptic curves not yet implemented. See issues #14755 and #14756.
-=======
         NotImplementedError: Reduction of hyperelliptic curves not yet implemented.
-        See trac #14755 and #14756.
-        sage: HyperellipticCurve_from_invariants([3840,414720,491028480,2437709561856],
-        ....:                                    reduced=False)
-        Hyperelliptic Curve over Rational Field defined by
-         y^2 = -46656*x^6 + 46656*x^5 - 19440*x^4 + 4320*x^3 - 540*x^2 + 4410*x - 1
-        sage: HyperellipticCurve_from_invariants([21, 225/64, 22941/512, 1])
-        Traceback (most recent call last):
-        ...
-        NotImplementedError: Reduction of hyperelliptic curves not yet implemented.
-        See trac #14755 and #14756.
->>>>>>> 27b077e8
+        See issues #14755 and #14756.
 
     An example over a finite field::
 
