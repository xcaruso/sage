"""
Dense matrices over the Complex Double Field.

IMPLEMENTATION:
   Specialized matrix operations use GSL and numpy.
<<<<<<< HEAD
=======


EXAMPLES:
    sage: b = Mat(CDF,2,3).basis()
    sage: b[0]
    [1.0   0   0]
    [  0   0   0]
>>>>>>> 298ea8cd
"""

##############################################################################
#       Copyright (C) 2004,2005,2006 Joshua Kantor <kantor.jm@gmail.com>
#  Distributed under the terms of the GNU General Public License (GPL)
#  The full text of the GPL is available at:
#                  http://www.gnu.org/licenses/
##############################################################################
include '../ext/interrupt.pxi'
include '../ext/stdsage.pxi'
include '../ext/cdefs.pxi'
include '../ext/python.pxi'
#include '../gsl/gsl.pxi'
from sage.rings.complex_double cimport ComplexDoubleElement
import sage.rings.complex_double
import sage.rings.real_double
from matrix cimport Matrix
from sage.structure.element cimport ModuleElement
cdef extern from "arrayobject.h":
#The following exposes the internal C structure of the numpy python object
# extern class [object PyArrayObject]  tells pyrex that this is
# a compiled python class defined by the C struct PyArrayObject
    cdef enum:
        NPY_OWNDATA = 0x0004 #bit mask so numpy does not free array contents when its destroyed

    ctypedef int intp

    ctypedef extern class numpy.dtype [object PyArray_Descr]:
        cdef int type_num, elsize, alignment
        cdef char type, kind, byteorder, hasobject
        cdef object fields, typeobj

    ctypedef extern class numpy.ndarray [object PyArrayObject]:
        cdef char *data
        cdef int nd
        cdef intp *dimensions
        cdef intp *strides
        cdef object base
        cdef dtype descr
        cdef int flags

    object PyArray_FromDims(int,int *,int)
    void import_array()


cdef class Matrix_complex_double_dense(matrix_dense.Matrix_dense):   # dense
    """Class that implements matrices over the complex double field. These are
    supposed to be fast matrix operations using C doubles. Most operations
    are implemented using GSl or numpy libraries which will call the underlying
    BLAS on the system.

    Examples:

    sage: m = Matrix(CDF, [[1,2*I],[3+I,4]])
    sage: m**2
    [-1.0 + 6.0*I       10.0*I]
    [15.0 + 5.0*I 14.0 + 6.0*I]

    sage: n= m^(-1); n
    [  0.333333333333 + 0.333333343267*I   0.166666666667 - 0.166666671634*I]
    [ -0.166666666667 - 0.333333343267*I   0.0833333333333 + 0.0833333358169*I]

    To compute eigenvalues the use the function eigen

    sage: p,e = m.eigen()

    the result of eigen is a pair p,e . p is a list
    of eigenvalues and the e is a matrix whose columns are the eigenvectors.



    To solve a linear system Ax = b
    for A = [[1.0,2*I]  and b = [1,I]
             [3+I,4]]

    sage: b = vector(CDF,[1,I])
    sage: m.solve_left(b)
    (0.5 + 0.5*I, -0.25 - 0.25*I)

    """


    ########################################################################
    # LEVEL 1 functionality
    #   * __new__
    #   * __dealloc__
    #   * __init__
    #   * set_unsafe
    #   * get_unsafe
    #   * __richcmp__    -- always the same
    #   * __hash__       -- alway simple
    ########################################################################
    def __new__(self, parent, entries, copy, coerce):
        matrix_dense.Matrix_dense.__init__(self,parent)
        self._matrix= <gsl_matrix_complex*> gsl_matrix_complex_calloc(self._nrows, self._ncols)
        if self._matrix == NULL:
            raise MemoryError, "unable to allocate memory for matrix "
        self._LU = <gsl_matrix_complex *> NULL
        self._p = <gsl_permutation *> NULL
        self._LU_valid = 0

    def __dealloc__(self):
        gsl_matrix_complex_free(self._matrix)
        if self._LU != NULL:
            gsl_matrix_complex_free(self._LU)
        if self._p !=NULL:
            gsl_permutation_free(self._p)


    def __richcmp__(Matrix self, right, int op):  # always need for mysterious reasons.
        return self._richcmp(right, op)
    def __hash__(self):
        return self._hash()


    def __init__(self, parent, entries, copy, coerce):
        cdef ComplexDoubleElement z
        cdef Py_ssize_t i,j
        if isinstance(entries,list):
            if len(entries)!=self._nrows*self._ncols:
                    raise TypeError, "entries has wrong length"

            if coerce:

                for i from 0<=i<self._nrows:
                    for j from 0<=j<self._ncols:
                        z= sage.rings.complex_double.CDF(entries[i*self._ncols+j]) #better way to do this?
                        gsl_matrix_complex_set(self._matrix, i,j,z._complex)

            else: # Do I need to coerce here as well or assume CDF already.

                for i from 0<=i<self._nrows:
                    for j from 0<=j<self._ncols:
                        z = sage.rings.complex_double.CDF(entries[i*self._ncols+j])
                        gsl_matrix_complex_set(self._matrix, i,j,z._complex)


        else:
            try:
                z = sage.rings.complex_double.CDF(entries)
            except TypeError:
                raise TypeError, "entries must to coercible to list or complex double "
            if z != 0:
                if self._nrows != self._ncols:
                    raise TypeError, "scalar matrix must be square"
                for i from 0<=i<self._ncols:
                    gsl_matrix_complex_set(self._matrix,i,i,z._complex)

    cdef set_unsafe(self, Py_ssize_t i, Py_ssize_t j, value):
        cdef ComplexDoubleElement z
        z = sage.rings.complex_double.CDF(value)   # do I assume value is already CDF
        gsl_matrix_complex_set(self._matrix,i,j,z._complex) #sig on here ?
        self._LU_valid  = 0
    cdef get_unsafe(self, Py_ssize_t i, Py_ssize_t j):
        cdef gsl_complex z
        z= gsl_matrix_complex_get(self._matrix,i,j)
        return sage.rings.complex_double.CDF(GSL_REAL(z),GSL_IMAG(z))


    ########################################################################
    # LEVEL 2 functionality
    #   * def _pickle
    #   * def _unpickle
    cdef ModuleElement _add_c_impl(self, ModuleElement right):
        cdef Matrix_complex_double_dense M,_right,_left
        _right = right
        _left = self
        cdef int result_add,result_copy
        if (self._matrix.size1 != _right._matrix.size1 and self._matrix.size2 != _right._matrix.size2):
            raise TypeError, "Cannot add matrices if they have different dimensions"
        parent = self.matrix_space(self._matrix.size1,self._matrix.size2)
        M=Matrix_complex_double_dense.__new__(Matrix_complex_double_dense,parent,None,None,None)
        result_copy = gsl_matrix_complex_memcpy(M._matrix,_left._matrix)
        result_add = gsl_matrix_complex_add(M._matrix,_right._matrix)
        if result_copy!=GSL_SUCCESS or result_add !=GSL_SUCCESS:
            raise ValueError, "GSL routine had an error"
        # todo -- check error code
        return M


    cdef ModuleElement _sub_c_impl(self, ModuleElement right): #matrix.Matrix right):
        cdef Matrix_complex_double_dense M,_right,_left
        _right = right
        _left = self
        cdef int result_sub,result_copy
        if (self._matrix.size1 != _right._matrix.size1 and self._matrix.size2 != _right._matrix.size2):
            raise TypeError, "Cannot subtract matrices if they have different dimensions"
        parent = self.matrix_space(self._matrix.size1,self._matrix.size2)
        M=Matrix_complex_double_dense.__new__(Matrix_complex_double_dense,parent,None,None,None)
        # todo -- check error code
        result_copy = gsl_matrix_complex_memcpy(M._matrix,_left._matrix)
        result_add = gsl_matrix_complex_sub(M._matrix,_right._matrix)
        if result_copy!=GSL_SUCCESS or result_sub !=GSL_SUCCESS:
            raise ValueError, "GSL routine had an error"
        return M

    def __neg__(self):
        cdef Matrix_complex_double_dense M
        cdef int result_neg, result_copy
        cdef gsl_complex z
        GSL_SET_COMPLEX(&z,-1.0,0)
        parent = self.matrix_space(self._matrix.size1,self._matrix.size2)
        M=Matrix_complex_double_dense.__new__(Matrix_complex_double_dense,parent,None,None,None)
        result_copy = gsl_matrix_complex_memcpy(M._matrix,self._matrix)
        result_neg = gsl_matrix_complex_scale(M._matrix,z)
        if result_copy!=GSL_SUCCESS or result_neg !=GSL_SUCCESS:
            raise ValueError, "GSL routine had an error"
        return M



    #   * cdef _cmp_c_impl
    #   * __copy__
    #   * _list -- list of underlying elements (need not be a copy)
    #   * _dict -- sparse dictionary of underlying elements (need not be a copy)
    ########################################################################
    # def _pickle(self):                        #unsure how to implement
    # def _unpickle(self, data, int version):   # use version >= 0 #unsure how to implement
    ######################################################################
    def _multiply_classical(self, matrix.Matrix right):
        cdef int result
        cdef gsl_complex a, b
        if self._ncols!=right._nrows:
            raise IndexError, "Number of columns of self must equal number of rows of right"

        parent = self.matrix_space(self._nrows,right._ncols)
        cdef Matrix_complex_double_dense M,_right,_left
        _right = right
        _left = self
        GSL_SET_COMPLEX(&a,1.0,0)
        GSL_SET_COMPLEX(&b,0,0)
        M=Matrix_complex_double_dense.__new__(Matrix_complex_double_dense,parent,None,None,None)
        result  = gsl_blas_zgemm(CblasNoTrans,CblasNoTrans,a,_left._matrix,_right._matrix,b,M._matrix)
        return M

    # cdef int _cmp_c_impl(self, Matrix right) except -2:
    def __invert__(self):
        cdef int result_LU, result_invert
        if(self._LU_valid != 1):
            self._c_compute_LU()
        cdef Matrix_complex_double_dense M
        parent = self.matrix_space(self._nrows,self._ncols)
        M=Matrix_complex_double_dense.__new__(Matrix_complex_double_dense,parent,None,None,None)
        result_invert = gsl_linalg_complex_LU_invert(self._LU,self._p,M._matrix)
        return M

    # def __copy__(self):
    # def _list(self):
    # def _dict(self):


    ########################################################################
    # LEVEL 3 functionality (Optional)
    #    * cdef _sub_c_impl
    #    * __deepcopy__
    #    * __invert__
    #    * Matrix windows -- only if you need strassen for that base
    #    * Other functions (list them here):
    #
    #    compute_LU(self)
    #    get_LU  #add
    #
    ########################################################################
    cdef _c_compute_LU(self):
        cdef int result_LU
        if self._LU == NULL:
            self._LU = <gsl_matrix_complex *> gsl_matrix_complex_alloc(self._nrows,self._ncols)
        if self._LU == NULL:
            raise MemoryError, "allocation error"
        if self._p ==NULL:
            self._p =<gsl_permutation *> gsl_permutation_alloc(self._nrows)
        if self._p == NULL:
            raise MemoryError, "allocation error"
        gsl_matrix_complex_memcpy(self._LU,self._matrix)
        _sig_on
        result_LU = gsl_linalg_complex_LU_decomp(self._LU,self._p,&self._signum)
        _sig_off
        if result_LU == GSL_SUCCESS:
            self._LU_valid = 1
        else:
            raise ValueError,"Error computing LU decomposition"


    def eigen(self):
        """
        Computes the eigenvalues and eigenvectors of this matrix:

        OUTPUT:
             eigenvalues -- as a list
             corresponding eigenvectors -- as a list

        These are still formated via numpy, but this will change.

        EXAMPLES:
            sage: m = I*Matrix(CDF, 3, range(9))
            sage: m.eigen()           # random-ish platform-dependent output (low order digits)
	    ([1.7763568394e-15 + 13.3484687805*I, 2.20293602535e-16 - 1.34846925735*I, 1.92354583789e-17 + 6.13973102367e-16*I],
 	     [0.164763817282 - 2.92873499974e-16*I     0.799699663112             -0.408248290464 + 9.71445146547e-17*I]
  	     [0.505774475901 + 2.00967003978e-17*I     0.104205787719 - 5.06539254985e-16*I              0.816496580928]
	     [0.846785134519 -0.591288087674 + 7.21644966006e-16*I -0.408248290464 - 2.22044604925e-16*I])

        IMPLEMENTATION:
            Uses numpy.
        """
        import numpy
        import_array() #This must be called before using the numpy C/api or you will get segfault
        cdef Matrix_complex_double_dense _M, _result_matrix
        cdef int dims[2]
        cdef double *p
        cdef object temp
        cdef ndarray _n,_m
        parent = self.matrix_space(self._nrows,self._ncols)
        _result_matrix = Matrix_complex_double_dense.__new__(Matrix_complex_double_dense,parent,None,None,None)
        _M=self
        dims[0] = _M._matrix.size1
        dims[1] = _M._matrix.size2
        temp = PyArray_FromDims(2, dims, 15)# 15 is a type code in ndarray.h here 15 is complex double
        _n = temp
        _n.flags = _n.flags&(~NPY_OWNDATA) # this performs a logical AND on NOT(NPY_OWNDATA), which sets that bit to 0
        _n.data = <char *> _M._matrix.data #numpy arrays store their data as char *
        v,_m = numpy.linalg.eig(_n)
        #It may be worthfile to check the flags that it is contiguous.
        p = <double *> _m.data
        for i from 0<=i<2*_M._nrows*_M._ncols:
            _result_matrix._matrix.data[i] = p[i]

        return ( [sage.rings.complex_double.CDF(x) for x in v],_result_matrix)   #todo: make the result a complex double matrix


    def solve_left(self, vec):
        """
        Solve the equation A*x = b, where

        EXAMPLES:
            sage: A =I*matrix(CDF, 3,3, [1,2,5,7.6,2.3,1,1,2,-1])
            sage: A   # slightly random output
            [1.0*I             2.0*I                5.0*I]
	    [7.59999990463*I   2.29999995232*I      1.0*I]
 	    [1.0*I             2.0*I               -1.0*I]
            sage: b = vector(CDF,[1,2,3])+I*vector(CDF,[1,2,3])
            sage: x = A.solve_left(b); x
            (-0.113695090439 + 0.113695092499*I, 1.39018087855 - 1.39018082619*I, -0.333333333333 + 0.333333343267*I)
            sage: A*x
            (1.0 + 1.0*I, 2.0 + 2.0*I, 3.0 + 3.0*I)
        """
        import solve
        return solve.solve_matrix_complex_double_dense(self, vec)

    def determinant(self):
         """compute the determinant using GSL (LU decompositon)"""
         cdef gsl_complex z
         if(self._LU_valid !=1):
             self._c_compute_LU()
         z=gsl_linalg_complex_LU_det(self._LU, self._signum)
         return sage.rings.complex_double.CDF(GSL_REAL(z),GSL_IMAG(z))

    def log_determinant(self):
         """compute the log of the absolute value of the determinant using GSL(LU decomposition)
           useful if the determinant overlows"""
         cdef double z
         if(self._LU_valid !=1):
             self._c_compute_LU()
         z=gsl_linalg_complex_LU_lndet(self._LU)
         return sage.rings.real_double.RDF(z)

    def transpose(self):
        cdef Matrix_complex_double_dense trans
        cdef int result_copy
        parent  = self.matrix_space(self._ncols,self._nrows)
        trans = Matrix_complex_double_dense.__new__(Matrix_complex_double_dense,parent,None,None,None)
        result_copy = gsl_matrix_complex_transpose_memcpy(trans._matrix,self._matrix)
        if result_copy !=GSL_SUCCESS:
            raise ValueError, "Error copy matrix"
        return trans

    def LU(self):
        """Computes the LU decomposition of a matrix. For and square matrix A we can find matrices P,L, and U. s.t.
        P*A = L*U
        for P a permutation matrix, L lower triangular and U upper triangular. The routines routines P,L, and U as a tuple

        EXAMPLES:
            sage: m=matrix(CDF,4,range(16))
            sage: P,L,U = m.LU()
            sage: P*m
            [12.0 13.0 14.0 15.0]
            [   0  1.0  2.0  3.0]
            [ 8.0  9.0 10.0 11.0]
            [ 4.0  5.0  6.0  7.0]
            sage: L*U
            [12.0 13.0 14.0 15.0]
            [   0  1.0  2.0  3.0]
            [ 8.0  9.0 10.0 11.0]
            [ 4.0  5.0  6.0  7.0]
        """
        if self._ncols!=self._nrows:
            raise TypeError,"LU decomposition only works for square matrix"
        if self._LU_valid != 1:
            self._c_compute_LU()
        cdef Py_ssize_t i,j,k,l,copy_result
        cdef Matrix_complex_double_dense P, L,U
        cdef gsl_complex z
        parent = self.matrix_space(self._nrows,self._ncols)
        P=Matrix_complex_double_dense.__new__(Matrix_complex_double_dense,parent,None,None,None)
        L = Matrix_complex_double_dense.__new__(Matrix_complex_double_dense,parent,None,None,None)
        U = Matrix_complex_double_dense.__new__(Matrix_complex_double_dense,parent,None,None,None)
        for i from 0<=i<self._ncols:
            j = gsl_permutation_get(self._p,i)
            GSL_SET_COMPLEX(&z,1,0)
            gsl_matrix_complex_set(P._matrix,i,j,z)
            gsl_matrix_complex_set(L._matrix,i,i,z)
            z = gsl_matrix_complex_get(self._LU,i,i)
            gsl_matrix_complex_set(U._matrix,i,i,z)
            for l from 0<=l<i:
                z = gsl_matrix_complex_get(self._LU,i,l)
                gsl_matrix_complex_set(L._matrix,i,l,z)
                z = gsl_matrix_complex_get(self._LU,l,i)
                gsl_matrix_complex_set(U._matrix,l,i,z)

        return [P,L,U]<|MERGE_RESOLUTION|>--- conflicted
+++ resolved
@@ -3,8 +3,6 @@
 
 IMPLEMENTATION:
    Specialized matrix operations use GSL and numpy.
-<<<<<<< HEAD
-=======
 
 
 EXAMPLES:
@@ -12,7 +10,6 @@
     sage: b[0]
     [1.0   0   0]
     [  0   0   0]
->>>>>>> 298ea8cd
 """
 
 ##############################################################################
