r"""
Parents for Polyhedra
"""

#*****************************************************************************
#       Copyright (C) 2014 Volker Braun <vbraun.name@gmail.com>
#
#  Distributed under the terms of the GNU General Public License (GPL)
#                  http://www.gnu.org/licenses/
#******************************************************************************

from sage.structure.parent import Parent
from sage.structure.element import get_coercion_model
from sage.structure.unique_representation import UniqueRepresentation
from sage.modules.free_module import FreeModule, is_FreeModule
from sage.misc.cachefunc import cached_method, cached_function
from sage.misc.lazy_import import lazy_import
import sage.rings.abc
from sage.rings.integer_ring import ZZ
from sage.rings.rational_field import QQ
from sage.rings.real_double import RDF
from sage.rings.ring import CommutativeRing
from sage.categories.fields import Fields
from sage.categories.rings import Rings
from sage.categories.modules import Modules

from sage.geometry.polyhedron.base import is_Polyhedron
from .representation import Inequality, Equation, Vertex, Ray, Line


def Polyhedra(ambient_space_or_base_ring=None, ambient_dim=None, backend=None, *,
              ambient_space=None, base_ring=None):
    r"""
    Construct a suitable parent class for polyhedra

    INPUT:

    - ``base_ring`` -- A ring. Currently there are backends for `\ZZ`,
      `\QQ`, and `\RDF`.

    - ``ambient_dim`` -- integer. The ambient space dimension.

    - ``ambient_space`` -- A free module.

    - ``backend`` -- string. The name of the backend for computations. There are
       several backends implemented:

         * ``backend="ppl"`` uses the Parma Polyhedra Library

         * ``backend="cdd"`` uses CDD

         * ``backend="normaliz"`` uses normaliz

         * ``backend="polymake"`` uses polymake

         * ``backend="field"`` a generic Sage implementation

    OUTPUT:

    A parent class for polyhedra over the given base ring if the
    backend supports it. If not, the parent base ring can be larger
    (for example, `\QQ` instead of `\ZZ`). If there is no
    implementation at all, a ``ValueError`` is raised.

    EXAMPLES::

        sage: from sage.geometry.polyhedron.parent import Polyhedra
        sage: Polyhedra(AA, 3)                                                  # optional - sage.rings.number_field
        Polyhedra in AA^3
        sage: Polyhedra(ZZ, 3)
        Polyhedra in ZZ^3
        sage: type(_)
        <class 'sage.geometry.polyhedron.parent.Polyhedra_ZZ_ppl_with_category'>
        sage: Polyhedra(QQ, 3, backend='cdd')
        Polyhedra in QQ^3
        sage: type(_)
        <class 'sage.geometry.polyhedron.parent.Polyhedra_QQ_cdd_with_category'>

    CDD does not support integer polytopes directly::

        sage: Polyhedra(ZZ, 3, backend='cdd')
        Polyhedra in QQ^3

    Using a more general form of the constructor::

        sage: V = VectorSpace(QQ, 3)
        sage: Polyhedra(V) is Polyhedra(QQ, 3)
        True
        sage: Polyhedra(V, backend='field') is Polyhedra(QQ, 3, 'field')
        True
        sage: Polyhedra(backend='field', ambient_space=V) is Polyhedra(QQ, 3, 'field')
        True

        sage: M = FreeModule(ZZ, 2)
        sage: Polyhedra(M, backend='ppl') is Polyhedra(ZZ, 2, 'ppl')
        True

    TESTS::

        sage: Polyhedra(RR, 3, backend='field')
        Traceback (most recent call last):
        ...
        ValueError: the 'field' backend for polyhedron cannot be used with non-exact fields
        sage: Polyhedra(RR, 3)
        Traceback (most recent call last):
        ...
        ValueError: no default backend for computations with Real Field with 53 bits of precision
        sage: Polyhedra(QQ[I], 2)                                               # optional - sage.rings.number_field
        Traceback (most recent call last):
        ...
        ValueError: invalid base ring: Number Field in I with defining polynomial x^2 + 1 with I = 1*I cannot be coerced to a real field
<<<<<<< HEAD
        sage: Polyhedra(AA, 3, backend='polymake')  # optional - polymake       # optional - sage.rings.number_field
=======
        sage: Polyhedra(AA, 3, backend='polymake')  # optional - jupymake
>>>>>>> cae9ee51
        Traceback (most recent call last):
        ...
        ValueError: the 'polymake' backend for polyhedron cannot be used with Algebraic Real Field

        sage: Polyhedra(QQ, 2, backend='normaliz')   # optional - pynormaliz
        Polyhedra in QQ^2
        sage: Polyhedra(SR, 2, backend='normaliz')   # optional - pynormaliz  # optional - sage.symbolic
        Polyhedra in (Symbolic Ring)^2
        sage: SCR = SR.subring(no_variables=True)                             # optional - sage.symbolic
        sage: Polyhedra(SCR, 2, backend='normaliz')  # optional - pynormaliz  # optional - sage.symbolic
        Polyhedra in (Symbolic Constants Subring)^2
    """
    if ambient_space_or_base_ring is not None:
        if ambient_space_or_base_ring in Rings():
            base_ring = ambient_space_or_base_ring
        else:
            ambient_space = ambient_space_or_base_ring
    if ambient_space is not None:
        if ambient_space not in Modules:
            # There is no category of free modules, unfortunately
            # (see https://trac.sagemath.org/ticket/30164)...
            raise ValueError('ambient_space must be a free module')
        if base_ring is None:
            base_ring = ambient_space.base_ring()
        if ambient_dim is None:
            try:
                ambient_dim = ambient_space.rank()
            except AttributeError:
                # ... so we test whether it is free using the existence of
                # a rank method
                raise ValueError('ambient_space must be a free module')
        if ambient_space is not FreeModule(base_ring, ambient_dim):
            raise NotImplementedError('ambient_space must be a standard free module')
    if backend is None:
        if base_ring is ZZ or base_ring is QQ:
            backend = 'ppl'
        elif base_ring is RDF:
            backend = 'cdd'
        elif base_ring.is_exact():
            # TODO: find a more robust way of checking that the coefficients are indeed
            # real numbers
            if not RDF.has_coerce_map_from(base_ring):
                raise ValueError("invalid base ring: {} cannot be coerced to a real field".format(base_ring))
            backend = 'field'
        else:
            raise ValueError("no default backend for computations with {}".format(base_ring))

    if backend == 'ppl' and base_ring is QQ:
        return Polyhedra_QQ_ppl(base_ring, ambient_dim, backend)
    elif backend == 'ppl' and base_ring is ZZ:
        return Polyhedra_ZZ_ppl(base_ring, ambient_dim, backend)
    elif backend == 'normaliz' and base_ring is QQ:
        return Polyhedra_QQ_normaliz(base_ring, ambient_dim, backend)
    elif backend == 'normaliz' and base_ring is ZZ:
        return Polyhedra_ZZ_normaliz(base_ring, ambient_dim, backend)
    elif backend == 'normaliz' and (isinstance(base_ring, sage.rings.abc.SymbolicRing) or base_ring.is_exact()):
        return Polyhedra_normaliz(base_ring, ambient_dim, backend)
    elif backend == 'cdd' and base_ring in (ZZ, QQ):
        return Polyhedra_QQ_cdd(QQ, ambient_dim, backend)
    elif backend == 'cdd' and base_ring is RDF:
        return Polyhedra_RDF_cdd(RDF, ambient_dim, backend)
    elif backend == 'polymake':
        base_field = base_ring.fraction_field()
        try:
            from sage.interfaces.polymake import polymake
            polymake_base_field = polymake(base_field)
            assert polymake_base_field  # to muffle pyflakes
        except TypeError:
            raise ValueError(f"the 'polymake' backend for polyhedron cannot be used with {base_field}")
        return Polyhedra_polymake(base_field, ambient_dim, backend)
    elif backend == 'field':
        if not base_ring.is_exact():
            raise ValueError("the 'field' backend for polyhedron cannot be used with non-exact fields")
        return Polyhedra_field(base_ring.fraction_field(), ambient_dim, backend)
    else:
        raise ValueError('No such backend (=' + str(backend) +
                         ') implemented for given basering (=' + str(base_ring)+').')


class Polyhedra_base(UniqueRepresentation, Parent):
    r"""
    Polyhedra in a fixed ambient space.

    INPUT:

    - ``base_ring`` -- either ``ZZ``, ``QQ``, or ``RDF``. The base
      ring of the ambient module/vector space.

    - ``ambient_dim`` -- integer. The ambient space dimension.

    - ``backend`` -- string. The name of the backend for computations. There are
       several backends implemented:

         * ``backend="ppl"`` uses the Parma Polyhedra Library

         * ``backend="cdd"`` uses CDD

         * ``backend="normaliz"`` uses normaliz

         * ``backend="polymake"`` uses polymake

         * ``backend="field"`` a generic Sage implementation

    EXAMPLES::

        sage: from sage.geometry.polyhedron.parent import Polyhedra
        sage: Polyhedra(ZZ, 3)
        Polyhedra in ZZ^3
    """
    def __init__(self, base_ring, ambient_dim, backend):
        """
        The Python constructor.

        EXAMPLES::

            sage: from sage.geometry.polyhedron.parent import Polyhedra
            sage: Polyhedra(QQ, 3)
            Polyhedra in QQ^3

        TESTS::

            sage: from sage.geometry.polyhedron.parent import Polyhedra
            sage: P = Polyhedra(QQ, 3)
            sage: TestSuite(P).run()
            sage: P = Polyhedra(QQ, 0)
            sage: TestSuite(P).run()
        """
        self._backend = backend
        self._ambient_dim = ambient_dim
        from sage.categories.polyhedra import PolyhedralSets
        from sage.categories.finite_enumerated_sets import FiniteEnumeratedSets
        category = PolyhedralSets(base_ring)
        if ambient_dim == 0:
            category = category & FiniteEnumeratedSets()
        else:
            category = category.Infinite()

        Parent.__init__(self, base=base_ring, category=category)
        self._Inequality_pool = []
        self._Equation_pool = []
        self._Vertex_pool = []
        self._Ray_pool = []
        self._Line_pool = []

    def list(self):
        """
        Return the two polyhedra in ambient dimension 0, raise an error otherwise

        EXAMPLES::

            sage: from sage.geometry.polyhedron.parent import Polyhedra
            sage: P = Polyhedra(QQ, 3)
            sage: P.cardinality()
            +Infinity

            sage: P = Polyhedra(AA, 0)                                          # optional - sage.rings.number_field
            sage: P.category()                                                  # optional - sage.rings.number_field
            Category of finite enumerated polyhedral sets over Algebraic Real Field
            sage: P.list()                                                      # optional - sage.rings.number_field
            [The empty polyhedron in AA^0,
             A 0-dimensional polyhedron in AA^0 defined as the convex hull of 1 vertex]
            sage: P.cardinality()                                               # optional - sage.rings.number_field
            2
        """
        if self.ambient_dim():
            raise NotImplementedError
        return [self.empty(), self.universe()]

    def recycle(self, polyhedron):
        """
        Recycle the H/V-representation objects of a polyhedron.

        This speeds up creation of new polyhedra by reusing
        objects. After recycling a polyhedron object, it is not in a
        consistent state any more and neither the polyhedron nor its
        H/V-representation objects may be used any more.

        INPUT:

        - ``polyhedron`` -- a polyhedron whose parent is ``self``.


        EXAMPLES::

            sage: p = Polyhedron([(0,0),(1,0),(0,1)])
            sage: p.parent().recycle(p)

        TESTS::

            sage: p = Polyhedron([(0,0),(1,0),(0,1)])
            sage: n = len(p.parent()._Vertex_pool)
            sage: p._delete()
            sage: len(p.parent()._Vertex_pool) - n
            3
        """
        if self is not polyhedron.parent():
            raise TypeError('The polyhedron has the wrong parent class.')
        self._Inequality_pool.extend(polyhedron.inequalities())
        self._Equation_pool.extend(polyhedron.equations())
        self._Vertex_pool.extend(polyhedron.vertices())
        self._Ray_pool.extend(polyhedron.rays())
        self._Line_pool.extend(polyhedron.lines())
        for Hrep in polyhedron.Hrep_generator():
            Hrep._polyhedron = None
        for Vrep in polyhedron.Vrep_generator():
            Vrep._polyhedron = None
        polyhedron._Hrepresentation = None
        polyhedron._Vrepresentation = None
        if polyhedron.is_mutable():
            polyhedron._dependent_objects = []

    def ambient_dim(self):
        r"""
        Return the dimension of the ambient space.

        EXAMPLES::

            sage: from sage.geometry.polyhedron.parent import Polyhedra
            sage: Polyhedra(QQ, 3).ambient_dim()
            3
        """
        return self._ambient_dim

    def backend(self):
        r"""
        Return the backend.

        EXAMPLES::

            sage: from sage.geometry.polyhedron.parent import Polyhedra
            sage: Polyhedra(QQ, 3).backend()
            'ppl'
        """
        return self._backend

    @cached_method
    def an_element(self):
        r"""
        Return a Polyhedron.

        EXAMPLES::

            sage: from sage.geometry.polyhedron.parent import Polyhedra
            sage: Polyhedra(QQ, 4).an_element()
            A 4-dimensional polyhedron in QQ^4 defined as the convex hull of 5 vertices
        """
        zero = self.base_ring().zero()
        one = self.base_ring().one()
        p = [zero] * self.ambient_dim()
        points = [p]
        for i in range(self.ambient_dim()):
            p = [zero] * self.ambient_dim()
            p[i] = one
            points.append(p)
        return self.element_class(self, [points, [], []], None)

    @cached_method
    def some_elements(self):
        r"""
        Return a list of some elements of the semigroup.

        EXAMPLES::

            sage: from sage.geometry.polyhedron.parent import Polyhedra
            sage: Polyhedra(QQ, 4).some_elements()
            [A 3-dimensional polyhedron in QQ^4 defined as the convex hull of 4 vertices,
             A 4-dimensional polyhedron in QQ^4 defined as the convex hull of 1 vertex and 4 rays,
             A 2-dimensional polyhedron in QQ^4 defined as the convex hull of 2 vertices and 1 ray,
             The empty polyhedron in QQ^4]
            sage: Polyhedra(ZZ,0).some_elements()
            [The empty polyhedron in ZZ^0,
             A 0-dimensional polyhedron in ZZ^0 defined as the convex hull of 1 vertex]
        """
        if self.ambient_dim() == 0:
            return [
                self.element_class(self, None, None),
                self.element_class(self, None, [[], []])]
        points = []
        R = self.base_ring()
        for i in range(self.ambient_dim() + 5):
            points.append([R(i*j^2) for j in range(self.ambient_dim())])
        return [
            self.element_class(self, [points[0:self.ambient_dim()+1], [], []], None),
            self.element_class(self, [points[0:1], points[1:self.ambient_dim()+1], []], None),
            self.element_class(self, [points[0:3], points[4:5], []], None),
            self.element_class(self, None, None)]

    @cached_method
    def zero(self):
        r"""
        Return the polyhedron consisting of the origin, which is the
        neutral element for Minkowski addition.

        EXAMPLES::

            sage: from sage.geometry.polyhedron.parent import Polyhedra
            sage: p = Polyhedra(QQ, 4).zero();  p
            A 0-dimensional polyhedron in QQ^4 defined as the convex hull of 1 vertex
            sage: p+p == p
            True
        """
        Vrep = [[[self.base_ring().zero()]*self.ambient_dim()], [], []]
        return self.element_class(self, Vrep, None)

    def empty(self):
        """
        Return the empty polyhedron.

        EXAMPLES::

            sage: from sage.geometry.polyhedron.parent import Polyhedra
            sage: P = Polyhedra(QQ, 4)
            sage: P.empty()
            The empty polyhedron in QQ^4
            sage: P.empty().is_empty()
            True
        """
        return self(None, None)

    def universe(self):
        """
        Return the entire ambient space as polyhedron.

        EXAMPLES::

            sage: from sage.geometry.polyhedron.parent import Polyhedra
            sage: P = Polyhedra(QQ, 4)
            sage: P.universe()
            A 4-dimensional polyhedron in QQ^4 defined as the convex hull of 1 vertex and 4 lines
            sage: P.universe().is_universe()
            True
        """
        R = self.base_ring()
        return self(None, [[[R.one()]+[R.zero()]*self.ambient_dim()], []], convert=True)

    @cached_method
    def Vrepresentation_space(self):
        r"""
        Return the ambient vector space.

        This is the vector space or module containing the
        Vrepresentation vectors.

        OUTPUT:

        A free module over the base ring of dimension :meth:`ambient_dim`.

        EXAMPLES::

            sage: from sage.geometry.polyhedron.parent import Polyhedra
            sage: Polyhedra(QQ, 4).Vrepresentation_space()
            Vector space of dimension 4 over Rational Field
            sage: Polyhedra(QQ, 4).ambient_space()
            Vector space of dimension 4 over Rational Field
        """
        if self.base_ring() in Fields():
            from sage.modules.free_module import VectorSpace
            return VectorSpace(self.base_ring(), self.ambient_dim())
        else:
            from sage.modules.free_module import FreeModule
            return FreeModule(self.base_ring(), self.ambient_dim())

    ambient_space = Vrepresentation_space

    @cached_method
    def Hrepresentation_space(self):
        r"""
        Return the linear space containing the H-representation vectors.

        OUTPUT:

        A free module over the base ring of dimension :meth:`ambient_dim` + 1.

        EXAMPLES::

            sage: from sage.geometry.polyhedron.parent import Polyhedra
            sage: Polyhedra(ZZ, 2).Hrepresentation_space()
            Ambient free module of rank 3 over the principal ideal domain Integer Ring
        """
        if self.base_ring() in Fields():
            from sage.modules.free_module import VectorSpace
            return VectorSpace(self.base_ring(), self.ambient_dim()+1)
        else:
            from sage.modules.free_module import FreeModule
            return FreeModule(self.base_ring(), self.ambient_dim()+1)

    def _repr_base_ring(self):
        """
        Return an abbreviated string representation of the base ring.

        EXAMPLES::

            sage: from sage.geometry.polyhedron.parent import Polyhedra
            sage: Polyhedra(QQ, 3)._repr_base_ring()
            'QQ'
            sage: K.<sqrt3> = NumberField(x^2 - 3, embedding=AA(3).sqrt())      # optional - sage.rings.number_field
            sage: Polyhedra(K, 4)._repr_base_ring()                             # optional - sage.rings.number_field
            '(Number Field in sqrt3 with defining polynomial x^2 - 3 with sqrt3 = 1.732050807568878?)'
        """

        if self.base_ring() is ZZ:
            return 'ZZ'
        if self.base_ring() is QQ:
            return 'QQ'
        if self.base_ring() is RDF:
            return 'RDF'
        try:
            from sage.rings.qqbar import AA
        except ImportError:
            pass
        else:
            if self.base_ring() is AA:
                return 'AA'
        return '({0})'.format(self.base_ring())

    def _repr_ambient_module(self):
        """
        Return an abbreviated string representation of the ambient
        space.

        OUTPUT:

        String.

        EXAMPLES::

            sage: from sage.geometry.polyhedron.parent import Polyhedra
            sage: Polyhedra(QQ, 3)._repr_ambient_module()
            'QQ^3'
            sage: K.<sqrt3> = NumberField(x^2 - 3, embedding=AA(3).sqrt())      # optional - sage.rings.number_field
            sage: Polyhedra(K, 4)._repr_ambient_module()                        # optional - sage.rings.number_field
            '(Number Field in sqrt3 with defining polynomial x^2 - 3 with sqrt3 = 1.732050807568878?)^4'
        """
        s = self._repr_base_ring()
        s += '^' + repr(self.ambient_dim())
        return s

    def _repr_(self):
        """
        Return a string representation.

        OUTPUT:

        String.

        EXAMPLES::

            sage: from sage.geometry.polyhedron.parent import Polyhedra
            sage: Polyhedra(QQ, 3)
            Polyhedra in QQ^3
            sage: Polyhedra(QQ, 3)._repr_()
            'Polyhedra in QQ^3'
        """
        return 'Polyhedra in '+self._repr_ambient_module()

    def _element_constructor_(self, *args, **kwds):
        """
        The element (polyhedron) constructor.

        INPUT:

        - ``Vrep`` -- a list ``[vertices, rays, lines]`` or ``None``.

        - ``Hrep`` -- a list ``[ieqs, eqns]`` or ``None``.

        - ``convert`` -- boolean keyword argument (default:
          ``True``). Whether to convert the coordinates into the base
          ring.

        - ``**kwds`` -- optional remaining keywords that are passed to the
          polyhedron constructor.

        EXAMPLES::

            sage: from sage.geometry.polyhedron.parent import Polyhedra
            sage: P = Polyhedra(QQ, 3)
            sage: P._element_constructor_([[(0, 0, 0), (1, 0, 0), (0, 1, 0), (0,0,1)], [], []], None)
            A 3-dimensional polyhedron in QQ^3 defined as the convex hull of 4 vertices
            sage: P([[(0,0,0),(1,0,0),(0,1,0),(0,0,1)], [], []], None)
            A 3-dimensional polyhedron in QQ^3 defined as the convex hull of 4 vertices
            sage: P(0)
            A 0-dimensional polyhedron in QQ^3 defined as the convex hull of 1 vertex

        Check that :trac:`21270` is fixed::

            sage: poly = polytopes.regular_polygon(7)                                               # optional - sage.rings.number_field
            sage: lp, x = poly.to_linear_program(solver='InteractiveLP', return_variable=True)      # optional - sage.rings.number_field
            sage: lp.set_objective(x[0] + x[1])                                                     # optional - sage.rings.number_field
            sage: b = lp.get_backend()                                                              # optional - sage.rings.number_field
            sage: P = b.interactive_lp_problem()                                                    # optional - sage.rings.number_field
            sage: p = P.plot()                                              # optional - sage.plot  # optional - sage.rings.number_field

            sage: Q = Polyhedron(ieqs=[[-499999, 1000000], [1499999, -1000000]])
            sage: P = Polyhedron(ieqs=[[0, 1.0], [1.0, -1.0]], base_ring=RDF)
            sage: Q.intersection(P)
            A 1-dimensional polyhedron in RDF^1 defined as the convex hull of 2 vertices
            sage: P.intersection(Q)
            A 1-dimensional polyhedron in RDF^1 defined as the convex hull of 2 vertices

        The default is not to copy an object if the parent is ``self``::

            sage: p = polytopes.cube(backend='field')
            sage: P = p.parent()
            sage: q = P._element_constructor_(p)
            sage: q is p
            True
            sage: r = P._element_constructor_(p, copy=True)
            sage: r is p
            False

        When the parent of the object is not ``self``, the default is not to copy::

            sage: Q = P.base_extend(AA)                                         # optional - sage.rings.number_field
            sage: q = Q._element_constructor_(p)                                # optional - sage.rings.number_field
            sage: q is p                                                        # optional - sage.rings.number_field
            False
            sage: q = Q._element_constructor_(p, copy=False)                    # optional - sage.rings.number_field
            Traceback (most recent call last):
            ...
            ValueError: you need to make a copy when changing the parent

        For mutable polyhedra either ``copy`` or ``mutable`` must be specified::

            sage: p = Polyhedron(vertices=[[0, 1], [1, 0]], mutable=True)
            sage: P = p.parent()
            sage: q = P._element_constructor_(p)
            Traceback (most recent call last):
            ...
            ValueError: must make a copy to obtain immutable object from mutable input
            sage: q = P._element_constructor_(p, mutable=True)
            sage: q is p
            True
            sage: r = P._element_constructor_(p, copy=True)
            sage: r.is_mutable()
            False
            sage: r is p
            False
        """
        nargs = len(args)
        convert = kwds.pop('convert', True)

        def convert_base_ring(lstlst):
            return [[self.base_ring()(x) for x in lst] for lst in lstlst]

        # renormalize before converting when going from QQ to RDF, see trac 21270
        def convert_base_ring_Hrep(lstlst):
            newlstlst = []
            for lst in lstlst:
                if all(c in QQ for c in lst):
                    m = max(abs(w) for w in lst)
                    if m == 0:
                        newlstlst.append(lst)
                    else:
                        newlstlst.append([q/m for q in lst])
                else:
                    newlstlst.append(lst)
            return convert_base_ring(newlstlst)
        if nargs == 2:
            Vrep, Hrep = args
            if convert and Hrep:
                if self.base_ring == RDF:
                    Hrep = [convert_base_ring_Hrep(_) for _ in Hrep]
                else:
                    Hrep = [convert_base_ring(_) for _ in Hrep]
            if convert and Vrep:
                Vrep = [convert_base_ring(_) for _ in Vrep]
            return self.element_class(self, Vrep, Hrep, **kwds)
        if nargs == 1 and is_Polyhedron(args[0]):
            copy = kwds.pop('copy', args[0].parent() is not self)
            mutable = kwds.pop('mutable', False)

            if not copy and args[0].parent() is not self:
                raise ValueError("you need to make a copy when changing the parent")
            if args[0].is_mutable() and not copy and not mutable:
                raise ValueError("must make a copy to obtain immutable object from mutable input")
            if not copy and mutable is args[0].is_mutable():
                return args[0]

            polyhedron = args[0]
            return self._element_constructor_polyhedron(polyhedron, mutable=mutable, **kwds)
        if nargs == 1 and args[0] == 0:
            return self.zero()
        raise ValueError('Cannot convert to polyhedron object.')

    def _element_constructor_polyhedron(self, polyhedron, **kwds):
        """
        The element (polyhedron) constructor for the case of 1 argument, a polyhedron.

        Set up the element using both representations,
        if the backend can handle it.

        Otherwise set up the element from Hrepresentation.

        EXAMPLES::

            sage: from sage.geometry.polyhedron.parent import Polyhedra
            sage: P = Polyhedra(QQ, 3, backend='cdd')
            sage: p = Polyhedron(vertices=[(0, 0, 0), (1, 0, 0), (0, 1, 0), (0, 0, 1)])
            sage: p
            A 3-dimensional polyhedron in ZZ^3 defined as the convex hull of 4 vertices
            sage: P(p)
            A 3-dimensional polyhedron in QQ^3 defined as the convex hull of 4 vertices

            sage: P = Polyhedra(AA, 3, backend='field')                         # optional - sage.rings.number_field
            sage: vertices = [(0, 0, 0), (1, 0, 0), (0, 1, 0), (0, 0, 1)]
            sage: p = Polyhedron(vertices=vertices)                             # optional - sage.rings.number_field
            sage: P(p)                                                          # optional - sage.rings.number_field
            A 3-dimensional polyhedron in AA^3 defined as the convex hull of 4 vertices
        """
        Vrep = None
        if hasattr(self.Element, '_init_from_Vrepresentation_and_Hrepresentation'):
            Vrep = [polyhedron.vertex_generator(), polyhedron.ray_generator(),
                    polyhedron.line_generator()]
        Hrep = [polyhedron.inequality_generator(), polyhedron.equation_generator()]
        return self._element_constructor_(Vrep, Hrep, Vrep_minimal=True, Hrep_minimal=True, **kwds)

    def base_extend(self, base_ring, backend=None, ambient_dim=None):
        """
        Return the base extended parent.

        INPUT:

        - ``base_ring``, ``backend`` -- see
          :func:`~sage.geometry.polyhedron.constructor.Polyhedron`.
        - ``ambient_dim`` -- if not ``None`` change ambient dimension
          accordingly.

        EXAMPLES::

            sage: from sage.geometry.polyhedron.parent import Polyhedra
            sage: Polyhedra(ZZ,3).base_extend(QQ)
            Polyhedra in QQ^3
            sage: Polyhedra(ZZ,3).an_element().base_extend(QQ)
            A 3-dimensional polyhedron in QQ^3 defined as the convex hull of 4 vertices
            sage: Polyhedra(QQ, 2).base_extend(ZZ)
            Polyhedra in QQ^2

        TESTS:

        Test that :trac:`22575` is fixed::

            sage: P = Polyhedra(ZZ,3).base_extend(QQ, backend='field')
            sage: P.backend()
            'field'
        """
        if self.base_ring().has_coerce_map_from(base_ring):
            new_ring = self.base_ring()
        else:
            new_ring = self._coerce_base_ring(base_ring)

        return self.change_ring(new_ring, backend=backend, ambient_dim=ambient_dim)

    def change_ring(self, base_ring, backend=None, ambient_dim=None):
        """
        Return the parent with the new base ring.

        INPUT:

        - ``base_ring``, ``backend`` -- see
          :func:`~sage.geometry.polyhedron.constructor.Polyhedron`.
        - ``ambient_dim`` -- if not ``None`` change ambient dimension
          accordingly.

        EXAMPLES::

            sage: from sage.geometry.polyhedron.parent import Polyhedra
            sage: Polyhedra(ZZ,3).change_ring(QQ)
            Polyhedra in QQ^3
            sage: Polyhedra(ZZ,3).an_element().change_ring(QQ)
            A 3-dimensional polyhedron in QQ^3 defined as the convex hull of 4 vertices

            sage: Polyhedra(RDF, 3).change_ring(QQ).backend()
            'cdd'
            sage: Polyhedra(QQ, 3).change_ring(ZZ, ambient_dim=4)
            Polyhedra in ZZ^4
            sage: Polyhedra(QQ, 3, backend='cdd').change_ring(QQ, ambient_dim=4).backend()
            'cdd'
        """
        if ambient_dim is None:
            ambient_dim = self.ambient_dim()

        if base_ring == self.base_ring() and \
                ambient_dim == self.ambient_dim() and \
                (backend is None or backend == self.backend()):
            return self

        # if not specified try the same backend
        if backend is None and does_backend_handle_base_ring(base_ring, self.backend()):
            return Polyhedra(base_ring, ambient_dim, backend=self.backend())

        return Polyhedra(base_ring, ambient_dim, backend=backend)

    def _coerce_base_ring(self, other):
        r"""
        Return the common base ring for both ``self`` and ``other``.

        This method is not part of the coercion framework, but only a
        convenience function for :class:`Polyhedra_base`.

        INPUT:

        - ``other`` -- must be either:

            * another ``Polyhedron`` object

            * `\ZZ`, `\QQ`, `RDF`, or a ring that can be coerced into them.

            * a constant that can be coerced to `\ZZ`, `\QQ`, or `RDF`.

        OUTPUT:

        Either `\ZZ`, `\QQ`, or `RDF`. Raises ``TypeError`` if
        ``other`` is not a suitable input.

        .. NOTE::

            "Real" numbers in sage are not necessarily elements of
            `RDF`. For example, the literal `1.0` is not.

        EXAMPLES::

            sage: triangle_QQ  = Polyhedron(vertices = [[1,0],[0,1],[1,1]], base_ring=QQ).parent()
            sage: triangle_RDF = Polyhedron(vertices = [[1,0],[0,1],[1,1]], base_ring=RDF).parent()
            sage: triangle_QQ._coerce_base_ring(QQ)
            Rational Field
            sage: triangle_QQ._coerce_base_ring(triangle_RDF)
            Real Double Field
            sage: triangle_RDF._coerce_base_ring(triangle_QQ)
            Real Double Field
            sage: triangle_QQ._coerce_base_ring(RDF)
            Real Double Field
            sage: triangle_QQ._coerce_base_ring(ZZ)
            Rational Field
            sage: triangle_QQ._coerce_base_ring(1/2)
            Rational Field
            sage: triangle_QQ._coerce_base_ring(0.5)
            Real Double Field

        TESTS:

        Test that :trac:`28770` is fixed::

            sage: z = QQ['z'].0
            sage: K = NumberField(z^2 - 2,'s')
            sage: triangle_QQ._coerce_base_ring(K)
            Number Field in s with defining polynomial z^2 - 2
            sage: triangle_QQ._coerce_base_ring(K.gen())
            Number Field in s with defining polynomial z^2 - 2

            sage: z = QQ['z'].0
            sage: K = NumberField(z^2 - 2,'s')
            sage: K.gen()*polytopes.simplex(backend='field')
            A 3-dimensional polyhedron in (Number Field in s with defining polynomial z^2 - 2)^4 defined as the convex hull of 4 vertices
        """
        from sage.structure.element import Element
        if isinstance(other, Element):
            other = other.parent()
        if hasattr(other, "is_ring") and other.is_ring():
            other_ring = other
        else:
            try:
                other_ring = other.base_ring()
            except AttributeError:
                try:
                    # other is a constant?
                    other_ring = other.parent()
                except AttributeError:
                    other_ring = None
                    for ring in (ZZ, QQ, RDF):
                        try:
                            ring.coerce(other)
                            other_ring = ring
                            break
                        except TypeError:
                            pass
                    if other_ring is None:
                        raise TypeError('Could not coerce '+str(other)+' into ZZ, QQ, or RDF.')

        if not other_ring.is_exact():
            other_ring = RDF  # the only supported floating-point numbers for now

        cm_map, cm_ring = get_coercion_model().analyse(self.base_ring(), other_ring)
        if cm_ring is None:
            raise TypeError('Could not coerce type '+str(other)+' into ZZ, QQ, or RDF.')
        return cm_ring

    def _coerce_map_from_(self, X):
        r"""
        Return whether there is a coercion from ``X``

        INPUT:

        - ``X`` -- anything.

        OUTPUT:

        Boolean.

        EXAMPLES::

            sage: from sage.geometry.polyhedron.parent import Polyhedra
            sage: Polyhedra(QQ,3).has_coerce_map_from( Polyhedra(ZZ,3) )   # indirect doctest
            True
            sage: Polyhedra(ZZ,3).has_coerce_map_from( Polyhedra(QQ,3) )
            False
        """
        if not isinstance(X, Polyhedra_base):
            return False
        if self.ambient_dim() != X.ambient_dim():
            return False
        return self.base_ring().has_coerce_map_from(X.base_ring())

    def _get_action_(self, other, op, self_is_left):
        """
        Register actions with the coercion model.

        The monoid actions are Minkowski sum and Cartesian product. In
        addition, we want multiplication by a scalar to be dilation
        and addition by a vector to be translation. This is
        implemented as an action in the coercion model.

        INPUT:

        - ``other`` -- a scalar or a vector.

        - ``op`` -- the operator.

        - ``self_is_left`` -- boolean. Whether ``self`` is on the left
          of the operator.

        OUTPUT:

        An action that is used by the coercion model.

        EXAMPLES::

            sage: from sage.geometry.polyhedron.parent import Polyhedra
            sage: PZZ2 = Polyhedra(ZZ, 2)
            sage: PZZ2.get_action(ZZ)   # indirect doctest
            Right action by Integer Ring on Polyhedra in ZZ^2
            sage: PZZ2.get_action(QQ)
            Right action by Rational Field on Polyhedra in QQ^2
            with precomposition on left by Coercion map:
              From: Polyhedra in ZZ^2
              To:   Polyhedra in QQ^2
            with precomposition on right by Identity endomorphism of Rational Field
            sage: PQQ2 = Polyhedra(QQ, 2)
            sage: PQQ2.get_action(ZZ)
            Right action by Integer Ring on Polyhedra in QQ^2
            sage: PQQ2.get_action(QQ)
            Right action by Rational Field on Polyhedra in QQ^2

            sage: Polyhedra(ZZ,2).an_element() * 2
            A 2-dimensional polyhedron in ZZ^2 defined as the convex hull of 3 vertices
            sage: Polyhedra(ZZ,2).an_element() * (2/3)
            A 2-dimensional polyhedron in QQ^2 defined as the convex hull of 3 vertices
            sage: Polyhedra(QQ,2).an_element() * 2
            A 2-dimensional polyhedron in QQ^2 defined as the convex hull of 3 vertices
            sage: Polyhedra(QQ,2).an_element() * (2/3)
            A 2-dimensional polyhedron in QQ^2 defined as the convex hull of 3 vertices

            sage: 2     * Polyhedra(ZZ,2).an_element()
            A 2-dimensional polyhedron in ZZ^2 defined as the convex hull of 3 vertices
            sage: (2/3) * Polyhedra(ZZ,2).an_element()
            A 2-dimensional polyhedron in QQ^2 defined as the convex hull of 3 vertices
            sage: 2     * Polyhedra(QQ,2).an_element()
            A 2-dimensional polyhedron in QQ^2 defined as the convex hull of 3 vertices
            sage: (2/3) * Polyhedra(QQ,2).an_element()
            A 2-dimensional polyhedron in QQ^2 defined as the convex hull of 3 vertices

            sage: from sage.geometry.polyhedron.parent import Polyhedra
            sage: PZZ2.get_action(ZZ^2, op=operator.add)
            Right action by Ambient free module of rank 2 over the principal ideal domain Integer Ring on Polyhedra in ZZ^2
            with precomposition on left by Identity endomorphism of Polyhedra in ZZ^2
            with precomposition on right by Generic endomorphism of Ambient free module of rank 2 over the principal ideal domain Integer Ring

        """
        import operator
        from sage.structure.coerce_actions import ActedUponAction
        from sage.categories.action import PrecomposedAction

        if op is operator.add and is_FreeModule(other):
            base_ring = self._coerce_base_ring(other)
            extended_self = self.base_extend(base_ring)
            extended_other = other.base_extend(base_ring)
            action = ActedUponAction(extended_other, extended_self, not self_is_left)
            if self_is_left:
                action = PrecomposedAction(action,
                                           extended_self._internal_coerce_map_from(self).__copy__(),
                                           extended_other._internal_coerce_map_from(other).__copy__())
            else:
                action = PrecomposedAction(action,
                                           extended_other._internal_coerce_map_from(other).__copy__(),
                                           extended_self._internal_coerce_map_from(self).__copy__())
            return action

        if op is operator.mul and isinstance(other, CommutativeRing):
            ring = self._coerce_base_ring(other)
            if ring is self.base_ring():
                return ActedUponAction(other, self, not self_is_left)
            extended = self.base_extend(ring)
            action = ActedUponAction(ring, extended, not self_is_left)
            if self_is_left:
                action = PrecomposedAction(action,
                                           extended._internal_coerce_map_from(self).__copy__(),
                                           ring._internal_coerce_map_from(other).__copy__())
            else:
                action = PrecomposedAction(action,
                                           ring._internal_coerce_map_from(other).__copy__(),
                                           extended._internal_coerce_map_from(self).__copy__())
            return action

    def _make_Inequality(self, polyhedron, data):
        """
        Create a new inequality object.

        INPUT:

        - ``polyhedron`` -- the new polyhedron.

        - ``data`` -- the H-representation data.

        OUTPUT:

        A new :class:`~sage.geometry.polyhedron.representation.Inequality` object.

        EXAMPLES::

            sage: p = Polyhedron([(1,2,3),(2/3,3/4,4/5)])   # indirect doctest
            sage: next(p.inequality_generator())
            An inequality (0, 0, -1) x + 3 >= 0
        """
        try:
            obj = self._Inequality_pool.pop()
        except IndexError:
            obj = Inequality(self)
        obj._set_data(polyhedron, data)
        return obj

    def _make_Equation(self, polyhedron, data):
        """
        Create a new equation object.

        INPUT:

        - ``polyhedron`` -- the new polyhedron.

        - ``data`` -- the H-representation data.

        OUTPUT:

        A new :class:`~sage.geometry.polyhedron.representation.Equation` object.

        EXAMPLES::

            sage: p = Polyhedron([(1,2,3),(2/3,3/4,4/5)])   # indirect doctest
            sage: next(p.equation_generator())
            An equation (0, 44, -25) x - 13 == 0
        """
        try:
            obj = self._Equation_pool.pop()
        except IndexError:
            obj = Equation(self)
        obj._set_data(polyhedron, data)
        return obj

    def _make_Vertex(self, polyhedron, data):
        """
        Create a new vertex object.

        INPUT:

        - ``polyhedron`` -- the new polyhedron.

        - ``data`` -- the V-representation data.

        OUTPUT:

        A new :class:`~sage.geometry.polyhedron.representation.Vertex` object.

        EXAMPLES::

            sage: p = Polyhedron([(1,2,3),(2/3,3/4,4/5)], rays=[(5/6,6/7,7/8)])   # indirect doctest
            sage: next(p.vertex_generator())
            A vertex at (1, 2, 3)
        """
        try:
            obj = self._Vertex_pool.pop()
        except IndexError:
            obj = Vertex(self)
        obj._set_data(polyhedron, data)
        return obj

    def _make_Ray(self, polyhedron, data):
        """
        Create a new ray object.

        INPUT:

        - ``polyhedron`` -- the new polyhedron.

        - ``data`` -- the V-representation data.

        OUTPUT:

        A new :class:`~sage.geometry.polyhedron.representation.Ray` object.

        EXAMPLES::

            sage: p = Polyhedron([(1,2,3),(2/3,3/4,4/5)], rays=[(5/6,6/7,7/8)])   # indirect doctest
            sage: next(p.ray_generator())
            A ray in the direction (140, 144, 147)
        """
        try:
            obj = self._Ray_pool.pop()
        except IndexError:
            obj = Ray(self)
        obj._set_data(polyhedron, data)
        return obj

    def _make_Line(self, polyhedron, data):
        """
        Create a new line object.

        INPUT:

        - ``polyhedron`` -- the new polyhedron.

        - ``data`` -- the V-representation data.

        OUTPUT:

        A new :class:`~sage.geometry.polyhedron.representation.Line` object.

        EXAMPLES::

            sage: p = Polyhedron([(1,2,3),(2/3,3/4,4/5)], lines=[(5/6,6/7,7/8)])   # indirect doctest
            sage: next(p.line_generator())
            A line in the direction (140, 144, 147)
        """
        try:
            obj = self._Line_pool.pop()
        except IndexError:
            obj = Line(self)
        obj._set_data(polyhedron, data)
        return obj



from sage.geometry.polyhedron.backend_cdd import Polyhedron_QQ_cdd
lazy_import('sage.geometry.polyhedron.backend_cdd_rdf', 'Polyhedron_RDF_cdd')
from sage.geometry.polyhedron.backend_ppl import Polyhedron_ZZ_ppl, Polyhedron_QQ_ppl
from sage.geometry.polyhedron.backend_normaliz import Polyhedron_normaliz, Polyhedron_ZZ_normaliz, Polyhedron_QQ_normaliz
from sage.geometry.polyhedron.backend_polymake import Polyhedron_polymake
from sage.geometry.polyhedron.backend_field import Polyhedron_field

class Polyhedra_ZZ_ppl(Polyhedra_base):
    Element = Polyhedron_ZZ_ppl

    def _element_constructor_polyhedron(self, polyhedron, **kwds):
        """
        The element (polyhedron) constructor for the case of 1 argument, a polyhedron.

        Set up with the ``ppl_polyhedron`` of ``self``, if available.

        EXAMPLES::

            sage: from sage.geometry.polyhedron.parent import Polyhedra
            sage: P = Polyhedra(ZZ, 3)
            sage: p = Polyhedron(vertices=[(0, 0, 0), (1, 0, 0), (0, 1, 0), (0, 0, 1)], base_ring=QQ)
            sage: p
            A 3-dimensional polyhedron in QQ^3 defined as the convex hull of 4 vertices
            sage: P(p)
            A 3-dimensional polyhedron in ZZ^3 defined as the convex hull of 4 vertices

            sage: p = Polyhedron(vertices=[(0, 0, 0), (1, 0, 0), (0, 1, 0), (0, 0, 1)], backend='cdd')
            sage: P(p)
            A 3-dimensional polyhedron in ZZ^3 defined as the convex hull of 4 vertices
        """
        from copy import copy
        if polyhedron.backend() == "ppl":
            return self._element_constructor_(None, None, ppl_polyhedron=copy(polyhedron._ppl_polyhedron), **kwds)
        else:
            return Polyhedra_base._element_constructor_polyhedron(self, polyhedron, **kwds)

class Polyhedra_ZZ_normaliz(Polyhedra_base):
    Element = Polyhedron_ZZ_normaliz

class Polyhedra_QQ_ppl(Polyhedra_base):
    Element = Polyhedron_QQ_ppl

    def _element_constructor_polyhedron(self, polyhedron, **kwds):
        """
        The element (polyhedron) constructor for the case of 1 argument, a polyhedron.

        Set up with the ``ppl_polyhedron`` of ``self``, if available.

        EXAMPLES::

            sage: from sage.geometry.polyhedron.parent import Polyhedra
            sage: P = Polyhedra(QQ, 3)
            sage: p = Polyhedron(vertices=[(0, 0, 0), (1, 0, 0), (0, 1, 0), (0, 0, 1)])
            sage: p
            A 3-dimensional polyhedron in ZZ^3 defined as the convex hull of 4 vertices
            sage: P(p)
            A 3-dimensional polyhedron in QQ^3 defined as the convex hull of 4 vertices

            sage: p = Polyhedron(vertices=[(0, 0, 0), (1, 0, 0), (0, 1, 0), (0, 0, 1)], backend='cdd')
            sage: P(p)
            A 3-dimensional polyhedron in QQ^3 defined as the convex hull of 4 vertices
        """
        from copy import copy
        if polyhedron.backend() == "ppl":
            return self._element_constructor_(None, None, ppl_polyhedron=copy(polyhedron._ppl_polyhedron), **kwds)
        else:
            return Polyhedra_base._element_constructor_polyhedron(self, polyhedron, **kwds)

class Polyhedra_QQ_normaliz(Polyhedra_base):
    Element = Polyhedron_QQ_normaliz

class Polyhedra_QQ_cdd(Polyhedra_base):
    Element = Polyhedron_QQ_cdd

class Polyhedra_RDF_cdd(Polyhedra_base):
    Element = Polyhedron_RDF_cdd

class Polyhedra_normaliz(Polyhedra_base):
    Element = Polyhedron_normaliz

class Polyhedra_polymake(Polyhedra_base):
    Element = Polyhedron_polymake

class Polyhedra_field(Polyhedra_base):
    Element = Polyhedron_field

@cached_function
def does_backend_handle_base_ring(base_ring, backend):
    r"""
    Return true, if ``backend`` can handle ``base_ring``.

    EXAMPLES::

        sage: from sage.geometry.polyhedron.parent import does_backend_handle_base_ring
        sage: does_backend_handle_base_ring(QQ, 'ppl')
        True
        sage: does_backend_handle_base_ring(QQ[sqrt(5)], 'ppl')                 # optional - sage.rings.number_field
        False
        sage: does_backend_handle_base_ring(QQ[sqrt(5)], 'field')               # optional - sage.rings.number_field
        True
    """
    try:
        Polyhedra(base_ring, 0, backend)
    except ValueError:
        return False
    return True<|MERGE_RESOLUTION|>--- conflicted
+++ resolved
@@ -109,11 +109,7 @@
         Traceback (most recent call last):
         ...
         ValueError: invalid base ring: Number Field in I with defining polynomial x^2 + 1 with I = 1*I cannot be coerced to a real field
-<<<<<<< HEAD
-        sage: Polyhedra(AA, 3, backend='polymake')  # optional - polymake       # optional - sage.rings.number_field
-=======
-        sage: Polyhedra(AA, 3, backend='polymake')  # optional - jupymake
->>>>>>> cae9ee51
+        sage: Polyhedra(AA, 3, backend='polymake')  # optional - jupymake       # optional - sage.rings.number_field
         Traceback (most recent call last):
         ...
         ValueError: the 'polymake' backend for polyhedron cannot be used with Algebraic Real Field
