cimport cython
from memory_allocator           cimport MemoryAllocator
from .list_of_faces             cimport ListOfFaces
from .face_data_structure       cimport face_t
from .face_list_data_structure  cimport face_list_t
from .combinatorial_face        cimport CombinatorialFace

@cython.final
cdef class PolyhedronFaceLattice:
    cdef MemoryAllocator _mem
    cdef int dimension              # dimension of Polyhedron
    cdef readonly bint dual         # if True, then List of all faces by dual Polyhedron
    cdef size_t *f_vector           # a copy of the f-vector, is reversed if dual
    cdef size_t *atom_rep           # a place where atom-representation of face will be stored
    cdef size_t *coatom_rep         # a place where coatom-representation of face will be stored

    # some copies from CombinatorialPolyhedron
<<<<<<< HEAD
    cdef tuple _Vrep, _facet_names, _equations
=======
    cdef tuple _Vrep, _facet_names, _equalities
    cdef bint _bounded
>>>>>>> a60179ab

    # Atoms and coatoms are the Vrep/facets of the Polyedron.
    # If ``dual == 0``, then coatoms are facets, atoms Vrepresentatives and vice versa.
    cdef ListOfFaces atoms, coatoms

    # All faces are stored in ``faces``. ``faces[i]`` stores all faces of
    # dimension `i` in Bit-representation (of atoms).
    cdef face_list_t *faces

    # It follows a number of attributes to iterate over all incidences.
    # After initialization, ``PolyhedronFaceLattice`` can iterate over all incidences
    # of faces of dimension ``incidence_dim_one`` and ``incidence_dim_two``.
    cdef int is_incidence_initialized
    cdef int incidence_dim_one
    cdef int incidence_dim_two
    cdef size_t incidence_counter_one  # walks trough faces of incidence_dim_one
    cdef size_t incidence_counter_two  # walks through all indices of coatoms (for each face in incidence_dim_one)

    # Intersection of ``faces[incidence_dim_one][incidence_counter_one]`` with
    # ``coatoms[incidence_counter_two]``.
    # If this is contained in ``faces[incidence_dim_two]``, there is an incidence.
    cdef face_t incidence_face

    cdef int _sort(self) except -1
    cdef inline size_t find_face(self, int dimension, face_t face) except -2
    cpdef CombinatorialFace get_face(self, int dimension, size_t index)
    cdef size_t set_coatom_rep(self, int dimension, size_t index) except -1
    cdef size_t set_atom_rep(self, int dimension, size_t index) except -1
    cdef void incidence_init(self, int dimension_one, int dimension_two)
    cdef inline bint next_incidence(self, size_t *one, size_t *two)
    cdef inline bint next_incidence_loop(self, size_t *one, size_t *two)
    cdef inline bint next_trivial_incidence(self, size_t *one, size_t *two)
    cdef inline bint next_trivial_incidence2(self, size_t *one, size_t *two)<|MERGE_RESOLUTION|>--- conflicted
+++ resolved
@@ -15,12 +15,8 @@
     cdef size_t *coatom_rep         # a place where coatom-representation of face will be stored
 
     # some copies from CombinatorialPolyhedron
-<<<<<<< HEAD
     cdef tuple _Vrep, _facet_names, _equations
-=======
-    cdef tuple _Vrep, _facet_names, _equalities
     cdef bint _bounded
->>>>>>> a60179ab
 
     # Atoms and coatoms are the Vrep/facets of the Polyedron.
     # If ``dual == 0``, then coatoms are facets, atoms Vrepresentatives and vice versa.
