# -*- coding: utf-8 -*-
r"""
Finite simplicial complexes

AUTHORS:

- John H. Palmieri (2009-04)

- D. Benjamin Antieau (2009-06): added is_connected, generated_subcomplex,
  remove_facet, and is_flag_complex methods;
  cached the output of the graph() method.

- Travis Scrimshaw (2012-08-17): Made :class:`SimplicialComplex` have an
  immutable option, and added ``__hash__()`` function which checks to make
  sure it is immutable. Made :meth:`SimplicialComplex.remove_face()` into a
  mutator. Deprecated the ``vertex_set`` parameter.

- Christian Stump (2011-06): implementation of is_cohen_macaulay

- Travis Scrimshaw (2013-02-16): Allowed :class:`SimplicialComplex` to make
  mutable copies.

- Simon King (2014-05-02): Let simplicial complexes be objects of the
  category of simplicial complexes.

- Jeremy Martin (2016-06-02): added cone_vertices, decone, is_balanced,
  is_partitionable, intersection methods

This module implements the basic structure of finite simplicial
complexes. Given a set `V` of "vertices", a simplicial complex on `V`
is a collection `K` of subsets of `V` satisfying the condition that if
`S` is one of the subsets in `K`, then so is every subset of `S`.  The
subsets `S` are called the 'simplices' of `K`.

A simplicial complex `K` can be viewed as a purely combinatorial
object, as described above, but it also gives rise to a topological
space `|K|` (its *geometric realization*) as follows: first, the
points of `V` should be in general position in euclidean space.  Next,
if `\{v\}` is in `K`, then the vertex `v` is in `|K|`.  If `\{v, w\}`
is in `K`, then the line segment from `v` to `w` is in `|K|`. If `\{u,
v, w\}` is in `K`, then the triangle with vertices `u`, `v`, and `w`
is in `|K|`.  In general, `|K|` is the union of the convex hulls of
simplices of `K`.  Frequently, one abuses notation and uses `K` to
denote both the simplicial complex and the associated topological
space.

.. image:: ../../media/simplices.png

For any simplicial complex `K` and any commutative ring `R` there is
an associated chain complex, with differential of degree `-1`.  The
`n^{th}` term is the free `R`-module with basis given by the
`n`-simplices of `K`.  The differential is determined by its value on
any simplex: on the `n`-simplex with vertices `(v_0, v_1, ..., v_n)`,
the differential is the alternating sum with `i^{th}` summand `(-1)^i`
multiplied by the `(n-1)`-simplex obtained by omitting vertex `v_i`.

In the implementation here, the vertex set must be finite. To define a
simplicial complex, specify its vertex set: this should be a list,
tuple, or set, or it can be a non-negative integer `n`, in which case
the vertex set is `(0, ..., n)`.  Also specify the facets: the maximal
faces.

.. NOTE::

   The elements of the vertex set are not automatically contained in
   the simplicial complex: each one is only included if and only if it
   is a vertex of at least one of the specified facets.

.. NOTE::

   This class derives from
   :class:`~sage.homology.cell_complex.GenericCellComplex`, and so
   inherits its methods.  Some of those methods are not listed here;
   see the :mod:`Generic Cell Complex <sage.homology.cell_complex>`
   page instead.

EXAMPLES::

    sage: SimplicialComplex([[1], [3, 7]])
    Simplicial complex with vertex set (1, 3, 7) and facets {(1,), (3, 7)}
    sage: SimplicialComplex()   # the empty simplicial complex
    Simplicial complex with vertex set () and facets {()}
    sage: X = SimplicialComplex([[0,1], [1,2], [2,3], [3,0]])
    sage: X
    Simplicial complex with vertex set (0, 1, 2, 3) and facets {(0, 1), (0, 3), (1, 2), (2, 3)}
    sage: X.stanley_reisner_ring()
    Quotient of Multivariate Polynomial Ring in x0, x1, x2, x3 over Integer Ring by the ideal (x1*x3, x0*x2)
    sage: X.is_pure()
    True

Sage can perform a number of operations on simplicial complexes, such
as the join and the product, and it can also compute homology::

    sage: S = SimplicialComplex([[0,1], [1,2], [0,2]]) # circle
    sage: T = S.product(S)  # torus
    sage: T
    Simplicial complex with 9 vertices and 18 facets
    sage: T.homology()   # this computes reduced homology
    {0: 0, 1: Z x Z, 2: Z}
    sage: T.euler_characteristic()
    0

Sage knows about some basic combinatorial data associated to a
simplicial complex::

    sage: X = SimplicialComplex([[0,1], [1,2], [2,3], [0,3]])
    sage: X.f_vector()
    [1, 4, 4]
    sage: X.face_poset()
    Finite poset containing 8 elements
    sage: X.stanley_reisner_ring()
    Quotient of Multivariate Polynomial Ring in x0, x1, x2, x3 over Integer Ring by the ideal (x1*x3, x0*x2)

Mutability (see :trac:`12587`)::

    sage: S = SimplicialComplex([[1,4], [2,4]])
    sage: S.add_face([1,3])
    sage: S.remove_face([1,3]); S
    Simplicial complex with vertex set (1, 2, 3, 4) and facets {(3,), (1, 4), (2, 4)}
    sage: hash(S)
    Traceback (most recent call last):
    ...
    ValueError: This simplicial complex must be immutable. Call set_immutable().
    sage: S = SimplicialComplex([[1,4], [2,4]])
    sage: S.set_immutable()
    sage: S.add_face([1,3])
    Traceback (most recent call last):
    ...
    ValueError: This simplicial complex is not mutable
    sage: S.remove_face([1,3])
    Traceback (most recent call last):
    ...
    ValueError: This simplicial complex is not mutable
    sage: hash(S) == hash(S)
    True

    sage: S2 = SimplicialComplex([[1,4], [2,4]], is_mutable=False)
    sage: hash(S2) == hash(S)
    True

We can also make mutable copies of an immutable simplicial complex
(see :trac:`14142`)::

    sage: S = SimplicialComplex([[1,4], [2,4]])
    sage: S.set_immutable()
    sage: T = copy(S)
    sage: T.is_mutable()
    True
    sage: S == T
    True
"""
from __future__ import print_function, absolute_import
from six.moves import range
from six import integer_types

# possible future directions for SimplicialComplex:
#
#  make compatible with GAP (see http://linalg.org/gap.html)
#  compare to and make compatible with polymake
#  see Macaulay: http://www.math.uiuc.edu/Macaulay2/doc/Macaulay2-1.1/share/doc/Macaulay2/SimplicialComplexes/html/___Simplicial__Complex.html; compare performance and make compatible
#  should + have any meaning?
#  cohomology: compute cup products (and Massey products?)

from copy import copy
from sage.misc.lazy_import import lazy_import
from sage.misc.cachefunc import cached_method
from sage.homology.cell_complex import GenericCellComplex
from sage.structure.sage_object import SageObject
from sage.structure.parent import Parent
from sage.rings.integer import Integer
from sage.rings.polynomial.polynomial_ring_constructor import PolynomialRing
from sage.sets.set import Set
from sage.rings.integer_ring import ZZ
from sage.rings.rational_field import QQ
from sage.structure.category_object import normalize_names
from sage.misc.latex import latex
from sage.misc.misc import union
from sage.matrix.constructor import matrix
from sage.homology.chain_complex import ChainComplex
from sage.graphs.graph import Graph
from functools import reduce, total_ordering
from itertools import combinations
lazy_import('sage.categories.simplicial_complexes', 'SimplicialComplexes')
from sage.misc.cachefunc import cached_method
from sage.misc.decorators import rename_keyword

def lattice_paths(t1, t2, length=None):
    r"""
    Given lists (or tuples or ...) ``t1`` and ``t2``, think of them as
    labelings for vertices: ``t1`` labeling points on the x-axis,
    ``t2`` labeling points on the y-axis, both increasing.  Return the
    list of rectilinear paths along the grid defined by these points
    in the plane, starting from ``(t1[0], t2[0])``, ending at
    ``(t1[last], t2[last])``, and at each grid point, going either
    right or up.  See the examples.

    :param t1: labeling for vertices
    :param t2: labeling for vertices
    :param length: if not ``None``, then an integer, the length of the desired
        path.
    :type length: integer or ``None``; optional, default ``None``
    :type t1: list, other iterable
    :type t2: list, other iterable
    :return: list of lists of vertices making up the paths as described above
    :rtype: list of lists

    This is used when triangulating the product of simplices.  The
    optional argument ``length`` is used for `\Delta`-complexes, to
    specify all simplices in a product: in the triangulation of a
    product of two simplices, there is a `d`-simplex for every path of
    length `d+1` in the lattice.  The path must start at the bottom
    left and end at the upper right, and it must use at least one
    point in each row and in each column, so if ``length`` is too
    small, there will be no paths.

    EXAMPLES::

        sage: from sage.homology.simplicial_complex import lattice_paths
        sage: lattice_paths([0,1,2], [0,1,2])
        [[(0, 0), (0, 1), (0, 2), (1, 2), (2, 2)],
         [(0, 0), (0, 1), (1, 1), (1, 2), (2, 2)],
         [(0, 0), (1, 0), (1, 1), (1, 2), (2, 2)],
         [(0, 0), (0, 1), (1, 1), (2, 1), (2, 2)],
         [(0, 0), (1, 0), (1, 1), (2, 1), (2, 2)],
         [(0, 0), (1, 0), (2, 0), (2, 1), (2, 2)]]
        sage: lattice_paths(('a', 'b', 'c'), (0, 3, 5))
        [[('a', 0), ('a', 3), ('a', 5), ('b', 5), ('c', 5)],
         [('a', 0), ('a', 3), ('b', 3), ('b', 5), ('c', 5)],
         [('a', 0), ('b', 0), ('b', 3), ('b', 5), ('c', 5)],
         [('a', 0), ('a', 3), ('b', 3), ('c', 3), ('c', 5)],
         [('a', 0), ('b', 0), ('b', 3), ('c', 3), ('c', 5)],
         [('a', 0), ('b', 0), ('c', 0), ('c', 3), ('c', 5)]]
        sage: lattice_paths(range(3), range(3), length=2)
        []
        sage: lattice_paths(range(3), range(3), length=3)
        [[(0, 0), (1, 1), (2, 2)]]
        sage: lattice_paths(range(3), range(3), length=4)
        [[(0, 0), (1, 1), (1, 2), (2, 2)],
         [(0, 0), (0, 1), (1, 2), (2, 2)],
         [(0, 0), (1, 1), (2, 1), (2, 2)],
         [(0, 0), (1, 0), (2, 1), (2, 2)],
         [(0, 0), (0, 1), (1, 1), (2, 2)],
         [(0, 0), (1, 0), (1, 1), (2, 2)]]
    """
    # Convert t1, t2 to tuples, in case they are (for example) Python 3 ranges.
    t1 = tuple(t1)
    t2 = tuple(t2)
    if length is None:
        # 0 x n (or k x 0) rectangle:
        if len(t1) == 0 or len(t2) == 0:
            return [[]]
        # 1 x n (or k x 1) rectangle:
        elif len(t1) == 1:
            return [[(t1[0], w) for w in t2]]
        elif len(t2) == 1:
            return [[(v, t2[0]) for v in t1]]
        else:
            # recursive: paths in rectangle with either one fewer row
            # or column, plus the upper right corner
            return ([path + [(t1[-1], t2[-1])] for path
                     in lattice_paths(t1[:-1], t2)] +
                    [path + [(t1[-1], t2[-1])] for path
                     in lattice_paths(t1, t2[:-1])])
    else:
        if length > len(t1) + len(t2) - 1:
            return []
        # as above, except make sure that lengths are correct.  if
        # not, return an empty list.
        #
        # 0 x n (or k x 0) rectangle:
        elif len(t1) == 0 or len(t2) == 0:
            if length == 0:
                return [[]]
            else:
                return []
        # 1 x n (or k x 1) rectangle:
        elif len(t1) == 1:
            if length == len(t2):
                return [[(t1[0], w) for w in t2]]
            else:
                return []
        elif len(t2) == 1:
            if length == len(t1):
                return [[(v, t2[0]) for v in t1]]
            else:
                return []
        else:
            # recursive: paths of length one fewer in rectangle with
            # either one fewer row, one fewer column, or one fewer of
            # each, and then plus the upper right corner
            return ([path + [(t1[-1], t2[-1])] for path
                     in lattice_paths(t1[:-1], t2, length=length-1)] +
                    [path + [(t1[-1], t2[-1])] for path
                     in lattice_paths(t1, t2[:-1], length=length-1)] +
                    [path + [(t1[-1], t2[-1])] for path
                     in lattice_paths(t1[:-1], t2[:-1], length=length-1)])

def rename_vertex(n, keep, left=True):
    """
    Rename a vertex: the vertices from the list ``keep`` get
    relabeled 0, 1, 2, ..., in order.  Any other vertex (e.g. 4) gets
    renamed to by prepending an 'L' or an 'R' (thus to either 'L4' or
    'R4'), depending on whether the argument left is ``True`` or ``False``.

    :param n: a 'vertex': either an integer or a string
    :param keep: a list of three vertices
    :param left: if ``True``, rename for use in left factor
    :type left: boolean; optional, default ``True``

    This is used by the :meth:`~SimplicialComplex.connected_sum` method for
    simplicial complexes.

    EXAMPLES::

        sage: from sage.homology.simplicial_complex import rename_vertex
        sage: rename_vertex(6, [5, 6, 7])
        1
        sage: rename_vertex(3, [5, 6, 7, 8, 9])
        'L3'
        sage: rename_vertex(3, [5, 6, 7], left=False)
        'R3'
    """
    lookup = dict(zip(keep, range(len(keep))))
    try:
        return lookup[n]
    except KeyError:
        if left:
            return "L" + str(n)
        else:
            return "R" + str(n)

@total_ordering
class Simplex(SageObject):
    """
    Define a simplex.

    Topologically, a simplex is the convex hull of a collection of
    vertices in general position.  Combinatorially, it is defined just
    by specifying a set of vertices.  It is represented in Sage by the
    tuple of the vertices.

    :param X: set of vertices
    :type X: integer, list, other iterable
    :return: simplex with those vertices

    ``X`` may be a non-negative integer `n`, in which case the
    simplicial complex will have `n+1` vertices `(0, 1, ..., n)`, or
    it may be anything which may be converted to a tuple, in which
    case the vertices will be that tuple.  In the second case, each
    vertex must be hashable, so it should be a number, a string, or a
    tuple, for instance, but not a list.

    .. WARNING::

       The vertices should be distinct, and no error checking is done
       to make sure this is the case.

    EXAMPLES::

        sage: Simplex(4)
        (0, 1, 2, 3, 4)
        sage: Simplex([3, 4, 1])
        (3, 4, 1)
        sage: X = Simplex((3, 'a', 'vertex')); X
        (3, 'a', 'vertex')
        sage: X == loads(dumps(X))
        True

    Vertices may be tuples but not lists::

        sage: Simplex([(1,2), (3,4)])
        ((1, 2), (3, 4))
        sage: Simplex([[1,2], [3,4]])
        Traceback (most recent call last):
        ...
        TypeError: unhashable type: 'list'
    """

    def __init__(self, X):
        """
        Define a simplex.  See :class:`Simplex` for full documentation.

        EXAMPLES::

            sage: Simplex(2)
            (0, 1, 2)
            sage: Simplex(('a', 'b', 'c'))
            ('a', 'b', 'c')
            sage: Simplex(-1)
            ()
            sage: Simplex(-3)
            Traceback (most recent call last):
            ...
            ValueError: the n-simplex is only defined if n > -2
        """
        try:
            N = int(X) + 1
            if N < 0:
                raise ValueError('the n-simplex is only defined if n > -2')
            self.__tuple = tuple(range(N))
        except TypeError:
            self.__tuple = tuple(X)
        self.__set = frozenset(self.__tuple)

    def tuple(self):
        """
        The tuple attached to this simplex.

        EXAMPLES::

            sage: Simplex(3).tuple()
            (0, 1, 2, 3)

        Although simplices are printed as if they were tuples, they
        are not the same type::

            sage: type(Simplex(3).tuple())
            <... 'tuple'>
            sage: type(Simplex(3))
            <class 'sage.homology.simplicial_complex.Simplex'>
        """
        return self.__tuple

    def set(self):
        """
        The frozenset attached to this simplex.

        EXAMPLES::

            sage: Simplex(3).set()
            frozenset({0, 1, 2, 3})
        """
        return self.__set

    def is_face(self, other):
        """
        Return ``True`` iff this simplex is a face of other.

        EXAMPLES::

            sage: Simplex(3).is_face(Simplex(5))
            True
            sage: Simplex(5).is_face(Simplex(2))
            False
            sage: Simplex(['a', 'b', 'c']).is_face(Simplex(8))
            False
        """
        return self.__set.issubset(other.__set)

    def __contains__(self, x):
        """
        Return ``True`` iff ``x`` is a vertex of this simplex.

        EXAMPLES::

            sage: 3 in Simplex(5)
            True
            sage: 3 in Simplex(2)
            False
        """
        return x in self.__set

    def __getitem__(self, n):
        """
        Return the `n`-th vertex in this simplex.

        EXAMPLES::

            sage: Simplex(5)[2]
            2
            sage: Simplex(['a', 'b', 'c'])[1]
            'b'
        """
        return self.__tuple[n]

    def __iter__(self):
        """
        Iterator for the vertices of this simplex.

        EXAMPLES::

            sage: [v**2 for v in Simplex(3)]
            [0, 1, 4, 9]
        """
        return iter(self.__tuple)

    def __add__(self, other):
        """
        Simplex obtained by concatenating the underlying tuples of the
        two arguments.

        :param other: another simplex

        EXAMPLES::

            sage: Simplex((1,2,3)) + Simplex((5,6))
            (1, 2, 3, 5, 6)
        """
        return Simplex(self.__tuple + other.__tuple)

    def face(self, n):
        """
        The `n`-th face of this simplex.

        :param n: an integer between 0 and the dimension of this simplex
        :type n: integer
        :return: the simplex obtained by removing the `n`-th vertex from this
            simplex

        EXAMPLES::

            sage: S = Simplex(4)
            sage: S.face(0)
            (1, 2, 3, 4)
            sage: S.face(3)
            (0, 1, 2, 4)
        """
        if n >= 0 and n <= self.dimension():
            return Simplex(self.__tuple[:n] + self.__tuple[n+1:])
        else:
            raise IndexError("{} does not have an nth face for n={}".format(self, n))

    def faces(self):
        """
        The list of faces (of codimension 1) of this simplex.

        EXAMPLES::

            sage: S = Simplex(4)
            sage: S.faces()
            [(1, 2, 3, 4), (0, 2, 3, 4), (0, 1, 3, 4), (0, 1, 2, 4), (0, 1, 2, 3)]
            sage: len(Simplex(10).faces())
            11
        """
        return [self.face(i) for i in range(self.dimension() + 1)]

    def dimension(self):
        """
        The dimension of this simplex.

        The dimension of a simplex is the number of vertices minus 1.

        EXAMPLES::

            sage: Simplex(5).dimension() == 5
            True
            sage: Simplex(5).face(1).dimension()
            4
        """
        return len(self.__tuple) - 1

    def is_empty(self):
        """
        Return ``True`` iff this simplex is the empty simplex.

        EXAMPLES::

            sage: [Simplex(n).is_empty() for n in range(-1,4)]
            [True, False, False, False, False]
        """
        return self.dimension() < 0

    def join(self, right, rename_vertices=True):
        """
        The join of this simplex with another one.

        The join of two simplices `[v_0, ..., v_k]` and `[w_0, ...,
        w_n]` is the simplex `[v_0, ..., v_k, w_0, ..., w_n]`.

        :param right: the other simplex (the right-hand factor)

        :param rename_vertices: If this is ``True``, the vertices in the
            join will be renamed by this formula: vertex "v" in the
            left-hand factor --> vertex "Lv" in the join, vertex "w"
            in the right-hand factor --> vertex "Rw" in the join.  If
            this is false, this tries to construct the join without
            renaming the vertices; this may cause problems if the two
            factors have any vertices with names in common.

        :type rename_vertices: boolean; optional, default ``True``

        EXAMPLES::

            sage: Simplex(2).join(Simplex(3))
            ('L0', 'L1', 'L2', 'R0', 'R1', 'R2', 'R3')
            sage: Simplex(['a', 'b']).join(Simplex(['x', 'y', 'z']))
            ('La', 'Lb', 'Rx', 'Ry', 'Rz')
            sage: Simplex(['a', 'b']).join(Simplex(['x', 'y', 'z']), rename_vertices=False)
            ('a', 'b', 'x', 'y', 'z')
        """
        if rename_vertices:
            vertex_set = (["L" + str(v) for v in self]
                          + ["R" + str(w) for w in right])
        else:
            vertex_set = self.__tuple + right.__tuple
        return Simplex(vertex_set)

    def product(self, other, rename_vertices=True):
        r"""
        The product of this simplex with another one, as a list of simplices.

        :param other: the other simplex

        :param rename_vertices: If this is ``False``, then the vertices in
            the product are the set of ordered pairs `(v,w)` where `v`
            is a vertex in the left-hand factor (``self``) and `w` is
            a vertex in the right-hand factor (``other``). If this is
            ``True``, then the vertices are renamed as "LvRw" (e.g., the
            vertex (1,2) would become "L1R2").  This is useful if you
            want to define the Stanley-Reisner ring of the complex:
            vertex names like (0,1) are not suitable for that, while
            vertex names like "L0R1" are.

        :type rename_vertices: boolean; optional, default ``True``

        Algorithm: see Hatcher, p. 277-278 [Hat2002]_ (who in turn refers to
        Eilenberg-Steenrod, p. 68): given ``S = Simplex(m)`` and
        ``T = Simplex(n)``, then `S \times T` can be
        triangulated as follows: for each path `f` from `(0,0)` to
        `(m,n)` along the integer grid in the plane, going up or right
        at each lattice point, associate an `(m+n)`-simplex with
        vertices `v_0`, `v_1`, ..., where `v_k` is the `k^{th}` vertex
        in the path `f`.

        Note that there are `m+n` choose `n` such paths.  Note also
        that each vertex in the product is a pair of vertices `(v,w)`
        where `v` is a vertex in the left-hand factor and `w`
        is a vertex in the right-hand factor.

        .. NOTE::

           This produces a list of simplices -- not a :class:`Simplex`, not
           a :class:`SimplicialComplex`.

        EXAMPLES::

            sage: len(Simplex(2).product(Simplex(2)))
            6
            sage: Simplex(1).product(Simplex(1))
            [('L0R0', 'L0R1', 'L1R1'), ('L0R0', 'L1R0', 'L1R1')]
            sage: Simplex(1).product(Simplex(1), rename_vertices=False)
            [((0, 0), (0, 1), (1, 1)), ((0, 0), (1, 0), (1, 1))]
        """
        if not rename_vertices:
            return [Simplex(x) for x in lattice_paths(self.tuple(), other.tuple())]

        answer = []
        for x in lattice_paths(self.tuple(), other.tuple()):
            new = tuple(["L" + str(v) + "R" + str(w) for (v, w) in x])
            answer.append(Simplex(new))
        return answer

    def alexander_whitney(self, dim):
        r"""
        Subdivide this simplex into a pair of simplices.

        If this simplex has vertices `v_0`, `v_1`, ..., `v_n`, then
        subdivide it into simplices `(v_0, v_1, ..., v_{dim})` and
        `(v_{dim}, v_{dim + 1}, ..., v_n)`.

        INPUT:

        - ``dim`` -- integer between 0 and one more than the
          dimension of this simplex

        OUTPUT:

        - a list containing just the triple ``(1, left, right)``,
          where ``left`` and ``right`` are the two simplices described
          above.

        This method allows one to construct a coproduct from the
        `p+q`-chains to the tensor product of the `p`-chains and the
        `q`-chains. The number 1 (a Sage integer) is the coefficient
        of ``left tensor right`` in this coproduct. (The corresponding
        formula is more complicated for the cubes that make up a
        cubical complex, and the output format is intended to be
        consistent for both cubes and simplices.)

        Calling this method ``alexander_whitney`` is an abuse of
        notation, since the actual Alexander-Whitney map goes from
        `C(X \times Y) \to C(X) \otimes C(Y)`, where `C(-)` denotes
        the chain complex of singular chains, but this subdivision of
        simplices is at the heart of it.

        EXAMPLES::

            sage: s = Simplex((0,1,3,4))
            sage: s.alexander_whitney(0)
            [(1, (0,), (0, 1, 3, 4))]
            sage: s.alexander_whitney(2)
            [(1, (0, 1, 3), (3, 4))]
        """
        return [(ZZ.one(), Simplex(self.tuple()[:dim+1]),
                 Simplex(self.tuple()[dim:]))]

    def __eq__(self, other):
        """
        Return ``True`` iff this simplex is the same as ``other``: that
        is, if the vertices of the two are the same, even with a
        different ordering

        :param other: the other simplex

        EXAMPLES::

            sage: Simplex([0,1,2]) == Simplex([0,2,1])
            True
            sage: Simplex([0,1,2]) == Simplex(['a','b','c'])
            False
            sage: Simplex([1]) < Simplex([2])
            True
            sage: Simplex([1]) > Simplex([2])
            False
        """
        if not isinstance(other, Simplex):
            return False
        return set(self) == set(other)

    def __ne__(self, other):
        """
        Return ``True`` iff this simplex is not equal to ``other``.

        :param other: the other simplex

        EXAMPLES::

            sage: Simplex([0,1,2]) != Simplex([0,2,1])
            False
            sage: Simplex([0,1,2]) != Simplex(['a','b','c'])
            True
        """
        return not self == other

    def __lt__(self, other):
        """
        Return ``True`` iff the sorted tuple for this simplex is less than
        that for ``other``.

        :param other: the other simplex

        EXAMPLES::

            sage: Simplex([1]) < Simplex([2])
            True
            sage: Simplex([2,3]) < Simplex([1])
            False
            sage: Simplex([0,1,2]) < Simplex([0,2,1])
            False

        Test ``@total_ordering`` by testing other comparisons::

            sage: Simplex([0,1,2]) <= Simplex([0,2,1])
            True
            sage: Simplex([1]) <= Simplex([2])
            True
            sage: Simplex([2]) <= Simplex([1])
            False
            sage: Simplex([0,1,2]) > Simplex([0,2,1])
            False
            sage: Simplex([1]) > Simplex([2])
            False
            sage: Simplex([2]) > Simplex([1])
            True
            sage: Simplex([0,1,2]) > Simplex([0,2,1])
            False
            sage: Simplex([0,1,2]) >= Simplex([0,2,1])
            True
            sage: Simplex([1]) >= Simplex([2])
            False
            sage: Simplex([2]) >= Simplex([1])
            True
        """
        if not isinstance(other, Simplex):
            return False
        try:
            return sorted(self) < sorted(other)
        except TypeError:
            return sorted(map(str,self)) < sorted(map(str, other))

    def __hash__(self):
        """
        Hash value for this simplex.  This computes the hash value of
        the Python frozenset of the underlying tuple, since this is
        what's important when testing equality.

        EXAMPLES::

            sage: Simplex([1,2,0]).__hash__() == Simplex(2).__hash__()
            True
            sage: Simplex([1,2,0,1,1,2]).__hash__() == Simplex(2).__hash__()
            True
        """
        return hash(self.__set)

    def _repr_(self):
        """
        Print representation.

        EXAMPLES::

            sage: S = Simplex(5)
            sage: S._repr_()
            '(0, 1, 2, 3, 4, 5)'
        """
        return repr(self.__tuple)

    def _latex_(self):
        r"""
        LaTeX representation.

        EXAMPLES::

            sage: Simplex(3)._latex_()
            \left(0,
            1,
            2,
            3\right)
        """
        return latex(self.__tuple)

class SimplicialComplex(Parent, GenericCellComplex):
    r"""
    Define a simplicial complex.

    :param maximal_faces: set of maximal faces
    :param from_characteristic_function: see below
    :param maximality_check: see below
    :type maximality_check: boolean; optional, default ``True``
    :param sort_facets: see below
    :type sort_facets: boolean; optional, default ``True``
    :param name_check: see below
    :type name_check: boolean; optional, default ``False``
    :param is_mutable: Set to ``False`` to make this immutable
    :type is_mutable: boolean; optional, default ``True``
    :param category: the category of the simplicial complex
    :type category: category; optional, default finite simplicial complexes
    :return: a simplicial complex

    ``maximal_faces`` should be a list or tuple or set (indeed,
    anything which may be converted to a set) whose elements are lists
    (or tuples, etc.) of vertices.  Maximal faces are also known as
    'facets'.

    Alternatively, the maximal faces can be defined from a monotone boolean
    function on the subsets of a set `X`. While defining ``maximal_faces=None``,
    you can thus set ``from_characteristic_function=(f,X)`` where ``X`` is the
    set of points and ``f`` a boolean monotone hereditary function that accepts
    a list of elements from ``X`` as input (see
    :func:`~sage.combinat.subsets_hereditary.subsets_with_hereditary_property`
    for more information).

    If ``maximality_check`` is ``True``, check that each maximal face is,
    in fact, maximal. In this case, when producing the internal
    representation of the simplicial complex, omit those that are not.
    It is highly recommended that this be ``True``; various methods for
    this class may fail if faces which are claimed to be maximal are
    in fact not.

    If ``sort_facets`` is ``True``, sort the vertices in each facet.  If
    the vertices in different facets are not ordered compatibly (e.g.,
    if you have facets ``(1, 3, 5)`` and ``(5, 3, 8)``), then homology
    calculations may have unpredictable results.

    If ``name_check`` is ``True``, check the names of the vertices to see
    if they can be easily converted to generators of a polynomial ring
    -- use this if you plan to use the Stanley-Reisner ring for the
    simplicial complex.

    EXAMPLES::

        sage: SimplicialComplex([[1,2], [1,4]])
        Simplicial complex with vertex set (1, 2, 4) and facets {(1, 2), (1, 4)}
        sage: SimplicialComplex([[0,2], [0,3], [0]])
        Simplicial complex with vertex set (0, 2, 3) and facets {(0, 2), (0, 3)}
        sage: SimplicialComplex([[0,2], [0,3], [0]], maximality_check=False)
        Simplicial complex with vertex set (0, 2, 3) and facets {(0,), (0, 2), (0, 3)}
        sage: S = SimplicialComplex((('a', 'b'), ['a', 'c'], ('b', 'c')))
        sage: S
        Simplicial complex with vertex set ('a', 'b', 'c') and facets {('a', 'b'), ('a', 'c'), ('b', 'c')}

    Finally, if there is only one argument and it is a
    simplicial complex, return that complex.  If it is an object with
    a built-in conversion to simplicial complexes (via a
    ``_simplicial_`` method), then the resulting simplicial complex is
    returned::

        sage: S = SimplicialComplex([[0,2], [0,3], [0,6]])
        sage: SimplicialComplex(S) == S
        True
        sage: Tc = cubical_complexes.Torus(); Tc
        Cubical complex with 16 vertices and 64 cubes
        sage: Ts = SimplicialComplex(Tc); Ts
        Simplicial complex with 16 vertices and 32 facets
        sage: Ts.homology()
        {0: 0, 1: Z x Z, 2: Z}

    From a characteristic monotone boolean function, e.g. the simplicial complex
    of all subsets `S\subseteq \{0,1,2,3,4\}` such that `sum(S)\leq 4`::

        sage: SimplicialComplex(from_characteristic_function=(lambda x:sum(x)<=4, range(5)))
        Simplicial complex with vertex set (0, 1, 2, 3, 4) and facets {(0, 4), (0, 1, 2), (0, 1, 3)}

    or e.g. the simplicial complex of all 168 hyperovals of the projective plane of order 4::

        sage: l = designs.ProjectiveGeometryDesign(2,1,GF(4,name='a'))
        sage: f = lambda S: not any(len(set(S).intersection(x))>2 for x in l)
        sage: SimplicialComplex(from_characteristic_function=(f, l.ground_set()))
        Simplicial complex with 21 vertices and 168 facets

    TESTS:

    Check that we can make mutable copies (see :trac:`14142`)::

        sage: S = SimplicialComplex([[0,2], [0,3]], is_mutable=False)
        sage: S.is_mutable()
        False
        sage: C = copy(S)
        sage: C.is_mutable()
        True
        sage: SimplicialComplex(S, is_mutable=True).is_mutable()
        True
        sage: SimplicialComplex(S, is_immutable=False).is_mutable()
        True

    .. WARNING::

        Simplicial complexes are not proper parents as they do
        not possess element classes. In particular, parents are assumed
        to be hashable (and hence immutable) by the coercion framework.
        However this is close enough to being a parent with elements
        being the faces of ``self`` that we currently allow this abuse.
    """

    def __init__(self,
                 maximal_faces=None,
                 from_characteristic_function=None,
                 maximality_check=True,
                 sort_facets=True,
                 name_check=False,
                 is_mutable=True,
                 is_immutable=False,
                 category=None):
        """
        Define a simplicial complex.  See ``SimplicialComplex`` for more
        documentation.

        EXAMPLES::

            sage: SimplicialComplex([[0,2], [0,3], [0]])
            Simplicial complex with vertex set (0, 2, 3) and facets {(0, 2), (0, 3)}
            sage: SimplicialComplex((('a', 'b'), ('a', 'c'), ('b', 'c')))
            Simplicial complex with vertex set ('a', 'b', 'c') and facets {('a', 'b'), ('a', 'c'), ('b', 'c')}

        TESTS::

            sage: S = SimplicialComplex([[1,4], [2,4]])
            sage: S2 = SimplicialComplex([[1,4], [2,4]], is_mutable=False)
            sage: S == S2
            True
            sage: S3 = SimplicialComplex(maximal_faces=[[1,4], [2,4]])
            sage: S == S3
            True

        Test that we have fixed a problem revealed in :trac:`20718`;
        see also :trac:`20720`::

            sage: SimplicialComplex([2], sort_facets=False)
            Simplicial complex with vertex set (0, 1, 2) and facets {(0, 1, 2)}

            sage: S = SimplicialComplex((('a', 'b'), ('a', 'c'), ('b', 'c')))
            sage: S == loads(dumps(S))
            True

            sage: TestSuite(S).run()
            sage: TestSuite(S3).run()
        """
        if (maximal_faces is not None and
            from_characteristic_function is not None):
            raise ValueError("maximal_faces and from_characteristic_function cannot be both defined")
        category = SimplicialComplexes().Finite().or_subcategory(category)
        Parent.__init__(self, category=category)

        C = None
        vertex_set = ()
        if from_characteristic_function is not None:
            from sage.combinat.subsets_hereditary import subsets_with_hereditary_property
            f, X = from_characteristic_function
            maximal_faces = subsets_with_hereditary_property(f, X)

        if maximal_faces is None:
            maximal_faces = []
        elif isinstance(maximal_faces, SimplicialComplex):
            C = maximal_faces
        else:
            try:
                C = maximal_faces._simplicial_()
            except AttributeError:
                if not isinstance(maximal_faces, (list, tuple, Simplex)):
                    # Convert it into a list (in case it is an iterable)
                    maximal_faces = list(maximal_faces)
                if maximal_faces:
                    vertex_set = reduce(union, maximal_faces)
        if C is not None:
            self._vertex_set = copy(C.vertices())
            self._facets = list(C.facets())
            self._faces = copy(C._faces)
            self._gen_dict = copy(C._gen_dict)
            self._complex = copy(C._complex)
            self.__contractible = copy(C.__contractible)
            self.__enlarged = copy(C.__enlarged)
            self._graph = copy(C._graph)
            self._is_mutable = True
            self._sorted = False
            return

        if isinstance(vertex_set, (int, Integer)):
            vertices = tuple(range(vertex_set + 1))
        elif sort_facets:
            try:
                vertices = tuple(sorted(vertex_set))
            except TypeError:
                vertices = tuple(sorted(vertex_set, key=str))
        else:
            vertices = tuple(vertex_set)
        gen_dict = {}
        for v in vertices:
            if name_check:
                try:
                    if int(v) < 0:
                        raise ValueError("the vertex %s does not have an appropriate name"%v)
                except ValueError:  # v is not an integer
                    try:
                        normalize_names(1, v)
                    except ValueError:
                        raise ValueError("the vertex %s does not have an appropriate name"%v)
            # build dictionary of generator names
            try:
                gen_dict[v] = 'x%s'%int(v)
            except Exception:
                gen_dict[v] = v
        # build set of facets
        good_faces = []
        maximal_simplices = [Simplex(f) for f in maximal_faces]

        if maximality_check:  # Sorting is useful to filter maximal faces
            maximal_simplices.sort(key=lambda x: x.dimension(), reverse=True)
        for face in maximal_simplices:
            # check whether each given face is actually maximal
            if (maximality_check and
                any(face.is_face(other) for other in good_faces)):
                continue
            if sort_facets:
                try:
                    face = Simplex(sorted(face.tuple()))
                except TypeError:
                    face = Simplex(sorted(face.tuple(), key=str))
            good_faces.append(face)

        # if no maximal faces, add the empty face as a facet
        if len(maximal_simplices) == 0:
            good_faces.append(Simplex(-1))
        # now record the attributes for self
        # self._vertex_set: the tuple formed by the vertices
        self._vertex_set = vertices
        # self._facets: unsorted list of facets
        self._facets = good_faces
        # self._sorted: True if the vertex set should be sorted. This
        # gets used by the add_face method.
        self._sorted = sort_facets
        # self._faces: dictionary of dictionaries of faces.  The main
        # dictionary is keyed by subcomplexes, and each value is a
        # dictionary keyed by dimension.  This should be empty until
        # needed -- that is, until the faces method is called
        self._faces = {}
        # self._gen_dict: dictionary of names for the polynomial
        # generators of the Stanley-Reisner ring
        self._gen_dict = gen_dict
        # self._complex: dictionary indexed by dimension d, subcomplex,
        # etc.: differential from dim d to dim d-1 in the associated
        # chain complex.  thus to get the differential in the cochain
        # complex from dim d-1 to dim d, take the transpose of this
        # one.
        self._complex = {}
        # self.__contractible: if not None, a contractible subcomplex
        # of self, as found by the _contractible_subcomplex method.
        self.__contractible = None
        # self.__enlarged: dictionary of enlarged subcomplexes,
        # indexed by subcomplexes.  For use in the _enlarge_subcomplex
        # method.
        self.__enlarged = {}
        # initialize self._graph to None.
        self._graph = None

        # Handle mutability keywords
        self._is_mutable = True
        if not is_mutable or is_immutable:
            self.set_immutable()

    def __hash__(self):
        """
        Compute the hash value of ``self``.

        If this simplicial complex is immutable, it computes the hash value
        based upon the facets. Otherwise it raises a ``ValueError``.

        EXAMPLES::

            sage: S = SimplicialComplex([[1,4], [2,4]])
            sage: hash(S)
            Traceback (most recent call last):
            ...
            ValueError: This simplicial complex must be immutable. Call set_immutable().
            sage: S.set_immutable()
            sage: hash(S) == hash(S)
            True
            sage: S2 = SimplicialComplex([[1,4], [2,4]], is_mutable=False)
            sage: S == S2
            True
            sage: hash(S) == hash(S2)
            True
        """
        if self._is_mutable:
            raise ValueError("This simplicial complex must be immutable. Call set_immutable().")
        return hash(frozenset(self._facets))

    def __eq__(self, right):
        """
        Two simplicial complexes are equal iff their vertex sets are
        equal and their sets of facets are equal.

        EXAMPLES::

            sage: SimplicialComplex([[1,2], [2,3], [4]]) == SimplicialComplex([[4], [2,3], [3], [2,1]])
            True
            sage: X = SimplicialComplex()
            sage: X.add_face([1,3])
            sage: X == SimplicialComplex([[1,3]])
            True
        """
        return isinstance(right, SimplicialComplex) and set(self._facets) == set(right._facets)

    def __ne__(self, right):
        """
        Return ``True`` if ``self`` and ``right`` are not equal.

        EXAMPLES::

            sage: SimplicialComplex([[1,2], [2,3], [4]]) != SimplicialComplex([[4], [2,3], [3], [2,1]])
            False
            sage: X = SimplicialComplex()
            sage: X.add_face([1,3])
            sage: X != SimplicialComplex([[1,3]])
            False
        """
        return not self.__eq__(right)

    def __copy__(self):
        """
        Return a mutable copy of ``self``.

        EXAMPLES::

            sage: S = SimplicialComplex([[0,2], [0,3]], is_mutable=False)
            sage: S.is_mutable()
            False
            sage: C = copy(S)
            sage: C.is_mutable()
            True
            sage: C == S
            True
            sage: S.is_mutable()
            False
            sage: T = copy(C)
            sage: T == C
            True
        """
        return SimplicialComplex(self, is_mutable=True)

    def vertices(self):
        """
        The vertex set, as a tuple, of this simplicial complex.

        EXAMPLES::

            sage: S = SimplicialComplex([[i] for i in range(16)] + [[0,1], [1,2]])
            sage: S
            Simplicial complex with 16 vertices and 15 facets
            sage: S.vertices()
            (0, 1, 2, 3, 4, 5, 6, 7, 8, 9, 10, 11, 12, 13, 14, 15)
        """
        return self._vertex_set

    def _an_element_(self):
        """
        The first facet of this complex.

        EXAMPLES::

            sage: SimplicialComplex()._an_element_()
            ()
            sage: simplicial_complexes.Sphere(3)._an_element_()
            (0, 1, 2, 3)
        """
        try:
            return sorted(self.facets())[0]
        except TypeError:
            return self.facets()[0]

    def __contains__(self, x):
        """
        True if ``x`` is a simplex which is contained in this complex.

        EXAMPLES::

            sage: K = SimplicialComplex([(0,1,2), (0,2,3)])
            sage: Simplex((0,2)) in K
            True
            sage: Simplex((1,3)) in K
            False
            sage: 0 in K  # not a simplex
            False
        """
        if not isinstance(x, Simplex):
            return False
        dim = x.dimension()
        return dim in self.faces() and x in self.faces()[dim]

    def __call__(self, simplex):
        """
        If ``simplex`` is a simplex in this complex, return it.
        Otherwise, raise a ``ValueError``.

        EXAMPLES::

            sage: K = SimplicialComplex([(0,1,2), (0,2,3)])
            sage: K(Simplex((1,2)))
            (1, 2)
            sage: K(Simplex((0,1,3)))
            Traceback (most recent call last):
            ...
            ValueError: the simplex is not in this complex
        """
        if simplex not in self:
            raise ValueError('the simplex is not in this complex')
        return simplex

    def maximal_faces(self):
        """
        The maximal faces (a.k.a. facets) of this simplicial complex.

        This just returns the set of facets used in defining the
        simplicial complex, so if the simplicial complex was defined
        with no maximality checking, none is done here, either.

        EXAMPLES::

            sage: Y = SimplicialComplex([[0,2], [1,4]])
            sage: sorted(Y.maximal_faces())
            [(0, 2), (1, 4)]

        ``facets`` is a synonym for ``maximal_faces``::

            sage: S = SimplicialComplex([[0,1], [0,1,2]])
            sage: S.facets()
            {(0, 1, 2)}
        """
        return Set(self._facets)

    facets = maximal_faces

    def faces(self, subcomplex=None):
        """
        The faces of this simplicial complex, in the form of a
        dictionary of sets keyed by dimension.  If the optional
        argument ``subcomplex`` is present, then return only the
        faces which are *not* in the subcomplex.

        :param subcomplex: a subcomplex of this simplicial complex.
            Return faces which are not in this subcomplex.

        :type subcomplex: optional, default ``None``

        EXAMPLES::

            sage: Y = SimplicialComplex([[1,2], [1,4]])
            sage: Y.faces()
            {-1: {()}, 0: {(1,), (2,), (4,)}, 1: {(1, 2), (1, 4)}}
            sage: L = SimplicialComplex([[1,2]])
            sage: Y.faces(subcomplex=L)
            {-1: set(), 0: {(4,)}, 1: {(1, 4)}}
        """
        # Make the subcomplex immutable if it is not
        if subcomplex is not None and subcomplex._is_mutable:
            subcomplex = SimplicialComplex(subcomplex._facets, maximality_check=False,
                                           sort_facets=False, is_mutable=False)

        if subcomplex not in self._faces:
            # Faces is the dictionary of faces in self but not in
            # subcomplex, indexed by dimension
            Faces = {}
            # sub_facets is the dictionary of facets in the subcomplex
            sub_facets = {}
            dimension = max([face.dimension() for face in self._facets])
            for i in range(-1, dimension + 1):
                Faces[i] = set([])
                sub_facets[i] = set([])
            for f in self._facets:
                dim = f.dimension()
                Faces[dim].add(f)
            if subcomplex is not None:
                for g in subcomplex._facets:
                    dim = g.dimension()
                    Faces[dim].discard(g)
                    sub_facets[dim].add(g)
            # bad_faces is the set of faces in the subcomplex in the
            # current dimension
            bad_faces = sub_facets[dimension]
            for dim in range(dimension, -1, -1):
                # bad_bdries = boundaries of bad_faces: things to be
                # discarded in dim-1
                bad_bdries = sub_facets[dim-1]
                for f in bad_faces:
                    bad_bdries.update(f.faces())
                for f in Faces[dim]:
                    Faces[dim-1].update(set(f.faces()).difference(bad_bdries))
                bad_faces = bad_bdries
            self._faces[subcomplex] = Faces
        return self._faces[subcomplex]

    def face_iterator(self, increasing=True):
        """
        An iterator for the faces in this simplicial complex.

        INPUT:

        - ``increasing`` -- (optional, default ``True``) if ``True``, return
          faces in increasing order of dimension, thus starting with
          the empty face. Otherwise it returns faces in decreasing order of
          dimension.

        .. NOTE::

            Among the faces of a fixed dimension, there is no sorting.

        EXAMPLES::

            sage: S1 = simplicial_complexes.Sphere(1)
            sage: sorted(S1.face_iterator())
            [(), (0,), (0, 1), (0, 2), (1,), (1, 2), (2,)]
        """
        Fs = self.faces()
        dim_index = range(-1, self.dimension() + 1)
        if not increasing:
            dim_index = reversed(dim_index)
        for i in dim_index:
            for F in Fs[i]:
                yield F

    cells = faces

    n_faces = GenericCellComplex.n_cells

    def is_pure(self):
        """
        Return ``True`` iff this simplicial complex is pure.

        A simplicial complex is pure if and only if all of its maximal faces
        have the same dimension.

        .. WARNING::

           This may give the wrong answer if the simplicial complex
           was constructed with ``maximality_check`` set to ``False``.

        EXAMPLES::

            sage: U = SimplicialComplex([[1,2], [1, 3, 4]])
            sage: U.is_pure()
            False
            sage: X = SimplicialComplex([[0,1], [0,2], [1,2]])
            sage: X.is_pure()
            True

        Demonstration of the warning::

            sage: S = SimplicialComplex([[0,1], [0]], maximality_check=False)
            sage: S.is_pure()
            False
        """
        dims = [face.dimension() for face in self._facets]
        return max(dims) == min(dims)

    def h_vector(self):
        r"""
        The `h`-vector of this simplicial complex.

        If the complex has dimension `d` and `(f_{-1}, f_0, f_1, ...,
        f_d)` is its `f`-vector (with `f_{-1} = 1`, representing the
        empty simplex), then the `h`-vector `(h_0, h_1, ..., h_d,
        h_{d+1})` is defined by

        .. MATH::

           \sum_{i=0}^{d+1} h_i x^{d+1-i} = \sum_{i=0}^{d+1} f_{i-1} (x-1)^{d+1-i}.

        Alternatively,

        .. MATH::

           h_j = \sum_{i=-1}^{j-1} (-1)^{j-i-1} \binom{d-i}{j-i-1} f_i.

        EXAMPLES:

        The `f`- and `h`-vectors of the boundary of an octahedron are
        computed in :wikipedia:`Simplicial_complex`::

            sage: square = SimplicialComplex([[0,1], [1,2], [2,3], [0,3]])
            sage: S0 = SimplicialComplex([[0], [1]])
            sage: octa = square.join(S0) # boundary of an octahedron
            sage: octa.f_vector()
            [1, 6, 12, 8]
            sage: octa.h_vector()
            [1, 3, 3, 1]
        """
        from sage.arith.all import binomial
        d = self.dimension()
        f = self.f_vector()  # indexed starting at 0, since it's a Python list
        h = []
        for j in range(0, d + 2):
            s = 0
            for i in range(-1, j):
                s += (-1)**(j-i-1) * binomial(d-i, j-i-1) * f[i+1]
            h.append(s)
        return h

    def g_vector(self):
        r"""
        The `g`-vector of this simplicial complex.

        If the `h`-vector of the complex is `(h_0, h_1, ..., h_d,
        h_{d+1})` -- see :meth:`h_vector` -- then its `g`-vector
        `(g_0, g_1, ..., g_{[(d+1)/2]})` is defined by `g_0 = 1` and
        `g_i = h_i - h_{i-1}` for `i > 0`.

        EXAMPLES::

            sage: S3 = simplicial_complexes.Sphere(3).barycentric_subdivision()
            sage: S3.f_vector()
            [1, 30, 150, 240, 120]
            sage: S3.h_vector()
            [1, 26, 66, 26, 1]
            sage: S3.g_vector()
            [1, 25, 40]
        """
        from sage.functions.other import floor
        d = self.dimension()
        h = self.h_vector()
        g = [1]
        for i in range(1, (d + 1) // 2 + 1):
            g.append(h[i] - h[i-1])
        return g

    def face(self, simplex, i):
        """
        The `i`-th face of ``simplex`` in this simplicial complex

        INPUT:

        - ``simplex`` -- a simplex in this simplicial complex
        - ``i`` -- integer

        EXAMPLES::

            sage: S = SimplicialComplex([[0,1,4], [0,1,2]])
            sage: S.face(Simplex((0,2)), 0)
            (2,)

            sage: S.face(Simplex((0,3)), 0)
            Traceback (most recent call last):
            ...
            ValueError: this simplex is not in this simplicial complex
        """
        d = simplex.dimension()
        if d in self.faces() and simplex in self.faces()[d]:
            return simplex.face(i)
        else:
            raise ValueError('this simplex is not in this simplicial complex')

    def f_triangle(self):
        r"""
        Compute the `f`-triangle of ``self``.

        The `f`-triangle is given by `f_{i,j}` being the number of
        faces `F` of size `j` such that `i = \max_{G \subseteq F} |G|`.

        EXAMPLES::

            sage: X = SimplicialComplex([[1,2,3], [3,4,5], [1,4], [1,5], [2,4], [2,5]])
            sage: X.f_triangle()  ## this complex is not pure
            [[0],
             [0, 0],
             [0, 0, 4],
             [1, 5, 6, 2]]

        A complex is pure if and only if the last row is nonzero::

            sage: X = SimplicialComplex([[1,2,3], [3,4,5], [1,4,5]])
            sage: X.f_triangle()
            [[0], [0, 0], [0, 0, 0], [1, 5, 8, 3]]
        """
        ret = [[0]*(i+1) for i in range(self.dimension() + 2)]
        facets = [set(F) for F in self.facets()]
        faces = self.faces()
        for d in faces:
            for f in faces[d]:
                f = set(f)
                L = [len(F) for F in facets if f.issubset(F)]
                i = max(L)
                ret[i][len(f)] += 1
        return ret

    def h_triangle(self):
        r"""
        Compute the `h`-triangle of ``self``.

        The `h`-triangle of a simplicial complex `\Delta` is given by

        .. MATH::

            h_{i,j} = \sum_{k=0}^j (-1)^{j-k} \binom{i-k}{j-k} f_{i,k},

        where `f_{i,k}` is the `f`-triangle of `\Delta`.

        EXAMPLES::

            sage: X = SimplicialComplex([[1,2,3], [3,4,5], [1,4], [1,5], [2,4], [2,5]])
            sage: X.h_triangle()
            [[0],
             [0, 0],
             [0, 0, 4],
             [1, 2, -1, 0]]
        """
        from sage.arith.all import binomial
        ret = [[0]*(i+1) for i in range(self.dimension() + 2)]
        f = self.f_triangle()
        for i, row in enumerate(ret):
            for j in range(i+1):
                row[j] = sum((-1)**(j-k) * binomial(i-k, j-k) * f[i][k]
                             for k in range(j+1))
        return ret

    def flip_graph(self):
        """
        If ``self`` is pure, then it returns the flip graph of ``self``,
        otherwise, it returns ``None``.

        The flip graph of a pure simplicial complex is the (undirected) graph
        with vertices being the facets, such that two facets are joined by
        an edge if they meet in a codimension `1` face.

        The flip graph is used to detect if ``self`` is a pseudomanifold.

        EXAMPLES::

            sage: S0 = simplicial_complexes.Sphere(0)
            sage: G = S0.flip_graph()
            sage: G.vertices(); G.edges(labels=False)
            [(0,), (1,)]
            [((0,), (1,))]

            sage: G = (S0.wedge(S0)).flip_graph()
            sage: G.vertices(); G.edges(labels=False)
            [(0,), ('L1',), ('R1',)]
            [((0,), ('L1',)), ((0,), ('R1',)), (('L1',), ('R1',))]

            sage: S1 = simplicial_complexes.Sphere(1)
            sage: S2 = simplicial_complexes.Sphere(2)
            sage: G = (S1.wedge(S1)).flip_graph()
            sage: G.vertices(); G.edges(labels=False)
            [(0, 'L1'), (0, 'L2'), (0, 'R1'), (0, 'R2'), ('L1', 'L2'), ('R1', 'R2')]
            [((0, 'L1'), (0, 'L2')),
             ((0, 'L1'), (0, 'R1')),
             ((0, 'L1'), (0, 'R2')),
             ((0, 'L1'), ('L1', 'L2')),
             ((0, 'L2'), (0, 'R1')),
             ((0, 'L2'), (0, 'R2')),
             ((0, 'L2'), ('L1', 'L2')),
             ((0, 'R1'), (0, 'R2')),
             ((0, 'R1'), ('R1', 'R2')),
             ((0, 'R2'), ('R1', 'R2'))]

            sage: (S1.wedge(S2)).flip_graph() is None
            True

            sage: G = S2.flip_graph()
            sage: G.vertices(); G.edges(labels=False)
            [(0, 1, 2), (0, 1, 3), (0, 2, 3), (1, 2, 3)]
            [((0, 1, 2), (0, 1, 3)),
             ((0, 1, 2), (0, 2, 3)),
             ((0, 1, 2), (1, 2, 3)),
             ((0, 1, 3), (0, 2, 3)),
             ((0, 1, 3), (1, 2, 3)),
             ((0, 2, 3), (1, 2, 3))]

            sage: T = simplicial_complexes.Torus()
            sage: G = T.suspension(4).flip_graph()
            sage: len(G.vertices()); len(G.edges(labels=False))
            46
            161
        """
        from collections import defaultdict
        if not self.is_pure():
            return None
        d = self.dimension()
        Fs = self.facets()
        flipG = Graph()
        flipG.add_vertices(Fs)
        edges = defaultdict(list)
        # go through all codim 1 faces to build the edge
        for F in Fs:
            try:
                F_tuple = sorted(F._Simplex__set)
            except TypeError:
                F_tuple = tuple(F._Simplex__set)
            for i in range(d+1):
                coF = tuple(F_tuple[:i]+F_tuple[i+1:])
                if coF in edges:
                    for G in edges[coF]:
                        flipG.add_edge((F, G))
                edges[coF].append(F)
        return flipG

    def is_pseudomanifold(self):
        """
        Return True if self is a pseudomanifold.

        A pseudomanifold is a simplicial complex with the following properties:

        - it is pure of some dimension `d` (all of its facets are `d`-dimensional)
        - every `(d-1)`-dimensional simplex is the face of exactly two facets
        - for every two facets `S` and `T`, there is a sequence of
          facets

          .. MATH::

            S = f_0, f_1, ..., f_n = T

          such that for each `i`, `f_i` and `f_{i-1}` intersect in a
          `(d-1)`-simplex.

        By convention, `S^0` is the only 0-dimensional pseudomanifold.

        EXAMPLES::

            sage: S0 = simplicial_complexes.Sphere(0)
            sage: S0.is_pseudomanifold()
            True
            sage: (S0.wedge(S0)).is_pseudomanifold()
            False
            sage: S1 = simplicial_complexes.Sphere(1)
            sage: S2 = simplicial_complexes.Sphere(2)
            sage: (S1.wedge(S1)).is_pseudomanifold()
            False
            sage: (S1.wedge(S2)).is_pseudomanifold()
            False
            sage: S2.is_pseudomanifold()
            True
            sage: T = simplicial_complexes.Torus()
            sage: T.suspension(4).is_pseudomanifold()
            True
        """
        if not self.is_pure():
            return False
        d = self.dimension()
        if d == 0:
            return len(self.facets()) == 2
        F = self.facets()
        X = self.faces()[d-1]
        # is each (d-1)-simplex is the face of exactly two facets?
        for s in X:
            if len([a for a in [s.is_face(f) for f in F] if a]) != 2:
                return False
        # construct a graph with one vertex for each facet, one edge
        # when two facets intersect in a (d-1)-simplex, and see
        # whether that graph is connected.
        V = [f.set() for f in self.facets()]
        E = (lambda a, b: len(a.intersection(b)) == d)
        g = Graph([V, E])
        return g.is_connected()

    def product(self, right, rename_vertices=True, is_mutable=True):
        """
        The product of this simplicial complex with another one.

        :param right: the other simplicial complex (the right-hand
           factor)

        :param rename_vertices: If this is False, then the vertices in
           the product are the set of ordered pairs `(v,w)` where `v`
           is a vertex in ``self`` and `w` is a vertex in
           ``right``. If this is ``True``, then the vertices are renamed
           as "LvRw" (e.g., the vertex (1,2) would become "L1R2").
           This is useful if you want to define the Stanley-Reisner
           ring of the complex: vertex names like (0,1) are not
           suitable for that, while vertex names like "L0R1" are.

        :type rename_vertices: boolean; optional, default ``True``

        :param is_mutable: Determines if the output is mutable
        :type is_mutable: boolean; optional, default ``True``

        The vertices in the product will be the set of ordered pairs
        `(v,w)` where `v` is a vertex in self and `w` is a vertex in
        right.

        .. WARNING::

           If ``X`` and ``Y`` are simplicial complexes, then ``X*Y``
           returns their join, not their product.

        EXAMPLES::

            sage: S = SimplicialComplex([[0,1], [1,2], [0,2]]) # circle
            sage: K = SimplicialComplex([[0,1]])   # edge
            sage: S.product(K).vertices()  # cylinder
            ('L0R0', 'L0R1', 'L1R0', 'L1R1', 'L2R0', 'L2R1')
            sage: S.product(K, rename_vertices=False).vertices()
            ((0, 0), (0, 1), (1, 0), (1, 1), (2, 0), (2, 1))
            sage: T = S.product(S)  # torus
            sage: T
            Simplicial complex with 9 vertices and 18 facets
            sage: T.homology()
            {0: 0, 1: Z x Z, 2: Z}

        These can get large pretty quickly::

            sage: T = simplicial_complexes.Torus(); T
            Minimal triangulation of the torus
            sage: K = simplicial_complexes.KleinBottle(); K
            Minimal triangulation of the Klein bottle
            sage: T.product(K)      # long time: 5 or 6 seconds
            Simplicial complex with 56 vertices and 1344 facets
        """
        facets = []
        for f in self._facets:
            for g in right._facets:
                facets.extend(f.product(g, rename_vertices))
        return SimplicialComplex(facets, is_mutable=is_mutable)

    def join(self, right, rename_vertices=True, is_mutable=True):
        """
        The join of this simplicial complex with another one.

        The join of two simplicial complexes `S` and `T` is the
        simplicial complex `S*T` with simplices of the form `[v_0,
        ..., v_k, w_0, ..., w_n]` for all simplices `[v_0, ..., v_k]` in
        `S` and `[w_0, ..., w_n]` in `T`.

        :param right: the other simplicial complex (the right-hand factor)

        :param rename_vertices: If this is True, the vertices in the
           join will be renamed by the formula: vertex "v" in the
           left-hand factor --> vertex "Lv" in the join, vertex "w" in
           the right-hand factor --> vertex "Rw" in the join.  If this
           is false, this tries to construct the join without renaming
           the vertices; this will cause problems if the two factors
           have any vertices with names in common.

        :type rename_vertices: boolean; optional, default ``True``

        :param is_mutable: Determines if the output is mutable
        :type is_mutable: boolean; optional, default ``True``

        EXAMPLES::

            sage: S = SimplicialComplex([[0], [1]])
            sage: T = SimplicialComplex([[2], [3]])
            sage: S.join(T)
            Simplicial complex with vertex set ('L0', 'L1', 'R2', 'R3') and 4 facets
            sage: S.join(T, rename_vertices=False)
            Simplicial complex with vertex set (0, 1, 2, 3) and facets {(0, 2), (0, 3), (1, 2), (1, 3)}

        The notation '*' may be used, as well::

            sage: S * S
            Simplicial complex with vertex set ('L0', 'L1', 'R0', 'R1') and 4 facets
            sage: S * S * S * S * S * S * S * S
            Simplicial complex with 16 vertices and 256 facets
        """
        facets = []
        for f in self._facets:
            for g in right._facets:
                facets.append(f.join(g, rename_vertices))
        return SimplicialComplex(facets, is_mutable=is_mutable)

    # Use * to mean 'join':
    __mul__ = join

    def cone(self, is_mutable=True):
        """
        The cone on this simplicial complex.

        :param is_mutable: Determines if the output is mutable
        :type is_mutable: boolean; optional, default ``True``

        The cone is the simplicial complex formed by adding a new
        vertex `C` and simplices of the form `[C, v_0, ..., v_k]` for
        every simplex `[v_0, ..., v_k]` in the original simplicial
        complex.  That is, the cone is the join of the original
        complex with a one-point simplicial complex.

        EXAMPLES::

            sage: S = SimplicialComplex([[0], [1]])
            sage: S.cone()
            Simplicial complex with vertex set ('L0', 'L1', 'R0') and facets {('L0', 'R0'), ('L1', 'R0')}
        """
        return self.join(SimplicialComplex([["0"]], is_mutable=is_mutable),
                         rename_vertices = True)

    def suspension(self, n=1, is_mutable=True):
        r"""
        The suspension of this simplicial complex.

        :param n: positive integer -- suspend this many times.

        :type n: optional, default 1

        :param is_mutable: Determines if the output is mutable
        :type is_mutable: boolean; optional, default ``True``

        The suspension is the simplicial complex formed by adding two
        new vertices `S_0` and `S_1` and simplices of the form `[S_0,
        v_0, ..., v_k]` and `[S_1, v_0, ..., v_k]` for every simplex
        `[v_0, ..., v_k]` in the original simplicial complex.  That
        is, the suspension is the join of the original complex with a
        two-point simplicial complex.

        If the simplicial complex `M` happens to be a pseudomanifold
        (see :meth:`is_pseudomanifold`), then this instead constructs
        Datta's one-point suspension (see [Dat2007]_, p. 434):
        choose a vertex `u` in `M` and choose a new vertex
        `w` to add.  Denote the join of simplices by "`*`".  The
        facets in the one-point suspension are of the two forms

        - `u * \alpha` where `\alpha` is a facet of `M` not containing
          `u`

        - `w * \beta` where `\beta` is any facet of `M`.

        EXAMPLES::

            sage: S0 = SimplicialComplex([[0], [1]])
            sage: S0.suspension() == simplicial_complexes.Sphere(1)
            True
            sage: S3 = S0.suspension(3)  # the 3-sphere
            sage: S3.homology()
            {0: 0, 1: 0, 2: 0, 3: Z}

        For pseudomanifolds, the complex constructed here will be
        smaller than that obtained by taking the join with the
        0-sphere: the join adds two vertices, while this construction
        only adds one. ::

            sage: T = simplicial_complexes.Torus()
            sage: T.join(S0).vertices()      # 9 vertices
            ('L0', 'L1', 'L2', 'L3', 'L4', 'L5', 'L6', 'R0', 'R1')
            sage: T.suspension().vertices()  # 8 vertices
            (0, 1, 2, 3, 4, 5, 6, 7)
        """
        if n < 0:
            raise ValueError("n must be non-negative.")
        if n == 0:
            return self
        if n == 1:
            if self.is_pseudomanifold():
                # Use one-point compactification of Datta. The
                # construction is a bit slower, but the resulting
                # complex is smaller.
                V = self.vertices()
                u = V[0]
                w = 0
                while w in V:
                    w += 1
                w = Simplex([w])
                new_facets = []
                for f in self.facets():
                    if u not in f:
                        new_facets.append(f.join(Simplex([u]), rename_vertices=False))
                    new_facets.append(f.join(w, rename_vertices=False))
                return SimplicialComplex(new_facets)
            else:
                return self.join(SimplicialComplex([["0"], ["1"]], is_mutable=is_mutable),
                                 rename_vertices = True)
        return self.suspension(1, is_mutable).suspension(int(n-1), is_mutable)

    def disjoint_union(self, right, rename_vertices=True, is_mutable=True):
        """
        The disjoint union of this simplicial complex with another one.

        :param right: the other simplicial complex (the right-hand factor)

        :param rename_vertices: If this is True, the vertices in the
           disjoint union will be renamed by the formula: vertex "v"
           in the left-hand factor --> vertex "Lv" in the disjoint
           union, vertex "w" in the right-hand factor --> vertex "Rw"
           in the disjoint union.  If this is false, this tries to
           construct the disjoint union without renaming the vertices;
           this will cause problems if the two factors have any
           vertices with names in common.

        :type rename_vertices: boolean; optional, default True

        EXAMPLES::

            sage: S1 = simplicial_complexes.Sphere(1)
            sage: S2 = simplicial_complexes.Sphere(2)
            sage: S1.disjoint_union(S2).homology()
            {0: Z, 1: Z, 2: Z}
        """
        facets = []
        for f in self._facets:
            facets.append(tuple(["L" + str(v) for v in f]))
        for f in right._facets:
            facets.append(tuple(["R" + str(v) for v in f]))
        return SimplicialComplex(facets, is_mutable=is_mutable)

    def wedge(self, right, rename_vertices=True, is_mutable=True):
        """
        The wedge (one-point union) of this simplicial complex with
        another one.

        :param right: the other simplicial complex (the right-hand factor)

        :param rename_vertices: If this is ``True``, the vertices in the
           wedge will be renamed by the formula: first vertex in each
           are glued together and called "0".  Otherwise, each vertex
           "v" in the left-hand factor --> vertex "Lv" in the wedge,
           vertex "w" in the right-hand factor --> vertex "Rw" in the
           wedge.  If this is ``False``, this tries to construct the wedge
           without renaming the vertices; this will cause problems if
           the two factors have any vertices with names in common.

        :type rename_vertices: boolean; optional, default ``True``

        :param is_mutable: Determines if the output is mutable
        :type is_mutable: boolean; optional, default ``True``

        .. NOTE::

            This operation is not well-defined if ``self`` or
            ``other`` is not path-connected.

        EXAMPLES::

            sage: S1 = simplicial_complexes.Sphere(1)
            sage: S2 = simplicial_complexes.Sphere(2)
            sage: S1.wedge(S2).homology()
            {0: 0, 1: Z, 2: Z}
        """
        left_vertices = list(self.vertices())
        left_0 = left_vertices.pop(0)
        right_vertices = list(right.vertices())
        right_0 = right_vertices.pop(0)
        left_dict = {left_0: 0}
        right_dict = {right_0: 0}
        if rename_vertices:
            facets = []
            for v in left_vertices:
                left_dict[v] = "L" + str(v)
            for v in right_vertices:
                right_dict[v] = "R" + str(v)

            for f in self._facets:
                facets.append(tuple([left_dict[v] for v in f]))
            for f in right._facets:
                facets.append(tuple([right_dict[v] for v in f]))
        else:
            facets = self._facets + right._facets
        return SimplicialComplex(facets, is_mutable=is_mutable)

    @rename_keyword(deprecation=20723, check_diffs='check')
    def chain_complex(self, subcomplex=None, augmented=False,
                      verbose=False, check=False, dimensions=None,
                      base_ring=ZZ, cochain=False):
        """
        The chain complex associated to this simplicial complex.

        :param dimensions: if ``None``, compute the chain complex in all
           dimensions.  If a list or tuple of integers, compute the
           chain complex in those dimensions, setting the chain groups
           in all other dimensions to zero.
        :param base_ring: commutative ring
        :type base_ring: optional, default ``ZZ``
        :param subcomplex: a subcomplex of this simplicial complex.
           Compute the chain complex relative to this subcomplex.
        :type subcomplex: optional, default empty
        :param augmented: If ``True``, return the augmented chain complex
           (that is, include a class in dimension `-1` corresponding
           to the empty cell).  This is ignored if ``dimensions`` is
           specified.
        :type augmented: boolean; optional, default ``False``
        :param cochain: If ``True``, return the cochain complex (that is,
           the dual of the chain complex).
        :type cochain: boolean; optional, default ``False``
        :param verbose: If ``True``, print some messages as the chain
           complex is computed.
        :type verbose: boolean; optional, default ``False``
        :param check: If ``True``, make sure that the chain complex
           is actually a chain complex: the differentials are
           composable and their product is zero.
        :type check: boolean; optional, default ``False``

        .. NOTE::

           If subcomplex is nonempty, then the argument ``augmented``
           has no effect: the chain complex relative to a nonempty
           subcomplex is zero in dimension `-1`.

        The rows and columns of the boundary matrices are indexed by
        the lists given by the :meth:`_n_cells_sorted` method, which by
        default are sorted.

        EXAMPLES::

            sage: circle = SimplicialComplex([[0,1], [1,2], [0, 2]])
            sage: circle.chain_complex()
            Chain complex with at most 2 nonzero terms over Integer Ring
            sage: circle.chain_complex()._latex_()
            '\\Bold{Z}^{3} \\xrightarrow{d_{1}} \\Bold{Z}^{3}'
            sage: circle.chain_complex(base_ring=QQ, augmented=True)
            Chain complex with at most 3 nonzero terms over Rational Field
        """
        # initialize subcomplex
        if subcomplex is None:
            subcomplex = SimplicialComplex(is_mutable=False)
        else:
            # subcomplex is not empty, so don't augment the chain complex
            augmented = False
            # Use an immutable copy of the subcomplex
            if not subcomplex._is_mutable:
                subcomplex = SimplicialComplex(subcomplex._facets, maximality_check=False,
                                               sort_facets=False, is_mutable=False)
        # now construct the range of dimensions in which to compute
        if dimensions is None:
            dimensions = range(self.dimension() + 1)
            first = 0
        else:
            augmented = False
            first = dimensions[0]
        dimensions = list(dimensions)
        differentials = {}
        # in the chain complex, compute the first dimension by hand,
        # and don't cache it: it may be differ from situation to
        # situation because of boundary effects.
        current = None
        current_dim = None
        if augmented:  # then first == 0
            current = self._n_cells_sorted(0, subcomplex=subcomplex)
            current_dim = 0
            if cochain:
                differentials[-1] = matrix(base_ring, len(current), 1,
                                           [1]*len(current))
            else:
                differentials[0] = matrix(base_ring, 1, len(current),
                                          [1]*len(current))
        elif first == 0 and not augmented:
            current = self._n_cells_sorted(0, subcomplex=subcomplex)
            current_dim = 0
            if not cochain:
                differentials[0] = matrix(base_ring, 0, len(current))
        else:  # first > 0
            current = self._n_cells_sorted(first, subcomplex=subcomplex)
            current_dim = first
            if not cochain:
                differentials[first] = matrix(base_ring, 0, len(current))
        for n in dimensions[1:]:
            if verbose:
                print("  starting dimension %s" % n)
            if (n, subcomplex) in self._complex:
                if cochain:
                    differentials[n-1] = self._complex[(n, subcomplex)].transpose().change_ring(base_ring)
                    mat = differentials[n-1]
                else:
                    differentials[n] = self._complex[(n, subcomplex)].change_ring(base_ring)
                    mat = differentials[n]
                if verbose:
                    print("    boundary matrix (cached): it's %s by %s." % (mat.nrows(), mat.ncols()))
            else:
                # 'current' is the list of faces in dimension n
                #
                # 'old' is a dictionary, with keys the faces in the
                # previous dimension (dim n-1 for the chain complex,
                # n+1 for the cochain complex), values the integers 0,
                # 1, 2, ... (the index of the face).  finding an entry
                # in a dictionary seems to be faster than finding the
                # index of an entry in a list.
                if current_dim == n-1:
                    old = dict(zip(current, range(len(current))))
                else:
                    set_of_faces = self._n_cells_sorted(n-1, subcomplex=subcomplex)
                    old = dict(zip(set_of_faces, range(len(set_of_faces))))
                current = self._n_cells_sorted(n, subcomplex=subcomplex)
                current_dim = n
                # construct matrix.  it is easiest to construct it as
                # a sparse matrix, specifying which entries are
                # nonzero via a dictionary.
                matrix_data = {}
                col = 0
                if len(old) and len(current):
                    for simplex in current:
                        for i in range(n + 1):
                            face_i = simplex.face(i)
                            try:
                                matrix_data[(old[face_i], col)] = (-1)**i
                            except KeyError:
                                pass
                        col += 1
                mat = matrix(ZZ, len(old), len(current), matrix_data)
                if cochain:
                    self._complex[(n, subcomplex)] = mat
                    differentials[n-1] = mat.transpose().change_ring(base_ring)
                else:
                    self._complex[(n, subcomplex)] = mat
                    differentials[n] = mat.change_ring(base_ring)
                if verbose:
                    print("    boundary matrix computed: it's %s by %s." % (mat.nrows(), mat.ncols()))
        # now for the cochain complex, compute the last dimension by
        # hand, and don't cache it.
        if cochain:
            n = dimensions[-1] + 1
            if current_dim != n-1:
                current = self._n_cells_sorted(n-1, subcomplex=subcomplex)
            differentials[n-1] = matrix(base_ring, 0, len(current))
        # finally, return the chain complex
        if cochain:
            return ChainComplex(data=differentials, degree=1,
                                base_ring=base_ring, check=check)
        else:
            return ChainComplex(data=differentials, degree=-1,
                                base_ring=base_ring, check=check)

    def _homology_(self, dim=None, base_ring=ZZ, subcomplex=None,
                   cohomology=False, enlarge=True, algorithm='pari',
                   verbose=False, reduced=True):
        """
        The (reduced) homology of this simplicial complex.

        :param dim: If ``None``, then return the homology in every
           dimension.  If ``dim`` is an integer or list, return the
           homology in the given dimensions.  (Actually, if ``dim`` is
           a list, return the homology in the range from ``min(dim)``
           to ``max(dim)``.)

        :type dim: integer or list of integers or ``None``; optional,
                   default ``None``

        :param base_ring: commutative ring. Must be ``ZZ`` or a field.

        :type base_ring: optional, default ``ZZ``

        :param subcomplex: a subcomplex of this simplicial complex.
           Compute homology relative to this subcomplex.

        :type subcomplex: optional, default ``None``

        :param cohomology: If ``True``, compute cohomology rather than
           homology.

        :type cohomology: boolean; optional, default ``False``

        :param enlarge: If ``True``, find a new subcomplex homotopy
           equivalent to, and probably larger than, the given one.

        :type enlarge: boolean; optional, default ``True``

        :param algorithm: The options are ``'auto'``, ``'dhsw'``,
           ``'pari'`` or  ``'no_chomp'``.  If ``'auto'``, first try CHomP,
           then use the Dumas, Heckenbach, Saunders, and Welker elimination
           algorithm for large matrices, Pari for small ones.  If
           ``'no_chomp'``, then don't try CHomP, but behave the same
           otherwise.  If ``'pari'``, then compute elementary divisors
           using Pari.  If ``'dhsw'``, then use the DHSW algorithm to
           compute elementary divisors.  (As of this writing, ``'pari'``
           is the fastest standard option. The optional CHomP package
           may be better still.)

        :type algorithm: string; optional, default ``'pari'``

        :param verbose: If ``True``, print some messages as the homology
           is computed.

        :type verbose: boolean; optional, default ``False``

        :param reduced: If ``True``, return the reduced homology.

        :type reduced: boolean; optional, default ``True``

        Algorithm: if ``subcomplex`` is ``None``, replace it with a
        facet -- a contractible subcomplex of the original complex.
        Then as long as ``enlarge`` is ``True``, no matter what
        ``subcomplex`` is, replace it with a subcomplex `L` which is
        homotopy equivalent and as large as possible.  Compute the
        homology of the original complex relative to `L`: if `L` is
        large, then the relative chain complex will be small enough to
        speed up computations considerably.

        EXAMPLES::

            sage: circle = SimplicialComplex([[0,1], [1,2], [0, 2]])
            sage: circle._homology_()
            {0: 0, 1: Z}
            sage: sphere = SimplicialComplex([[0,1,2,3]])
            sage: sphere.remove_face([0,1,2,3])
            sage: sphere
            Simplicial complex with vertex set (0, 1, 2, 3) and facets {(0, 1, 2), (0, 1, 3), (0, 2, 3), (1, 2, 3)}
            sage: sphere._homology_()
            {0: 0, 1: 0, 2: Z}
            sage: sphere._homology_(reduced=False)
            {0: Z, 1: 0, 2: Z}
            sage: sphere._homology_(base_ring=GF(2), reduced=False)
            {0: Vector space of dimension 1 over Finite Field of size 2,
             1: Vector space of dimension 0 over Finite Field of size 2,
             2: Vector space of dimension 1 over Finite Field of size 2}

        Another way to get a two-sphere: take a two-point space and take its
        three-fold join with itself::

            sage: S = SimplicialComplex([[0], [1]])
            sage: (S*S*S)._homology_(dim=2, cohomology=True)
            Z

        The same computation, done without finding a contractible subcomplex::

            sage: (S*S*S)._homology_(dim=2, cohomology=True, enlarge=False)
            Z

        Relative homology::

            sage: T = SimplicialComplex([[0,1,2]])
            sage: U = SimplicialComplex([[0,1], [1,2], [0,2]])
            sage: T._homology_(subcomplex=U)
            {0: 0, 1: 0, 2: Z}
        """
        from sage.homology.homology_group import HomologyGroup

        if dim is not None:
            if isinstance(dim, (list, tuple, range)):
                low = min(dim) - 1
                high = max(dim) + 2
            else:
                low = dim - 1
                high = dim + 2
            dims = range(low, high)
        else:
            dims = None

        if verbose:
            print("starting calculation of the homology of this")
            print("%s-dimensional simplicial complex" % self.dimension())
        if subcomplex is None:
            if enlarge:
                if verbose:
                    print("Constructing contractible subcomplex...")
                L = self._contractible_subcomplex(verbose=verbose)
                if verbose:
                    print("Done finding contractible subcomplex.")
                    vec = [len(self.faces(subcomplex=L)[n-1]) for n in range(self.dimension()+2)]
                    print("The difference between the f-vectors is:")
                    print("  %s" % vec)
            else:
                L = SimplicialComplex([[self.vertices()[0]]])
        else:
            if enlarge:
                if verbose:
                    print("Enlarging subcomplex...")
                L = self._enlarge_subcomplex(subcomplex, verbose=verbose)
                if verbose:
                    print("Done enlarging subcomplex:")
            else:
                L = subcomplex
        L.set_immutable()

        if verbose:
            print("Computing the chain complex...")
        C = self.chain_complex(dimensions=dims, augmented=reduced,
                               cochain=cohomology, base_ring=base_ring,
                               subcomplex=L, verbose=verbose)
        if verbose:
            print(" Done computing the chain complex. ")
            print("Now computing homology...")
        answer = C.homology(base_ring=base_ring, verbose=verbose,
                            algorithm=algorithm)

        if dim is None:
            dim = range(self.dimension() + 1)
        zero = HomologyGroup(0, base_ring)
        if isinstance(dim, (list, tuple, range)):
            # Fix non-reduced answer.
            if subcomplex is None and not reduced and 0 in dim:
                try:
                    if base_ring.is_field():
                        rank = answer[0].dimension()
                    else:
                        rank = len(answer[0].invariants())
                except KeyError:
                    rank = 0
                answer[0] = HomologyGroup(rank + 1, base_ring)
            return dict([d, answer.get(d, zero)] for d in dim)
        return answer.get(dim, zero)

    # This is cached for speed reasons: it can be very slow to run
    # this function.
    @cached_method
    def algebraic_topological_model(self, base_ring=None):
        r"""
        Algebraic topological model for this simplicial complex with
        coefficients in ``base_ring``.

        The term "algebraic topological model" is defined by Pilarczyk
        and Réal [PR2015]_.

        INPUT:

        - ``base_ring`` - coefficient ring (optional, default
          ``QQ``). Must be a field.

        Denote by `C` the chain complex associated to this simplicial
        complex. The algebraic topological model is a chain complex
        `M` with zero differential, with the same homology as `C`,
        along with chain maps `\pi: C \to M` and `\iota: M \to C`
        satisfying `\iota \pi = 1_M` and `\pi \iota` chain homotopic
        to `1_C`. The chain homotopy `\phi` must satisfy

        - `\phi \phi = 0`,
        - `\pi \phi = 0`,
        - `\phi \iota = 0`.

        Such a chain homotopy is called a *chain contraction*.

        OUTPUT: a pair consisting of

        - chain contraction ``phi`` associated to `C`, `M`, `\pi`, and
          `\iota`
        - the chain complex `M`

        Note that from the chain contraction ``phi``, one can recover the
        chain maps `\pi` and `\iota` via ``phi.pi()`` and
        ``phi.iota()``. Then one can recover `C` and `M` from, for
        example, ``phi.pi().domain()`` and ``phi.pi().codomain()``,
        respectively.

        EXAMPLES::

            sage: RP2 = simplicial_complexes.RealProjectivePlane()
            sage: phi, M = RP2.algebraic_topological_model(GF(2))
            sage: M.homology()
            {0: Vector space of dimension 1 over Finite Field of size 2,
             1: Vector space of dimension 1 over Finite Field of size 2,
             2: Vector space of dimension 1 over Finite Field of size 2}
            sage: T = simplicial_complexes.Torus()
            sage: phi, M = T.algebraic_topological_model(QQ)
            sage: M.homology()
            {0: Vector space of dimension 1 over Rational Field,
             1: Vector space of dimension 2 over Rational Field,
             2: Vector space of dimension 1 over Rational Field}
        """
        from .algebraic_topological_model import algebraic_topological_model
        if base_ring is None:
            base_ring = QQ
        return algebraic_topological_model(self, base_ring)

    def alexander_whitney(self, simplex, dim_left):
        r"""
        Subdivide this simplex into a pair of simplices.

        If this simplex has vertices `v_0`, `v_1`, ..., `v_n`, then
        subdivide it into simplices `(v_0, v_1, ..., v_{dim})` and
        `(v_{dim}, v_{dim + 1}, ..., v_n)`.

        See :meth:`Simplex.alexander_whitney` for more details. This
        method just calls that one.

        INPUT:

        - ``simplex`` -- a simplex in this complex
        - ``dim`` -- integer between 0 and one more than the
          dimension of this simplex

        OUTPUT: a list containing just the triple ``(1, left,
        right)``, where ``left`` and ``right`` are the two simplices
        described above.

        EXAMPLES::

            sage: s = Simplex((0,1,3,4))
            sage: X = SimplicialComplex([s])
            sage: X.alexander_whitney(s, 0)
            [(1, (0,), (0, 1, 3, 4))]
            sage: X.alexander_whitney(s, 2)
            [(1, (0, 1, 3), (3, 4))]
        """
        return simplex.alexander_whitney(dim_left)

    def add_face(self, face):
        """
        Add a face to this simplicial complex.

        :param face: a subset of the vertex set

        This *changes* the simplicial complex, adding a new face and all
        of its subfaces.

        EXAMPLES::

            sage: X = SimplicialComplex([[0,1], [0,2]])
            sage: X.add_face([0,1,2,]); X
            Simplicial complex with vertex set (0, 1, 2) and facets {(0, 1, 2)}
            sage: Y = SimplicialComplex(); Y
            Simplicial complex with vertex set () and facets {()}
            sage: Y.add_face([0,1])
            sage: Y.add_face([1,2,3])
            sage: Y
            Simplicial complex with vertex set (0, 1, 2, 3) and facets {(0, 1), (1, 2, 3)}

        If you add a face which is already present, there is no effect::

            sage: Y.add_face([1,3]); Y
            Simplicial complex with vertex set (0, 1, 2, 3) and facets {(0, 1), (1, 2, 3)}

        TESTS:

        Check that the bug reported at :trac:`14354` has been fixed::

            sage: T = SimplicialComplex([range(1,5)]).n_skeleton(1)
            sage: T.homology(algorithm='no_chomp')
            {0: 0, 1: Z x Z x Z}
            sage: T.add_face([1,2,3])
            sage: T.homology(algorithm='no_chomp')
            {0: 0, 1: Z x Z, 2: 0}

        Check that the ``_faces`` cache is treated correctly
        (:trac:`20758`)::

            sage: T = SimplicialComplex([range(1,5)]).n_skeleton(1)
            sage: _ = T.faces() # populate the _faces attribute
            sage: _ = T.homology() # add more to _faces
            sage: T.add_face((1,2,3))
            sage: all(Simplex((1,2,3)) in T._faces[L][2] for L in T._faces)
            True

        Check that the ``__enlarged`` cache is treated correctly
        (:trac:`20758`)::

            sage: T = SimplicialComplex([range(1,5)]).n_skeleton(1)
            sage: T.homology(algorithm='no_chomp') # to populate the __enlarged attribute
            {0: 0, 1: Z x Z x Z}
            sage: T.add_face([1,2,3])
            sage: len(T._SimplicialComplex__enlarged) > 0
            True

        Check we've fixed the bug reported at :trac:`14578`::

            sage: t0 = SimplicialComplex()
            sage: t0.add_face(('a', 'b'))
            sage: t0.add_face(('c', 'd', 'e'))
            sage: t0.add_face(('e', 'f', 'c'))
            sage: t0.homology()
            {0: Z, 1: 0, 2: 0}

        Check that we've fixed the bug reported at :trac:`22880`::

            sage: X = SimplicialComplex([[0], [1]])
            sage: temp = X.faces(SimplicialComplex(()))
            sage: X.add_face([0,1])
        """
        if not self._is_mutable:
            raise ValueError("This simplicial complex is not mutable")

        if self._sorted:
            new_face = Simplex(sorted(face))
        else:
            new_face = Simplex(face)

        face_is_maximal = True
        for other in self._facets:
            if face_is_maximal:
                face_is_maximal = not new_face.is_face(other)
        if face_is_maximal:
            # remove any old facets which are no longer maximal
            Facets = list(self._facets)
            for old_face in self._facets:
                if old_face.is_face(new_face):
                    Facets.remove(old_face)
            # add new_face to facet list
            Facets.append(new_face)
            self._facets = Facets

            # Update the vertex set
            self._vertex_set = tuple(reduce(union, [self._vertex_set, new_face]))

            # Update self._faces.
            all_new_faces = SimplicialComplex([new_face], sort_facets=self._sorted).faces()
            for L in self._faces:
                L_complex = self._faces[L]
                for dim in range(new_face.dimension()+1):
                    if dim in L_complex:
                        if L is None:
                            new_faces = all_new_faces[dim]
                        else:
                            new_faces = all_new_faces[dim].difference(L.n_cells(dim))
                        L_complex[dim] = L_complex[dim].union(new_faces)
                    else:
                        L_complex[dim] = all_new_faces[dim]
            # update self._graph if necessary
            if self._graph is not None:
                d = new_face.dimension()+1
                for i in range(d):
                    for j in range(i + 1, d):
                        self._graph.add_edge(new_face[i], new_face[j])
            self._complex = {}
            self.__contractible = None

    def remove_face(self, face, check=False):
        """
        Remove a face from this simplicial complex.

        :param face: a face of the simplicial complex

        :param check: boolean; optional, default ``False``. If
            ``True``, raise an error if ``face`` is not a
            face of this simplicial complex

        This does not return anything; instead, it *changes* the
        simplicial complex.

        ALGORITHM:

        The facets of the new simplicial complex are
        the facets of the original complex not containing ``face``,
        together with those of ``link(face)*boundary(face)``.

        EXAMPLES::

            sage: S = range(1,5)
            sage: Z = SimplicialComplex([S]); Z
            Simplicial complex with vertex set (1, 2, 3, 4) and facets {(1, 2, 3, 4)}
            sage: Z.remove_face([1,2])
            sage: Z
            Simplicial complex with vertex set (1, 2, 3, 4) and facets {(1, 3, 4), (2, 3, 4)}

            sage: S = SimplicialComplex([[0,1,2],[2,3]])
            sage: S
            Simplicial complex with vertex set (0, 1, 2, 3) and facets {(2, 3), (0, 1, 2)}
            sage: S.remove_face([0,1,2])
            sage: S
            Simplicial complex with vertex set (0, 1, 2, 3) and facets {(0, 1), (0, 2), (1, 2), (2, 3)}

        TESTS:

        Check that the ``_faces`` cache is treated properly: see
        :trac:`20758`::

            sage: T = SimplicialComplex([range(1,5)]).n_skeleton(1)
            sage: _ = T.faces() # populate the _faces attribute
            sage: _ = T.homology(algorithm='no_chomp') # add more to _faces
            sage: T.add_face((1,2,3))
            sage: T.remove_face((1,2,3))
            sage: len(T._faces)
            2
            sage: T.remove_face((1,2))
            sage: len(T._faces)
            1
        """
        if not self._is_mutable:
            raise ValueError("This simplicial complex is not mutable")

        simplex = Simplex(face)
        facets = self.facets()
        if all([not simplex.is_face(F) for F in facets]):
            # face is not in self
            if check:
                raise ValueError('trying to remove a face which is not in the simplicial complex')
            return
        link = self.link(simplex)
        join_facets = []
        for f in simplex.faces():
            for g in link.facets():
                join_facets.append(f.join(g, rename_vertices=False))
        # join_facets is the list of facets in the join bdry(face) * link(face)
        remaining = join_facets + [elem for elem in facets if not simplex.is_face(elem)]

        # Check to see if there are any non-maximal faces
        # build set of facets
        self._facets = []
        for f in remaining:
            face2 = Simplex(f)
            face_is_maximal = True
            faces_to_be_removed = []
            for other in self._facets:
                if other.is_face(face2):
                    faces_to_be_removed.append(other)
                elif face_is_maximal:
                    face_is_maximal = not face2.is_face(other)
            for x in faces_to_be_removed:
                self._facets.remove(x)
            face2 = Simplex(sorted(face2.tuple()))
            if face_is_maximal:
                self._facets.append(face2)
        # if no maximal faces, add the empty face as a facet
        if len(remaining) == 0:
            self._facets.append(Simplex(-1))

        # Recreate the vertex set
        from sage.misc.misc import union
        self._vertex_set = tuple(reduce(union, self._facets))

        # Update self._faces.
        # Note: can't iterate over self._faces, because the dictionary
        # size may change during iteration.
        for L in list(self._faces):
            del self._faces[L]
            if L is None or Simplex(face) not in L:
                self.faces(L)
        # Update self._graph if necessary.
        if self._graph is not None:
            # Only if removing a 1 or 2 dim face will the graph be affected
            if len(face) == 1:
                self._graph.delete_vertex(face[0])
                self._graph.add_vertex(face[0])
            elif len(face) == 2:
                self._graph.delete_edge(face[0], face[1])
        self._complex = {}
        self.__contractible = None
        self.__enlarged = {}

    def remove_faces(self, faces, check=False):
        """
        Remove a collection of faces from this simplicial complex.

        :param faces: a list (or any iterable) of faces of the
            simplicial complex

        :param check: boolean; optional, default ``False``. If
            ``True``, raise an error if any element of ``faces`` is not a
            face of this simplicial complex

        This does not return anything; instead, it *changes* the
        simplicial complex.

        ALGORITHM:

        Run ``self.remove_face(f)`` repeatedly, for ``f`` in ``faces``.

        EXAMPLES::

            sage: S = range(1,5)
            sage: Z = SimplicialComplex([S]); Z
            Simplicial complex with vertex set (1, 2, 3, 4) and facets {(1, 2, 3, 4)}
            sage: Z.remove_faces([[1,2]])
            sage: Z
            Simplicial complex with vertex set (1, 2, 3, 4) and facets {(1, 3, 4), (2, 3, 4)}

            sage: Z = SimplicialComplex([S]); Z
            Simplicial complex with vertex set (1, 2, 3, 4) and facets {(1, 2, 3, 4)}
            sage: Z.remove_faces([[1,2], [2,3]])
            sage: Z
            Simplicial complex with vertex set (1, 2, 3, 4) and facets {(2, 4), (1, 3, 4)}

        TESTS:

        Check the ``check`` argument::

            sage: Z = SimplicialComplex([[1,2,3,4]])
            sage: Z.remove_faces([[1,2], [3,4]])
            sage: Z.remove_faces([[1,2]])
            sage: Z.remove_faces([[1,2]], check=True)
            Traceback (most recent call last):
            ...
            ValueError: trying to remove a face which is not in the simplicial complex
        """
        for f in faces:
            self.remove_face(f, check=check)

    def connected_sum(self, other, is_mutable=True):
        """
        The connected sum of this simplicial complex with another one.

        :param other: another simplicial complex
        :param is_mutable: Determines if the output is mutable
        :type is_mutable: boolean; optional, default ``True``
        :return: the connected sum ``self # other``

        .. WARNING::

           This does not check that ``self`` and ``other`` are manifolds,
           only that their facets all have the same dimension.  Since a
           (more or less) random facet is chosen from each complex and
           then glued together, this method may return random
           results if applied to non-manifolds, depending on which
           facet is chosen.

        Algorithm: a facet is chosen from each surface, and removed.
        The vertices of these two facets are relabeled to
        ``(0,1,...,dim)``.  Of the remaining vertices, the ones from
        the left-hand factor are renamed by prepending an "L", and
        similarly the remaining vertices in the right-hand factor are
        renamed by prepending an "R".

        EXAMPLES::

            sage: S1 = simplicial_complexes.Sphere(1)
            sage: S1.connected_sum(S1.connected_sum(S1)).homology()
            {0: 0, 1: Z}
            sage: P = simplicial_complexes.RealProjectivePlane(); P
            Minimal triangulation of the real projective plane
            sage: P.connected_sum(P)    # the Klein bottle
            Simplicial complex with 9 vertices and 18 facets

        The notation '+' may be used for connected sum, also::

            sage: P + P    # the Klein bottle
            Simplicial complex with 9 vertices and 18 facets
            sage: (P + P).homology()[1]
            Z x C2
        """
        if not (self.is_pure() and other.is_pure() and
                self.dimension() == other.dimension()):
            raise ValueError("complexes are not pure of the same dimension")
        # first find a top-dimensional simplex to remove from each surface
        keep_left = self._facets[0]
        keep_right = other._facets[0]
        # construct the set of vertices:
        left = set(self.vertices()).difference(set(keep_left))
        right = set(other.vertices()).difference(set(keep_right))
        # construct the set of facets:
        left = set(self._facets).difference(set([keep_left]))
        right = set(other._facets).difference(set([keep_right]))
        facet_set = ([[rename_vertex(v, keep=list(keep_left))
                       for v in face] for face in left]
                     + [[rename_vertex(v, keep=list(keep_right), left=False)
                         for v in face] for face in right])
        # return the new surface
        return SimplicialComplex(facet_set, is_mutable=is_mutable)

    __add__ = connected_sum

    def link(self, simplex, is_mutable=True):
        r"""
        The link of a simplex in this simplicial complex.

        The link of a simplex `F` is the simplicial complex formed by
        all simplices `G` which are disjoint from `F` but for which `F
        \cup G` is a simplex.

        :param simplex: a simplex in this simplicial complex.
        :param is_mutable: Determines if the output is mutable
        :type is_mutable: boolean; optional, default ``True``

        EXAMPLES::

            sage: X = SimplicialComplex([[0,1,2], [1,2,3]])
            sage: X.link(Simplex([0]))
            Simplicial complex with vertex set (1, 2) and facets {(1, 2)}
            sage: X.link([1,2])
            Simplicial complex with vertex set (0, 3) and facets {(0,), (3,)}
            sage: Y = SimplicialComplex([[0,1,2,3]])
            sage: Y.link([1])
            Simplicial complex with vertex set (0, 2, 3) and facets {(0, 2, 3)}
        """
        faces = []
        s = Simplex(simplex)
        for f in self._facets:
            if s.is_face(f):
                faces.append(Simplex(f.set().difference(s.set())))
        return SimplicialComplex(faces, is_mutable=is_mutable)

    def star(self, simplex, is_mutable=True):
        """
        Return the star of a simplex in this simplicial complex.

        The star of ``simplex`` is the simplicial complex formed by
        all simplices which contain ``simplex``.

        INPUT:

        - ``simplex`` -- a simplex in this simplicial complex
        - ``is_mutable`` -- (default: ``True``) boolean; determines if the output
          is mutable

        EXAMPLES::

            sage: X = SimplicialComplex([[0,1,2], [1,2,3]])
            sage: X.star(Simplex([0]))
            Simplicial complex with vertex set (0, 1, 2) and facets {(0, 1, 2)}
            sage: X.star(Simplex([1]))
            Simplicial complex with vertex set (0, 1, 2, 3) and facets {(0, 1, 2), (1, 2, 3)}
            sage: X.star(Simplex([1,2]))
            Simplicial complex with vertex set (0, 1, 2, 3) and facets {(0, 1, 2), (1, 2, 3)}
            sage: X.star(Simplex([]))
            Simplicial complex with vertex set (0, 1, 2, 3) and facets {(0, 1, 2), (1, 2, 3)}
        """
        faces = []
        s = Simplex(simplex)
        for f in self._facets:
            if s.is_face(f):
                faces.append(f)
        return SimplicialComplex(faces, is_mutable=is_mutable)

    def is_cohen_macaulay(self, base_ring=QQ, ncpus=0):
        r"""
        Return ``True`` if ``self`` is Cohen-Macaulay.

        A simplicial complex `\Delta` is Cohen-Macaulay over `R` iff
        `\tilde{H}_i(\mathrm{lk}_\Delta(F);R) = 0` for all
        `F \in \Delta` and `i < \dim\mathrm{lk}_\Delta(F)`.
        Here, `\Delta` is ``self`` and `R` is ``base_ring``, and
        `\mathrm{lk}` denotes the link operator on ``self``.

        INPUT:

        - ``base_ring`` -- (default: ``QQ``) the base ring.

        - ``ncpus`` -- (default: 0) number of cpus used for the
          computation. If this is 0, determine the number of cpus
          automatically based on the hardware being used.

        For finite simplicial complexes, this is equivalent to the
        statement that the Stanley-Reisner ring of ``self`` is
        Cohen-Macaulay.

        EXAMPLES:

        Spheres are Cohen-Macaulay::

            sage: S = SimplicialComplex([[1,2],[2,3],[3,1]])
            sage: S.is_cohen_macaulay(ncpus=3)
            True

        The following example is taken from Bruns, Herzog - Cohen-Macaulay
        rings, Figure 5.3::

            sage: S = SimplicialComplex([[1,2,3],[1,4,5]])
            sage: S.is_cohen_macaulay(ncpus=3)
            ...
            False

        The choice of base ring can matter.  The real projective plane `\RR P^2`
        has `H_1(\RR P^2) = \ZZ/2`, hence is CM over `\QQ` but not over `\ZZ`. ::

            sage: X = simplicial_complexes.RealProjectivePlane()
            sage: X.is_cohen_macaulay()
            True
            sage: X.is_cohen_macaulay(ZZ)
            False
        """
        from sage.parallel.decorate import parallel

        if not ncpus:
            from sage.parallel.ncpus import ncpus as get_ncpus
            ncpus = get_ncpus()

        facs = [ x for x in self.face_iterator() ]
        n = len(facs)
        facs_divided = [ [] for i in range(ncpus) ]
        for i in range(n):
            facs_divided[i % ncpus].append(facs[i])

        def all_homologies_vanish(F):
            S = self.link(F)
            H = S.homology(base_ring=base_ring)
            if base_ring.is_field():
                return all( H[j].dimension() == 0 for j in range(S.dimension()) )
            else:
                return not any( H[j].invariants() for j in range(S.dimension()) )

        @parallel(ncpus=ncpus)
        def all_homologies_in_list_vanish(Fs):
            return all( all_homologies_vanish(F) for F in Fs )

        return all( answer[1] for answer in all_homologies_in_list_vanish(facs_divided) )

    def generated_subcomplex(self, sub_vertex_set, is_mutable=True):
        """
        Returns the largest sub-simplicial complex of ``self`` containing
        exactly ``sub_vertex_set`` as vertices.

        :param sub_vertex_set: The sub-vertex set.
        :param is_mutable: Determines if the output is mutable
        :type is_mutable: boolean; optional, default ``True``

        EXAMPLES::

            sage: S = simplicial_complexes.Sphere(2)
            sage: S
            Minimal triangulation of the 2-sphere
            sage: S.generated_subcomplex([0,1,2])
            Simplicial complex with vertex set (0, 1, 2) and facets {(0, 1, 2)}

        """
        if not set(self.vertices()).issuperset(sub_vertex_set):
            raise ValueError("input must be a subset of the vertex set")
        faces = []
        for i in range(self.dimension() + 1):
            for j in self.faces()[i]:
                if j.set().issubset(sub_vertex_set):
                    faces.append(j)
        return SimplicialComplex(faces, maximality_check=True,
                                 is_mutable=is_mutable)

    def is_shelling_order(self, shelling_order, certificate=False):
        r"""
        Return if the order of the facets given by ``shelling_order``
        is a shelling order for ``self``.

        A sequence of facets `(F_i)_{i=1}^N` of a simplicial
        complex of dimension `d` is a *shelling order* if for all
        `i = 2, 3, 4, \ldots`, the complex

        .. MATH::

            X_i = \left( \bigcup_{j=1}^{i-1} F_j \right) \cap F_i

        is pure and of dimension `\dim F_i - 1`.

        INPUT:

        - ``shelling_order`` -- an ordering of the facets of ``self``
        - ``certificate`` -- (default: ``False``) if ``True`` then returns
          the index of the first facet that violate the condition

        .. SEEALSO::

            :meth:`is_shellable`

        EXAMPLES::

            sage: facets = [[1,2,5],[2,3,5],[3,4,5],[1,4,5]]
            sage: X = SimplicialComplex(facets)
            sage: X.is_shelling_order(facets)
            True

            sage: b = [[1,2,5], [3,4,5], [2,3,5], [1,4,5]]
            sage: X.is_shelling_order(b)
            False
            sage: X.is_shelling_order(b, True)
            (False, 1)

        A non-pure example::

            sage: facets = [[1,2,3], [3,4], [4,5], [5,6], [4,6]]
            sage: X = SimplicialComplex(facets)
            sage: X.is_shelling_order(facets)
            True

        REFERENCES:

        - [BW1996]_
        """
        # Quick check by Lemma 2.2 in [BW1996]
        if self.dimension() != len(list(shelling_order[0])) - 1:
            return False

        cur_complex = SimplicialComplex([])
        for i, F in enumerate(shelling_order):
            if i > 0:
                # The shelling condition is precisely that intersection is
                #    a pure complex of one dimension less and stop if this fails
                common = set(F).intersection(set(cur_complex.vertices()))
                intersection = cur_complex.generated_subcomplex(list(common))

                dim = len(list(F)) - 1
                if not intersection.is_pure() or dim - 1 != intersection.dimension():
                    if certificate:
                        return (False, i)
                    return False
            cur_complex.add_face(F)
        return True

    @cached_method
    def is_shellable(self, certificate=False):
        r"""
        Return if ``self`` is shellable.

        A simplicial complex is shellable if there exists a shelling
        order.

        .. NOTE::

            1. This method can check all orderings of the facets by brute
               force, hence can be very slow.

            2. This is shellability in the general (nonpure) sense of
               Bjorner and Wachs [BW1996]_. This method does not check purity.

        .. SEEALSO::

            :meth:`is_shelling_order`

        INPUT:

        - ``certificate`` -- (default: ``False``) if ``True`` then
          returns the shelling order (if it exists)

        EXAMPLES::

            sage: X = SimplicialComplex([[1,2,5], [2,3,5], [3,4,5], [1,4,5]])
            sage: X.is_shellable()
            True
            sage: order = X.is_shellable(True); order
            ((1, 2, 5), (2, 3, 5), (1, 4, 5), (3, 4, 5))
            sage: X.is_shelling_order(order)
            True

            sage: X = SimplicialComplex([[1,2,3], [3,4,5]])
            sage: X.is_shellable()
            False

        Examples from Figure 1 in [BW1996]_::

            sage: X = SimplicialComplex([[1,2,3], [3,4], [4,5], [5,6], [4,6]])
            sage: X.is_shellable()
            True

            sage: X = SimplicialComplex([[1,2,3], [3,4], [4,5,6]])
            sage: X.is_shellable()
            False

        REFERENCES:

        - :wikipedia:`Shelling_(topology)`
        """
        if not certificate:
            return bool(self.is_shellable(certificate=True))

        if self.is_pure():
            if any(x < 0 for x in self.h_vector()):
                return False
        else:  # Non-pure complex
            if any(x < 0 for row in self.h_triangle() for x in row):
                return False

        facets = set(self.facets())
        nfacets = len(facets)
        cur_order = []
        # For consistency when using different Python versions, for example, sort 'faces'.
        it = [iter(sorted(facets, key=str))]
        cur_complex = SimplicialComplex([])
        while facets:
            try:
                F = next(it[-1])
            except StopIteration:
                # Backtrace
                if not cur_order:
                    return False
                it.pop()
                facets.add(cur_order.pop())
                cur_complex = SimplicialComplex(cur_order)
                continue

            # First facet must be top dimensional
            if not cur_order:
                if self.dimension() == F.dimension():
                    cur_complex.add_face(F)
                    cur_order.append(F)
                    facets.remove(F)
                    it.append(iter(set(facets)))
                continue


            # The shelling condition is precisely that intersection is
            #    a pure complex of one dimension less and stop if this fails
            common = set(F).intersection(set(cur_complex.vertices()))
            intersection = cur_complex.generated_subcomplex(list(common))

            if (not intersection.is_pure()
                    or F.dimension() - 1 != intersection.dimension()):
                continue
            cur_complex.add_face(F)
            cur_order.append(F)
            facets.remove(F)
            it.append(iter(set(facets))) # Iterate over a copy of the current facets

        return tuple(cur_order)

    def restriction_sets(self, order):
        """
        Return the restriction sets of the facets according to ``order``.

        A restriction set of a shelling order is the sequence of
        smallest new faces that are created during the shelling order.

        .. SEEALSO::

            :meth:`is_shelling_order`

        EXAMPLES::

            sage: facets = [[1,2,5], [2,3,5], [3,4,5], [1,4,5]]
            sage: X = SimplicialComplex(facets)
            sage: X.restriction_sets(facets)
            [(), (3,), (4,), (1, 4)]

            sage: b = [[1,2,5], [3,4,5], [2,3,5], [1,4,5]]
            sage: X.restriction_sets(b)
            Traceback (most recent call last):
            ...
            ValueError: not a shelling order
        """
        # It starts with the first empty
        restrictions = [()]

        # Each time we hit a facet, the complement goes to the restriction
        cur_complex = SimplicialComplex([])
        for i, F in enumerate(order):
            if i > 0:
                # The shelling condition is precisely that intersection is
                #    a pure complex of one dimension less and stop if this fails
                common = set(F).intersection(set(cur_complex.vertices()))
                intersection = cur_complex.generated_subcomplex(list(common))

                if not intersection.is_pure() or self.dimension() - 1 > intersection.dimension():
                    raise ValueError("not a shelling order")
                faces = SimplicialComplex([F]).faces()
                for k, v in intersection.faces().items():
                    faces[k] = faces[k].difference(v)
                for k in sorted(faces.keys()):
                    if faces[k]:
                        restrictions.append(faces[k].pop())
                        break
            cur_complex.add_face(F)

        return restrictions

    def _complement(self, simplex):
        """
        Return the complement of a simplex in the vertex set of this
        simplicial complex.

        :param simplex: a simplex (need not be in the simplicial complex)

        OUTPUT: its complement: the simplex formed by the vertices not
        contained in ``simplex``.

        Note that this only depends on the vertex set of the
        simplicial complex, not on its simplices.

        EXAMPLES::

            sage: X = SimplicialComplex([[0,1,2,3,4,5]])
            sage: X._complement([1,2,3])
            (0, 4, 5)
            sage: X._complement([0,1,3,4])
            (2, 5)
            sage: X._complement([0,4,1,3])
            (2, 5)
        """
        return Simplex(set(self.vertices()).difference(simplex))

    def _transpose_simplices(self, *simplices):
        """
        Given tuple ``L`` of simplices, returns new list, where each
        simplex is formed by taking a vertex from each simplex from
        ``L``.

        :param simplices: a bunch of simplices

        If ``simplices`` consists of `(f_0, f_1, f_2, ...)`, then the
        output consists of all possible simplices of the form `(v_0,
        v_1, v_2, ...)`, where `v_i` is a vertex of `f_i`.  If a
        vertex appears more than once in such a simplex, remove all
        but one of its appearances.  If such a simplex contains others
        already produced, then ignore that larger simplex -- the
        output should be a list of minimal simplices constructed in
        this way.

        This is used in computing the minimal nonfaces and hence the
        Stanley-Reisner ring.

        Note that this only depends on the vertex set of the
        simplicial complex, not on its simplices.

        I don't know if there is a standard name for this, but it
        looked sort of like the transpose of a matrix; hence the name
        for this method.

        EXAMPLES::

            sage: X = SimplicialComplex()
            sage: X._transpose_simplices([1,2])
            [(1,), (2,)]
            sage: X._transpose_simplices([1,2], [3,4])
            [(1, 3), (1, 4), (2, 3), (2, 4)]

        In the following example, one can construct the simplices
        ``(1,2)`` and ``(1,3)``, but you can also construct ``(1,1) = (1,)``,
        which is a face of both of the others.  So the answer omits
        ``(1,2)`` and ``(1,3)``::

            sage: X._transpose_simplices([1,2], [1,3])
            [(1,), (2, 3)]
        """
        answer = []
        if len(simplices) == 1:
            answer = [Simplex((v,)) for v in simplices[0]]
        elif len(simplices) > 1:
            face = simplices[0]
            rest = simplices[1:]
            for v in face:
                for partial in self._transpose_simplices(*rest):
                    if v not in partial:
                        L = sorted([v] + list(partial))
                        simplex = Simplex(L)
                    else:
                        simplex = partial
                    add_simplex = True
                    simplices_to_delete = []
                    for already in answer:
                        if add_simplex:
                            if already.is_face(simplex):
                                add_simplex = False
                            if add_simplex and simplex.is_face(already):
                                simplices_to_delete.append(already)
                    if add_simplex:
                        answer.append(simplex)
                    for x in simplices_to_delete:
                        answer.remove(x)
        return answer

    def minimal_nonfaces(self):
        """
        Set consisting of the minimal subsets of the vertex set of
        this simplicial complex which do not form faces.

        Algorithm: Proceeds through the faces of the complex increasing the
        dimension, starting from dimension 0, and add the faces that are not
        contained in the complex and that are not already contained in a
        previously seen minimal non-face.

        This is used in computing the
        :meth:`Stanley-Reisner ring<stanley_reisner_ring>` and the
        :meth:`Alexander dual<alexander_dual>`.

        EXAMPLES::

            sage: X = SimplicialComplex([[1,3],[1,2]])
            sage: X.minimal_nonfaces()
            {(2, 3)}
            sage: Y = SimplicialComplex([[0,1], [1,2], [2,3], [3,0]])
            sage: sorted(Y.minimal_nonfaces())
            [(0, 2), (1, 3)]

        TESTS::

            sage: SC = SimplicialComplex([(0,1,2),(0,2,3),(2,3,4),(1,2,4), \
                                          (1,4,5),(0,3,6),(3,6,7),(4,5,7)])

        This was taking a long time before :trac:`20078`::

            sage: sorted(SC.minimal_nonfaces())
            [(0, 4),
             (0, 5),
             (0, 7),
             (1, 3),
             (1, 6),
             (1, 7),
             (2, 5),
             (2, 6),
             (2, 7),
             (3, 4, 7),
             (3, 5),
             (4, 6),
             (5, 6)]
        """
        face_dict = self.faces()
        vertices = self.vertices()
        dimension = self.dimension()
        set_mnf = set()

        for dim in range(dimension + 1):
            face_sets = frozenset(f.set() for f in face_dict[dim])
            for candidate in combinations(vertices, dim + 1):
                set_candidate = frozenset(candidate)
                if set_candidate not in face_sets:
                    new = not any(set_candidate.issuperset(mnf) for mnf in set_mnf)
                    if new:
                        set_mnf.add(set_candidate)

        for candidate in combinations(vertices, dimension+2):  # Checks for minimal nonfaces in the remaining dimension
            set_candidate = frozenset(candidate)
            new = not any(set_candidate.issuperset(mnf) for mnf in set_mnf)
            if new:
                set_mnf.add(set_candidate)

        min_non_faces = Set([Simplex(mnf) for mnf in set_mnf])

        return min_non_faces

    def _stanley_reisner_base_ring(self, base_ring=ZZ):
        """
        The polynomial algebra of which the Stanley-Reisner ring is a
        quotient.

        :param base_ring: a commutative ring
        :type base_ring: optional, default ``ZZ``
        :return: a polynomial algebra with coefficients in base_ring,
          with one generator for each vertex in the simplicial complex.

        See the documentation for :meth:`stanley_reisner_ring` for a
        warning about the names of the vertices.

        EXAMPLES::

            sage: X = SimplicialComplex([[1,2], [0], [3]])
            sage: X._stanley_reisner_base_ring()
            Multivariate Polynomial Ring in x0, x1, x2, x3 over Integer Ring
            sage: Y = SimplicialComplex([['a', 'b', 'c']])
            sage: Y._stanley_reisner_base_ring(base_ring=QQ)
            Multivariate Polynomial Ring in a, b, c over Rational Field
        """
<<<<<<< HEAD
        return PolynomialRing(base_ring, list(self._gen_dict.values()))
=======
        verts = self._gen_dict.values()
        try:
            verts = sorted(verts)
        except TypeError:
            verts = sorted(verts, key=str)
        return PolynomialRing(base_ring, verts)
>>>>>>> ca26fcca

    def stanley_reisner_ring(self, base_ring=ZZ):
        """
        The Stanley-Reisner ring of this simplicial complex.

        :param base_ring: a commutative ring
        :type base_ring: optional, default ``ZZ``
        :return: a quotient of a polynomial algebra with coefficients
           in ``base_ring``, with one generator for each vertex in the
           simplicial complex, by the ideal generated by the products
           of those vertices which do not form faces in it.

        Thus the ideal is generated by the products corresponding to
        the minimal nonfaces of the simplicial complex.

        .. WARNING::

           This may be quite slow!

           Also, this may behave badly if the vertices have the
           'wrong' names. To avoid this, define the simplicial complex
           at the start with the flag ``name_check`` set to ``True``.

           More precisely, this is a quotient of a polynomial ring
           with one generator for each vertex.  If the name of a
           vertex is a non-negative integer, then the corresponding
           polynomial generator is named ``'x'`` followed by that integer
           (e.g., ``'x2'``, ``'x3'``, ``'x5'``, ...).  Otherwise, the
           polynomial generators are given the same names as the vertices.
           Thus if the vertex set is ``(2, 'x2')``, there will be problems.

        EXAMPLES::

            sage: X = SimplicialComplex([[0,1], [1,2], [2,3], [0,3]])
            sage: X.stanley_reisner_ring()
            Quotient of Multivariate Polynomial Ring in x0, x1, x2, x3 over Integer Ring by the ideal (x1*x3, x0*x2)
            sage: Y = SimplicialComplex([[0,1,2,3,4]]); Y
            Simplicial complex with vertex set (0, 1, 2, 3, 4) and facets {(0, 1, 2, 3, 4)}
            sage: Y.add_face([0,1,2,3,4])
            sage: Y.stanley_reisner_ring(base_ring=QQ)
            Multivariate Polynomial Ring in x0, x1, x2, x3, x4 over Rational Field
        """
        R = self._stanley_reisner_base_ring(base_ring)
        products = []
        for f in self.minimal_nonfaces():
            prod = 1
            for v in f:
                prod *= R(self._gen_dict[v])
            products.append(prod)
        return R.quotient(products)

    def alexander_dual(self, is_mutable=True):
        """
        The Alexander dual of this simplicial complex: according to
        the Macaulay2 documentation, this is the simplicial complex
        whose faces are the complements of its nonfaces.

        Thus find the minimal nonfaces and take their complements to
        find the facets in the Alexander dual.

        :param is_mutable: Determines if the output is mutable
        :type is_mutable: boolean; optional, default ``True``

        EXAMPLES::

            sage: Y = SimplicialComplex([[i] for i in range(5)]); Y
            Simplicial complex with vertex set (0, 1, 2, 3, 4) and facets {(0,), (1,), (2,), (3,), (4,)}
            sage: Y.alexander_dual()
            Simplicial complex with vertex set (0, 1, 2, 3, 4) and 10 facets
            sage: X = SimplicialComplex([[0,1], [1,2], [2,3], [3,0]])
            sage: X.alexander_dual()
            Simplicial complex with vertex set (0, 1, 2, 3) and facets {(0, 2), (1, 3)}
        """
        nonfaces = self.minimal_nonfaces()
        return SimplicialComplex([self._complement(f) for f in nonfaces], is_mutable=is_mutable)

    def barycentric_subdivision(self):
        """
        The barycentric subdivision of this simplicial complex.

        See :wikipedia:`Barycentric_subdivision` for a
        definition.

        EXAMPLES::

            sage: triangle = SimplicialComplex([[0,1], [1,2], [0, 2]])
            sage: hexagon = triangle.barycentric_subdivision()
            sage: hexagon
            Simplicial complex with 6 vertices and 6 facets
            sage: hexagon.homology(1) == triangle.homology(1)
            True

        Barycentric subdivisions can get quite large, since each
        `n`-dimensional facet in the original complex produces
        `(n+1)!` facets in the subdivision::

            sage: S4 = simplicial_complexes.Sphere(4)
            sage: S4
            Minimal triangulation of the 4-sphere
            sage: S4.barycentric_subdivision()
            Simplicial complex with 62 vertices and 720 facets
        """
        return self.face_poset().order_complex()

    def stellar_subdivision(self, simplex, inplace=False, is_mutable=True):
        """
        Return the stellar subdivision of a simplex in this simplicial complex.

        The stellar subdivision of a face is obtained by adding a new vertex to the
        simplicial complex ``self`` joined to the star of the face and then
        deleting the face ``simplex`` to the result.

        INPUT:

        - ``simplex`` -- a simplex face of ``self``
        - ``inplace`` -- (default: ``False``) boolean; determines if the
          operation is done on ``self`` or on a copy
        - ``is_mutable`` -- (default: ``True``) boolean; determines if the
          output is mutable

        OUTPUT:

        - A simplicial complex obtained by the stellar subdivision of the face
          ``simplex``

        EXAMPLES::

            sage: SC = SimplicialComplex([[0,1,2],[1,2,3]])
            sage: F1 = Simplex([1,2])
            sage: F2 = Simplex([1,3])
            sage: F3 = Simplex([1,2,3])
            sage: SC.stellar_subdivision(F1)
            Simplicial complex with vertex set (0, 1, 2, 3, 4) and facets {(0, 1, 4), (0, 2, 4), (1, 3, 4), (2, 3, 4)}
            sage: SC.stellar_subdivision(F2)
            Simplicial complex with vertex set (0, 1, 2, 3, 4) and facets {(0, 1, 2), (1, 2, 4), (2, 3, 4)}
            sage: SC.stellar_subdivision(F3)
            Simplicial complex with vertex set (0, 1, 2, 3, 4) and facets {(0, 1, 2), (1, 2, 4), (1, 3, 4), (2, 3, 4)}
            sage: SC.stellar_subdivision(F3, inplace=True);SC
            Simplicial complex with vertex set (0, 1, 2, 3, 4) and facets {(0, 1, 2), (1, 2, 4), (1, 3, 4), (2, 3, 4)}

        The simplex to subdivide should be a face of self::

            sage: SC = SimplicialComplex([[0,1,2],[1,2,3]])
            sage: F4 = Simplex([3,4])
            sage: SC.stellar_subdivision(F4)
            Traceback (most recent call last):
            ...
            ValueError: the face to subdivide is not a face of self

        One can not modify an immutable simplicial complex::

            sage: SC = SimplicialComplex([[0,1,2],[1,2,3]], is_mutable=False)
            sage: SC.stellar_subdivision(F1, inplace=True)
            Traceback (most recent call last):
            ...
            ValueError: this simplicial complex is not mutable
        """

        if inplace and not self._is_mutable:
            raise ValueError("this simplicial complex is not mutable")

        if not Simplex(simplex) in self:
            raise ValueError("the face to subdivide is not a face of self")

        if inplace:
            working_complex = self
        else:
            working_complex = copy(self)

        vertices = working_complex.vertices()
        not_found = True
        vertex_label = 0
        while not_found:
            if vertex_label not in vertices:
                not_found = False
            else:
                vertex_label += 1
        new_vertex = SimplicialComplex([[vertex_label]])
        new_faces = new_vertex.join(working_complex.star(simplex), rename_vertices=False)
        for face in new_faces.facets():
            working_complex.add_face(face)

        working_complex.remove_face(simplex)

        if not is_mutable:
            working_complex.set_immutable()

        if not inplace:
            return working_complex

    def graph(self):
        """
        The 1-skeleton of this simplicial complex, as a graph.

        .. WARNING::

           This may give the wrong answer if the simplicial complex
           was constructed with ``maximality_check`` set to ``False``.

        EXAMPLES::

            sage: S = SimplicialComplex([[0,1,2,3]])
            sage: G = S.graph(); G
            Graph on 4 vertices
            sage: G.edges()
            [(0, 1, None), (0, 2, None), (0, 3, None), (1, 2, None), (1, 3, None), (2, 3, None)]
        """
        if self._graph is None:
            edges = self.n_cells(1)
            vertices = [min(f) for f in self._facets if f.dimension() == 0]
            used_vertices = []  # vertices which are in an edge
            d = {}
            for e in edges:
                try:
                    v = min(e)
                    max_e = max(e)
                except TypeError:
                    v = min(e, key=str)
                    max_e = max(e, key=str)
                if v in d:
                    d[v].append(max_e)
                else:
                    d[v] = [max_e]
                used_vertices.extend(list(e))
            for v in vertices:
                if v not in used_vertices:
                    d[v] = []
            self._graph = Graph(d)
        return self._graph

    def delta_complex(self, sort_simplices=False):
        r"""
        Returns ``self`` as a `\Delta`-complex.  The `\Delta`-complex
        is essentially identical to the simplicial complex: it has
        same simplices with the same boundaries.

        :param sort_simplices: if ``True``, sort the list of simplices in
          each dimension
        :type sort_simplices: boolean; optional, default ``False``

        EXAMPLES::

            sage: T = simplicial_complexes.Torus()
            sage: Td = T.delta_complex()
            sage: Td
            Delta complex with 7 vertices and 43 simplices
            sage: T.homology() == Td.homology()
            True
        """
        from .delta_complex import DeltaComplex
        data = {}
        dim = self.dimension()
        n_cells = self._n_cells_sorted(dim)
        if sort_simplices:
            n_cells.sort()
        for n in range(dim, -1, -1):
            bdries = self._n_cells_sorted(n-1)
            if sort_simplices:
                bdries.sort()
            data[n] = []
            for f in n_cells:
                data[n].append([bdries.index(f.face(i)) for i in range(n+1)])
            n_cells = bdries
        return DeltaComplex(data)

    def is_flag_complex(self):
        """
        Returns ``True`` if and only if ``self`` is a flag complex.

        A flag complex is a simplicial complex that is the largest simplicial
        complex on its 1-skeleton. Thus a flag complex is the clique complex
        of its graph.

        EXAMPLES::

            sage: h = Graph({0:[1,2,3,4],1:[2,3,4],2:[3]})
            sage: x = h.clique_complex()
            sage: x
            Simplicial complex with vertex set (0, 1, 2, 3, 4) and facets {(0, 1, 4), (0, 1, 2, 3)}
            sage: x.is_flag_complex()
            True

            sage: X = simplicial_complexes.ChessboardComplex(3,3)
            sage: X.is_flag_complex()
            True
        """
        return self == self.graph().clique_complex()

    def n_skeleton(self, n):
        """
        The `n`-skeleton of this simplicial complex.

        The `n`-skeleton of a simplicial complex is obtained by discarding
        all of the simplices in dimensions larger than `n`.

        :param n: non-negative integer

        EXAMPLES::

            sage: X = SimplicialComplex([[0,1], [1,2,3], [0,2,3]])
            sage: X.n_skeleton(1)
            Simplicial complex with vertex set (0, 1, 2, 3) and facets {(0, 1), (0, 2), (0, 3), (1, 2), (1, 3), (2, 3)}
            sage: X.set_immutable()
            sage: X.n_skeleton(2)
            Simplicial complex with vertex set (0, 1, 2, 3) and facets {(0, 1), (0, 2, 3), (1, 2, 3)}
            sage: X.n_skeleton(4)
            Simplicial complex with vertex set (0, 1, 2, 3) and facets {(0, 1), (0, 2, 3), (1, 2, 3)}
        """
        if n >= self.dimension():
            return self
        # make sure it's a list (it will be a tuple if immutable)
        facets = [f for f in self._facets if f.dimension() < n]
        facets.extend(self.faces()[n])
        return SimplicialComplex(facets, is_mutable=self._is_mutable)

    def _contractible_subcomplex(self, verbose=False):
        """
        Find a contractible subcomplex `L` of this simplicial complex,
        preferably one which is as large as possible.

        :param verbose: If ``True``, print some messages as the simplicial
           complex is computed.
        :type verbose: boolean; optional, default ``False``

        Motivation: if `K` is the original complex and if `L` is
        contractible, then the relative homology `H_*(K,L)` is
        isomorphic to the reduced homology of `K`.  If `L` is large,
        then the relative chain complex will be a good deal smaller
        than the augmented chain complex for `K`, and this leads to a
        speed improvement for computing the homology of `K`.

        This just passes an immutable subcomplex consisting of a facet to the
        method ``_enlarge_subcomplex``.

        .. NOTE::

           Thus when the simplicial complex is empty, so is the
           resulting 'contractible subcomplex', which is therefore not
           technically contractible.  In this case, that doesn't
           matter because the homology is computed correctly anyway.

        EXAMPLES::

            sage: sphere = SimplicialComplex([[0,1,2,3]])
            sage: sphere.remove_face([0,1,2,3])
            sage: sphere
            Simplicial complex with vertex set (0, 1, 2, 3) and facets {(0, 1, 2), (0, 1, 3), (0, 2, 3), (1, 2, 3)}
            sage: L = sphere._contractible_subcomplex(); L
            Simplicial complex with vertex set (0, 1, 2, 3) and facets {(0, 1, 2), (0, 1, 3), (0, 2, 3)}
            sage: L.homology()
            {0: 0, 1: 0, 2: 0}
        """
        facets = [sorted(self._facets, key=str)[0]]
        return self._enlarge_subcomplex(SimplicialComplex(facets, is_mutable=False), verbose=verbose)

    def _enlarge_subcomplex(self, subcomplex, verbose=False):
        """
        Given a subcomplex `S` of this simplicial complex `K`, find a
        subcomplex `L`, as large as possible, containing `S` which is
        homotopy equivalent to `S` (so that `H_{*}(K,S)` is isomorphic
        to `H_{*}(K,L)`).  This way, the chain complex for computing
        `H_{*}(K,L)` will be smaller than that for computing
        `H_{*}(K,S)`, so the computations should be faster.

        :param subcomplex: a subcomplex of this simplicial complex
        :param verbose: If ``True``, print some messages as the simplicial
           complex is computed.
        :type verbose: boolean; optional, default ``False``
        :return: a complex `L` containing ``subcomplex`` and contained
           in ``self``, homotopy equivalent to ``subcomplex``.

        Algorithm: start with the subcomplex `S` and loop through the
        facets of `K` which are not in `S`.  For each one, see whether
        its intersection with `S` is contractible, and if so, add it.
        This is recursive: testing for contractibility calls this
        routine again, via ``_contractible_subcomplex``.

        EXAMPLES::

            sage: T = simplicial_complexes.Torus(); T
            Minimal triangulation of the torus

        Inside the torus, define a subcomplex consisting of a loop::

            sage: S = SimplicialComplex([[0,1], [1,2], [0,2]], is_mutable=False)
            sage: S.homology()
            {0: 0, 1: Z}
            sage: L = T._enlarge_subcomplex(S)
            sage: L
            Simplicial complex with vertex set (0, 1, 2, 3, 4, 5, 6) and 8 facets
            sage: sorted(L.facets())
            [(0, 1), (0, 1, 5), (0, 2), (0, 2, 6), (0, 3, 4), (0, 3, 5), (0, 4, 6), (1, 2)]
            sage: L.homology()[1]
            Z
        """
        # Make the subcomplex immutable if not
        if subcomplex is not None and subcomplex._is_mutable:
            subcomplex = SimplicialComplex(subcomplex._facets,
                                           maximality_check=False,
                                           sort_facets=False,
                                           is_mutable=False)

        if subcomplex in self.__enlarged:
            return self.__enlarged[subcomplex]
        faces = [x for x in list(self._facets) if x not in subcomplex._facets]
        # For consistency when using different Python versions, for example, sort 'faces'.
        faces = sorted(faces, key=str)
        done = False
        new_facets = sorted(subcomplex._facets, key=str)
        while not done:
            done = True
            remove_these = []
            if verbose:
                print("  looping through %s facets" % len(faces))
            for f in faces:
                f_set = f.set()
                int_facets = set( a.set().intersection(f_set) for a in new_facets )
                intersection = SimplicialComplex(int_facets)
                if not intersection._facets[0].is_empty():
                    if (len(intersection._facets) == 1 or
                        intersection == intersection._contractible_subcomplex()):
                        new_facets.append(f)
                        remove_these.append(f)
                        done = False
            if verbose and not done:
                print("    added %s facets" % len(remove_these))
            for f in remove_these:
                faces.remove(f)
        if verbose:
            print("  now constructing a simplicial complex with %s vertices and %s facets" % (len(self.vertices()), len(new_facets)))
        L = SimplicialComplex(new_facets, maximality_check=False,
                              sort_facets=False, is_mutable=self._is_mutable)
        self.__enlarged[subcomplex] = L
        return L

    def _cubical_(self):
        r"""
        Cubical complex constructed from ``self``.

        ALGORITHM:

        The algorithm comes from a paper by Shtan'ko and Shtogrin, as
        reported by Bukhshtaber and Panov.  Let `I^m` denote the unit
        `m`-cube, viewed as a cubical complex.  Let `[m] = \{1, 2,
        ..., m\}`; then each face of `I^m` has the following form, for
        subsets `I \subset J \subset [m]`:

        .. MATH::

            F_{I \subset J} = \{ (y_1,...,y_m) \in I^m \,:\, y_i =0 \text{
            for } i \in I, y_j = 1 \text{ for } j \not \in J\}.

        If `K` is a simplicial complex on vertex set `[m]` and if `I
        \subset [m]`, write `I \in K` if `I` is a simplex of `K`.
        Then we associate to `K` the cubical subcomplex of `I^m` with
        faces

        .. MATH::

            \{F_{I \subset J} \,:\, J \in K, I \neq \emptyset \}

        The geometric realization of this cubical complex is
        homeomorphic to the geometric realization of the original
        simplicial complex.

        REFERENCES:

        - [BP2000]_
        - [SS1992]_

        EXAMPLES::

            sage: T = simplicial_complexes.Torus()
            sage: T.homology()
            {0: 0, 1: Z x Z, 2: Z}
            sage: Tc = T._cubical_()
            sage: Tc
            Cubical complex with 42 vertices and 168 cubes
            sage: Tc.homology()
            {0: 0, 1: Z x Z, 2: Z}
        """
        from sage.homology.cubical_complex import CubicalComplex
        V = self.vertices()
        embed = len(V)
        # dictionary to translate vertices to the numbers 1, ..., embed
        vd = dict(zip(V, range(1, embed + 1)))
        cubes = []
        for JJ in self.facets():
            J = [vd[i] for i in JJ]
            for i in J:
                # loop over indices from 1 to embed.  if equal to i,
                # set to 0. if not in J, set to 1.  Otherwise, range
                # from 0 to 1
                cube = []
                for n in range(1, embed+1):
                    if n == i:
                        cube.append([0])
                    elif n not in J:
                        cube.append([1])
                    else:
                        cube.append([0, 1])
                cubes.append(cube)
        return CubicalComplex(cubes)

    def connected_component(self, simplex=None):
        """
        Return the connected component of this simplicial complex
        containing ``simplex``. If ``simplex`` is omitted, then return
        the connected component containing the zeroth vertex in the
        vertex list. (If the simplicial complex is empty, raise an
        error.)

        EXAMPLES::

            sage: S1 = simplicial_complexes.Sphere(1)
            sage: S1 == S1.connected_component()
            True
            sage: X = S1.disjoint_union(S1)
            sage: X == X.connected_component()
            False
            sage: v0 = X.vertices()[0]
            sage: v1 = X.vertices()[-1]
            sage: X.connected_component(Simplex([v0])) == X.connected_component(Simplex([v1]))
            False

            sage: S0 = simplicial_complexes.Sphere(0)
            sage: S0.vertices()
            (0, 1)
            sage: S0.connected_component()
            Simplicial complex with vertex set (0,) and facets {(0,)}
            sage: S0.connected_component(Simplex((1,)))
            Simplicial complex with vertex set (1,) and facets {(1,)}

            sage: SimplicialComplex([[]]).connected_component()
            Traceback (most recent call last):
            ...
            ValueError: the empty simplicial complex has no connected components
        """
        if self.dimension() == -1:
            raise ValueError("the empty simplicial complex has no connected components")
        if simplex is None:
            v = self.vertices()[0]
        else:
            v = simplex[0]
        vertices = self.graph().connected_component_containing_vertex(v)
        facets = [f for f in self.facets() if f.is_face(Simplex(vertices))]
        return SimplicialComplex(facets)

    def fundamental_group(self, base_point=None, simplify=True):
        r"""
        Return the fundamental group of this simplicial complex.

        INPUT:

        - ``base_point`` (optional, default None) -- if this complex is
          not path-connected, then specify a vertex; the fundamental
          group is computed with that vertex as a base point. If the
          complex is path-connected, then you may specify a vertex or
          leave this as its default setting of ``None``. (If this
          complex is path-connected, then this argument is ignored.)

        - ``simplify`` (bool, optional True) -- if False, then return a
          presentation of the group in terms of generators and
          relations. If True, the default, simplify as much as GAP is
          able to.

        Algorithm: we compute the edge-path group -- see
        :wikipedia:`Fundamental_group`. Choose a spanning tree for the
        1-skeleton, and then the group's generators are given by the
        edges in the 1-skeleton; there are two types of relations:
        `e=1` if `e` is in the spanning tree, and for every 2-simplex,
        if its edges are `e_0`, `e_1`, and `e_2`, then we impose the
        relation `e_0 e_1^{-1} e_2 = 1`.

        EXAMPLES::

            sage: S1 = simplicial_complexes.Sphere(1)
            sage: S1.fundamental_group()
            Finitely presented group < e |  >

        If we pass the argument ``simplify=False``, we get generators and
        relations in a form which is not usually very helpful. Here is the
        cyclic group of order 2, for instance::

            sage: RP2 = simplicial_complexes.RealProjectiveSpace(2)
            sage: C2 = RP2.fundamental_group(simplify=False)
            sage: C2
            Finitely presented group < e0, e1, e2, e3, e4, e5, e6, e7, e8, e9 | e0, e3, e4, e7, e9, e5*e2^-1*e0, e7*e2^-1*e1, e8*e3^-1*e1, e8*e6^-1*e4, e9*e6^-1*e5 >
            sage: C2.simplified()
            Finitely presented group < e1 | e1^2 >

        This is the same answer given if the argument ``simplify`` is True
        (the default)::

            sage: RP2.fundamental_group()
            Finitely presented group < e1 | e1^2 >

        You must specify a base point to compute the fundamental group
        of a non-connected complex::

            sage: K = S1.disjoint_union(RP2)
            sage: K.fundamental_group()
            Traceback (most recent call last):
            ...
            ValueError: this complex is not connected, so you must specify a base point
            sage: v0 = list(K.vertices())[0]
            sage: K.fundamental_group(base_point=v0)
            Finitely presented group < e |  >
            sage: v1 = list(K.vertices())[-1]
            sage: K.fundamental_group(base_point=v1)
            Finitely presented group < e1 | e1^2 >

        Some other examples::

            sage: S1.wedge(S1).fundamental_group()
            Finitely presented group < e0, e1 | >
            sage: simplicial_complexes.Torus().fundamental_group()
            Finitely presented group < e1, e4 | e4^-1*e1^-1*e4*e1 >
            sage: simplicial_complexes.MooreSpace(5).fundamental_group()
            Finitely presented group < e0 | e0^5 >
        """
        if not self.is_connected():
            if base_point is None:
                raise ValueError("this complex is not connected, so you must specify a base point")
            return self.connected_component(Simplex([base_point])).fundamental_group(simplify=simplify)

        from sage.groups.free_group import FreeGroup
        from sage.interfaces.gap import gap
        spanning_tree = [e[:2] for e in self.graph().min_spanning_tree()]
        gens = [tuple(e) for e in self._n_cells_sorted(1) if tuple(e) not in spanning_tree]

        if len(gens) == 0:
            return gap.TrivialGroup()

        gens_dict = dict(zip(gens, range(len(gens))))
        FG = FreeGroup(len(gens), 'e')
        rels = []
        for f in self._n_cells_sorted(2):
            bdry = [tuple(e) for e in f.faces()]
            z = dict()
            for i in range(3):
                if bdry[i] in spanning_tree:
                    z[i] = FG.one()
                else:
                    z[i] = FG.gen(gens_dict[bdry[i]])
            rels.append(z[0]*z[1].inverse()*z[2])
        if simplify:
            return FG.quotient(rels).simplified()
        else:
            return FG.quotient(rels)

    @rename_keyword(deprecation=21111, certify='certificate')
    def is_isomorphic(self, other, certificate=False):
        r"""
        Check whether two simplicial complexes are isomorphic.

        INPUT:

        - ``certificate`` -- if ``True``, then output is ``(a, b)``, where ``a``
          is a boolean and ``b`` is either a map or ``None``

        This is done by creating two graphs and checking whether they
        are isomorphic.

        EXAMPLES::

            sage: Z1 = SimplicialComplex([[0,1],[1,2],[2,3,4],[4,5]])
            sage: Z2 = SimplicialComplex([['a','b'],['b','c'],['c','d','e'],['e','f']])
            sage: Z3 = SimplicialComplex([[1,2,3]])
            sage: Z1.is_isomorphic(Z2)
            True
            sage: Z1.is_isomorphic(Z2, certificate=True)
            (True, {0: 'a', 1: 'b', 2: 'c', 3: 'd', 4: 'e', 5: 'f'})
            sage: Z3.is_isomorphic(Z2)
            False

        We check that :trac:`20751` is fixed::

            sage: C1 = SimplicialComplex([[1,2,3], [1,2,4], [1,3,4]])
            sage: C2 = SimplicialComplex([['j','k','l'], ['j','l','m'], ['j','k','m']])
            sage: C1.is_isomorphic(C2, certificate=True)
            (True, {1: 'j', 2: 'k', 3: 'l', 4: 'm'})

        TESTS::

            sage: Z1 = SimplicialComplex([[0,1],[1,2],[2,3,4],[4,5]])
            sage: Z2 = SimplicialComplex([['a','b'],['b','c'],['c','d','e'],['e','f']])
            sage: Z1.is_isomorphic(Z2, certify=True)
            doctest...: DeprecationWarning: use the option 'certificate' instead of 'certify'
            See http://trac.sagemath.org/21111 for details.
            (True, {0: 'a', 1: 'b', 2: 'c', 3: 'd', 4: 'e', 5: 'f'})
        """
        # Check easy invariants agree
        if (sorted(x.dimension() for x in self._facets)
            != sorted(x.dimension() for x in other._facets)
            or len(self._vertex_set) != len(other._vertex_set)):
            return False
        g1 = Graph()
        g2 = Graph()
        g1.add_edges((v, f) for f in self._facets for v in f)
        g2.add_edges((v, f) for f in other._facets for v in f)
        g1.add_edges(("fake_vertex", v, "special_edge")
                     for v in self._vertex_set)
        g2.add_edges(("fake_vertex", v, "special_edge")
                     for v in other._vertex_set)
        if not certificate:
            return g1.is_isomorphic(g2, edge_labels=True)
        isisom, tr = g1.is_isomorphic(g2, edge_labels=True, certificate=True)

        if isisom:
            for f in self.facets():
                tr.pop(f)
            tr.pop("fake_vertex")

        return isisom, tr

    def automorphism_group(self):
        r"""
        Return the automorphism group of the simplicial complex.

        This is done by creating a bipartite graph, whose vertices are
        vertices and facets of the simplicial complex, and computing
        its automorphism group.

        .. WARNING::

            Since :trac:`14319` the domain of the automorphism group is equal to
            the graph's vertex set, and the ``translation`` argument has become
            useless.

        EXAMPLES::

            sage: S = simplicial_complexes.Simplex(3)
            sage: S.automorphism_group().is_isomorphic(SymmetricGroup(4))
            True

            sage: P = simplicial_complexes.RealProjectivePlane()
            sage: P.automorphism_group().is_isomorphic(AlternatingGroup(5))
            True

            sage: Z = SimplicialComplex([['1','2'],['2','3','a']])
            sage: Z.automorphism_group().is_isomorphic(CyclicPermutationGroup(2))
            True
            sage: group = Z.automorphism_group()
            sage: group.domain()
            {'1', '2', '3', 'a'}

        Check that :trac:`17032` is fixed::

            sage: s = SimplicialComplex([[(0,1),(2,3)]])
            sage: s.automorphism_group().cardinality()
            2
        """
        from sage.groups.perm_gps.permgroup import PermutationGroup

        G = Graph()
        G.add_vertices(self.vertices())
        G.add_edges((f.tuple(), v) for f in self.facets() for v in f)
        group = G.automorphism_group(partition=[list(self.vertices()),
                                                [f.tuple()
                                                 for f in self.facets()]])

        gens = [[tuple(c) for c in g.cycle_tuples()
                 if c[0] in self.vertices()]
                for g in group.gens()]

        return PermutationGroup(gens=gens, domain=self.vertices())

    def fixed_complex(self, G):
        r"""
        Return the fixed simplicial complex `Fix(G)` for a subgroup `G`.

        INPUT:

        - ``G`` -- a subgroup of the automorphism group of the simplicial
          complex or a list of elements of the automorphism group

        OUTPUT:

        - a simplicial complex `Fix(G)`

        Vertices in `Fix(G)` are the orbits of `G` (acting on vertices
        of ``self``) that form a simplex in ``self``. More generally,
        simplices in `Fix(G)` correspond to simplices in ``self`` that
        are union of such orbits.

        A basic example::

            sage: S4 = simplicial_complexes.Sphere(4)
            sage: S3 = simplicial_complexes.Sphere(3)
            sage: fix = S4.fixed_complex([S4.automorphism_group()([(0,1)])])
            sage: fix
            Simplicial complex with vertex set (0, 2, 3, 4, 5) and 5 facets
            sage: fix.is_isomorphic(S3)
            True

        Another simple example::

            sage: T = SimplicialComplex([[1,2,3],[2,3,4]])
            sage: G = T.automorphism_group()
            sage: T.fixed_complex([G([(1,4)])])
            Simplicial complex with vertex set (2, 3) and facets {(2, 3)}

        A more sophisticated example::

            sage: RP2 = simplicial_complexes.ProjectivePlane()
            sage: CP2 = simplicial_complexes.ComplexProjectivePlane()
            sage: G = CP2.automorphism_group()
            sage: H = G.subgroup([G([(2,3),(5,6),(8,9)])])
            sage: CP2.fixed_complex(H).is_isomorphic(RP2)
            True
        """
        from sage.categories.groups import Groups
        if G in Groups():
            gens = G.gens()
        else:
            gens = G
            G = self.automorphism_group().subgroup(gens)

        invariant_f = [list(u) for u in self.face_iterator()
                       if all(sorted([sigma(j) for j in u]) == sorted(list(u))
                              for sigma in gens)]
        new_verts = [min(o) for o in G.orbits() if o in invariant_f]
        return SimplicialComplex([[s for s in f if s in new_verts]
                                  for f in invariant_f])

    def _Hom_(self, other, category=None):
        """
        Return the set of simplicial maps between simplicial complexes
        ``self`` and ``other``.

        EXAMPLES::

            sage: S = simplicial_complexes.Sphere(1)
            sage: T = simplicial_complexes.Sphere(2)
            sage: H = Hom(S,T)  # indirect doctest
            sage: H
            Set of Morphisms from Minimal triangulation of the 1-sphere
             to Minimal triangulation of the 2-sphere
             in Category of finite simplicial complexes
            sage: f = {0:0,1:1,2:3}
            sage: x = H(f)
            sage: x
            Simplicial complex morphism:
              From: Minimal triangulation of the 1-sphere
              To: Minimal triangulation of the 2-sphere
            Defn: 0 |--> 0
                  1 |--> 1
                  2 |--> 3

            sage: S._Hom_(T, Objects())
            Traceback (most recent call last):
            ...
            TypeError: Category of objects is not a subcategory of SimplicialComplexes()
            sage: type(Hom(S, T, Objects()))
            <class 'sage.categories.homset.Homset_with_category_with_equality_by_id'>
        """
        if not category.is_subcategory(SimplicialComplexes()):
            raise TypeError("{} is not a subcategory of SimplicialComplexes()".format(category))
        from sage.homology.simplicial_complex_homset import SimplicialComplexHomset
        return SimplicialComplexHomset(self, other)

    # @cached_method    when we switch to immutable SimplicialComplex
    def _is_numeric(self):
        """
        Test whether all vertices are labeled by integers

        OUTPUT:

        Boolean. Whether all vertices are labeled by (not necessarily
        consecutive) integers.

        EXAMPLES::

            sage: s = SimplicialComplex()
            sage: s._is_numeric()
            True
            sage: s.add_face(['a', 'b', 123])
            sage: s._is_numeric()
            False
        """
        return all(isinstance(v, integer_types + (Integer,))
                   for v in self._vertex_set)

    # @cached_method    when we switch to immutable SimplicialComplex
    def _translation_to_numeric(self):
        """
        Return a dictionary enumerating the vertices

        See also :meth:`_translation_from_numeric`, which returns the
        inverse map.

        OUTPUT:

        A dictionary. The keys are the vertices, and the associated
        values are integers from 0 to number of vertices - 1.

        EXAMPLES::

            sage: s = SimplicialComplex()
            sage: s._translation_to_numeric()
            {}
            sage: s.add_face(['a', 'b', 123])
            sage: s._translation_to_numeric()   # random output
            {'a': 1, 123: 0, 'b': 2}
            sage: set(s._translation_to_numeric().keys()) == set(['a', 'b', 123])
            True
            sage: sorted(s._translation_to_numeric().values())
            [0, 1, 2]
        """
        return dict((vertex, i) for i, vertex in enumerate(self._vertex_set))

    # @cached_method    when we switch to immutable SimplicialComplex
    def _translation_from_numeric(self):
        """
        Return a dictionary mapping vertex indices to vertices

        See also :meth:`_translation_to_numeric`, which returns the
        inverse map.

        OUTPUT:

        A dictionary. The keys are integers from 0 to the number of
        vertices - 1. The associated values are the vertices.

        EXAMPLES::

            sage: s = SimplicialComplex()
            sage: s._translation_from_numeric()
            {}
            sage: s.add_face(['a', 'b', 123])
            sage: s._translation_from_numeric()   # random output
            {0: 123, 1: 'a', 2: 'b'}
            sage: sorted(s._translation_from_numeric().keys())
            [0, 1, 2]
            sage: set(s._translation_from_numeric().values()) == set(['a', 'b', 123])
            True
        """
        return dict(enumerate(self._vertex_set))

    def _chomp_repr_(self):
        r"""
        String representation of ``self`` suitable for use by the CHomP
        program.  This lists each facet on its own line, and makes
        sure vertices are listed as numbers.

        EXAMPLES::

            sage: S = SimplicialComplex([(0,1,2), (2,3,5)])
            sage: print(S._chomp_repr_())
            (2, 3, 5)
            (0, 1, 2)

        A simplicial complex whose vertices are tuples, not integers::

            sage: S = SimplicialComplex([[(0,1), (1,2), (3,4)]])
            sage: S._chomp_repr_()
            '(0, 1, 2)\n'
        """
        s = ""
        numeric = self._is_numeric()
        if not numeric:
            d = self._translation_to_numeric()
        for f in self.facets():
            if numeric:
                s += str(f)
            else:
                s += '(' + ', '.join(str(d[a]) for a in f) + ')'
            s += '\n'
        return s

    # this function overrides the standard one for GenericCellComplex,
    # because it lists the maximal faces, not the total number of faces.
    def _repr_(self):
        """
        Print representation.

        If there are only a few vertices or faces, they are listed. If
        there are lots, the number is given.

        Facets are sorted in increasing order of dimension, and within
        each dimension, they are sorted using the underlying tuple.

        EXAMPLES::

            sage: X = SimplicialComplex([[0,1], [1,2]])
            sage: X._repr_()
            'Simplicial complex with vertex set (0, 1, 2) and facets {(0, 1), (1, 2)}'
            sage: SimplicialComplex([[i for i in range(16)]])
            Simplicial complex with 16 vertices and 1 facets
        """
        vertex_limit = 45
        facet_limit = 55
        vertices = self.vertices()
        try:
            vertices = sorted(vertices)
        except TypeError:
            vertices = sorted(vertices, key=str)
        try:
            facets = sorted(self._facets, key=lambda f: (f.dimension(), f.tuple()))
        except TypeError:
            # Sorting failed.
            facets = self._facets

        vertex_string = "with vertex set {}".format(tuple(vertices))
        if len(vertex_string) > vertex_limit:
            vertex_string = "with %s vertices" % len(vertices)
        facet_string = 'facets {' + repr(facets)[1:-1] + '}'
        if len(facet_string) > facet_limit:
            facet_string = "%s facets" % len(facets)
        return "Simplicial complex " + vertex_string + " and " + facet_string

    def set_immutable(self):
        """
        Make this simplicial complex immutable.

        EXAMPLES::

            sage: S = SimplicialComplex([[1,4], [2,4]])
            sage: S.is_mutable()
            True
            sage: S.set_immutable()
            sage: S.is_mutable()
            False
        """
        self._is_mutable = False
        self._facets = tuple(self._facets)

    def is_mutable(self):
        """
        Return ``True`` if mutable.

        EXAMPLES::

            sage: S = SimplicialComplex([[1,4], [2,4]])
            sage: S.is_mutable()
            True
            sage: S.set_immutable()
            sage: S.is_mutable()
            False
            sage: S2 = SimplicialComplex([[1,4], [2,4]], is_mutable=False)
            sage: S2.is_mutable()
            False
            sage: S3 = SimplicialComplex([[1,4], [2,4]], is_mutable=False)
            sage: S3.is_mutable()
            False
        """
        return self._is_mutable

    def is_immutable(self):
        """
        Return ``True`` if immutable.

        EXAMPLES::

            sage: S = SimplicialComplex([[1,4], [2,4]])
            sage: S.is_immutable()
            False
            sage: S.set_immutable()
            sage: S.is_immutable()
            True
        """
        return not self._is_mutable

    def cone_vertices(self):
        r"""
        Return the list of cone vertices of ``self``.

        A vertex is a cone vertex if and only if it appears in every facet.

        EXAMPLES::

            sage: SimplicialComplex([[1,2,3]]).cone_vertices()
            [1, 2, 3]
            sage: SimplicialComplex([[1,2,3], [1,3,4], [1,5,6]]).cone_vertices()
            [1]
            sage: SimplicialComplex([[1,2,3], [1,3,4], [2,5,6]]).cone_vertices()
            []
        """
        F = self.facets()
        C = set(self.vertices())
        for f in F:
            C = C.intersection(list(f))
            if not C:
                break
        return sorted(C)

    def decone(self):
        r"""
        Return the subcomplex of ``self`` induced by the non-cone vertices.

        EXAMPLES::

            sage: SimplicialComplex([[1,2,3]]).decone()
            Simplicial complex with vertex set () and facets {()}
            sage: SimplicialComplex([[1,2,3], [1,3,4], [1,5,6]]).decone()
            Simplicial complex with vertex set (2, 3, 4, 5, 6) and facets {(2, 3), (3, 4), (5, 6)}
            sage: X = SimplicialComplex([[1,2,3], [1,3,4], [2,5,6]])
            sage: X.decone() == X
            True
        """
        V = set(self.vertices()).difference(self.cone_vertices())
        return self.generated_subcomplex(V)

    def is_balanced(self, check_purity=False, certificate=False):
        r"""
        Determine whether ``self`` is balanced.

        A simplicial complex `X` of dimension `d-1` is balanced if and
        only if its vertices can be colored with `d` colors such that
        every face contains at most one vertex of each color.  An
        equivalent condition is that the 1-skeleton of `X` is
        `d`-colorable.  In some contexts, it is also required that `X`
        be pure (i.e., that all maximal faces of `X` have the same
        dimension).

        INPUT:

        - ``check_purity`` -- (default: ``False``) if this is ``True``,
          require that ``self`` be pure as well as balanced

        - ``certificate`` -- (default: ``False``) if this is ``True`` and
          ``self`` is balanced, then return a `d`-coloring of the 1-skeleton.

        EXAMPLES:

        A 1-dim simplicial complex is balanced iff it is bipartite::

            sage: X = SimplicialComplex([[1,2],[1,4],[3,4],[2,5]])
            sage: X.is_balanced()
            True
            sage: sorted(X.is_balanced(certificate=True))
            [[1, 3, 5], [2, 4]]
            sage: X = SimplicialComplex([[1,2],[1,4],[3,4],[2,4]])
            sage: X.is_balanced()
            False

        Any barycentric division is balanced::

            sage: X = SimplicialComplex([[1,2,3],[1,2,4],[2,3,4]])
            sage: X.is_balanced()
            False
            sage: X.barycentric_subdivision().is_balanced()
            True

        A non-pure balanced complex::

            sage: X=SimplicialComplex([[1,2,3],[3,4]])
            sage: X.is_balanced(check_purity=True)
            False
            sage: sorted(X.is_balanced(certificate=True))
            [[1, 4], [2], [3]]
        """
        d = 1 + self.dimension()
        if check_purity and not self.is_pure():
            return False
        Skel = self.graph()
        if certificate:
            C = Skel.coloring()
            C = C if len(C) == d else False
            return C
        else:
            return Skel.chromatic_number() == d

    def is_partitionable(self, certificate=False):
        r"""
        Determine whether ``self`` is partitionable.

        A partitioning of a simplicial complex `X` is a decomposition
        of its face poset into disjoint Boolean intervals `[R,F]`,
        where `F` ranges over all facets of `X`.

        The method sets up an integer program with:

        - a variable `y_i` for each pair `(R,F)`, where `F` is a facet of `X`
          and `R` is a subface of `F`

        - a constraint `y_i+y_j \leq 1` for each pair `(R_i,F_i)`, `(R_j,F_j)`
          whose Boolean intervals intersect nontrivially (equivalent to
          `(R_i\subseteq F_j and R_j\subseteq F_i))`

        - objective function equal to the sum of all `y_i`

        INPUT:

        - ``certificate`` -- (default: ``False``)  If ``True``,
          and ``self`` is partitionable, then return a list of pairs `(R,F)`
          that form a partitioning.

        EXAMPLES:

        Simplices are trivially partitionable::

            sage: X = SimplicialComplex([ [1,2,3,4] ])
            sage: X.is_partitionable()
            True
            sage: X.is_partitionable(certificate=True)
            [((), (1, 2, 3, 4), 4)]

        Shellable complexes are partitionable::

            sage: X = SimplicialComplex([ [1,3,5],[1,3,6],[1,4,5],[1,4,6],[2,3,5],[2,3,6],[2,4,5] ])
            sage: X.is_partitionable()
            True
            sage: P = X.is_partitionable(certificate=True)
            sage: n_intervals_containing = lambda f: len([ RF for RF in P if RF[0].is_face(f) and f.is_face(RF[1]) ])
            sage: all( n_intervals_containing(f)==1 for k in X.faces().keys() for f in X.faces()[k] )
            True

        A non-shellable, non-Cohen-Macaulay, partitionable example, constructed by Björner::

            sage: X = SimplicialComplex([ [1,2,3],[1,2,4],[1,3,4],[2,3,4],[1,5,6] ])
            sage: X.is_partitionable()
            True

        The bowtie complex is not partitionable::

            sage: X = SimplicialComplex([ [1,2,3],[1,4,5] ])
            sage: X.is_partitionable()
            False
        """
        from sage.numerical.mip import MixedIntegerLinearProgram
        Facets = self.facets()
        RFPairs = [(Simplex(r), f, f.dimension() - len(r) + 1)
                   for f in self.facets() for r in Set(f).subsets()]
        n = len(RFPairs)
        IP = MixedIntegerLinearProgram()
        y = IP.new_variable(binary=True)
        for i0, pair0 in enumerate(RFPairs):
            for i1, pair1 in enumerate(RFPairs):
                if (i0 < i1 and pair0[0].is_face(pair1[1]) and
                        pair1[0].is_face(pair0[1])):
                    IP.add_constraint(y[i0] + y[i1] <= 1)
        IP.set_objective(sum(2**RFPairs[i][2] * y[i] for i in range(n)))
        sol = round(IP.solve())
        if sol < sum(self.f_vector()):
            return False
        elif not certificate:
            return True
        else:
            x = IP.get_values(y)
            return [RFPairs[i] for i in range(n) if x[i] == 1]

    def intersection(self,other):
        r"""
        Calculate the intersection of two simplicial complexes.

        EXAMPLES:

            sage: X = SimplicialComplex([[1,2,3],[1,2,4]])
            sage: Y = SimplicialComplex([[1,2,3],[1,4,5]])
            sage: Z = SimplicialComplex([[1,2,3],[1,4],[2,4]])
            sage: sorted(X.intersection(Y).facets())
            [(1, 2, 3), (1, 4)]
            sage: X.intersection(X) == X
            True
            sage: X.intersection(Z) == X
            False
            sage: X.intersection(Z) == Z
            True
        """
        F = []
        for k in range(1 + min(self.dimension(), other.dimension())):
            F = F + [s for s in self.faces()[k] if s in other.faces()[k]]
        return SimplicialComplex(F)

# Miscellaneous utility functions.

# The following two functions can be used to generate the facets for
# the corresponding examples in sage.homology.examples. These take a
# few seconds to run, so the actual examples have the facets
# hard-coded. Thus the following functions are not currently used in
# the Sage library.

def facets_for_RP4():
    """
    Return the list of facets for a minimal triangulation of 4-dimensional
    real projective space.

    We use vertices numbered 1 through 16, define two facets, and define
    a certain subgroup `G` of the symmetric group `S_{16}`. Then the set
    of all facets is the `G`-orbit of the two given facets.

    See the description in Example 3.12 in Datta [Dat2007]_.

    EXAMPLES::

        sage: from sage.homology.simplicial_complex import facets_for_RP4
        sage: A = facets_for_RP4()   # long time (1 or 2 seconds)
        sage: SimplicialComplex(A) == simplicial_complexes.RealProjectiveSpace(4) # long time
        True
    """
    # Define the group:
    from sage.groups.perm_gps.permgroup import PermutationGroup
    g1 = '(2,7)(4,10)(5,6)(11,12)'
    g2 = '(1, 2, 3, 4, 5, 10)(6, 8, 9)(11, 12, 13, 14, 15, 16)'
    G = PermutationGroup([g1, g2])
    # Define the two simplices:
    t1 = (1, 2, 4, 5, 11)
    t2 = (1, 2, 4, 11, 13)
    # Apply the group elements to the simplices:
    facets = []
    for g in G:
        d = g.dict()
        for t in [t1, t2]:
            new = tuple([d[j] for j in t])
            if new not in facets:
                facets.append(new)
    return facets

def facets_for_K3():
    """
    Returns the facets for a minimal triangulation of the K3 surface.

    This is a pure simplicial complex of dimension 4 with 16
    vertices and 288 facets. The facets are obtained by constructing a
    few facets and a permutation group `G`, and then computing the
    `G`-orbit of those facets.

    See Casella and Kühnel in [CK2001]_ and Spreer and Kühnel [SK2011]_;
    the construction here uses the labeling from Spreer and Kühnel.

    EXAMPLES::

        sage: from sage.homology.simplicial_complex import facets_for_K3
        sage: A = facets_for_K3()   # long time (a few seconds)
        sage: SimplicialComplex(A) == simplicial_complexes.K3Surface()  # long time
        True
    """
    from sage.groups.perm_gps.permgroup import PermutationGroup
    G = PermutationGroup([[(1,3,8,4,9,16,15,2,14,12,6,7,13,5,10)],
                         [(1,11,16),(2,10,14),(3,12,13),(4,9,15),(5,7,8)]])
    return ([tuple([g(i) for i in (1,2,3,8,12)]) for g in G]
            +[tuple([g(i) for i in (1,2,5,8,14)]) for g in G])<|MERGE_RESOLUTION|>--- conflicted
+++ resolved
@@ -3319,16 +3319,12 @@
             sage: Y._stanley_reisner_base_ring(base_ring=QQ)
             Multivariate Polynomial Ring in a, b, c over Rational Field
         """
-<<<<<<< HEAD
-        return PolynomialRing(base_ring, list(self._gen_dict.values()))
-=======
         verts = self._gen_dict.values()
         try:
             verts = sorted(verts)
         except TypeError:
             verts = sorted(verts, key=str)
         return PolynomialRing(base_ring, verts)
->>>>>>> ca26fcca
 
     def stanley_reisner_ring(self, base_ring=ZZ):
         """
