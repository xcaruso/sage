--- conflicted
+++ resolved
@@ -142,10 +142,7 @@
 from sage.rings.polynomial.laurent_polynomial_ring import LaurentPolynomialRing
 from sage.rings.rational_field import QQ
 from sage.sets.set import Set
-<<<<<<< HEAD
-=======
 from sage.structure.richcmp import richcmp
->>>>>>> eb941f46
 from sage.structure.unique_representation import CachedRepresentation
 
 
@@ -793,8 +790,6 @@
         """
         return hash((self._free_group, self._relations, self._names))
 
-<<<<<<< HEAD
-=======
     def _richcmp_(self, other, op):
         """
         Compare ``self`` and ``other``.
@@ -816,7 +811,6 @@
         r2 = [r.Tietze() for r in other._relations]
         return richcmp((self._names, r1), (other._names, r2), op)
 
->>>>>>> eb941f46
     def _repr_(self):
         """
         Return a string representation.
