--- conflicted
+++ resolved
@@ -10,13 +10,8 @@
 - David Roe (2019): initial version
 """
 
-<<<<<<< HEAD
-from sage.groups.perm_gps.permgroup import PermutationGroup_generic, PermutationGroup_subgroup
+from sage.groups.perm_gps.permgroup import PermutationGroup, PermutationGroup_generic, PermutationGroup_subgroup
 from sage.groups.abelian_gps.abelian_group import AbelianGroup_class, AbelianGroup_subgroup
-=======
-from sage.groups.perm_gps.permgroup import PermutationGroup, PermutationGroup_generic
-from sage.groups.abelian_gps.abelian_group import AbelianGroup_class
->>>>>>> 24cf4dd0
 from sage.sets.finite_enumerated_set import FiniteEnumeratedSet
 from sage.misc.lazy_attribute import lazy_attribute
 from sage.misc.cachefunc import cached_method
@@ -223,11 +218,7 @@
             sage: H.splitting_field() # indirect doctest
             Number Field in a with defining polynomial x^4 + 1
         """
-<<<<<<< HEAD
         return self._ambient_group._gcdata
-=======
-        return self._gcdata[1]
->>>>>>> 24cf4dd0
 
 class GaloisGroup_perm(_GaloisMixin, PermutationGroup_generic):
     r"""
