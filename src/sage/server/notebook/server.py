--- conflicted
+++ resolved
@@ -623,19 +623,13 @@
                 return
         try:
             if path[-11:] == 'favicon.ico':
-                binfile = open(SAGE_EXTCODE + "/images/favicon.ico", 'rb').read()
+                binfile = self.favicon()
             elif path[-10:] == 'corner.png':
-<<<<<<< HEAD
-                binfile = open(SAGE_EXTCODE + "/images/corner.png", 'rb').read()
-            elif path[-12:] == 'sagelogo.png':
-                binfile = open(SAGE_EXTCODE + "/images/sagelogo.png", 'rb').read()
-=======
                 binfile = self.image_corner()
             elif path[-12:] == 'evaluate.png':
                 binfile = self.image_evaluate()
             elif path[-17:] == 'evaluate_over.png':
                 binfile = self.image_evaluate_over()
->>>>>>> de35d1e3
             elif path[:7] == 'jsmath/':
                 binfile = open(SAGE_EXTCODE + "/javascript/" + path, 'rb').read()
             else:
