r"""
Local components of modular forms

If `f` is a (new, cuspidal, normalised) modular eigenform, then one can
associate to `f` an *automorphic representation* `\pi_f` of the group
`\operatorname{GL}_2(\mathbf{A})` (where `\mathbf{A}` is the adele ring of
`\QQ`). This object factors as a restricted tensor product of components
`\pi_{f, v}` for each place of `\QQ`. These are infinite-dimensional
representations, but they are specified by a finite amount of data, and this
module provides functions which determine a description of the local factor
`\pi_{f, p}` at a finite prime `p`.

The functions in this module are based on the algorithms described in
[LW2012]_.

AUTHORS:

- David Loeffler
- Jared Weinstein
"""

from sage.structure.sage_object     import SageObject
from sage.rings.all                 import ZZ, QQbar, PolynomialRing, polygen
from sage.misc.abstract_method      import abstract_method
from sage.misc.cachefunc            import cached_method
from sage.misc.verbose              import verbose
from sage.misc.flatten              import flatten
from sage.modular.modform.element   import Newform
from sage.structure.sequence        import Sequence

from .type_space                    import TypeSpace
from .smoothchar                    import SmoothCharacterGroupQp, SmoothCharacterGroupUnramifiedQuadratic, SmoothCharacterGroupRamifiedQuadratic

def LocalComponent(f, p, twist_factor=None):
    r"""
    Calculate the local component at the prime `p` of the automorphic
    representation attached to the newform `f`.

    INPUT:

    - ``f`` (:class:`~sage.modular.modform.element.Newform`) a newform of weight `k \ge 2`
    - ``p`` (integer) a prime
    - ``twist_factor`` (integer) an integer congruent to `k` modulo 2 (default: `k - 2`)

    .. note::

        The argument ``twist_factor`` determines the choice of normalisation: if it is
        set to `j \in \ZZ`, then the central character of `\pi_{f, \ell}` maps `\ell`
        to `\ell^j \varepsilon(\ell)` for almost all `\ell`, where `\varepsilon` is the
        Nebentypus character of `f`.

        In the analytic theory it is conventional to take `j = 0` (the "Langlands
        normalisation"), so the representation `\pi_f` is unitary; however, this is
        inconvenient for `k` odd, since in this case one needs to choose a square root of `p`
        and thus the map `f \to \pi_{f}` is not Galois-equivariant. Hence we use, by default, the
        "Hecke normalisation" given by `j = k - 2`. This is also the most natural normalisation
        from the perspective of modular symbols.

        We also adopt a slightly unusual definition of the principal series: we
        define `\pi(\chi_1, \chi_2)` to be the induction from the Borel subgroup of
        the character of the maximal torus `\begin{pmatrix} x & \\ & y
        \end{pmatrix} \mapsto \chi_1(a) \chi_2(b) |a|`, so its central character is
        `z \mapsto \chi_1(z) \chi_2(z) |z|`. Thus `\chi_1 \chi_2` is the
        restriction to `\QQ_p^\times` of the unique character of the id\'ele class
        group mapping `\ell` to `\ell^{k-1} \varepsilon(\ell)` for almost all `\ell`.
        This has the property that the *set* `\{\chi_1, \chi_2\}` also depends
        Galois-equivariantly on `f`.

    EXAMPLES::

        sage: Pi = LocalComponent(Newform('49a'), 7); Pi
        Smooth representation of GL_2(Q_7) with conductor 7^2
        sage: Pi.central_character()
        Character of Q_7*, of level 0, mapping 7 |--> 1
        sage: Pi.species()
        'Supercuspidal'
<<<<<<< HEAD
        sage: sorted(Pi.characters(), key=str)
        [Character of unramified extension Q_7(s)* (s^2 + 6*s + 3 = 0), of level 1, mapping s |--> -d, 7 |--> 1,
         Character of unramified extension Q_7(s)* (s^2 + 6*s + 3 = 0), of level 1, mapping s |--> d, 7 |--> 1]
=======
        sage: Pi.characters()
        [
        Character of unramified extension Q_7(s)* (s^2 + 6*s + 3 = 0), of level 1, mapping s |--> -d, 7 |--> 1,
        Character of unramified extension Q_7(s)* (s^2 + 6*s + 3 = 0), of level 1, mapping s |--> d, 7 |--> 1
        ]
>>>>>>> ce78416b
    """
    p = ZZ(p)
    if not p.is_prime():
        raise ValueError( "p must be prime" )
    if not isinstance(f, Newform):
        raise TypeError( "f (=%s of type %s) should be a Newform object" % (f, type(f)) )

    r = f.level().valuation(p)
    if twist_factor is None:
        twist_factor = ZZ(f.weight() - 2)
    else:
        twist_factor = ZZ(twist_factor)
    if r == 0:
        return UnramifiedPrincipalSeries(f, p, twist_factor)
    c = ZZ(f.character().conductor()).valuation(p)
    if f[p] != 0:
        if c == r:
            return PrimitivePrincipalSeries(f, p, twist_factor)
        if c == 0 and r == 1:
            return PrimitiveSpecial(f, p, twist_factor)

    g, chi = f.minimal_twist(p)
    if g == f:
        return PrimitiveSupercuspidal(f, p, twist_factor)

    mintwist = LocalComponent(g, p, twist_factor)
    return ImprimitiveLocalComponent(f, p, twist_factor, mintwist, chi)

class LocalComponentBase(SageObject):
    r"""
    Base class for local components of newforms. Not to be directly instantiated; use the :func:`~LocalComponent` constructor function.
    """

    def __init__(self, newform, prime, twist_factor):
        r"""
        Standard initialisation function.

        EXAMPLES::

            sage: LocalComponent(Newform('49a'), 7) # indirect doctest
            Smooth representation of GL_2(Q_7) with conductor 7^2
        """
        self._p = prime
        self._f = newform
        self._twist_factor = twist_factor

    @abstract_method
    def species(self):
        r"""
        The species of this local component, which is either 'Principal
        Series', 'Special' or 'Supercuspidal'.

        EXAMPLES::

            sage: from sage.modular.local_comp.local_comp import LocalComponentBase
            sage: LocalComponentBase(Newform('50a'), 3, 0).species()
            Traceback (most recent call last):
            ...
            NotImplementedError: <abstract method species at ...>
        """
        pass

    @abstract_method
    def check_tempered(self):
        r"""
        Check that this representation is quasi-tempered, i.e. `\pi \otimes
        |\det|^{j/2}` is tempered. It is well known that local components of
        modular forms are *always* tempered, so this serves as a useful check
        on our computations.

        EXAMPLES::

            sage: from sage.modular.local_comp.local_comp import LocalComponentBase
            sage: LocalComponentBase(Newform('50a'), 3, 0).check_tempered()
            Traceback (most recent call last):
            ...
            NotImplementedError: <abstract method check_tempered at ...>
        """
        pass

    def _repr_(self):
        r"""
        String representation of self.

        EXAMPLES::

            sage: LocalComponent(Newform('50a'), 5)._repr_()
            'Smooth representation of GL_2(Q_5) with conductor 5^2'
        """
        return "Smooth representation of GL_2(Q_%s) with conductor %s^%s" % (self.prime(), self.prime(), self.conductor())

    def newform(self):
        r"""
        The newform of which this is a local component.

        EXAMPLES::

            sage: LocalComponent(Newform('50a'), 5).newform()
            q - q^2 + q^3 + q^4 + O(q^6)
        """
        return self._f

    def prime(self):
        r"""
        The prime at which this is a local component.

        EXAMPLES::

            sage: LocalComponent(Newform('50a'), 5).prime()
            5
        """
        return self._p

    def conductor(self):
        r"""
        The smallest `r` such that this representation has a nonzero vector fixed by the subgroup
        `\begin{pmatrix} * & * \\ 0 & 1\end{pmatrix} \pmod{p^r}`. This is equal to the power of `p` dividing the level of the corresponding newform.

        EXAMPLES::

            sage: LocalComponent(Newform('50a'), 5).conductor()
            2
        """
        return self.newform().level().valuation(self.prime())

    def coefficient_field(self):
        r"""
        The field `K` over which this representation is defined. This is the field generated by the Hecke eigenvalues of the corresponding newform (over whatever base ring the newform is created).

        EXAMPLES::

            sage: LocalComponent(Newforms(50)[0], 3).coefficient_field()
            Rational Field
            sage: LocalComponent(Newforms(Gamma1(10), 3, base_ring=QQbar)[0], 5).coefficient_field()
            Algebraic Field
            sage: LocalComponent(Newforms(DirichletGroup(5).0, 7,names='c')[0], 5).coefficient_field()
            Number Field in c0 with defining polynomial x^2 + (5*zeta4 + 5)*x - 88*zeta4 over its base field
        """
        return self.newform().hecke_eigenvalue_field()

    def twist_factor(self):
        r"""
        The unique `j` such that `\begin{pmatrix} p & 0 \\ 0 & p\end{pmatrix}`
        acts as multiplication by `p^j` times a root of unity.

        There are various conventions for this; see the documentation of the
        :func:`~LocalComponent` constructor function for more information.

        The twist factor should have the same parity as the weight of the form,
        since otherwise the map sending `f` to its local component won't be
        Galois equivariant.

        EXAMPLES::

            sage: LocalComponent(Newforms(50)[0], 3).twist_factor()
            0
            sage: LocalComponent(Newforms(50)[0], 3, twist_factor=173).twist_factor()
            173
        """
        return self._twist_factor

    def central_character(self):
        r"""
        Return the central character of this representation. This is the
        restriction to `\QQ_p^\times` of the unique smooth character `\omega`
        of `\mathbf{A}^\times / \QQ^\times` such that `\omega(\varpi_\ell) =
        \ell^j \varepsilon(\ell)` for all primes `\ell \nmid Np`, where
        `\varpi_\ell` is a uniformiser at `\ell`, `\varepsilon` is the
        Nebentypus character of the newform `f`, and `j` is the twist factor
        (see the documentation for :func:`~LocalComponent`).

        EXAMPLES::

            sage: LocalComponent(Newform('27a'), 3).central_character()
            Character of Q_3*, of level 0, mapping 3 |--> 1

            sage: LocalComponent(Newforms(Gamma1(5), 5, names='c')[0], 5).central_character()
            Character of Q_5*, of level 1, mapping 2 |--> c0 + 1, 5 |--> 125

            sage: LocalComponent(Newforms(DirichletGroup(24)([1, -1,-1]), 3, names='a')[0], 2).central_character()
            Character of Q_2*, of level 3, mapping 7 |--> 1, 5 |--> -1, 2 |--> -2
        """
        G = SmoothCharacterGroupQp(self.prime(), self.coefficient_field())
        eps = G.from_dirichlet(self.newform().character())
        return eps / G.norm_character()**self.twist_factor()

    def __eq__(self, other):
        r"""
        Comparison function.

        EXAMPLES::

            sage: Pi = LocalComponent(Newform("50a"), 5)
            sage: Pi == LocalComponent(Newform("50a"), 3)
            False
            sage: Pi == LocalComponent(Newform("50b"), 5)
            False
            sage: Pi == QQ
            False
            sage: Pi == None
            False
            sage: Pi == loads(dumps(Pi))
            True
        """
        return (isinstance(other, LocalComponentBase)
                and self.prime() == other.prime()
                and self.newform() == other.newform()
                and self.twist_factor() == other.twist_factor())

    def __ne__(self, other):
        """
        Return True if ``self != other``.

        EXAMPLES::

            sage: Pi = LocalComponent(Newform("50a"), 5)
            sage: Pi != LocalComponent(Newform("50a"), 3)
            True
            sage: Pi != LocalComponent(Newform("50b"), 5)
            True
            sage: Pi != QQ
            True
            sage: Pi != None
            True
            sage: Pi != loads(dumps(Pi))
            False
        """
        return not (self == other)

class PrimitiveLocalComponent(LocalComponentBase):
    r"""
    Base class for primitive (twist-minimal) local components.
    """

    def is_primitive(self):
        r"""
        Return True if this local component is primitive (has minimal level
        among its character twists).

        EXAMPLES::

            sage: Newform("50a").local_component(5).is_primitive()
            True
        """
        return True

    def minimal_twist(self):
        r"""
        Return a twist of this local component which has the minimal possible
        conductor.

        EXAMPLES::

            sage: Pi = Newform("50a").local_component(5)
            sage: Pi.minimal_twist() == Pi
            True
        """
        return self

class PrincipalSeries(PrimitiveLocalComponent):
    r"""
    A principal series representation. This is an abstract base class, not to
    be instantiated directly; see the subclasses
    :class:`~UnramifiedPrincipalSeries` and :class:`~PrimitivePrincipalSeries`.
    """

    def species(self):
        r"""
        The species of this local component, which is either 'Principal
        Series', 'Special' or 'Supercuspidal'.

        EXAMPLES::

            sage: LocalComponent(Newform('50a'), 3).species()
            'Principal Series'
        """
        return "Principal Series"

    def check_tempered(self):
        r"""
        Check that this representation is tempered (after twisting by
        `|\det|^{j/2}`), i.e. that `|\chi_1(p)| = |\chi_2(p)| = p^{(j + 1)/2}`.
        This follows from the Ramanujan--Petersson conjecture, as proved by
        Deligne.

        EXAMPLES::

            sage: LocalComponent(Newform('49a'), 3).check_tempered()
        """
        c1, c2 = self.characters()
        K = c1.base_ring()
        p = self.prime()
        w = QQbar(p)**((1 + self.twist_factor()) / 2)
        for sigma in K.embeddings(QQbar):
            assert sigma(c1(p)).abs() == sigma(c2(p)).abs() == w

    @abstract_method
    def characters(self):
        r"""
        Return the two characters `(\chi_1, \chi_2)` such this representation
        `\pi_{f, p}` is equal to the principal series `\pi(\chi_1, \chi_2)`.

        EXAMPLES::

            sage: from sage.modular.local_comp.local_comp import PrincipalSeries
            sage: PrincipalSeries(Newform('50a'), 3, 0).characters()
            Traceback (most recent call last):
            ...
            NotImplementedError: <abstract method characters at ...>
        """
        pass

class UnramifiedPrincipalSeries(PrincipalSeries):
    r"""
    An unramified principal series representation of `{\rm GL}_2(\QQ_p)`
    (corresponding to a form whose level is not divisible by `p`).

    EXAMPLES::

        sage: Pi = LocalComponent(Newform('50a'), 3)
        sage: Pi.conductor()
        0
        sage: type(Pi)
        <class 'sage.modular.local_comp.local_comp.UnramifiedPrincipalSeries'>
        sage: TestSuite(Pi).run()
    """

    def satake_polynomial(self):
        r"""
        Return the Satake polynomial of this representation, i.e.~the polynomial whose roots are `\chi_1(p), \chi_2(p)`
        where this representation is `\pi(\chi_1, \chi_2)`. Concretely, this is the polynomial

        .. MATH::

            X^2 - p^{(j - k + 2)/2} a_p(f) X + p^{j + 1} \varepsilon(p)`.

        An error will be raised if `j \ne k \bmod 2`.

        EXAMPLES::

            sage: LocalComponent(Newform('11a'), 17).satake_polynomial()
            X^2 + 2*X + 17
            sage: LocalComponent(Newform('11a'), 17, twist_factor = -2).satake_polynomial()
            X^2 + 2/17*X + 1/17
        """
        p = self.prime()
        return PolynomialRing(self.coefficient_field(), 'X')([
                self.central_character()(p)*p,
                -self.newform()[p] * p**((self.twist_factor() - self.newform().weight() + 2)/2),
                1
              ])

    def characters(self):
        r"""
        Return the two characters `(\chi_1, \chi_2)` such this representation
        `\pi_{f, p}` is equal to the principal series `\pi(\chi_1, \chi_2)`.
        These are the unramified characters mapping `p` to the roots of the Satake polynomial,
        so in most cases (but not always) they will be defined over an
        extension of the coefficient field of self.

        EXAMPLES::

            sage: LocalComponent(Newform('11a'), 17).characters()
            [
            Character of Q_17*, of level 0, mapping 17 |--> d,
            Character of Q_17*, of level 0, mapping 17 |--> -d - 2
            ]
            sage: LocalComponent(Newforms(Gamma1(5), 6, names='a')[1], 3).characters()
            [
            Character of Q_3*, of level 0, mapping 3 |--> -3/2*a1 + 12,
            Character of Q_3*, of level 0, mapping 3 |--> -3/2*a1 - 12
            ]
        """
        f = self.satake_polynomial()
        if not f.is_irreducible():
            # This can happen; see the second example above
            d = f.roots()[0][0]
        else:
            d = self.coefficient_field().extension(f, 'd').gen()
        G = SmoothCharacterGroupQp(self.prime(), d.parent())
        return Sequence([G.character(0, [d]), G.character(0, [self.newform()[self.prime()] - d])], cr=True, universe=G)

class PrimitivePrincipalSeries(PrincipalSeries):
    r"""
    A ramified principal series of the form `\pi(\chi_1, \chi_2)`
    where `\chi_1` is unramified but `\chi_2` is not.

    EXAMPLES::

        sage: Pi = LocalComponent(Newforms(Gamma1(13), 2, names='a')[0], 13)
        sage: type(Pi)
        <class 'sage.modular.local_comp.local_comp.PrimitivePrincipalSeries'>
        sage: TestSuite(Pi).run()
    """

    def characters(self):
        r"""
        Return the two characters `(\chi_1, \chi_2)` such that the local component `\pi_{f, p}` is the induction of the character `\chi_1 \times \chi_2` of the Borel subgroup.

        EXAMPLES::

            sage: LocalComponent(Newforms(Gamma1(13), 2, names='a')[0], 13).characters()
            [
            Character of Q_13*, of level 0, mapping 13 |--> 3*a0 + 2,
            Character of Q_13*, of level 1, mapping 2 |--> a0 + 2, 13 |--> -3*a0 - 7
            ]
        """
        G = SmoothCharacterGroupQp(self.prime(), self.coefficient_field())
        t = ZZ((self.newform().weight() - 2 - self.twist_factor()) / 2)
        chi1 = G.character(0, [self.newform()[self.prime()]]) * G.norm_character()**t
        chi2 = G.character(0, [self.prime()]) * self.central_character() / chi1
        return Sequence([chi1, chi2], cr=True, universe=G)

class PrimitiveSpecial(PrimitiveLocalComponent):
    r"""
    A primitive special representation: that is, the Steinberg representation
    twisted by an unramified character. All such representations have conductor
    1.

    EXAMPLES::

        sage: Pi = LocalComponent(Newform('37a'), 37)
        sage: Pi.species()
        'Special'
        sage: Pi.conductor()
        1
        sage: type(Pi)
        <class 'sage.modular.local_comp.local_comp.PrimitiveSpecial'>
        sage: TestSuite(Pi).run()
    """

    def species(self):
        r"""
        The species of this local component, which is either 'Principal
        Series', 'Special' or 'Supercuspidal'.

        EXAMPLES::

            sage: LocalComponent(Newform('37a'), 37).species()
            'Special'
        """
        return "Special"

    def characters(self):
        r"""
        Return the defining characters of this representation. In this case, it
        will return the unique unramified character `\chi` of `\QQ_p^\times`
        such that this representation is equal to `\mathrm{St} \otimes \chi`,
        where `\mathrm{St}` is the Steinberg representation (defined as the
        quotient of the parabolic induction of the trivial character by its
        trivial subrepresentation).

        EXAMPLES:

        Our first example is the newform corresponding to an elliptic curve of
        conductor `37`. This is the nontrivial quadratic twist of Steinberg,
        corresponding to the fact that the elliptic curve has non-split
        multiplicative reduction at 37::

            sage: LocalComponent(Newform('37a'), 37).characters()
            [Character of Q_37*, of level 0, mapping 37 |--> -1]

        We try an example in odd weight, where the central character isn't
        trivial::

            sage: Pi = LocalComponent(Newforms(DirichletGroup(21)([-1, 1]), 3, names='j')[0], 7); Pi.characters()
            [Character of Q_7*, of level 0, mapping 7 |--> -1/2*j0^2 - 7/2]
            sage: Pi.characters()[0] ^2 == Pi.central_character()
            True

        An example using a non-standard twist factor::

            sage: Pi = LocalComponent(Newforms(DirichletGroup(21)([-1, 1]), 3, names='j')[0], 7, twist_factor=3); Pi.characters()
            [Character of Q_7*, of level 0, mapping 7 |--> -7/2*j0^2 - 49/2]
            sage: Pi.characters()[0]^2 == Pi.central_character()
            True
        """

        return [SmoothCharacterGroupQp(self.prime(), self.coefficient_field()).character(0, [self.newform()[self.prime()] * self.prime() ** ((self.twist_factor() - self.newform().weight() + 2)/2)])]

    def check_tempered(self):
        r"""
        Check that this representation is tempered (after twisting by
        `|\det|^{j/2}` where `j` is the twist factor). Since local components
        of modular forms are always tempered, this is a useful check on our
        calculations.

        EXAMPLES::

            sage: Pi = LocalComponent(Newforms(DirichletGroup(21)([-1, 1]), 3, names='j')[0], 7)
            sage: Pi.check_tempered()
        """
        c1 = self.characters()[0]
        K = c1.base_ring()
        p = self.prime()
        w = QQbar(p)**(self.twist_factor() / ZZ(2))
        for sigma in K.embeddings(QQbar):
            assert sigma(c1(p)).abs() == w

class PrimitiveSupercuspidal(PrimitiveLocalComponent):
    r"""
    A primitive supercuspidal representation.

    Except for some exceptional cases when `p = 2` which we do not implement
    here, such representations are parametrized by smooth characters of tamely
    ramified quadratic extensions of `\QQ_p`.

    EXAMPLES::

        sage: f = Newform("50a")
        sage: Pi = LocalComponent(f, 5)
        sage: type(Pi)
        <class 'sage.modular.local_comp.local_comp.PrimitiveSupercuspidal'>
        sage: Pi.species()
        'Supercuspidal'
        sage: TestSuite(Pi).run()
    """

    def species(self):
        r"""
        The species of this local component, which is either 'Principal
        Series', 'Special' or 'Supercuspidal'.

        EXAMPLES::

            sage: LocalComponent(Newform('49a'), 7).species()
            'Supercuspidal'
        """
        return "Supercuspidal"

    @cached_method
    def type_space(self):
        r"""
        Return a :class:`~sage.modular.local_comp.type_space.TypeSpace` object
        describing the (homological) type space of this newform, which we know
        is dual to the type space of the local component.

        EXAMPLES::

            sage: LocalComponent(Newform('49a'), 7).type_space()
            6-dimensional type space at prime 7 of form q + q^2 - q^4 + O(q^6)
        """
        return TypeSpace(self.newform(), self.prime())

    def characters(self):
        r"""
        Return the two conjugate characters of `K^\times`, where `K` is some
        quadratic extension of `\QQ_p`, defining this representation. An error
        will be raised in some 2-adic cases, since not all 2-adic supercuspidal
        representations arise in this way.

        EXAMPLES:

        The first example from [LW2012]_::

            sage: f = Newform('50a')
            sage: Pi = LocalComponent(f, 5)
<<<<<<< HEAD
            sage: chars = Pi.characters(); sorted(chars, key=str)
            [Character of unramified extension Q_5(s)* (s^2 + 4*s + 2 = 0), of level 1, mapping s |--> -d - 1, 5 |--> 1,
             Character of unramified extension Q_5(s)* (s^2 + 4*s + 2 = 0), of level 1, mapping s |--> d, 5 |--> 1]
=======
            sage: chars = Pi.characters(); chars
            [
            Character of unramified extension Q_5(s)* (s^2 + 4*s + 2 = 0), of level 1, mapping s |--> -d - 1, 5 |--> 1,
            Character of unramified extension Q_5(s)* (s^2 + 4*s + 2 = 0), of level 1, mapping s |--> d, 5 |--> 1
            ]
>>>>>>> ce78416b
            sage: chars[0].base_ring()
            Number Field in d with defining polynomial x^2 + x + 1

        These characters are interchanged by the Frobenius automorphism of `\GF{25}`::

            sage: chars[0] == chars[1]**5
            True

        A more complicated example (higher weight and nontrivial central character)::

            sage: f = Newforms(GammaH(25, [6]), 3, names='j')[0]; f
            q + j0*q^2 + 1/3*j0^3*q^3 - 1/3*j0^2*q^4 + O(q^6)
            sage: Pi = LocalComponent(f, 5)
<<<<<<< HEAD
            sage: sorted(Pi.characters(), key=str)
            [Character of unramified extension Q_5(s)* (s^2 + 4*s + 2 = 0), of level 1, mapping s |--> -1/3*j0^2*d, 5 |--> 5,
             Character of unramified extension Q_5(s)* (s^2 + 4*s + 2 = 0), of level 1, mapping s |--> 1/3*j0^2*d - 1/3*j0^3, 5 |--> 5]
=======
            sage: Pi.characters()
            [
            Character of unramified extension Q_5(s)* (s^2 + 4*s + 2 = 0), of level 1, mapping s |--> 1/3*j0^2*d - 1/3*j0^3, 5 |--> 5,
            Character of unramified extension Q_5(s)* (s^2 + 4*s + 2 = 0), of level 1, mapping s |--> -1/3*j0^2*d, 5 |--> 5
            ]
>>>>>>> ce78416b
            sage: Pi.characters()[0].base_ring()
            Number Field in d with defining polynomial x^2 - j0*x + 1/3*j0^2 over its base field

        .. warning::

            The above output isn't actually the same as in Example 2 of
            [LW2012]_, due to an error in the published paper (correction
            pending) -- the published paper has the inverses of the above
            characters.

        A higher level example::

            sage: f = Newform('81a', names='j'); f
            q + j0*q^2 + q^4 - j0*q^5 + O(q^6)
<<<<<<< HEAD
            sage: sorted(LocalComponent(f, 3).characters(), key=str)  # long time (12s on sage.math, 2012)
            [Character of unramified extension Q_3(s)* (s^2 + 2*s + 2 = 0), of level 2, mapping -2*s |--> -2*d + j0, 4 |--> 1, 3*s + 1 |--> -j0*d + 1, 3 |--> 1,
             Character of unramified extension Q_3(s)* (s^2 + 2*s + 2 = 0), of level 2, mapping -2*s |--> 2*d - j0, 4 |--> 1, 3*s + 1 |--> j0*d - 2, 3 |--> 1]
=======
            sage: LocalComponent(f, 3).characters()  # long time (12s on sage.math, 2012)
            [
            Character of unramified extension Q_3(s)* (s^2 + 2*s + 2 = 0), of level 2, mapping -2*s |--> -2*d + j0, 4 |--> 1, 3*s + 1 |--> -j0*d + 1, 3 |--> 1,
            Character of unramified extension Q_3(s)* (s^2 + 2*s + 2 = 0), of level 2, mapping -2*s |--> 2*d - j0, 4 |--> 1, 3*s + 1 |--> j0*d - 2, 3 |--> 1
            ]
>>>>>>> ce78416b

        Some ramified examples::

            sage: Newform('27a').local_component(3).characters()
            [
            Character of ramified extension Q_3(s)* (s^2 - 6 = 0), of level 2, mapping 2 |--> 1, s + 1 |--> -d, s |--> -1,
            Character of ramified extension Q_3(s)* (s^2 - 6 = 0), of level 2, mapping 2 |--> 1, s + 1 |--> d - 1, s |--> -1
            ]
            sage: LocalComponent(Newform('54a'), 3, twist_factor=4).characters()
            [
            Character of ramified extension Q_3(s)* (s^2 - 3 = 0), of level 2, mapping 2 |--> 1, s + 1 |--> -1/9*d, s |--> -9,
            Character of ramified extension Q_3(s)* (s^2 - 3 = 0), of level 2, mapping 2 |--> 1, s + 1 |--> 1/9*d - 1, s |--> -9
            ]

        A 2-adic non-example::

            sage: Newform('24a').local_component(2).characters()
            Traceback (most recent call last):
            ...
            ValueError: Totally ramified 2-adic representations are not classified by characters

        Examples where `K^\times / \QQ_p^\times` is not topologically cyclic
        (which complicates the computations greatly)::

            sage: Newforms(DirichletGroup(64, QQ).1, 2, names='a')[0].local_component(2).characters() # long time, random
            [
            Character of unramified extension Q_2(s)* (s^2 + s + 1 = 0), of level 3, mapping s |--> 1, 2*s + 1 |--> 1/2*a0, 4*s + 1 |--> 1, -1 |--> 1, 2 |--> 1,
            Character of unramified extension Q_2(s)* (s^2 + s + 1 = 0), of level 3, mapping s |--> 1, 2*s + 1 |--> 1/2*a0, 4*s + 1 |--> -1, -1 |--> 1, 2 |--> 1
            ]
<<<<<<< HEAD
            sage: sorted(Newform('243a',names='a').local_component(3).characters(), key=str)  # long time
            [Character of ramified extension Q_3(s)* (s^2 - 6 = 0), of level 4, mapping -2*s - 1 |--> -d - 1, 4 |--> 1, 3*s + 1 |--> -d - 1, s |--> 1,
             Character of ramified extension Q_3(s)* (s^2 - 6 = 0), of level 4, mapping -2*s - 1 |--> d, 4 |--> 1, 3*s + 1 |--> d, s |--> 1]
=======
            sage: Newform('243a',names='a').local_component(3).characters() # long time
            [
            Character of ramified extension Q_3(s)* (s^2 - 6 = 0), of level 4, mapping -2*s - 1 |--> -d - 1, 4 |--> 1, 3*s + 1 |--> -d - 1, s |--> 1,
            Character of ramified extension Q_3(s)* (s^2 - 6 = 0), of level 4, mapping -2*s - 1 |--> d, 4 |--> 1, 3*s + 1 |--> d, s |--> 1
            ]
>>>>>>> ce78416b
        """
        T = self.type_space()
        p = self.prime()
        if self.conductor() % 2 == 0:

            G = SmoothCharacterGroupUnramifiedQuadratic(self.prime(), self.coefficient_field())
            n = self.conductor() // 2

            gs = G.quotient_gens(n)
            g = gs[-1]

            assert g.valuation(G.ideal(1)) == 0
            m = g.matrix().change_ring(ZZ).list()
            tr = (~T.rho(m)).trace()

            # The inverse is needed here because T is the *homological* type space,
            # which is dual to the cohomological one that defines the local component.

            X = polygen(self.coefficient_field())
            theta_poly = X**2 - (-1)**n*tr*X + self.central_character()(g.norm())
            verbose("theta_poly for %s is %s" % (g, theta_poly), level=1)
            if theta_poly.is_irreducible():
                F = self.coefficient_field().extension(theta_poly, "d")
                G = G.base_extend(F)

            # roots with repetitions allowed
            gvals = flatten([[y[0]]*y[1] for y in theta_poly.roots(G.base_ring())])

            if len(gs) == 1:
                # This is always the case if p != 2
                chi1, chi2 = [G.extend_character(n, self.central_character(), [x]) for x in gvals]
            else:
                # 2-adic cases, conductor >= 64. Here life is complicated
                # because the quotient (O_K* / p^n)^* / (image of Z_2^*) is not
                # cyclic.
                g0 = gs[0]
                try:
                    G._reduce_Qp(1, g0)
                    raise ArithmeticError("Bad generators returned")
                except ValueError:
                    pass

                tr = (~T.rho(g0.matrix().list())).trace()
                X = polygen(G.base_ring())
                theta0_poly = X**2 - (-1)**n*tr*X + self.central_character()(g0.norm())
                verbose("theta_poly for %s is %s" % (g0, theta_poly), level=1)
                if theta0_poly.is_irreducible():
                    F = theta0_poly.base_ring().extension(theta_poly, "e")
                    G = G.base_extend(F)
                g0vals = flatten([[y[0]]*y[1] for y in theta0_poly.roots(G.base_ring())])

                pairA = [ [g0vals[0], gvals[0]], [g0vals[1], gvals[1]] ]
                pairB = [ [g0vals[0], gvals[1]], [g0vals[1], gvals[0]] ]

                A_fail = 0
                B_fail = 0
                try:
                    chisA = [G.extend_character(n, self.central_character(), [y, x]) for (y, x) in pairA]
                except ValueError:
                    A_fail = 1
                try:
                    chisB = [G.extend_character(n, self.central_character(), [y, x]) for (y, x) in pairB]
                except ValueError:
                    B_fail = 1

                if chisA == chisB or chisA == reversed(chisB):
                    # repeated roots -- break symmetry arbitrarily
                    B_fail = 1

                # check the character relation from LW12
                if (not A_fail and not B_fail):
                    for x in G.ideal(n).invertible_residues():
                        try:
                            # test if G mod p is in Fp
                            flag = G._reduce_Qp(1, x)
                        except ValueError:
                            flag = None
                        if flag is not None:
                            verbose("skipping x=%s as congruent to %s mod p" % (x, flag))
                            continue

                        verbose("testing x = %s" % x, level=1)
                        ti = (-1)**n * (~T.rho(x.matrix().list())).trace()
                        verbose("  trace of matrix is %s" % ti, level=1)
                        if ti != chisA[0](x) + chisA[1](x):
                            verbose("  chisA FAILED", level=1)
                            A_fail = 1
                            break
                        if ti != chisB[0](x) + chisB[1](x):
                            verbose("  chisB FAILED", level=1)
                            B_fail = 1
                            break
                        else:
                            verbose("  Trace identity check works for both", level=1)

                if B_fail and not A_fail:
                    chi1, chi2 = chisA
                elif A_fail and not B_fail:
                    chi1, chi2 = chisB
                else:
                    raise ValueError("Something went wrong: can't identify the characters")

            # Consistency checks
            assert chi1.restrict_to_Qp() == chi2.restrict_to_Qp() == self.central_character()
            assert chi1*chi2 == chi1.parent().compose_with_norm(self.central_character())

            return Sequence([chi1, chi2], check=False, cr=True)

        else:
            # The ramified case.

            n = self.conductor() - 1
            if p == 2:
                # The ramified 2-adic representations aren't classified by admissible pairs. Die.
                raise ValueError("Totally ramified 2-adic representations are not classified by characters")

            G0 = SmoothCharacterGroupRamifiedQuadratic(p, 0, self.coefficient_field())
            G1 = SmoothCharacterGroupRamifiedQuadratic(p, 1, self.coefficient_field())
            q0 = G0.quotient_gens(n)
            assert all(x.valuation(G0.ideal(1)) == 1 for x in q0)
            q1 = G1.quotient_gens(n)
            assert all(x.valuation(G1.ideal(1)) == 1 for x in q1)

            t0 = [(~T.rho(q.matrix().list())).trace() for q in q0]
            t1 = [(~T.rho(q.matrix().list())).trace() for q in q1]

            if all(x == 0 for x in t0 + t1):
                # Can't happen?
                raise NotImplementedError( "Can't identify ramified quadratic extension -- all traces zero" )
            elif all(x == 0 for x in t1):
                G, qs, ts = G0, q0, t0
            elif all(x == 0 for x in t0):
                G, qs, ts = G1, q1, t1
            else:
                # At least one of the traces is *always* 0, since the type
                # space has to be isomorphic to its twist by the (ramified
                # quadratic) character corresponding to the quadratic
                # extension.
                raise RuntimeError( "Can't get here!" )

            q = qs[0]
            t = ts[0]
            k = self.newform().weight()
            t *= p**ZZ( (k - 2 + self.twist_factor() ) / 2)

            X = polygen(self.coefficient_field())
            theta_poly = X**2 - X * t + self.central_character()(q.norm())
            verbose("theta_poly is %s" % theta_poly, level=1)
            if theta_poly.is_irreducible():
                F = self.coefficient_field().extension(theta_poly, "d")
                G = G.base_extend(F)
            c1q, c2q = flatten([[x]*e for x,e in theta_poly.roots(G.base_ring())])

            if len(qs) == 1:
                chi1, chi2 = [G.extend_character(n, self.central_character(), [x]) for x in [c1q, c2q]]

            else:
                assert p == 3
                q = qs[1]
                t = ts[1]
                t *= p**ZZ( (k - 2 + self.twist_factor() ) / 2)

                X = polygen(G.base_ring())
                theta_poly = X**2 - X * t + self.central_character()(q.norm())
                verbose("theta_poly is %s" % theta_poly, level=1)
                if theta_poly.is_irreducible():
                    F = G.base_ring().extension(theta_poly, "e")
                    G = G.base_extend(F)
                c1q2, c2q2 = flatten([[x]*e for x,e in theta_poly.roots(G.base_ring())])


                pairA = [ [c1q, c1q2], [c2q,c2q2] ]
                pairB = [ [c1q, c2q2], [c2q, c1q2] ]

                A_fail = 0
                B_fail = 0
                try:
                    chisA = [G.extend_character(n, self.central_character(), [x, y]) for (x, y) in pairA]
                except ValueError:
                    verbose('A failed to create', level=1)
                    A_fail = 1
                try:
                    chisB = [G.extend_character(n, self.central_character(), [x, y]) for (x, y) in pairB]
                except ValueError:
                    verbose('A failed to create', level=1)
                    B_fail = 1

                if c1q == c2q or c1q2 == c2q2:
                    B_fail = 1

                for u in G.ideal(n).invertible_residues():
                    if A_fail or B_fail:
                        break
                    x = q*u
                    verbose("testing x = %s" % x, level=1)
                    ti = (~T.rho(x.matrix().list())).trace() * p**ZZ((k-2+self.twist_factor())/2)
                    verbose("trace of matrix is %s" % ti, level=1)
                    if chisA[0](x) + chisA[1](x) != ti:
                        A_fail = 1
                    if chisB[0](x) + chisB[1](x) != ti:
                        B_fail = 1

                if B_fail and not A_fail:
                    chi1, chi2 = chisA
                elif A_fail and not B_fail:
                    chi1, chi2 = chisB
                else:
                    raise ValueError("Something went wrong: can't identify the characters")

            # Consistency checks
            assert chi1.restrict_to_Qp() == chi2.restrict_to_Qp() == self.central_character()
            assert chi1*chi2 == chi1.parent().compose_with_norm(self.central_character())

            return Sequence([chi1, chi2], check=False, cr=True)

    def check_tempered(self):
        r"""
        Check that this representation is tempered (after twisting by
        `|\det|^{j/2}` where `j` is the twist factor). Since local components
        of modular forms are always tempered, this is a useful check on our
        calculations.

        Since the computation of the characters attached to this representation
        is not implemented in the odd-conductor case, a NotImplementedError
        will be raised for such representations.

        EXAMPLES::

            sage: LocalComponent(Newform("50a"), 5).check_tempered()
            sage: LocalComponent(Newform("27a"), 3).check_tempered()
        """
        c1, c2 = self.characters()
        K = c1.base_ring()
        p = self.prime()
        w = QQbar(p)**self.twist_factor()
        for sigma in K.embeddings(QQbar):
            assert sigma(c1(p)).abs() == sigma(c2(p)).abs() == w

class ImprimitiveLocalComponent(LocalComponentBase):
    r"""
    A smooth representation which is not of minimal level among its character
    twists. Internally, this is stored as a pair consisting of a minimal local
    component and a character to twist by.
    """

    def __init__(self,newform, prime, twist_factor, min_twist, chi):
        r"""
        EXAMPLES::

            sage: Newform("45a").local_component(3) # indirect doctest
            Smooth representation of GL_2(Q_3) with conductor 3^2, twist of representation of conductor 3^1
        """
        LocalComponentBase.__init__(self, newform, prime, twist_factor)
        self._min_twist = min_twist
        self._chi = chi

    def is_primitive(self):
        r"""
        Return True if this local component is primitive (has minimal level
        among its character twists).

        EXAMPLES::

            sage: Newform("45a").local_component(3).is_primitive()
            False
        """
        return False

    def minimal_twist(self):
        r"""
        Return a twist of this local component which has the minimal possible
        conductor.

        EXAMPLES::

            sage: Pi = Newform("75b").local_component(5)
            sage: Pi.minimal_twist()
            Smooth representation of GL_2(Q_5) with conductor 5^1
        """
        return self._min_twist

    def twisting_character(self):
        r"""
        Return the character giving the minimal twist of this representation.

        EXAMPLES::

            sage: Pi = Newform("45a").local_component(3)
            sage: Pi.twisting_character()
            Dirichlet character modulo 3 of conductor 3 mapping 2 |--> -1
        """
        return self._chi

    def species(self):
        r"""
        The species of this local component, which is either 'Principal
        Series', 'Special' or 'Supercuspidal'.

        EXAMPLES::

            sage: Pi = Newform("45a").local_component(3)
            sage: Pi.species()
            'Special'
        """
        return self._min_twist.species()

    def _repr_(self):
        r"""
        EXAMPLES::

            sage: Pi = Newform("45a").local_component(3)
            sage: Pi # indirect doctest
            Smooth representation of GL_2(Q_3) with conductor 3^2, twist of representation of conductor 3^1
        """
        return LocalComponentBase._repr_(self) + ', twist of representation of conductor %s^%s' % (self.prime(), self._min_twist.conductor())

    def characters(self):
        r"""
        Return the pair of characters (either of `\QQ_p^*` or of some quadratic
        extension) corresponding to this representation.

        EXAMPLES::

            sage: f = [f for f in Newforms(63, 4, names='a') if f[2] == 1][0]
            sage: f.local_component(3).characters()
            [
            Character of Q_3*, of level 1, mapping 2 |--> -1, 3 |--> d,
            Character of Q_3*, of level 1, mapping 2 |--> -1, 3 |--> -d - 2
            ]
        """
        minchars = self._min_twist.characters()
        G = minchars[0].parent()
        chi = self._chi
        if self.species() == "Supercuspidal":
            H = SmoothCharacterGroupQp(self.prime(), chi.base_ring())
            Hchi = H.from_dirichlet(~chi)
            Gchi = G.compose_with_norm(Hchi)
        else:
            Gchi = G.from_dirichlet(~chi)
        return Sequence([c*Gchi for c in minchars], cr=True, universe=G)

    def check_tempered(self):
        r"""
        Check that this representation is quasi-tempered, i.e. `\pi \otimes
        |\det|^{j/2}` is tempered. It is well known that local components of
        modular forms are *always* tempered, so this serves as a useful check
        on our computations.

        EXAMPLES::

            sage: f = [f for f in Newforms(63, 4, names='a') if f[2] == 1][0]
            sage: f.local_component(3).check_tempered()
        """
        self.minimal_twist().check_tempered()<|MERGE_RESOLUTION|>--- conflicted
+++ resolved
@@ -74,17 +74,11 @@
         Character of Q_7*, of level 0, mapping 7 |--> 1
         sage: Pi.species()
         'Supercuspidal'
-<<<<<<< HEAD
-        sage: sorted(Pi.characters(), key=str)
-        [Character of unramified extension Q_7(s)* (s^2 + 6*s + 3 = 0), of level 1, mapping s |--> -d, 7 |--> 1,
-         Character of unramified extension Q_7(s)* (s^2 + 6*s + 3 = 0), of level 1, mapping s |--> d, 7 |--> 1]
-=======
         sage: Pi.characters()
         [
         Character of unramified extension Q_7(s)* (s^2 + 6*s + 3 = 0), of level 1, mapping s |--> -d, 7 |--> 1,
         Character of unramified extension Q_7(s)* (s^2 + 6*s + 3 = 0), of level 1, mapping s |--> d, 7 |--> 1
         ]
->>>>>>> ce78416b
     """
     p = ZZ(p)
     if not p.is_prime():
@@ -642,17 +636,11 @@
 
             sage: f = Newform('50a')
             sage: Pi = LocalComponent(f, 5)
-<<<<<<< HEAD
-            sage: chars = Pi.characters(); sorted(chars, key=str)
-            [Character of unramified extension Q_5(s)* (s^2 + 4*s + 2 = 0), of level 1, mapping s |--> -d - 1, 5 |--> 1,
-             Character of unramified extension Q_5(s)* (s^2 + 4*s + 2 = 0), of level 1, mapping s |--> d, 5 |--> 1]
-=======
             sage: chars = Pi.characters(); chars
             [
             Character of unramified extension Q_5(s)* (s^2 + 4*s + 2 = 0), of level 1, mapping s |--> -d - 1, 5 |--> 1,
             Character of unramified extension Q_5(s)* (s^2 + 4*s + 2 = 0), of level 1, mapping s |--> d, 5 |--> 1
             ]
->>>>>>> ce78416b
             sage: chars[0].base_ring()
             Number Field in d with defining polynomial x^2 + x + 1
 
@@ -666,17 +654,11 @@
             sage: f = Newforms(GammaH(25, [6]), 3, names='j')[0]; f
             q + j0*q^2 + 1/3*j0^3*q^3 - 1/3*j0^2*q^4 + O(q^6)
             sage: Pi = LocalComponent(f, 5)
-<<<<<<< HEAD
-            sage: sorted(Pi.characters(), key=str)
-            [Character of unramified extension Q_5(s)* (s^2 + 4*s + 2 = 0), of level 1, mapping s |--> -1/3*j0^2*d, 5 |--> 5,
-             Character of unramified extension Q_5(s)* (s^2 + 4*s + 2 = 0), of level 1, mapping s |--> 1/3*j0^2*d - 1/3*j0^3, 5 |--> 5]
-=======
             sage: Pi.characters()
             [
             Character of unramified extension Q_5(s)* (s^2 + 4*s + 2 = 0), of level 1, mapping s |--> 1/3*j0^2*d - 1/3*j0^3, 5 |--> 5,
             Character of unramified extension Q_5(s)* (s^2 + 4*s + 2 = 0), of level 1, mapping s |--> -1/3*j0^2*d, 5 |--> 5
             ]
->>>>>>> ce78416b
             sage: Pi.characters()[0].base_ring()
             Number Field in d with defining polynomial x^2 - j0*x + 1/3*j0^2 over its base field
 
@@ -691,17 +673,11 @@
 
             sage: f = Newform('81a', names='j'); f
             q + j0*q^2 + q^4 - j0*q^5 + O(q^6)
-<<<<<<< HEAD
-            sage: sorted(LocalComponent(f, 3).characters(), key=str)  # long time (12s on sage.math, 2012)
-            [Character of unramified extension Q_3(s)* (s^2 + 2*s + 2 = 0), of level 2, mapping -2*s |--> -2*d + j0, 4 |--> 1, 3*s + 1 |--> -j0*d + 1, 3 |--> 1,
-             Character of unramified extension Q_3(s)* (s^2 + 2*s + 2 = 0), of level 2, mapping -2*s |--> 2*d - j0, 4 |--> 1, 3*s + 1 |--> j0*d - 2, 3 |--> 1]
-=======
             sage: LocalComponent(f, 3).characters()  # long time (12s on sage.math, 2012)
             [
             Character of unramified extension Q_3(s)* (s^2 + 2*s + 2 = 0), of level 2, mapping -2*s |--> -2*d + j0, 4 |--> 1, 3*s + 1 |--> -j0*d + 1, 3 |--> 1,
             Character of unramified extension Q_3(s)* (s^2 + 2*s + 2 = 0), of level 2, mapping -2*s |--> 2*d - j0, 4 |--> 1, 3*s + 1 |--> j0*d - 2, 3 |--> 1
             ]
->>>>>>> ce78416b
 
         Some ramified examples::
 
@@ -731,17 +707,11 @@
             Character of unramified extension Q_2(s)* (s^2 + s + 1 = 0), of level 3, mapping s |--> 1, 2*s + 1 |--> 1/2*a0, 4*s + 1 |--> 1, -1 |--> 1, 2 |--> 1,
             Character of unramified extension Q_2(s)* (s^2 + s + 1 = 0), of level 3, mapping s |--> 1, 2*s + 1 |--> 1/2*a0, 4*s + 1 |--> -1, -1 |--> 1, 2 |--> 1
             ]
-<<<<<<< HEAD
-            sage: sorted(Newform('243a',names='a').local_component(3).characters(), key=str)  # long time
-            [Character of ramified extension Q_3(s)* (s^2 - 6 = 0), of level 4, mapping -2*s - 1 |--> -d - 1, 4 |--> 1, 3*s + 1 |--> -d - 1, s |--> 1,
-             Character of ramified extension Q_3(s)* (s^2 - 6 = 0), of level 4, mapping -2*s - 1 |--> d, 4 |--> 1, 3*s + 1 |--> d, s |--> 1]
-=======
             sage: Newform('243a',names='a').local_component(3).characters() # long time
             [
             Character of ramified extension Q_3(s)* (s^2 - 6 = 0), of level 4, mapping -2*s - 1 |--> -d - 1, 4 |--> 1, 3*s + 1 |--> -d - 1, s |--> 1,
             Character of ramified extension Q_3(s)* (s^2 - 6 = 0), of level 4, mapping -2*s - 1 |--> d, 4 |--> 1, 3*s + 1 |--> d, s |--> 1
             ]
->>>>>>> ce78416b
         """
         T = self.type_space()
         p = self.prime()
