--- conflicted
+++ resolved
@@ -430,11 +430,7 @@
     base field that is not minimal for that character::
 
         sage: K.<i> = QuadraticField(-1)
-<<<<<<< HEAD
-        sage: chi = DirichletGroup(5, K)([i])  # character mapping 2 to i
-=======
         sage: chi = DirichletGroup(5, K)[1]
->>>>>>> bf435f8d
         sage: len(Newforms(chi, 7, names='a'))
         1
         sage: x = polygen(K); L.<c> = K.extension(x^2 - 402*i)
