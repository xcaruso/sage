--- conflicted
+++ resolved
@@ -1171,11 +1171,7 @@
         return isinstance(other, type(self)) and bool(self._func == other._func)
 
     def get_coefficient(self, n):
-<<<<<<< HEAD
-        """
-=======
-        r"""
->>>>>>> 3dd953c3
+        r"""
         Return the ``n``-th coefficient of ``self``.
 
         INPUT:
@@ -1193,11 +1189,8 @@
             sage: from sage.data_structures.stream import Stream_taylor
             sage: y = SR.var('y')
             sage: f = Stream_taylor(sin(y), True)
-<<<<<<< HEAD
-=======
             sage: f.get_coefficient(0)
             0
->>>>>>> 3dd953c3
             sage: f.get_coefficient(5)
             1/120
         """
@@ -1214,11 +1207,7 @@
         return num / factorial(n)
 
     def iterate_coefficients(self):
-<<<<<<< HEAD
-        """
-=======
-        r"""
->>>>>>> 3dd953c3
+        r"""
         A generator for the coefficients of ``self``.
 
         EXAMPLES::
@@ -1249,7 +1238,6 @@
             denom *= n
 
 
-<<<<<<< HEAD
 from sage.structure.parent import Parent
 from sage.structure.element import Element, parent
 from sage.structure.unique_representation import UniqueRepresentation
@@ -1430,9 +1418,6 @@
 
 
 class Stream_uninitialized(Stream):
-=======
-class Stream_uninitialized(Stream_inexact):
->>>>>>> 3dd953c3
     r"""
     Coefficient stream for an uninitialized series.
 
@@ -4246,11 +4231,7 @@
             sage: TestSuite(f2).run()
         """
         self._shift = len(integration_constants)
-<<<<<<< HEAD
-        self._int_consts = tuple(integration_constants)
-=======
         self._integration_constants = tuple(integration_constants)
->>>>>>> 3dd953c3
         super().__init__(series, is_sparse, False)
 
     @lazy_attribute
@@ -4295,11 +4276,7 @@
             [0, -1, -1, -1/2, 0, 0, 1/5, 1/6]
         """
         if 0 <= n < self._shift:
-<<<<<<< HEAD
-            return (self._int_consts[n] / ZZ.prod(range(2, n + 1)))
-=======
             return (self._integration_constants[n] / ZZ.prod(range(2, n + 1)))
->>>>>>> 3dd953c3
         return (self._series[n - self._shift] /
                 ZZ.prod(range(n - self._shift + 1, n + 1)))
 
@@ -4318,11 +4295,7 @@
             sage: hash(f) == hash(g)
             False
         """
-<<<<<<< HEAD
-        return hash((type(self), self._series, self._int_consts))
-=======
         return hash((type(self), self._series, self._integration_constants))
->>>>>>> 3dd953c3
 
     def __eq__(self, other):
         """
@@ -4344,12 +4317,7 @@
             True
         """
         return (isinstance(other, type(self))
-<<<<<<< HEAD
-                and self._int_consts == other._int_consts
-=======
                 and self._integration_constants == other._integration_constants
->>>>>>> 3dd953c3
-                and self._series == other._series)
 
     def is_nonzero(self):
         r"""
@@ -4372,11 +4340,7 @@
             sage: Stream_integral(f, [0, 2], False).is_nonzero()
             True
         """
-<<<<<<< HEAD
-        return self._series.is_nonzero() or any(self._int_consts)
-=======
         return self._series.is_nonzero() or any(self._integration_constants)
->>>>>>> 3dd953c3
 
 
 class Stream_infinite_operator(Stream):
