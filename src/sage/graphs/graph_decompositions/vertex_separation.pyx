r"""
Vertex separation

This module implements several algorithms to compute the vertex separation of a
digraph and the corresponding ordering of the vertices. It also implements tests
functions for evaluation the width of a linear ordering.

Given an ordering
`v_1,\cdots, v_n` of the vertices of `V(G)`, its *cost* is defined as:

.. MATH::

    c(v_1, ..., v_n) = \max_{1\leq i \leq n} c'(\{v_1, ..., v_i\})

Where

.. MATH::

    c'(S) = |N^+_G(S)\backslash S|

The *vertex separation* of a digraph `G` is equal to the minimum cost of an
ordering of its vertices.

**Vertex separation and pathwidth**

The vertex separation is defined on a digraph, but one can obtain from a graph
`G` a digraph `D` with the same vertex set, and in which each edge `uv` of `G`
is replaced by two edges `uv` and `vu` in `D`. The vertex separation of `D` is
equal to the pathwidth of `G`, and the corresponding ordering of the vertices of
`D`, also called a *layout*, encodes an optimal path-decomposition of `G`.
This is a result of Kinnersley [Kin92]_ and Bodlaender [Bod98]_.


**This module contains the following methods**

.. csv-table::
    :class: contentstable
    :widths: 30, 70
    :delim: |

    :meth:`path_decomposition` | Returns the pathwidth of the given graph and the ordering of the vertices resulting in a corresponding path decomposition
    :meth:`vertex_separation` | Returns an optimal ordering of the vertices and its cost for vertex-separation
    :meth:`vertex_separation_MILP` | Computes the vertex separation of `G` and the optimal ordering of its vertices using an MILP formulation
    :meth:`lower_bound` | Returns a lower bound on the vertex separation of `G`
    :meth:`is_valid_ordering` | Test if the linear vertex ordering `L` is valid for (di)graph `G`
    :meth:`width_of_path_decomposition` | Returns the width of the path decomposition induced by the linear ordering `L` of the vertices of `G`


Exponential algorithm for vertex separation
-------------------------------------------

In order to find an optimal ordering of the vertices for the vertex separation,
this algorithm tries to save time by computing the function `c'(S)` **at most
once** once for each of the sets `S\subseteq V(G)`. These values are stored in
an array of size `2^n` where reading the value of `c'(S)` or updating it can be
done in constant (and small) time.

Assuming that we can compute the cost of a set `S` and remember it, finding an
optimal ordering is an easy task. Indeed, we can think of the sequence `v_1,
..., v_n` of vertices as a sequence of *sets* `\{v_1\}, \{v_1,v_2\}, ...,
\{v_1,...,v_n\}`, whose cost is precisely `\max c'(\{v_1\}), c'(\{v_1,v_2\}),
... , c'(\{v_1,...,v_n\})`. Hence, when considering the digraph on the `2^n`
sets `S\subseteq V(G)` where there is an arc from `S` to `S'` if `S'=S\cap
\{v\}` for some `v` (that is, if the sets `S` and `S'` can be consecutive in a
sequence), an ordering of the vertices of `G` corresponds to a *path* from
`\emptyset` to `\{v_1,...,v_n\}`. In this setting, checking whether there exists
a ordering of cost less than `k` can be achieved by checking whether there
exists a directed path `\emptyset` to `\{v_1,...,v_n\}` using only sets of cost
less than `k`. This is just a depth-first-search, for each `k`.

**Lazy evaluation of** `c'`

In the previous algorithm, most of the time is actually spent on the computation
of `c'(S)` for each set `S\subseteq V(G)` -- i.e. `2^n` computations of
neighborhoods. This can be seen as a huge waste of time when noticing that it is
useless to know that the value `c'(S)` for a set `S` is less than `k` if all the
paths leading to `S` have a cost greater than `k`. For this reason, the value of
`c'(S)` is computed lazily during the depth-first search. Explanation :

When the depth-first search discovers a set of size less than `k`, the costs of
its out-neighbors (the potential sets that could follow it in the optimal
ordering) are evaluated. When an out-neighbor is found that has a cost smaller
than `k`, the depth-first search continues with this set, which is explored with
the hope that it could lead to a path toward `\{v_1,...,v_n\}`. On the other
hand, if an out-neighbour has a cost larger than `k` it is useless to attempt to
build a cheap sequence going though this set, and the exploration stops
there. This way, a large number of sets will never be evaluated and *a lot* of
computational time is saved this way.

Besides, some improvement is also made by "improving" the values found by
`c'`. Indeed, `c'(S)` is a lower bound on the cost of a sequence containing the
set `S`, but if all out-neighbors of `S` have a cost of `c'(S) + 5` then one
knows that having `S` in a sequence means a total cost of at least `c'(S) +
5`. For this reason, for each set `S` we store the value of `c'(S)`, and replace
it by `\max (c'(S), \min_{\text{next}})` (where `\min_{\text{next}}` is the
minimum of the costs of the out-neighbors of `S`) once the costs of these
out-neighbors have been evaluated by the algrithm.

.. NOTE::

    Because of its current implementation, this algorithm only works on graphs
    on less than 32 vertices. This can be changed to 64 if necessary, but 32
    vertices already require 4GB of memory. Running it on 64 bits is not
    expected to be doable by the computers of the next decade `:-D`

**Lower bound on the vertex separation**

One can obtain a lower bound on the vertex separation of a graph in exponential
time but *small* memory by computing once the cost of each set `S`. Indeed, the
cost of a sequence `v_1, ..., v_n` corresponding to sets `\{v_1\}, \{v_1,v_2\},
..., \{v_1,...,v_n\}` is

.. MATH::

    \max c'(\{v_1\}),c'(\{v_1,v_2\}),...,c'(\{v_1,...,v_n\})\geq\max c'_1,...,c'_n

where `c_i` is the minimum cost of a set `S` on `i` vertices. Evaluating the
`c_i` can take time (and in particular more than the previous exact algorithm),
but it does not need much memory to run.


MILP formulation for the vertex separation
------------------------------------------

We describe below a mixed integer linear program (MILP) for determining an
optimal layout for the vertex separation of `G`, which is an improved version of
the formulation proposed in [SP10]_. It aims at building a sequence `S_t` of
sets such that an ordering `v_1, ..., v_n` of the vertices correspond to
`S_0=\{v_1\}, S_2=\{v_1,v_2\}, ..., S_{n-1}=\{v_1,...,v_n\}`.

**Variables:**


- `y_v^t` -- Variable set to 1 if `v\in S_t`, and 0 otherwise. The order of
  `v` in the layout is the smallest `t` such that `y_v^t==1`.

- `u_v^t` -- Variable set to 1 if `v\not \in S_t` and `v` has an in-neighbor in
  `S_t`. It is set to 0 otherwise.

- `x_v^t` -- Variable set to 1 if either `v\in S_t` or if `v` has an in-neighbor
  in `S_t`. It is set to 0 otherwise.

- `z` -- Objective value to minimize. It is equal to the maximum over all step
  `t` of the number of vertices such that `u_v^t==1`.

**MILP formulation:**

.. MATH::
    :nowrap:

    \begin{alignat}{2}
    \intertext{Minimize:}
    &z&\\
    \intertext{Such that:}
    x_v^t &\leq x_v^{t+1}& \forall v\in V,\ 0\leq t\leq n-2\\
    y_v^t &\leq y_v^{t+1}& \forall v\in V,\ 0\leq t\leq n-2\\
    y_v^t &\leq x_w^t& \forall v\in V,\ \forall w\in N^+(v),\ 0\leq t\leq n-1\\
    \sum_{v \in V} y_v^{t} &= t+1& 0\leq t\leq n-1\\
    x_v^t-y_v^t&\leq u_v^t & \forall v \in V,\ 0\leq t\leq n-1\\
    \sum_{v \in V} u_v^t &\leq z& 0\leq t\leq n-1\\
    0 \leq x_v^t &\leq 1& \forall v\in V,\ 0\leq t\leq n-1\\
    0 \leq u_v^t &\leq 1& \forall v\in V,\ 0\leq t\leq n-1\\
    y_v^t &\in \{0,1\}& \forall v\in V,\ 0\leq t\leq n-1\\
    0 \leq z &\leq n&
    \end{alignat}

The vertex separation of `G` is given by the value of `z`, and the order of
vertex `v` in the optimal layout is given by the smallest `t` for which
`y_v^t==1`.

REFERENCES
----------

.. [Bod98] *A partial k-arboretum of graphs with bounded treewidth*, Hans
  L. Bodlaender, Theoretical Computer Science 209(1-2):1-45, 1998.

.. [Kin92] *The vertex separation number of a graph equals its path-width*,
  Nancy G. Kinnersley, Information Processing Letters 42(6):345-350, 1992.

.. [SP10] *Lightpath Reconfiguration in WDM networks*, Fernando Solano and
  Michal Pioro, IEEE/OSA Journal of Optical Communication and Networking
  2(12):1010-1021, 2010.


AUTHORS
-------

- Nathann Cohen (2011-10): Initial version and exact exponential algorithm

- David Coudert (2012-04): MILP formulation and tests functions



METHODS
-------
"""

include 'sage/ext/stdsage.pxi'
include 'sage/ext/cdefs.pxi'
include 'sage/ext/interrupt.pxi'
include 'fast_digraph.pyx'
from libc.stdint cimport uint8_t, int8_t

#*****************************************************************************
#          Copyright (C) 2011 Nathann Cohen <nathann.cohen@gmail.com>
#
# Distributed  under  the  terms  of  the  GNU  General  Public  License (GPL)
#                         http://www.gnu.org/licenses/
#*****************************************************************************

###############
# Lower Bound #
###############

def lower_bound(G):
    r"""
    Returns a lower bound on the vertex separation of `G`

    INPUT:

    - ``G`` -- a digraph

    OUTPUT:

    A lower bound on the vertex separation of `D` (see the module's
    documentation).

    .. NOTE::

        This method runs in exponential time but has no memory constraint.


    EXAMPLE:

    On a circuit::

        sage: from sage.graphs.graph_decompositions.vertex_separation import lower_bound
        sage: g = digraphs.Circuit(6)
        sage: lower_bound(g)
        1

    TEST:

    Given anything else than a DiGraph::

        sage: from sage.graphs.graph_decompositions.vertex_separation import lower_bound
        sage: g = graphs.CycleGraph(5)
        sage: lower_bound(g)
        Traceback (most recent call last):
        ...
        ValueError: The parameter must be a DiGraph.
    """
    from sage.graphs.digraph import DiGraph
    if not isinstance(G, DiGraph):
        raise ValueError("The parameter must be a DiGraph.")

    if G.order() >= 32:
        raise ValueError("The graph can have at most 31 vertices.")

    cdef FastDigraph FD = FastDigraph(G)
    cdef int * g = FD.graph
    cdef int n = FD.n

    # minimums[i] is means to store the value of c'_{i+1}
    minimums = <uint8_t *> sage_malloc(sizeof(uint8_t)* n)
    cdef unsigned int i

    # They are initialized to n
    for 0<= i< n:
        minimums[i] = n

    cdef uint8_t tmp, tmp_count

    # We go through all sets
    for 1<= i< <unsigned int> (1<<n):
        tmp_count = <uint8_t> popcount32(i)
        tmp = <uint8_t> compute_out_neighborhood_cardinality(FD, i)

        # And update the costs
        minimums[tmp_count-1] = minimum(minimums[tmp_count-1], tmp)

    # We compute the maximum of all those values
    for 1<= i< n:
        minimums[0] = maximum(minimums[0], minimums[i])

    cdef int min = minimums[0]

    sage_free(minimums)

    return min

################################
# Exact exponential algorithms #
################################

def path_decomposition(G, algorithm = "exponential", verbose = False):
    r"""
    Returns the pathwidth of the given graph and the ordering of the vertices
    resulting in a corresponding path decomposition.

    INPUT:

    - ``G`` -- a digraph

    - ``algorithm`` -- (default: ``"exponential"``) Specify the algorithm to use
      among

      - ``exponential`` -- Use an exponential time and space algorithm. This
        algorithm only works of graphs on less than 32 vertices.

      - ``MILP`` -- Use a mixed integer linear programming formulation. This
        algorithm has no size restriction but could take a very long time.

    - ``verbose`` (boolean) -- whether to display information on the
      computations.

    OUTPUT:

    A pair ``(cost, ordering)`` representing the optimal ordering of the
    vertices and its cost.

    .. NOTE::

        Because of its current implementation, this exponential algorithm only
        works on graphs on less than 32 vertices. This can be changed to 54 if
        necessary, but 32 vertices already require 4GB of memory.

    EXAMPLE:

    The vertex separation of a cycle is equal to 2::

        sage: from sage.graphs.graph_decompositions.vertex_separation import path_decomposition
        sage: g = graphs.CycleGraph(6)
        sage: pw, L = path_decomposition(g); pw
        2
        sage: pwm, Lm = path_decomposition(g, algorithm = "MILP"); pwm
        2

    TEST:

    Given anything else than a Graph::

        sage: from sage.graphs.graph_decompositions.vertex_separation import path_decomposition
        sage: g = digraphs.Circuit(6)
        sage: path_decomposition(g)
        Traceback (most recent call last):
        ...
        ValueError: The parameter must be a Graph.
    """
    from sage.graphs.graph import Graph
    if not isinstance(G, Graph):
        raise ValueError("The parameter must be a Graph.")

    from sage.graphs.digraph import DiGraph
    if algorithm == "exponential":
        return vertex_separation(DiGraph(G), verbose = verbose)
    else:
        return vertex_separation_MILP(DiGraph(G), verbosity = (1 if verbose else 0))


def vertex_separation(G, verbose = False):
    r"""
    Returns an optimal ordering of the vertices and its cost for
    vertex-separation.

    INPUT:

    - ``G`` -- a digraph

    - ``verbose`` (boolean) -- whether to display information on the
      computations.

    OUTPUT:

    A pair ``(cost, ordering)`` representing the optimal ordering of the
    vertices and its cost.

    .. NOTE::

        Because of its current implementation, this algorithm only works on
        graphs on less than 32 vertices. This can be changed to 54 if necessary,
        but 32 vertices already require 4GB of memory.

    EXAMPLE:

    The vertex separation of a circuit is equal to 1::

        sage: from sage.graphs.graph_decompositions.vertex_separation import vertex_separation
        sage: g = digraphs.Circuit(6)
        sage: vertex_separation(g)
        (1, [0, 1, 2, 3, 4, 5])

    TEST:

    Given anything else than a DiGraph::

        sage: from sage.graphs.graph_decompositions.vertex_separation import lower_bound
        sage: g = graphs.CycleGraph(5)
        sage: lower_bound(g)
        Traceback (most recent call last):
        ...
        ValueError: The parameter must be a DiGraph.

    Graphs with non-integer vertices::

        sage: from sage.graphs.graph_decompositions.vertex_separation import vertex_separation
        sage: D=digraphs.DeBruijn(2,3)
        sage: vertex_separation(D)
        (2, ['000', '001', '100', '010', '101', '011', '110', '111'])
    """
    from sage.graphs.digraph import DiGraph
    if not isinstance(G, DiGraph):
        raise ValueError("The parameter must be a DiGraph.")

    if G.order() >= 32:
        raise ValueError("The graph should have at most 31 vertices !")

    cdef FastDigraph g = FastDigraph(G)

    if verbose:
        print "Memory allocation"
        g.print_adjacency_matrix()

    sig_on()

    cdef unsigned int mem = 1 << g.n
    cdef int8_t * neighborhoods = <int8_t *> sage_malloc(mem)

    if neighborhoods == NULL:
        sig_off()
        raise MemoryError("Error allocating memory. I just tried to allocate "+str(mem>>10)+"MB, could that be too much ?")

    memset(neighborhoods, <int8_t> -1, mem)

    cdef int i,j , k
    for 0 <= k <g.n:
        if verbose:
            print "Looking for a strategy of cost", str(k)

        if exists(g, neighborhoods, 0, k) <= k:
            break

    if verbose:
        print "... Found !"
        print "Now computing the ordering"

    cdef list order = find_order(g, neighborhoods, k)

    # Relabelling the vertices
    cdef list vertices = G.vertices()
    for i, j in enumerate(order):
        order[i] = vertices[j]

    sage_free(neighborhoods)
    sig_off()

    return k, order

##############################################################################
# Actual algorithm, breadh-first search and updates of the costs of the sets #
##############################################################################

# Check whether an ordering with the given cost exists, and updates data in the
# neighborhoods array at the same time. See the module's documentation

cdef inline int exists(FastDigraph g, int8_t * neighborhoods, int current, int cost):

    # If this is true, it means the set has not been evaluated yet
    if neighborhoods[current] < 0:
        neighborhoods[current] = compute_out_neighborhood_cardinality(g, current)

    # If the cost of this set is too high, there is no point in going further.
    # Same thing if the current set is the whole vertex set.
    if neighborhoods[current] > cost or (current == (1<<g.n)-1):
        return neighborhoods[current]

    # Minimum of the costs of the outneighbors
    cdef int mini = g.n

    cdef int i
    cdef int next_set


    for 0<= i<g.n:
        if (current >> i)&1:
            continue

        # For each of the out-neighbors next_set of current

        next_set = current | 1<<i

        # Check whether there exists a cheap path toward {1..n}, and updated the
        # cost.
        mini = minimum(mini, exists(g, neighborhoods, next_set, cost))

        # We have found a path !
        if mini <= cost:
            return mini

    # Updating the cost of the current set with the minimum of the cost of its
    # outneighbors.
    neighborhoods[current] = mini

    return neighborhoods[current]

# Returns the ordering once we are sure it exists
cdef list find_order(FastDigraph g, int8_t * neighborhoods, int cost):
    cdef list ordering = []
    cdef int current = 0
    cdef int n = g.n
    cdef int i

    while n:
        # We look for n vertices

        for 0<= i<g.n:
            if (current >> i)&1:
                continue

            # Find the next set with small cost (we know it exists)
            next_set = current | 1<<i
            if neighborhoods[next_set] <= cost:
                ordering.append(i)
                current = next_set
                break

        # One less to find
        n -= 1

    return ordering

# Min/Max functions

cdef inline int minimum(int a, int b):
    if a<b:
        return a
    else:
        return b

cdef inline int maximum(int a, int b):
    if a>b:
        return a
    else:
        return b


#################################################################
# Function for testing the validity of a linear vertex ordering #
#################################################################

def is_valid_ordering(G, L):
    r"""
    Test if the linear vertex ordering `L` is valid for (di)graph `G`.

    A linear ordering `L` of the vertices of a (di)graph `G` is valid if all
    vertices of `G` are in `L`, and if `L` contains no other vertex and no
    duplicated vertices.

    INPUT:

    - ``G`` -- a Graph or a DiGraph.

    - ``L`` -- an ordered list of the vertices of ``G``.


    OUTPUT:

    Returns ``True`` if `L` is a valid vertex ordering for `G`, and ``False``
    oterwise.


    EXAMPLE:

    Path decomposition of a cycle::

        sage: from sage.graphs.graph_decompositions import vertex_separation
        sage: G = graphs.CycleGraph(6)
        sage: L = [u for u in G.vertices()]
        sage: vertex_separation.is_valid_ordering(G, L)
        True
        sage: vertex_separation.is_valid_ordering(G, [1,2])
        False

    TEST:

    Giving anything else than a Graph or a DiGraph::

        sage: from sage.graphs.graph_decompositions import vertex_separation
        sage: vertex_separation.is_valid_ordering(2, [])
        Traceback (most recent call last):
        ...
        ValueError: The input parameter must be a Graph or a DiGraph.

    Giving anything else than a list::

        sage: from sage.graphs.graph_decompositions import vertex_separation
        sage: G = graphs.CycleGraph(6)
        sage: vertex_separation.is_valid_ordering(G, {})
        Traceback (most recent call last):
        ...
        ValueError: The second parameter must be of type 'list'.
    """
    from sage.graphs.graph import Graph
    from sage.graphs.digraph import DiGraph
    if not isinstance(G, Graph) and not isinstance(G, DiGraph):
        raise ValueError("The input parameter must be a Graph or a DiGraph.")
    if not isinstance(L, list):
        raise ValueError("The second parameter must be of type 'list'.")

    return set(L) == set(G.vertices())


####################################################################
# Measurement functions of the widths of some graph decompositions #
####################################################################

def width_of_path_decomposition(G, L):
    r"""
    Returns the width of the path decomposition induced by the linear ordering
    `L` of the vertices of `G`.

    If `G` is an instance of :mod:`Graph <sage.graphs.graph>`, this function
    returns the width `pw_L(G)` of the path decomposition induced by the linear
    ordering `L` of the vertices of `G`. If `G` is a :mod:`DiGraph
    <sage.graphs.digraph>`, it returns instead the width `vs_L(G)` of the
    directed path decomposition induced by the linear ordering `L` of the
    vertices of `G`, where

    .. MATH::

        vs_L(G) & =  \max_{0\leq i< |V|-1} | N^+(L[:i])\setminus L[:i] |\\
        pw_L(G) & =  \max_{0\leq i< |V|-1} | N(L[:i])\setminus L[:i] |\\

    INPUT:

    - ``G`` -- a Graph or a DiGraph

    - ``L`` -- a linear ordering of the vertices of ``G``

    EXAMPLES:

    Path decomposition of a cycle::

        sage: from sage.graphs.graph_decompositions import vertex_separation
        sage: G = graphs.CycleGraph(6)
        sage: L = [u for u in G.vertices()]
        sage: vertex_separation.width_of_path_decomposition(G, L)
        2

    Directed path decomposition of a circuit::

        sage: from sage.graphs.graph_decompositions import vertex_separation
        sage: G = digraphs.Circuit(6)
        sage: L = [u for u in G.vertices()]
        sage: vertex_separation.width_of_path_decomposition(G, L)
        1

    TESTS:

    Path decomposition of a BalancedTree::

        sage: from sage.graphs.graph_decompositions import vertex_separation
        sage: G = graphs.BalancedTree(3,2)
        sage: pw, L = vertex_separation.path_decomposition(G)
        sage: pw == vertex_separation.width_of_path_decomposition(G, L)
        True
        sage: L.reverse()
        sage: pw == vertex_separation.width_of_path_decomposition(G, L)
        False

    Directed path decomposition of a circuit::

        sage: from sage.graphs.graph_decompositions import vertex_separation
        sage: G = digraphs.Circuit(8)
        sage: vs, L = vertex_separation.vertex_separation(G)
        sage: vs == vertex_separation.width_of_path_decomposition(G, L)
        True
        sage: L = [0,4,6,3,1,5,2,7]
        sage: vs == vertex_separation.width_of_path_decomposition(G, L)
        False

    Giving a wrong linear ordering::

        sage: from sage.graphs.graph_decompositions import vertex_separation
        sage: G = Graph()
        sage: vertex_separation.width_of_path_decomposition(G, ['a','b'])
        Traceback (most recent call last):
        ...
        ValueError: The input linear vertex ordering L is not valid for G.
    """
    if not is_valid_ordering(G, L):
        raise ValueError("The input linear vertex ordering L is not valid for G.")

    vsL = 0
    S = set()
    neighbors_of_S_in_V_minus_S = set()

    for u in L:

        # We remove u from the neighbors of S
        neighbors_of_S_in_V_minus_S.discard(u)

        # We add vertex u to the set S
        S.add(u)

        if G._directed:
            Nu = G.neighbors_out(u)
        else:
            Nu = G.neighbors(u)

        # We add the (out-)neighbors of u to the neighbors of S
        for v in Nu:
            if (not v in S):
                neighbors_of_S_in_V_minus_S.add(v)

        # We update the cost of the vertex separation
        vsL = max( vsL, len(neighbors_of_S_in_V_minus_S) )

    return vsL


##########################################
# MILP formulation for vertex separation #
##########################################

def vertex_separation_MILP(G, integrality = False, solver = None, verbosity = 0):
    r"""
    Computes the vertex separation of `G` and the optimal ordering of its
    vertices using an MILP formulation.

    This function uses a mixed integer linear program (MILP) for determining an
    optimal layout for the vertex separation of `G`. This MILP is an improved
    version of the formulation proposed in [SP10]_. See the :mod:`module's
    documentation <sage.graphs.graph_decompositions.vertex_separation>` for more
    details on this MILP formulation.

    INPUTS:

    - ``G`` -- a DiGraph

    - ``integrality`` -- (default: ``False``) Specify if variables `x_v^t` and
      `u_v^t` must be integral or if they can be relaxed. This has no impact on
      the validity of the solution, but it is sometimes faster to solve the
      problem using binary variables only.

    - ``solver`` -- (default: ``None``) Specify a Linear Program (LP) solver to
      be used. If set to ``None``, the default one is used. For more information
      on LP solvers and which default solver is used, see the method
      :meth:`solve<sage.numerical.mip.MixedIntegerLinearProgram.solve>` of the
      class
      :class:`MixedIntegerLinearProgram<sage.numerical.mip.MixedIntegerLinearProgram>`.

    - ``verbose`` -- integer (default: ``0``). Sets the level of verbosity. Set
      to 0 by default, which means quiet.

    OUTPUT:

    A pair ``(cost, ordering)`` representing the optimal ordering of the
    vertices and its cost.

    EXAMPLE:

    Vertex separation of a De Bruijn digraph::

        sage: from sage.graphs.graph_decompositions import vertex_separation
        sage: G = digraphs.DeBruijn(2,3)
        sage: vs, L = vertex_separation.vertex_separation_MILP(G); vs
        2
        sage: vs == vertex_separation.width_of_path_decomposition(G, L)
        True
        sage: vse, Le = vertex_separation.vertex_separation(G); vse
        2

    The vertex separation of a circuit is 1::

        sage: from sage.graphs.graph_decompositions import vertex_separation
        sage: G = digraphs.Circuit(6)
        sage: vs, L = vertex_separation.vertex_separation_MILP(G); vs
        1

    TESTS:

    Comparison with exponential algorithm::

        sage: from sage.graphs.graph_decompositions import vertex_separation
        sage: for i in range(10):
        ...       G = digraphs.RandomDirectedGNP(10, 0.2)
        ...       ve, le = vertex_separation.vertex_separation(G)
        ...       vm, lm = vertex_separation.vertex_separation_MILP(G)
        ...       if ve != vm:
        ...          print "The solution is not optimal!"

    Comparison with Different values of the integrality parameter::

        sage: from sage.graphs.graph_decompositions import vertex_separation
        sage: for i in range(10):  # long time (11s on sage.math, 2012)
        ...       G = digraphs.RandomDirectedGNP(10, 0.2)
        ...       va, la = vertex_separation.vertex_separation_MILP(G, integrality = False)
        ...       vb, lb = vertex_separation.vertex_separation_MILP(G, integrality = True)
        ...       if va != vb:
        ...          print "The integrality parameter change the result!"

    Giving anything else than a DiGraph::

        sage: from sage.graphs.graph_decompositions import vertex_separation
        sage: vertex_separation.vertex_separation_MILP([])
        Traceback (most recent call last):
        ...
        ValueError: The first input parameter must be a DiGraph.
    """
    from sage.graphs.digraph import DiGraph
    if not isinstance(G, DiGraph):
        raise ValueError("The first input parameter must be a DiGraph.")

    from sage.numerical.mip import MixedIntegerLinearProgram, MIPSolverException
    p = MixedIntegerLinearProgram( maximization = False, solver = solver )

    # Declaration of variables.
<<<<<<< HEAD
    x = p.new_variable( binary = integrality)
    u = p.new_variable( binary = integrality)
    y = p.new_variable( binary = True)
    z = p.new_variable( integer = True, dim = 1 )
=======
    x = p.new_variable(binary = integrality, nonnegative=bool(not integrality)) # at least one has to be set (#15221)
    u = p.new_variable(binary = integrality, nonnegative=bool(not integrality))
    y = p.new_variable(binary = True)
    z = p.new_variable(integer = True)
>>>>>>> 980c2026

    N = G.num_verts()
    V = G.vertices()

    # (2) x[v,t] <= x[v,t+1]   for all v in V, and for t:=0..N-2
    # (3) y[v,t] <= y[v,t+1]   for all v in V, and for t:=0..N-2
    for v in V:
        for t in xrange(N-1):
            p.add_constraint( x[v,t] - x[v,t+1] <= 0 )
            p.add_constraint( y[v,t] - y[v,t+1] <= 0 )

    # (4) y[v,t] <= x[w,t]  for all v in V, for all w in N^+(v), and for all t:=0..N-1
    for v in V:
        for w in G.neighbors_out(v):
            for t in xrange(N):
                p.add_constraint( y[v,t] - x[w,t] <= 0 )

    # (5) sum_{v in V} y[v,t] == t+1 for t:=0..N-1
    for t in xrange(N):
        p.add_constraint( p.sum([ y[v,t] for v in V ]) == t+1 )

    # (6) u[v,t] >= x[v,t]-y[v,t]    for all v in V, and for all t:=0..N-1
    for v in V:
        for t in xrange(N):
            p.add_constraint( x[v,t] - y[v,t] - u[v,t] <= 0 )

    # (7) z >= sum_{v in V} u[v,t]   for all t:=0..N-1
    for t in xrange(N):
        p.add_constraint( p.sum([ u[v,t] for v in V ]) - z['z'] <= 0 )

    # (8)(9) 0 <= x[v,t] and u[v,t] <= 1
    if not integrality:
        for v in V:
            for t in xrange(N):
                p.add_constraint( 0 <= x[v,t] <= 1 )
                p.add_constraint( 0 <= u[v,t] <= 1 )

    # (10) y[v,t] in {0,1}
    p.set_binary( y )

    # (11) 0 <= z <= |V|
    p.add_constraint( z['z'] <= N )

    #  (1) Minimize z
    p.set_objective( z['z'] )

    try:
        obj = p.solve( log=verbosity )
    except MIPSolverException:
        if integrality:
            raise ValueError("Unbounded or unexpected error")
        else:
            raise ValueError("Unbounded or unexpected error. Try with 'integrality = True'.")

    taby = p.get_values( y )
    tabz = p.get_values( z )
    # since exactly one vertex is processed per step, we can reconstruct the sequence
    seq = []
    for t in xrange(N):
        for v in V:
            if (taby[v,t] > 0) and (not v in seq):
                seq.append(v)
                break
    vs = int(round( tabz['z'] ))

    return vs, seq<|MERGE_RESOLUTION|>--- conflicted
+++ resolved
@@ -816,17 +816,10 @@
     p = MixedIntegerLinearProgram( maximization = False, solver = solver )
 
     # Declaration of variables.
-<<<<<<< HEAD
-    x = p.new_variable( binary = integrality)
-    u = p.new_variable( binary = integrality)
-    y = p.new_variable( binary = True)
-    z = p.new_variable( integer = True, dim = 1 )
-=======
     x = p.new_variable(binary = integrality, nonnegative=bool(not integrality)) # at least one has to be set (#15221)
     u = p.new_variable(binary = integrality, nonnegative=bool(not integrality))
     y = p.new_variable(binary = True)
     z = p.new_variable(integer = True)
->>>>>>> 980c2026
 
     N = G.num_verts()
     V = G.vertices()
