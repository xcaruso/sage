# -*- coding: utf-8 -*-
r"""
Undirected graphs

This module implements functions and operations involving undirected
graphs.

{INDEX_OF_METHODS}

AUTHORS:

-  Robert L. Miller (2006-10-22): initial version

-  William Stein (2006-12-05): Editing

-  Robert L. Miller (2007-01-13): refactoring, adjusting for
   NetworkX-0.33, fixed plotting bugs (2007-01-23): basic tutorial,
   edge labels, loops, multiple edges and arcs (2007-02-07): graph6
   and sparse6 formats, matrix input

-  Emily Kirkmann (2007-02-11): added graph_border option to plot
   and show

-  Robert L. Miller (2007-02-12): vertex color-maps, graph
   boundaries, graph6 helper functions in Cython

-  Robert L. Miller Sage Days 3 (2007-02-17-21): 3d plotting in
   Tachyon

-  Robert L. Miller (2007-02-25): display a partition

-  Robert L. Miller (2007-02-28): associate arbitrary objects to
   vertices, edge and arc label display (in 2d), edge coloring

-  Robert L. Miller (2007-03-21): Automorphism group, isomorphism
   check, canonical label

-  Robert L. Miller (2007-06-07-09): NetworkX function wrapping

-  Michael W. Hansen (2007-06-09): Topological sort generation

-  Emily Kirkman, Robert L. Miller Sage Days 4: Finished wrapping
   NetworkX

-  Emily Kirkman (2007-07-21): Genus (including circular planar,
   all embeddings and all planar embeddings), all paths, interior
   paths

-  Bobby Moretti (2007-08-12): fixed up plotting of graphs with
   edge colors differentiated by label

-  Jason Grout (2007-09-25): Added functions, bug fixes, and
   general enhancements

-  Robert L. Miller (Sage Days 7): Edge labeled graph isomorphism

-  Tom Boothby (Sage Days 7): Miscellaneous awesomeness

-  Tom Boothby (2008-01-09): Added graphviz output

-  David Joyner (2009-2): Fixed docstring bug related to GAP.

-  Stephen Hartke (2009-07-26): Fixed bug in blocks_and_cut_vertices()
   that caused an incorrect result when the vertex 0 was a cut vertex.

-  Stephen Hartke (2009-08-22): Fixed bug in blocks_and_cut_vertices()
   where the list of cut_vertices is not treated as a set.

-  Anders Jonsson (2009-10-10): Counting of spanning trees and out-trees added.

-  Nathann Cohen (2009-09) : Cliquer, Connectivity, Flows
                             and everything that uses Linear Programming
                             and class numerical.MIP

- Nicolas M. Thiery (2010-02): graph layout code refactoring, dot2tex/graphviz interface

- David Coudert (2012-04) : Reduction rules in vertex_cover.

- Birk Eisermann (2012-06): added recognition of weakly chordal graphs and
                            long-hole-free / long-antihole-free graphs

- Alexandre P. Zuge (2013-07): added join operation.

- Amritanshu Prasad (2014-08): added clique polynomial

Graph Format
------------

Supported formats
~~~~~~~~~~~~~~~~~

Sage Graphs can be created from a wide range of inputs. A few
examples are covered here.


-  NetworkX dictionary format:

   ::

       sage: d = {0: [1,4,5], 1: [2,6], 2: [3,7], 3: [4,8], 4: [9], \
             5: [7, 8], 6: [8,9], 7: [9]}
       sage: G = Graph(d); G
       Graph on 10 vertices
       sage: G.plot().show()    # or G.show()

-  A NetworkX graph:

   ::

       sage: import networkx
       sage: K = networkx.complete_bipartite_graph(12,7)
       sage: G = Graph(K)
       sage: G.degree()
       [7, 7, 7, 7, 7, 7, 7, 7, 7, 7, 7, 7, 12, 12, 12, 12, 12, 12, 12]

-  graph6 or sparse6 format:

   ::

       sage: s = ':I`AKGsaOs`cI]Gb~'
       sage: G = Graph(s, sparse=True); G
       Looped multi-graph on 10 vertices
       sage: G.plot().show()    # or G.show()

   Note that the ``\`` character is an escape character in Python, and
   also a character used by graph6 strings:

   ::

       sage: G = Graph('Ihe\n@GUA')
       Traceback (most recent call last):
       ...
       RuntimeError: The string (Ihe) seems corrupt: for n = 10, the string is too short.

   In Python, the escaped character ``\`` is represented by ``\\``:

   ::

       sage: G = Graph('Ihe\\n@GUA')
       sage: G.plot().show()    # or G.show()

-  adjacency matrix: In an adjacency matrix, each column and each
   row represent a vertex. If a 1 shows up in row `i`, column
   `j`, there is an edge `(i,j)`.

   ::

       sage: M = Matrix([(0,1,0,0,1,1,0,0,0,0),(1,0,1,0,0,0,1,0,0,0), \
       (0,1,0,1,0,0,0,1,0,0), (0,0,1,0,1,0,0,0,1,0),(1,0,0,1,0,0,0,0,0,1), \
       (1,0,0,0,0,0,0,1,1,0), (0,1,0,0,0,0,0,0,1,1),(0,0,1,0,0,1,0,0,0,1), \
       (0,0,0,1,0,1,1,0,0,0), (0,0,0,0,1,0,1,1,0,0)])
       sage: M
       [0 1 0 0 1 1 0 0 0 0]
       [1 0 1 0 0 0 1 0 0 0]
       [0 1 0 1 0 0 0 1 0 0]
       [0 0 1 0 1 0 0 0 1 0]
       [1 0 0 1 0 0 0 0 0 1]
       [1 0 0 0 0 0 0 1 1 0]
       [0 1 0 0 0 0 0 0 1 1]
       [0 0 1 0 0 1 0 0 0 1]
       [0 0 0 1 0 1 1 0 0 0]
       [0 0 0 0 1 0 1 1 0 0]
       sage: G = Graph(M); G
       Graph on 10 vertices
       sage: G.plot().show()    # or G.show()

-  incidence matrix: In an incidence matrix, each row represents a
   vertex and each column represents an edge.

   ::

       sage: M = Matrix([(-1, 0, 0, 0, 1, 0, 0, 0, 0, 0,-1, 0, 0, 0, 0),
       ....:             ( 1,-1, 0, 0, 0, 0, 0, 0, 0, 0, 0,-1, 0, 0, 0),
       ....:             ( 0, 1,-1, 0, 0, 0, 0, 0, 0, 0, 0, 0,-1, 0, 0),
       ....:             ( 0, 0, 1,-1, 0, 0, 0, 0, 0, 0, 0, 0, 0,-1, 0),
       ....:             ( 0, 0, 0, 1,-1, 0, 0, 0, 0, 0, 0, 0, 0, 0,-1),
       ....:             ( 0, 0, 0, 0, 0,-1, 0, 0, 0, 1, 1, 0, 0, 0, 0),
       ....:             ( 0, 0, 0, 0, 0, 0, 0, 1,-1, 0, 0, 1, 0, 0, 0),
       ....:             ( 0, 0, 0, 0, 0, 1,-1, 0, 0, 0, 0, 0, 1, 0, 0),
       ....:             ( 0, 0, 0, 0, 0, 0, 0, 0, 1,-1, 0, 0, 0, 1, 0),
       ....:             ( 0, 0, 0, 0, 0, 0, 1,-1, 0, 0, 0, 0, 0, 0, 1)])
       sage: M
       [-1  0  0  0  1  0  0  0  0  0 -1  0  0  0  0]
       [ 1 -1  0  0  0  0  0  0  0  0  0 -1  0  0  0]
       [ 0  1 -1  0  0  0  0  0  0  0  0  0 -1  0  0]
       [ 0  0  1 -1  0  0  0  0  0  0  0  0  0 -1  0]
       [ 0  0  0  1 -1  0  0  0  0  0  0  0  0  0 -1]
       [ 0  0  0  0  0 -1  0  0  0  1  1  0  0  0  0]
       [ 0  0  0  0  0  0  0  1 -1  0  0  1  0  0  0]
       [ 0  0  0  0  0  1 -1  0  0  0  0  0  1  0  0]
       [ 0  0  0  0  0  0  0  0  1 -1  0  0  0  1  0]
       [ 0  0  0  0  0  0  1 -1  0  0  0  0  0  0  1]
       sage: G = Graph(M); G
       Graph on 10 vertices
       sage: G.plot().show()    # or G.show()
       sage: DiGraph(matrix(2,[0,0,-1,1]), format="incidence_matrix")
       Traceback (most recent call last):
       ...
       ValueError: There must be two nonzero entries (-1 & 1) per column.

-  a list of edges::

       sage: g = Graph([(1,3),(3,8),(5,2)])
       sage: g
       Graph on 5 vertices

-  an igraph Graph::

       sage: import igraph                                # optional - python_igraph
       sage: g = Graph(igraph.Graph([(1,3),(3,2),(0,2)])) # optional - python_igraph
       sage: g                                            # optional - python_igraph
       Graph on 4 vertices

Generators
----------

Use ``graphs(n)`` to iterate through all non-isomorphic graphs of given size::

    sage: for g in graphs(4):
    ....:     print(g.spectrum())
    [0, 0, 0, 0]
    [1, 0, 0, -1]
    [1.4142135623..., 0, 0, -1.4142135623...]
    [2, 0, -1, -1]
    [1.7320508075..., 0, 0, -1.7320508075...]
    [1, 1, -1, -1]
    [1.6180339887..., 0.6180339887..., -0.6180339887..., -1.6180339887...]
    [2.1700864866..., 0.3111078174..., -1, -1.4811943040...]
    [2, 0, 0, -2]
    [2.5615528128..., 0, -1, -1.5615528128...]
    [3, -1, -1, -1]

Similarly ``graphs()`` will iterate through all graphs. The complete
graph of 4 vertices is of course the smallest graph with chromatic number
bigger than three::

    sage: for g in graphs():
    ....:     if g.chromatic_number() > 3:
    ....:         break
    sage: g.is_isomorphic(graphs.CompleteGraph(4))
    True

For some commonly used graphs to play with, type

::

    sage: graphs.[tab]          # not tested

and hit {tab}. Most of these graphs come with their own custom
plot, so you can see how people usually visualize these graphs.

::

    sage: G = graphs.PetersenGraph()
    sage: G.plot().show()    # or G.show()
    sage: G.degree_histogram()
    [0, 0, 0, 10]
    sage: G.adjacency_matrix()
    [0 1 0 0 1 1 0 0 0 0]
    [1 0 1 0 0 0 1 0 0 0]
    [0 1 0 1 0 0 0 1 0 0]
    [0 0 1 0 1 0 0 0 1 0]
    [1 0 0 1 0 0 0 0 0 1]
    [1 0 0 0 0 0 0 1 1 0]
    [0 1 0 0 0 0 0 0 1 1]
    [0 0 1 0 0 1 0 0 0 1]
    [0 0 0 1 0 1 1 0 0 0]
    [0 0 0 0 1 0 1 1 0 0]

::

    sage: S = G.subgraph([0,1,2,3])
    sage: S.plot().show()    # or S.show()
    sage: S.density()
    1/2

::

    sage: G = GraphQuery(display_cols=['graph6'], num_vertices=7, diameter=5)
    sage: L = G.get_graphs_list()
    sage: graphs_list.show_graphs(L)

.. _Graph:labels:

Labels
------

Each vertex can have any hashable object as a label. These are
things like strings, numbers, and tuples. Each edge is given a
default label of ``None``, but if specified, edges can
have any label at all. Edges between vertices `u` and
`v` are represented typically as ``(u, v, l)``, where
``l`` is the label for the edge.

Note that vertex labels themselves cannot be mutable items::

    sage: M = Matrix( [[0,0],[0,0]] )
    sage: G = Graph({ 0 : { M : None } })
    Traceback (most recent call last):
    ...
    TypeError: mutable matrices are unhashable

However, if one wants to define a dictionary, with the same keys
and arbitrary objects for entries, one can make that association::

    sage: d = {0 : graphs.DodecahedralGraph(), 1 : graphs.FlowerSnark(), \
          2 : graphs.MoebiusKantorGraph(), 3 : graphs.PetersenGraph() }
    sage: d[2]
    Moebius-Kantor Graph: Graph on 16 vertices
    sage: T = graphs.TetrahedralGraph()
    sage: T.vertices()
    [0, 1, 2, 3]
    sage: T.set_vertices(d)
    sage: T.get_vertex(1)
    Flower Snark: Graph on 20 vertices

Database
--------

There is a database available for searching for graphs that satisfy
a certain set of parameters, including number of vertices and
edges, density, maximum and minimum degree, diameter, radius, and
connectivity. To see a list of all search parameter keywords broken
down by their designated table names, type

::

    sage: graph_db_info()
    {...}

For more details on data types or keyword input, enter

::

    sage: GraphQuery?    # not tested

The results of a query can be viewed with the show method, or can be
viewed individually by iterating through the results:

::

    sage: Q = GraphQuery(display_cols=['graph6'],num_vertices=7, diameter=5)
    sage: Q.show()
    Graph6
    --------------------
    F?`po
    F?gqg
    F@?]O
    F@OKg
    F@R@o
    FA_pW
    FEOhW
    FGC{o
    FIAHo

Show each graph as you iterate through the results:

::

    sage: for g in Q:
    ....:     show(g)

Visualization
-------------

To see a graph `G` you are working with, there
are three main options. You can view the graph in two dimensions via
matplotlib with ``show()``. ::

    sage: G = graphs.RandomGNP(15,.3)
    sage: G.show()

And you can view it in three dimensions via jmol with ``show3d()``. ::

    sage: G.show3d()

Or it can be rendered with `\LaTeX`.  This requires the right
additions to a standard `\mbox{\rm\TeX}` installation.  Then standard
Sage commands, such as ``view(G)`` will display the graph, or
``latex(G)`` will produce a string suitable for inclusion in a
`\LaTeX` document.  More details on this are at
the :mod:`sage.graphs.graph_latex` module. ::

    sage: from sage.graphs.graph_latex import check_tkz_graph
    sage: check_tkz_graph()  # random - depends on TeX installation
    sage: latex(G)
    \begin{tikzpicture}
    ...
    \end{tikzpicture}

Mutability
----------

Graphs are mutable, and thus unusable as dictionary keys, unless
``data_structure="static_sparse"`` is used::

    sage: G = graphs.PetersenGraph()
    sage: {G:1}[G]
    Traceback (most recent call last):
    ...
    TypeError: This graph is mutable, and thus not hashable. Create an immutable copy by `g.copy(immutable=True)`
    sage: G_immutable = Graph(G, immutable=True)
    sage: G_immutable == G
    True
    sage: {G_immutable:1}[G_immutable]
    1

Methods
-------
"""

#*****************************************************************************
#      Copyright (C) 2006 - 2007 Robert L. Miller <rlmillster@gmail.com>
#
# Distributed  under  the  terms  of  the  GNU  General  Public  License (GPL)
#                         http://www.gnu.org/licenses/
#*****************************************************************************
from __future__ import print_function
from __future__ import absolute_import
import six
from six.moves import range

from copy import copy
from sage.rings.polynomial.polynomial_ring_constructor import PolynomialRing
from sage.misc.superseded import deprecation
from sage.rings.integer import Integer
from sage.rings.integer_ring import ZZ
import sage.graphs.generic_graph_pyx as generic_graph_pyx
from sage.graphs.generic_graph import GenericGraph
from sage.graphs.digraph import DiGraph
from sage.graphs.independent_sets import IndependentSets
from sage.combinat.combinatorial_map import combinatorial_map
from sage.misc.rest_index_of_methods import doc_index, gen_thematic_rest_table_index

class Graph(GenericGraph):
    r"""
    Undirected graph.

    A graph is a set of vertices connected by edges. See also the
    :wikipedia:`Wikipedia article on graphs <Graph_(mathematics)>`. For a
    collection of pre-defined graphs, see the
    :mod:`~sage.graphs.graph_generators` module.

    A :class:`Graph` object has many methods whose list can be obtained by
    typing ``g.<tab>`` (i.e. hit the 'tab' key) or by reading the documentation
    of :mod:`~sage.graphs.graph`, :mod:`~sage.graphs.generic_graph`, and
    :mod:`~sage.graphs.digraph`.

    INPUT:

    By default, a :class:`Graph` object is simple (i.e. no *loops* nor *multiple
    edges*) and unweighted. This can be easily tuned with the appropriate flags
    (see below).

    -  ``data`` -- can be any of the following (see the ``format`` argument):

      #. ``Graph()`` -- build a graph on 0 vertices.

      #. ``Graph(5)`` -- return an edgeless graph on the 5 vertices 0,...,4.

      #. ``Graph([list_of_vertices,list_of_edges])`` -- returns a graph with
         given vertices/edges.

         To bypass auto-detection, prefer the more explicit
         ``Graph([V,E],format='vertices_and_edges')``.

      #. ``Graph(list_of_edges)`` -- return a graph with a given list of edges
         (see documentation of
         :meth:`~sage.graphs.generic_graph.GenericGraph.add_edges`).

         To bypass auto-detection, prefer the more explicit ``Graph(L,
         format='list_of_edges')``.

      #. ``Graph({1:[2,3,4],3:[4]})`` -- return a graph by associating to each
         vertex the list of its neighbors.

         To bypass auto-detection, prefer the more explicit ``Graph(D,
         format='dict_of_lists')``.

      #. ``Graph({1: {2: 'a', 3:'b'} ,3:{2:'c'}})`` -- return a graph by
         associating a list of neighbors to each vertex and providing its edge
         label.

         To bypass auto-detection, prefer the more explicit ``Graph(D,
         format='dict_of_dicts')``.

         For graphs with multiple edges, you can provide a list of labels
         instead, e.g.: ``Graph({1: {2: ['a1', 'a2'], 3:['b']} ,3:{2:['c']}})``.

      #. ``Graph(a_symmetric_matrix)`` -- return a graph with given (weighted)
         adjacency matrix (see documentation of
         :meth:`~sage.graphs.generic_graph.GenericGraph.adjacency_matrix`).

         To bypass auto-detection, prefer the more explicit ``Graph(M,
         format='adjacency_matrix')``. To take weights into account, use
         ``format='weighted_adjacency_matrix'`` instead.

      #. ``Graph(a_nonsymmetric_matrix)`` -- return a graph with given incidence
         matrix (see documentation of
         :meth:`~sage.graphs.generic_graph.GenericGraph.incidence_matrix`).

         To bypass auto-detection, prefer the more explicit ``Graph(M,
         format='incidence_matrix')``.

      #. ``Graph([V, f])`` -- return a graph from a vertex set ``V`` and a
         *symmetric* function ``f``. The graph contains an edge `u,v` whenever
         ``f(u,v)`` is ``True``.. Example: ``Graph([ [1..10], lambda x,y:
         abs(x-y).is_square()])``

      #. ``Graph(':I`ES@obGkqegW~')`` -- return a graph from a graph6 or sparse6
         string (see documentation of :meth:`graph6_string` or
         :meth:`sparse6_string`).

      #. ``Graph(a_seidel_matrix, format='seidel_adjacency_matrix')`` -- return
         a graph with a given Seidel adjacency matrix (see documentation of
         :meth:`seidel_adjacency_matrix`).

      #. ``Graph(another_graph)`` -- return a graph from a Sage (di)graph,
         `pygraphviz <https://pygraphviz.github.io/>`__ graph, `NetworkX
         <https://networkx.github.io/>`__ graph, or `igraph
         <http://igraph.org/python/>`__ graph.

    - ``pos`` - a positioning dictionary (cf. documentation of
      :meth:`~sage.graphs.generic_graph.GenericGraph.layout`). For example, to
      draw 4 vertices on a square::

         {0: [-1,-1],
          1: [ 1,-1],
          2: [ 1, 1],
          3: [-1, 1]}

    -  ``name`` - (must be an explicitly named parameter,
       i.e., ``name="complete")`` gives the graph a name

    -  ``loops`` - boolean, whether to allow loops (ignored
       if data is an instance of the ``Graph`` class)

    -  ``multiedges`` - boolean, whether to allow multiple
       edges (ignored if data is an instance of the ``Graph`` class).

    - ``weighted`` - whether graph thinks of itself as weighted or not. See
      :meth:`~sage.graphs.generic_graph.GenericGraph.weighted`.

    - ``format`` - if set to ``None`` (default), :class:`Graph` tries to guess
      input's format. To avoid this possibly time-consuming step, one of the
      following values can be specified (see description above): ``"int"``,
      ``"graph6"``, ``"sparse6"``, ``"rule"``, ``"list_of_edges"``,
      ``"dict_of_lists"``, ``"dict_of_dicts"``, ``"adjacency_matrix"``,
      ``"weighted_adjacency_matrix"``, ``"seidel_adjacency_matrix"``,
      ``"incidence_matrix"``, ``"NX"``, ``"igraph"``.

    - ``sparse`` (boolean) -- ``sparse=True`` is an alias for
      ``data_structure="sparse"``, and ``sparse=False`` is an alias for
      ``data_structure="dense"``.

    - ``data_structure`` -- one of the following (for more information, see
      :mod:`~sage.graphs.base.overview`)

       * ``"dense"`` -- selects the :mod:`~sage.graphs.base.dense_graph`
         backend.

       * ``"sparse"`` -- selects the :mod:`~sage.graphs.base.sparse_graph`
         backend.

       * ``"static_sparse"`` -- selects the
         :mod:`~sage.graphs.base.static_sparse_backend` (this backend is faster
         than the sparse backend and smaller in memory, and it is immutable, so
         that the resulting graphs can be used as dictionary keys).

    - ``immutable`` (boolean) -- whether to create a immutable graph. Note that
      ``immutable=True`` is actually a shortcut for
      ``data_structure='static_sparse'``. Set to ``False`` by default.

    - ``vertex_labels`` - Whether to allow any object as a vertex (slower), or
      only the integers `0,...,n-1`, where `n` is the number of vertices.

    -  ``convert_empty_dict_labels_to_None`` - this arguments sets
       the default edge labels used by NetworkX (empty dictionaries)
       to be replaced by None, the default Sage edge label. It is
       set to ``True`` iff a NetworkX graph is on the input.

    EXAMPLES:

    We illustrate the first seven input formats (the other two
    involve packages that are currently not standard in Sage):

    #. An integer giving the number of vertices::

        sage: g = Graph(5); g
        Graph on 5 vertices
        sage: g.vertices()
        [0, 1, 2, 3, 4]
        sage: g.edges()
        []

    #. A dictionary of dictionaries::

        sage: g = Graph({0:{1:'x',2:'z',3:'a'}, 2:{5:'out'}}); g
        Graph on 5 vertices

       The labels ('x', 'z', 'a', 'out') are labels for edges. For
       example, 'out' is the label for the edge on 2 and 5. Labels can be
       used as weights, if all the labels share some common parent.

       ::

        sage: a,b,c,d,e,f = sorted(SymmetricGroup(3))
        sage: Graph({b:{d:'c',e:'p'}, c:{d:'p',e:'c'}})
        Graph on 4 vertices

    #. A dictionary of lists::

        sage: g = Graph({0:[1,2,3], 2:[4]}); g
        Graph on 5 vertices

    #. A list of vertices and a function describing adjacencies. Note
       that the list of vertices and the function must be enclosed in a
       list (i.e., [list of vertices, function]).

       Construct the Paley graph over GF(13).

       ::

          sage: g=Graph([GF(13), lambda i,j: i!=j and (i-j).is_square()])
          sage: g.vertices()
          [0, 1, 2, 3, 4, 5, 6, 7, 8, 9, 10, 11, 12]
          sage: g.adjacency_matrix()
          [0 1 0 1 1 0 0 0 0 1 1 0 1]
          [1 0 1 0 1 1 0 0 0 0 1 1 0]
          [0 1 0 1 0 1 1 0 0 0 0 1 1]
          [1 0 1 0 1 0 1 1 0 0 0 0 1]
          [1 1 0 1 0 1 0 1 1 0 0 0 0]
          [0 1 1 0 1 0 1 0 1 1 0 0 0]
          [0 0 1 1 0 1 0 1 0 1 1 0 0]
          [0 0 0 1 1 0 1 0 1 0 1 1 0]
          [0 0 0 0 1 1 0 1 0 1 0 1 1]
          [1 0 0 0 0 1 1 0 1 0 1 0 1]
          [1 1 0 0 0 0 1 1 0 1 0 1 0]
          [0 1 1 0 0 0 0 1 1 0 1 0 1]
          [1 0 1 1 0 0 0 0 1 1 0 1 0]

       Construct the line graph of a complete graph.

       ::

          sage: g=graphs.CompleteGraph(4)
          sage: line_graph=Graph([g.edges(labels=false), \
                 lambda i,j: len(set(i).intersection(set(j)))>0], \
                 loops=False)
          sage: line_graph.vertices()
          [(0, 1), (0, 2), (0, 3), (1, 2), (1, 3), (2, 3)]
          sage: line_graph.adjacency_matrix()
          [0 1 1 1 1 0]
          [1 0 1 1 0 1]
          [1 1 0 0 1 1]
          [1 1 0 0 1 1]
          [1 0 1 1 0 1]
          [0 1 1 1 1 0]

    #. A graph6 or sparse6 string: Sage automatically recognizes
       whether a string is in graph6 or sparse6 format::

           sage: s = ':I`AKGsaOs`cI]Gb~'
           sage: Graph(s,sparse=True)
           Looped multi-graph on 10 vertices

       ::

           sage: G = Graph('G?????')
           sage: G = Graph("G'?G?C")
           Traceback (most recent call last):
           ...
           RuntimeError: The string seems corrupt: valid characters are
           ?@ABCDEFGHIJKLMNOPQRSTUVWXYZ[\]^_`abcdefghijklmnopqrstuvwxyz{|}~
           sage: G = Graph('G??????')
           Traceback (most recent call last):
           ...
           RuntimeError: The string (G??????) seems corrupt: for n = 8, the string is too long.

       ::

          sage: G = Graph(":I'AKGsaOs`cI]Gb~")
          Traceback (most recent call last):
          ...
          RuntimeError: The string seems corrupt: valid characters are
          ?@ABCDEFGHIJKLMNOPQRSTUVWXYZ[\]^_`abcdefghijklmnopqrstuvwxyz{|}~

       There are also list functions to take care of lists of graphs::

           sage: s = ':IgMoqoCUOqeb\n:I`AKGsaOs`cI]Gb~\n:I`EDOAEQ?PccSsge\N\n'
           sage: graphs_list.from_sparse6(s)
           [Looped multi-graph on 10 vertices, Looped multi-graph on 10 vertices, Looped multi-graph on 10 vertices]

    #. A Sage matrix:
       Note: If format is not specified, then Sage assumes a symmetric square
       matrix is an adjacency matrix, otherwise an incidence matrix.

       - an adjacency matrix::

            sage: M = graphs.PetersenGraph().am(); M
            [0 1 0 0 1 1 0 0 0 0]
            [1 0 1 0 0 0 1 0 0 0]
            [0 1 0 1 0 0 0 1 0 0]
            [0 0 1 0 1 0 0 0 1 0]
            [1 0 0 1 0 0 0 0 0 1]
            [1 0 0 0 0 0 0 1 1 0]
            [0 1 0 0 0 0 0 0 1 1]
            [0 0 1 0 0 1 0 0 0 1]
            [0 0 0 1 0 1 1 0 0 0]
            [0 0 0 0 1 0 1 1 0 0]
            sage: Graph(M)
            Graph on 10 vertices

         ::

            sage: Graph(matrix([[1,2],[2,4]]),loops=True,sparse=True)
            Looped multi-graph on 2 vertices

            sage: M = Matrix([[0,1,-1],[1,0,-1/2],[-1,-1/2,0]]); M
            [   0    1   -1]
            [   1    0 -1/2]
            [  -1 -1/2    0]
            sage: G = Graph(M,sparse=True); G
            Graph on 3 vertices
            sage: G.weighted()
            True

       - an incidence matrix::

            sage: M = Matrix(6, [-1,0,0,0,1, 1,-1,0,0,0, 0,1,-1,0,0, 0,0,1,-1,0, 0,0,0,1,-1, 0,0,0,0,0]); M
            [-1  0  0  0  1]
            [ 1 -1  0  0  0]
            [ 0  1 -1  0  0]
            [ 0  0  1 -1  0]
            [ 0  0  0  1 -1]
            [ 0  0  0  0  0]
            sage: Graph(M)
            Graph on 6 vertices

            sage: Graph(Matrix([[1],[1],[1]]))
            Traceback (most recent call last):
            ...
            ValueError: There must be one or two nonzero entries per column in an incidence matrix. Got entries [1, 1, 1] in column 0
            sage: Graph(Matrix([[1],[1],[0]]))
            Graph on 3 vertices

            sage: M = Matrix([[0,1,-1],[1,0,-1],[-1,-1,0]]); M
            [ 0  1 -1]
            [ 1  0 -1]
            [-1 -1  0]
            sage: Graph(M,sparse=True)
            Graph on 3 vertices

            sage: M = Matrix([[0,1,1],[1,0,1],[-1,-1,0]]); M
            [ 0  1  1]
            [ 1  0  1]
            [-1 -1  0]
            sage: Graph(M)
            Traceback (most recent call last):
            ...
            ValueError: There must be one or two nonzero entries per column in an incidence matrix. Got entries [1, 1] in column 2

        Check that :trac:`9714` is fixed::

            sage: MA = Matrix([[1,2,0], [0,2,0], [0,0,1]])
            sage: GA = Graph(MA, format='adjacency_matrix')
            sage: MI = GA.incidence_matrix(oriented=False)
            sage: MI
            [2 1 1 0 0 0]
            [0 1 1 2 2 0]
            [0 0 0 0 0 2]
            sage: Graph(MI).edges(labels=None)
            [(0, 0), (0, 1), (0, 1), (1, 1), (1, 1), (2, 2)]

            sage: M = Matrix([[1], [-1]]); M
            [ 1]
            [-1]
            sage: Graph(M).edges()
            [(0, 1, None)]

    #.  A Seidel adjacency matrix::

          sage: from sage.combinat.matrices.hadamard_matrix import \
          ....:  regular_symmetric_hadamard_matrix_with_constant_diagonal as rshcd
          sage: m=rshcd(16,1)- matrix.identity(16)
          sage: Graph(m,format="seidel_adjacency_matrix").is_strongly_regular(parameters=True)
          (16, 6, 2, 2)

    #. a list of edges, or labelled edges::

          sage: g = Graph([(1,3),(3,8),(5,2)])
          sage: g
          Graph on 5 vertices

          sage: g = Graph([(1,2,"Peace"),(7,-9,"and"),(77,2, "Love")])
          sage: g
          Graph on 5 vertices
          sage: g = Graph([(0, 2, '0'), (0, 2, '1'), (3, 3, '2')], loops=True, multiedges=True)
          sage: g.loops()
          [(3, 3, '2')]

    #. A NetworkX MultiGraph::

          sage: import networkx
          sage: g = networkx.MultiGraph({0:[1,2,3], 2:[4]})
          sage: Graph(g)
          Graph on 5 vertices

    #. A NetworkX graph::

           sage: import networkx
           sage: g = networkx.Graph({0:[1,2,3], 2:[4]})
           sage: DiGraph(g)
           Digraph on 5 vertices

    #. An igraph Graph (see also
       :meth:`~sage.graphs.generic_graph.GenericGraph.igraph_graph`)::

           sage: import igraph                   # optional - python_igraph
           sage: g = igraph.Graph([(0,1),(0,2)]) # optional - python_igraph
           sage: Graph(g)                        # optional - python_igraph
           Graph on 3 vertices

       If ``vertex_labels`` is ``True``, the names of the vertices are given by
       the vertex attribute ``'name'``, if available::

           sage: g = igraph.Graph([(0,1),(0,2)], vertex_attrs={'name':['a','b','c']})  # optional - python_igraph
           sage: Graph(g).vertices()                                                   # optional - python_igraph
           ['a', 'b', 'c']
           sage: g = igraph.Graph([(0,1),(0,2)], vertex_attrs={'label':['a','b','c']}) # optional - python_igraph
           sage: Graph(g).vertices()                                                   # optional - python_igraph
           [0, 1, 2]

       If the igraph Graph has edge attributes, they are used as edge labels::

           sage: g = igraph.Graph([(0,1),(0,2)], edge_attrs={'name':['a','b'], 'weight':[1,3]}) # optional - python_igraph
           sage: Graph(g).edges()                                                               # optional - python_igraph
           [(0, 1, {'name': 'a', 'weight': 1}), (0, 2, {'name': 'b', 'weight': 3})]


    When defining an undirected graph from a function ``f``, it is *very*
    important that ``f`` be symmetric. If it is not, anything can happen::

        sage: f_sym = lambda x,y : abs(x-y) == 1
        sage: f_nonsym = lambda x,y : (x-y) == 1
        sage: G_sym = Graph([[4,6,1,5,3,7,2,0], f_sym])
        sage: G_sym.is_isomorphic(graphs.PathGraph(8))
        True
        sage: G_nonsym = Graph([[4,6,1,5,3,7,2,0], f_nonsym])
        sage: G_nonsym.size()
        4
        sage: G_nonsym.is_isomorphic(G_sym)
        False

    By default, graphs are mutable and can thus not be used as a dictionary
    key::

          sage: G = graphs.PetersenGraph()
          sage: {G:1}[G]
          Traceback (most recent call last):
          ...
          TypeError: This graph is mutable, and thus not hashable. Create an immutable copy by `g.copy(immutable=True)`

    When providing the optional arguments ``data_structure="static_sparse"``
    or ``immutable=True`` (both mean the same), then an immutable graph
    results. ::

          sage: G_imm = Graph(G, immutable=True)
          sage: H_imm = Graph(G, data_structure='static_sparse')
          sage: G_imm == H_imm == G
          True
          sage: {G_imm:1}[H_imm]
          1

    TESTS::

        sage: Graph(4,format="HeyHeyHey")
        Traceback (most recent call last):
        ...
        ValueError: Unknown input format 'HeyHeyHey'

        sage: Graph(igraph.Graph(directed=True)) # optional - python_igraph
        Traceback (most recent call last):
        ...
        ValueError: An *undirected* igraph graph was expected. To build an directed graph, call the DiGraph constructor.

        sage: m = matrix([[0,-1],[-1,0]])
        sage: Graph(m,format="seidel_adjacency_matrix")
        Graph on 2 vertices
        sage: m[0,1]=1
        sage: Graph(m,format="seidel_adjacency_matrix")
        Traceback (most recent call last):
        ...
        ValueError: Graph's Seidel adjacency matrix must be symmetric

        sage: m[0,1]=-1; m[1,1]=1
        sage: Graph(m,format="seidel_adjacency_matrix")
        Traceback (most recent call last):
        ...
        ValueError: Graph's Seidel adjacency matrix must have 0s on the main diagonal

    From a a list of vertices and a list of edges::

        sage: G = Graph([[1,2,3],[(1,2)]]); G
        Graph on 3 vertices
        sage: G.edges()
        [(1, 2, None)]
    """
    _directed = False

    def __init__(self, data=None, pos=None, loops=None, format=None,
                 weighted=None, implementation='c_graph',
                 data_structure="sparse", vertex_labels=True, name=None,
                 multiedges=None, convert_empty_dict_labels_to_None=None,
                 sparse=True, immutable=False):
        """
        TESTS::

            sage: G = Graph()
            sage: loads(dumps(G)) == G
            True
            sage: a = matrix(2,2,[1,0,0,1])
            sage: Graph(a).adjacency_matrix() == a
            True

            sage: a = matrix(2,2,[2,0,0,1])
            sage: Graph(a,sparse=True).adjacency_matrix() == a
            True

        The positions are copied when the graph is built from another graph ::

            sage: g = graphs.PetersenGraph()
            sage: h = Graph(g)
            sage: g.get_pos() == h.get_pos()
            True

        The position dictionary is not the input one (:trac:`22424`)::

            sage: my_pos = {0:(0,0), 1:(1,1)}
            sage: G = Graph([[0,1], [(0,1)]], pos=my_pos)
            sage: my_pos == G._pos
            True
            sage: my_pos is G._pos
            False

        Or from a DiGraph ::

            sage: d = DiGraph(g)
            sage: h = Graph(d)
            sage: g.get_pos() == h.get_pos()
            True

        Loops are not counted as multiedges (see :trac:`11693`) and edges are
        not counted twice ::

            sage: Graph({1:[1]}).num_edges()
            1
            sage: Graph({1:[2,2]}).num_edges()
            2

        An empty list or dictionary defines a simple graph
        (:trac:`10441` and :trac:`12910`)::

            sage: Graph([])
            Graph on 0 vertices
            sage: Graph({})
            Graph on 0 vertices
            sage: # not "Multi-graph on 0 vertices"

        Verify that the int format works as expected (:trac:`12557`)::

            sage: Graph(2).adjacency_matrix()
            [0 0]
            [0 0]
            sage: Graph(3) == Graph(3,format='int')
            True

        Problem with weighted adjacency matrix (:trac:`13919`)::

            sage: B = {0:{1:2,2:5,3:4},1:{2:2,4:7},2:{3:1,4:4,5:3},3:{5:4},4:{5:1,6:5},5:{6:7}}
            sage: grafo3 = Graph(B,weighted=True)
            sage: matad = grafo3.weighted_adjacency_matrix()
            sage: grafo4 = Graph(matad,format = "adjacency_matrix", weighted=True)
            sage: grafo4.shortest_path(0,6,by_weight=True)
            [0, 1, 2, 5, 4, 6]

        Graphs returned when setting ``immutable=False`` are mutable::

            sage: g = graphs.PetersenGraph()
            sage: g = Graph(g.edges(),immutable=False)
            sage: g.add_edge("Hey", "Heyyyyyyy")

        And their name is set::

            sage: g = graphs.PetersenGraph()
            sage: Graph(g, immutable=True)
            Petersen graph: Graph on 10 vertices

        Check error messages for graphs built from incidence matrices (see
        :trac:`18440`)::

            sage: Graph(matrix([[-1, 1, 0],[1, 0, 0]]))
            Traceback (most recent call last):
            ...
            ValueError: Column 1 of the (oriented) incidence matrix contains
            only one nonzero value
            sage: Graph(matrix([[1,1],[1,1],[1,0]]))
            Traceback (most recent call last):
            ...
            ValueError: There must be one or two nonzero entries per column in an incidence matrix. Got entries [1, 1, 1] in column 0
            sage: Graph(matrix([[3,1,1],[0,1,1]]))
            Traceback (most recent call last):
            ...
            ValueError: Each column of a non-oriented incidence matrix must sum
            to 2, but column 0 does not
        """
        GenericGraph.__init__(self)

        from sage.structure.element import is_Matrix

        if sparse is False:
            if data_structure != "sparse":
                raise ValueError("The 'sparse' argument is an alias for "
                                 "'data_structure'. Please do not define both.")
            data_structure = "dense"

        # Choice of the backend

        if implementation != 'c_graph':
            deprecation(18375,"The 'implementation' keyword is deprecated, "
                        "and the graphs has been stored as a 'c_graph'")

        if multiedges or weighted:
            if data_structure == "dense":
                raise RuntimeError("Multiedge and weighted c_graphs must be sparse.")
        if immutable:
            data_structure = 'static_sparse'

        # If the data structure is static_sparse, we first build a graph
        # using the sparse data structure, then reencode the resulting graph
        # as a static sparse graph.
        from sage.graphs.base.sparse_graph import SparseGraphBackend
        from sage.graphs.base.dense_graph import DenseGraphBackend
        if data_structure in ["sparse", "static_sparse"]:
            CGB = SparseGraphBackend
        elif data_structure == "dense":
            CGB = DenseGraphBackend
        else:
            raise ValueError("data_structure must be equal to 'sparse', "
                             "'static_sparse' or 'dense'")
        self._backend = CGB(0, directed=False)

        if format is None and isinstance(data, str):
            if data.startswith(">>graph6<<"):
                data = data[10:]
                format = 'graph6'
            elif data.startswith(">>sparse6<<"):
                data = data[11:]
                format = 'sparse6'
            elif data[0] == ':':
                format = 'sparse6'
            else:
                format = 'graph6'
        if format is None and is_Matrix(data):
            if data.is_symmetric():
                format = 'adjacency_matrix'
            else:
                format = 'incidence_matrix'
        if format is None and isinstance(data, Graph):
            format = 'Graph'
        from sage.graphs.all import DiGraph
        if format is None and isinstance(data, DiGraph):
            data = data.to_undirected()
            format = 'Graph'
        if (format is None        and
            isinstance(data,list) and
            len(data)>=2          and
            callable(data[1])):
            format = 'rule'

        if (format is None           and
            isinstance(data,list)    and
            len(data) == 2           and
            isinstance(data[0],list) and # a list of two lists, the second of
            isinstance(data[1],list) and # which contains iterables (the edges)
            (not data[1] or callable(getattr(data[1][0],"__iter__",None)))):
            format = "vertices_and_edges"

        if format is None and isinstance(data, dict):
            if not data:
                format = 'dict_of_dicts'
            else:
                val = next(iter(data.values()))
                if isinstance(val, list):
                    format = 'dict_of_lists'
                elif isinstance(val, dict):
                    format = 'dict_of_dicts'
        if format is None and hasattr(data, 'adj'):
            import networkx
            if isinstance(data, (networkx.DiGraph, networkx.MultiDiGraph)):
                data = data.to_undirected()
            elif isinstance(data, (networkx.Graph, networkx.MultiGraph)):
                format = 'NX'

        if (format is None          and
            hasattr(data, 'vcount') and
            hasattr(data, 'get_edgelist')):
            try:
                import igraph
            except ImportError:
                raise ImportError("The data seems to be a igraph object, but "+
                                  "igraph is not installed in Sage. To install "+
                                  "it, run 'sage -i python_igraph'")
            if format is None and isinstance(data, igraph.Graph):
                format = 'igraph'
        if format is None and isinstance(data, (int, Integer)):
            format = 'int'
        if format is None and data is None:
            format = 'int'
            data = 0

        # Input is a list of edges
        if format is None and isinstance(data,list):
            format = "list_of_edges"
            if weighted is None: weighted = False
            num_verts=0

        if format is None:
            raise ValueError("This input cannot be turned into a graph")

        if format == 'weighted_adjacency_matrix':
            if weighted is False:
                raise ValueError("Format was weighted_adjacency_matrix but weighted was False.")
            if weighted   is None: weighted   = True
            if multiedges is None: multiedges = False
            format = 'adjacency_matrix'

        # At this point, 'format' has been set. We build the graph

        if format == 'graph6':
            if weighted   is None: weighted   = False
            self.allow_loops(loops if loops else False, check=False)
            self.allow_multiple_edges(multiedges if multiedges else False, check=False)
            from .graph_input import from_graph6
            from_graph6(self, data)

        elif format == 'sparse6':
            if weighted   is None: weighted   = False
            self.allow_loops(False if loops is False else True, check=False)
            self.allow_multiple_edges(False if multiedges is False else True, check=False)
            from .graph_input import from_sparse6
            from_sparse6(self, data)

        elif format == 'adjacency_matrix':
            from .graph_input import from_adjacency_matrix
            from_adjacency_matrix(self, data, loops=loops, multiedges=multiedges, weighted=weighted)

        elif format == 'incidence_matrix':
            from .graph_input import from_incidence_matrix
            from_incidence_matrix(self, data, loops=loops, multiedges=multiedges, weighted=weighted)

        elif format == 'seidel_adjacency_matrix':
            multiedges = False
            weighted = False
            loops = False
            self.allow_loops(False)
            self.allow_multiple_edges(False)
            from .graph_input import from_seidel_adjacency_matrix
            from_seidel_adjacency_matrix(self, data)
        elif format == 'Graph':
            if loops is None:      loops      = data.allows_loops()
            if multiedges is None: multiedges = data.allows_multiple_edges()
            if weighted is None:   weighted   = data.weighted()
            self.allow_loops(loops, check=False)
            self.allow_multiple_edges(multiedges, check=False)
            if data.get_pos() is not None:
                pos = data.get_pos()
            self.name(data.name())
            self.add_vertices(data.vertex_iterator())
            self.add_edges(data.edge_iterator(), loops=loops)
        elif format == 'NX':
            if convert_empty_dict_labels_to_None is not False:
                r = lambda x:None if x=={} else x
            else:
                r = lambda x:x
            if weighted is None:
                if isinstance(data, networkx.Graph):
                    weighted = False
                    if multiedges is None:
                        multiedges = False
                    if loops is None:
                        loops = False
                else:
                    weighted = True
                    if multiedges is None:
                        multiedges = True
                    if loops is None:
                        loops = True
            self.allow_loops(loops, check=False)
            self.allow_multiple_edges(multiedges, check=False)
            self.add_vertices(data.nodes())
            self.add_edges((u,v,r(l)) for u,v,l in data.edges_iter(data=True))
        elif format == 'igraph':
            if data.is_directed():
                raise ValueError("An *undirected* igraph graph was expected. "+
                                 "To build an directed graph, call the DiGraph "+
                                 "constructor.")

            self.add_vertices(range(data.vcount()))
            self.add_edges([(e.source, e.target, e.attributes()) for e in data.es()])

            if vertex_labels and 'name' in data.vertex_attributes():
                vs = data.vs()
                self.relabel({v:vs[v]['name'] for v in self})

        elif format == 'rule':
            f = data[1]
            verts = data[0]
            if loops is None: loops = any(f(v,v) for v in verts)
            if weighted is None: weighted = False
            self.allow_loops(loops, check=False)
            self.allow_multiple_edges(True if multiedges else False, check=False)
            from itertools import combinations
            self.add_vertices(verts)
            self.add_edges(e for e in combinations(verts,2) if f(*e))
            if loops:
                self.add_edges((v,v) for v in verts if f(v,v))

        elif format == "vertices_and_edges":
            self.allow_multiple_edges(bool(multiedges), check=False)
            self.allow_loops(bool(loops), check=False)
            self.add_vertices(data[0])
            self.add_edges(data[1])

        elif format == 'dict_of_dicts':
            from .graph_input import from_dict_of_dicts
            from_dict_of_dicts(self, data, loops=loops, multiedges=multiedges, weighted=weighted,
                               convert_empty_dict_labels_to_None = False if convert_empty_dict_labels_to_None is None else convert_empty_dict_labels_to_None)

        elif format == 'dict_of_lists':
            from .graph_input import from_dict_of_lists
            from_dict_of_lists(self, data, loops=loops, multiedges=multiedges, weighted=weighted)

        elif format == 'int':
            self.allow_loops(loops if loops else False, check=False)
            self.allow_multiple_edges(multiedges if multiedges else False, check=False)
            if data<0:
                raise ValueError("The number of vertices cannot be strictly negative!")
            if data:
                self.add_vertices(range(data))

        elif format == 'list_of_edges':
            self.allow_multiple_edges(False if multiedges is False else True, check=False)
            self.allow_loops(False if loops is False else True, check=False)
            self.add_edges(data)
            if multiedges is not True and self.has_multiple_edges():
                deprecation(15706, "You created a graph with multiple edges "
                            "from a list. Please set 'multiedges' to 'True' "
                            "when you do so, as in the future the default "
                            "behaviour will be to ignore those edges")
            elif multiedges is None:
                self.allow_multiple_edges(False, check=False)

            if loops is not True and self.has_loops():
                deprecation(15706, "You created a graph with loops from a list. "+
                            "Please set 'loops' to 'True' when you do so, as in "+
                            "the future the default behaviour will be to ignore "+
                            "those edges")
            elif loops is None:
                self.allow_loops(False, check=False)
        else:
            raise ValueError("Unknown input format '{}'".format(format))

        if weighted   is None: weighted   = False
        self._weighted = getattr(self,'_weighted',weighted)

        self._pos = copy(pos)

        if format != 'Graph' or name is not None:
            self.name(name)

        if data_structure == "static_sparse":
            from sage.graphs.base.static_sparse_backend import StaticSparseBackend
            ib = StaticSparseBackend(self,
                                     loops = self.allows_loops(),
                                     multiedges = self.allows_multiple_edges())
            self._backend = ib
            self._immutable = True

    ### Formats

    @doc_index("Basic methods")
    def graph6_string(self):
        """
        Return the graph6 representation of the graph as an ASCII string.

        This is only valid for simple (no loops, no multiple edges) graphs
        on at most `2^{18}-1=262143` vertices.

        .. NOTE::

            As the graph6 format only handles graphs with vertex set
            `\{0,...,n-1\}`, a :meth:`relabelled copy
            <sage.graphs.generic_graph.GenericGraph.relabel>` will
            be encoded, if necessary.

        .. SEEALSO::

            * :meth:`~sage.graphs.digraph.DiGraph.dig6_string` --
              a similar string format for directed graphs

        EXAMPLES::

            sage: G = graphs.KrackhardtKiteGraph()
            sage: G.graph6_string()
            'IvUqwK@?G'

        TESTS::

            sage: Graph().graph6_string()
            '?'
        """
        n = self.order()
        if n > 262143:
            raise ValueError('graph6 format supports graphs on 0 to 262143 vertices only.')
        elif self.has_loops() or self.has_multiple_edges():
            raise ValueError('graph6 format supports only simple graphs (no loops, no multiple edges)')
        else:
            return generic_graph_pyx.small_integer_to_graph6(n) + generic_graph_pyx.binary_string_to_graph6(self._bit_vector())

    @doc_index("Basic methods")
    def sparse6_string(self):
        r"""
        Return the sparse6 representation of the graph as an ASCII string.

        Only valid for undirected graphs on 0 to 262143 vertices, but loops
        and multiple edges are permitted.

        .. NOTE::

            As the sparse6 format only handles graphs whose vertex set is
            `\{0,...,n-1\}`, a :meth:`relabelled copy
            <sage.graphs.generic_graph.GenericGraph.relabel>` of your graph will
            be encoded if necessary.

        EXAMPLES::

            sage: G = graphs.BullGraph()
            sage: G.sparse6_string()
            ':Da@en'

        ::

            sage: G = Graph(loops=True, multiedges=True,data_structure="sparse")
            sage: Graph(':?',data_structure="sparse") == G
            True

        TESTS::

            sage: G = Graph()
            sage: G.sparse6_string()
            ':?'

        Check that :trac:`18445` is fixed::

            sage: Graph(graphs.KneserGraph(5,2).sparse6_string()).size()
            15
<<<<<<< HEAD

        Graphs with 1 vertex are correctly handled (:trac:`24923`)::

            sage: Graph([(0, 0)], loops=True).sparse6_string()
            ':@^'
            sage: G = Graph(_)
            sage: G.order(), G.size()
            (1, 1)
            sage: Graph([(0, 0), (0, 0)], loops=True, multiedges=True).sparse6_string()
            ':@N'
            sage: H = Graph(_)
            sage: H.order(), H.size()
            (1, 2)

=======
>>>>>>> 9bf9f05f
        """
        n = self.order()
        if n == 0:
            return ':?'
        if n > 262143:
            raise ValueError('sparse6 format supports graphs on 0 to 262143 vertices only.')
        if n == 1:
            s = '0' * self.size()
        else:
            v_to_int = {v:i for i,v in enumerate(self.vertices())}
            edges = [sorted((v_to_int[u],v_to_int[v])) for u,v in self.edge_iterator(labels=False)]
            edges.sort(key=lambda e: (e[1],e[0])) # reverse lexicographic order

            # encode bit vector
            k = int((ZZ(n) - 1).nbits())
            v = 0
            i = 0
            m = 0
            s = ''
            while m < len(edges):
                if edges[m][1] > v + 1:
                    sp = generic_graph_pyx.int_to_binary_string(edges[m][1])
                    sp = '0'*(k-len(sp)) + sp
                    s += '1' + sp
                    v = edges[m][1]
                elif edges[m][1] == v + 1:
                    sp = generic_graph_pyx.int_to_binary_string(edges[m][0])
                    sp = '0'*(k-len(sp)) + sp
                    s += '1' + sp
                    v += 1
                    m += 1
                else:
                    sp = generic_graph_pyx.int_to_binary_string(edges[m][0])
                    sp = '0'*(k-len(sp)) + sp
                    s += '0' + sp
                    m += 1

        # encode s as a 6-string, as in R(x), but padding with 1's
        # pad on the right to make a multiple of 6
        s = s + ( '1' * ((6 - len(s))%6) )

        # split into groups of 6, and convert numbers to decimal, adding 63
        six_bits = ''
        for i in range(0, len(s), 6):
            six_bits += chr( int( s[i:i+6], 2) + 63 )
        return ':' + generic_graph_pyx.small_integer_to_graph6(n) + six_bits

    ### Attributes

    @doc_index("Basic methods")
    def is_directed(self):
        """
        Since graph is undirected, returns False.

        EXAMPLES::

            sage: Graph().is_directed()
            False
        """
        return False

    @doc_index("Connectivity, orientations, trees")
    def bridges(self, labels=True):
        r"""
        Returns a list of the bridges (or cut edges).

        A bridge is an edge whose deletion disconnects the graph.
        A disconnected graph has no bridge.

        INPUT:

        - ``labels`` -- (default: ``True``) if ``False``, each bridge is a tuple
          `(u, v)` of vertices

        EXAMPLES::

            sage: g = 2*graphs.PetersenGraph()
            sage: g.add_edge(1,10)
            sage: g.is_connected()
            True
            sage: g.bridges()
            [(1, 10, None)]

        TESTS:

        Ticket :trac:`23817` is solved::

            sage: G = Graph()
            sage: G.add_edge(0, 1)
            sage: G.bridges()
            [(0, 1, None)]
            sage: G.allow_loops(True)
            sage: G.add_edge(0, 0)
            sage: G.add_edge(1, 1)
            sage: G.bridges()
            [(0, 1, None)]
        """
        # Small graphs and disconnected graphs have no bridge
        if self.order() < 2 or not self.is_connected():
            return []

        B,C = self.blocks_and_cut_vertices()

        # A block of size 2 is a bridge, unless the vertices are connected with
        # multiple edges.
        ME = set(self.multiple_edges(labels=False))
        my_bridges = []
        for b in B:
            if len(b) == 2 and not tuple(b) in ME:
                if labels:
                    my_bridges.append((b[0], b[1], self.edge_label(b[0], b[1])))
                else:
                    my_bridges.append(tuple(b))

        return my_bridges

    @doc_index("Connectivity, orientations, trees")
    def spanning_trees(self):
        """
        Returns a list of all spanning trees.

        If the graph is disconnected, returns the empty list.

        Uses the Read-Tarjan backtracking algorithm [RT75]_.

        EXAMPLES::

            sage: G = Graph([(1,2),(1,2),(1,3),(1,3),(2,3),(1,4)],multiedges=True)
            sage: len(G.spanning_trees())
            8
            sage: G.spanning_trees_count()
            8
            sage: G = Graph([(1,2),(2,3),(3,1),(3,4),(4,5),(4,5),(4,6)],multiedges=True)
            sage: len(G.spanning_trees())
            6
            sage: G.spanning_trees_count()
            6

        .. SEEALSO::

            - :meth:`~sage.graphs.generic_graph.GenericGraph.spanning_trees_count`
              -- counts the number of spanning trees.

            - :meth:`~sage.graphs.graph.Graph.random_spanning_tree`
              -- returns a random spanning tree.

        TESTS:

        Works with looped graphs::

            sage: g = Graph({i:[i,(i+1)%6] for i in range(6)})
            sage: g.spanning_trees()
            [Graph on 6 vertices,
             Graph on 6 vertices,
             Graph on 6 vertices,
             Graph on 6 vertices,
             Graph on 6 vertices,
             Graph on 6 vertices]

        REFERENCES:

        .. [RT75] Read, R. C. and Tarjan, R. E.
          Bounds on Backtrack Algorithms for Listing Cycles, Paths, and Spanning Trees
          Networks, Volume 5 (1975), numer 3, pages 237-252.
        """

        def _recursive_spanning_trees(G,forest):
            """
            Returns all the spanning trees of G containing forest
            """
            if not G.is_connected():
                return []

            if G.size() == forest.size():
                return [forest.copy()]
            else:
                # Pick an edge e from G-forest
                for e in G.edge_iterator(labels=False):
                    if not forest.has_edge(e):
                        break

                # 1) Recursive call with e removed from G
                G.delete_edge(e)
                trees = _recursive_spanning_trees(G,forest)
                G.add_edge(e)

                # 2) Recursive call with e include in forest
                #
                # e=xy links the CC (connected component) of forest containing x
                # with the CC containing y. Any other edge which does that
                # cannot be added to forest anymore, and B is the list of them
                c1 = forest.connected_component_containing_vertex(e[0])
                c2 = forest.connected_component_containing_vertex(e[1])
                G.delete_edge(e)
                B = G.edge_boundary(c1,c2,sort=False)
                G.add_edge(e)

                # Actual call
                forest.add_edge(e)
                G.delete_edges(B)
                trees.extend(_recursive_spanning_trees(G,forest))
                G.add_edges(B)
                forest.delete_edge(e)

                return trees

        if self.is_connected() and len(self):
            forest = Graph([])
            forest.add_vertices(self.vertices())
            forest.add_edges(self.bridges())
            return _recursive_spanning_trees(Graph(self,immutable=False,loops=False), forest)
        else:
            return []

    ### Properties
    @doc_index("Graph properties")
    def is_tree(self, certificate=False, output='vertex'):
        """
        Tests if the graph is a tree

        The empty graph is defined to be not a tree.

        INPUT:

        - ``certificate`` (boolean) -- whether to return a certificate. The
          method only returns boolean answers when ``certificate = False``
          (default). When it is set to ``True``, it either answers ``(True,
          None)`` when the graph is a tree and ``(False, cycle)`` when it
          contains a cycle. It returns ``(False, None)`` when the graph is
          empty or not connected.

        - ``output`` (``'vertex'`` (default) or ``'edge'``) -- whether the
          certificate is given as a list of vertices or a list of
          edges.

        When the certificate cycle is given as a list of edges, the
        edges are given as `(v_i, v_{i+1}, l)` where `v_1, v_2, \dots,
        v_n` are the vertices of the cycles (in their cyclic order).

        EXAMPLES::

            sage: all(T.is_tree() for T in graphs.trees(15))
            True

        With certificates::

            sage: g = graphs.RandomTree(30)
            sage: g.is_tree(certificate=True)
            (True, None)
            sage: g.add_edge(10,-1)
            sage: g.add_edge(11,-1)
            sage: isit, cycle = g.is_tree(certificate=True)
            sage: isit
            False
            sage: -1 in cycle
            True

        One can also ask for the certificate as a list of edges::

            sage: g = graphs.CycleGraph(4)
            sage: g.is_tree(certificate=True, output='edge')
            (False, [(3, 2, None), (2, 1, None), (1, 0, None), (0, 3, None)])

        This is useful for graphs with multiple edges::

            sage: G = Graph([(1, 2, 'a'), (1, 2, 'b')], multiedges=True)
            sage: G.is_tree(certificate=True)
            (False, [1, 2])
            sage: G.is_tree(certificate=True, output='edge')
            (False, [(1, 2, 'a'), (2, 1, 'b')])

        TESTS:

        :trac:`14434` is fixed::

            sage: g = Graph({0:[1,4,5],3:[4,8,9],4:[9],5:[7,8],7:[9]})
            sage: _,cycle = g.is_tree(certificate=True)
            sage: g.size()
            10
            sage: g.add_cycle(cycle)
            sage: g.size()
            10

        The empty graph::

            sage: graphs.EmptyGraph().is_tree()
            False
            sage: graphs.EmptyGraph().is_tree(certificate=True)
            (False, None)

        :trac:`22912` is fixed::

            sage: G = Graph([(0,0), (0,1)], loops=True)
            sage: G.is_tree(certificate=True)
            (False, [0])
            sage: G.is_tree(certificate=True, output='edge')
            (False, [(0, 0, None)])
        """
        if not output in ['vertex', 'edge']:
            raise ValueError('output must be either vertex or edge')

        if self.order() == 0 or not self.is_connected():
            return (False, None) if certificate else False

        if certificate:
            if self.num_verts() == self.num_edges() + 1:
                return (True, None)

            if self.allows_loops():
                L = self.loop_edges() if output=='edge' else self.loop_vertices()
                if L:
                    return False, L[:1]

            if self.has_multiple_edges():
                if output == 'vertex':
                    return (False, list(self.multiple_edges()[0][:2]))
                edge1, edge2 = self.multiple_edges()[:2]
                if edge1[0] != edge2[0]:
                    return (False, [edge1, edge2])
                return (False, [edge1, (edge2[1], edge2[0], edge2[2])])

            if output == 'edge':
                if self.allows_multiple_edges():
                    def vertices_to_edges(x):
                        return [(u[0], u[1], self.edge_label(u[0], u[1])[0])
                                for u in zip(x, x[1:] + [x[0]])]
                else:
                    def vertices_to_edges(x):
                        return [(u[0], u[1], self.edge_label(u[0], u[1]))
                                for u in zip(x, x[1:] + [x[0]])]

            # This code is a depth-first search that looks for a cycle in the
            # graph. We *know* it exists as there are too many edges around.
            n = self.order()
            seen = {}
            u = next(self.vertex_iterator())
            seen[u] = u
            stack = [(u, v) for v in self.neighbor_iterator(u)]
            while stack:
                u, v = stack.pop(-1)
                if v in seen:
                    continue
                for w in self.neighbors(v):
                    if u == w:
                        continue
                    elif w in seen:
                        cycle = [v, w]
                        while u != w:
                            cycle.insert(0, u)
                            u = seen[u]
                        if output == 'vertex':
                            return (False, cycle)
                        return (False, vertices_to_edges(cycle))
                    else:
                        stack.append((v, w))
                seen[v] = u

        else:
            return self.num_verts() == self.num_edges() + 1

    @doc_index("Graph properties")
    def is_forest(self, certificate=False, output='vertex'):
        """
        Tests if the graph is a forest, i.e. a disjoint union of trees.

        INPUT:

        - ``certificate`` (boolean) -- whether to return a certificate. The
          method only returns boolean answers when ``certificate = False``
          (default). When it is set to ``True``, it either answers ``(True,
          None)`` when the graph is a forest and ``(False, cycle)`` when it
          contains a cycle.

        - ``output`` (``'vertex'`` (default) or ``'edge'``) -- whether the
          certificate is given as a list of vertices or a list of
          edges.

        EXAMPLES::

            sage: seven_acre_wood = sum(graphs.trees(7), Graph())
            sage: seven_acre_wood.is_forest()
            True

        With certificates::

            sage: g = graphs.RandomTree(30)
            sage: g.is_forest(certificate=True)
            (True, None)
            sage: (2*g + graphs.PetersenGraph() + g).is_forest(certificate=True)
            (False, [62, 63, 68, 66, 61])
        """
        number_of_connected_components = len(self.connected_components())
        isit = (self.num_verts() ==
                self.num_edges() + number_of_connected_components)

        if not certificate:
            return isit
        else:
            if isit:
                return (True, None)
            # The graph contains a cycle, and the user wants to see it.

            # No need to copy the graph
            if number_of_connected_components == 1:
                return self.is_tree(certificate=True, output=output)

            # We try to find a cycle in each connected component
            for gg in self.connected_components_subgraphs():
                isit, cycle = gg.is_tree(certificate=True, output=output)
                if not isit:
                    return (False, cycle)

    @doc_index("Graph properties")
    def is_cactus(self):
        """
        Check whether the graph is cactus graph.

        A graph is called *cactus graph* if it is connected and every pair of
        simple cycles have at most one common vertex.

        There are other definitions, see :wikipedia:`Cactus_graph`.

        EXAMPLES::

            sage: g = Graph({1: [2], 2: [3, 4], 3: [4, 5, 6, 7], 8: [3, 5], 9: [6, 7]})
            sage: g.is_cactus()
            True

            sage: c6 = graphs.CycleGraph(6)
            sage: naphthalene = c6 + c6
            sage: naphthalene.is_cactus()  # Not connected
            False
            sage: naphthalene.merge_vertices([0, 6])
            sage: naphthalene.is_cactus()
            True
            sage: naphthalene.merge_vertices([1, 7])
            sage: naphthalene.is_cactus()
            False

        TESTS::

            sage: all(graphs.PathGraph(i).is_cactus() for i in range(5))
            True

            sage: Graph('Fli@?').is_cactus()
            False

        Test a graph that is not outerplanar, see :trac:`24480`::

            sage: graphs.Balaban10Cage().is_cactus()
            False
        """
        self._scream_if_not_simple()

        # Special cases
        if self.order() < 4:
            return True

        # Every cactus graph is outerplanar
        if not self.is_circular_planar():
            return False

        if not self.is_connected():
            return False

        # the number of faces is 1 plus the number of blocks of order > 2
        B = self.blocks_and_cut_vertices()[0]
        return len(self.faces()) == sum(1 for b in B if len(b) > 2) + 1

    @doc_index("Graph properties")
    def is_biconnected(self):
        """
        Test if the graph is biconnected.

        A biconnected graph is a connected graph on two or more vertices that is
        not broken into disconnected pieces by deleting any single vertex.

        .. SEEALSO::

            - :meth:`~sage.graphs.generic_graph.GenericGraph.is_connected`
            - :meth:`~sage.graphs.generic_graph.GenericGraph.blocks_and_cut_vertices`
            - :meth:`~sage.graphs.generic_graph.GenericGraph.blocks_and_cuts_tree`
            - :wikipedia:`Biconnected_graph`

        EXAMPLES::

            sage: G = graphs.PetersenGraph()
            sage: G.is_biconnected()
            True
            sage: G.add_path([0,'a','b'])
            sage: G.is_biconnected()
            False
            sage: G.add_edge('b', 1)
            sage: G.is_biconnected()
            True

        TESTS::

            sage: Graph().is_biconnected()
            False
            sage: Graph(1).is_biconnected()
            False
            sage: graphs.CompleteGraph(2).is_biconnected()
            True
        """
        if self.order() < 2 or not self.is_connected():
            return False
        if self.blocks_and_cut_vertices()[1]:
            return False
        return True

    @doc_index("Graph properties")
    def is_block_graph(self):
        r"""
        Return whether this graph is a block graph.

        A block graph is a connected graph in which every biconnected component
        (block) is a clique.

        .. SEEALSO::

            - :wikipedia:`Block_graph` for more details on these graphs
            - :meth:`~sage.graphs.graph_generators.GraphGenerators.RandomBlockGraph`
              -- generator of random block graphs
            - :meth:`~sage.graphs.generic_graph.GenericGraph.blocks_and_cut_vertices`
            - :meth:`~sage.graphs.generic_graph.GenericGraph.blocks_and_cuts_tree`


        EXAMPLES::

            sage: G = graphs.RandomBlockGraph(6, 2, kmax=4)
            sage: G.is_block_graph()
            True
            sage: from sage.graphs.isgci import graph_classes
            sage: G in graph_classes.Block
            True
            sage: graphs.CompleteGraph(4).is_block_graph()
            True
            sage: graphs.RandomTree(6).is_block_graph()
            True
            sage: graphs.PetersenGraph().is_block_graph()
            False
            sage: Graph(4).is_block_graph()
            False
        """
        if not self.is_connected():
            return False
        if self.is_clique():
            return True

        B,C = self.blocks_and_cut_vertices()
        return all(self.is_clique(vertices=block) for block in B)

    @doc_index("Graph properties")
    def is_cograph(self):
        """
        Check whether the graph is cograph.

        A cograph is defined recursively: the single-vertex graph is
        cograph, complement of cograph is cograph, and disjoint union
        of two cographs is cograph. There are many other
        characterizations, see :wikipedia:`Cograph`.

        EXAMPLES::

            sage: graphs.HouseXGraph().is_cograph()
            True
            sage: graphs.HouseGraph().is_cograph()
            False

        .. TODO::

            Implement faster recognition algorithm, as for instance
            the linear time recognition algorithm using LexBFS proposed
            in [Bre2008]_.

        TESTS::

            sage: [graphs.PathGraph(i).is_cograph() for i in range(6)]
            [True, True, True, True, False, False]
            sage: graphs.CycleGraph(5).is_cograph()  # Self-complemented
            False
        """
        # A cograph has no 4-vertex path as an induced subgraph.
        # We will first try to "decompose" graph by complements and
        # split to connected components, and use fairly slow
        # subgraph search if that fails.
        self._scream_if_not_simple()
        if self.order() < 4:
            return True
        if self.density()*2 > 1:
            return self.complement().is_cograph()
        if not self.is_connected():
            return all(part.is_cograph() for part in self.connected_components_subgraphs())
        P4 = Graph({0: [1], 1: [2], 2: [3]})
        return self.subgraph_search(P4, induced=True) is None

    @doc_index("Graph properties")
    def is_apex(self):
        """
        Test if the graph is apex.

        A graph is apex if it can be made planar by the removal of a single
        vertex. The deleted vertex is called ``an apex`` of the graph, and a
        graph may have more than one apex. For instance, in the minimal
        nonplanar graphs `K_5` or `K_{3,3}`, every vertex is an apex. The apex
        graphs include graphs that are themselves planar, in which case again
        every vertex is an apex. The null graph is also counted as an apex graph
        even though it has no vertex to remove.  If the graph is not connected,
        we say that it is apex if it has at most one non planar connected
        component and that this component is apex.  See :wikipedia:`the
        wikipedia article on Apex graph <Apex_graph>` for more information.

        .. SEEALSO::

          - :meth:`~Graph.apex_vertices`
          - :meth:`~sage.graphs.generic_graph.GenericGraph.is_planar`

        EXAMPLES:

        `K_5` and `K_{3,3}` are apex graphs, and each of their vertices is an
        apex::

            sage: G = graphs.CompleteGraph(5)
            sage: G.is_apex()
            True
            sage: G = graphs.CompleteBipartiteGraph(3,3)
            sage: G.is_apex()
            True

        The Petersen graph is not apex::

            sage: G = graphs.PetersenGraph()
            sage: G.is_apex()
            False

        A graph is apex if all its connected components are apex, but at most
        one is not planar::

            sage: M = graphs.Grid2dGraph(3,3)
            sage: K5 = graphs.CompleteGraph(5)
            sage: (M+K5).is_apex()
            True
            sage: (M+K5+K5).is_apex()
            False

        TESTS:

        The null graph is apex::

            sage: G = Graph()
            sage: G.is_apex()
            True

        The graph might be mutable or immutable::

            sage: G = Graph(M+K5, immutable=True)
            sage: G.is_apex()
            True
        """
        # Easy cases: null graph, subgraphs of K_5 and K_3,3
        if self.order() <= 5 or ( self.order() <= 6 and self.is_bipartite() ):
            return True

        return len(self.apex_vertices(k=1)) > 0

    @doc_index("Graph properties")
    def apex_vertices(self, k=None):
        """
        Return the list of apex vertices.

        A graph is apex if it can be made planar by the removal of a single
        vertex. The deleted vertex is called ``an apex`` of the graph, and a
        graph may have more than one apex. For instance, in the minimal
        nonplanar graphs `K_5` or `K_{3,3}`, every vertex is an apex. The apex
        graphs include graphs that are themselves planar, in which case again
        every vertex is an apex. The null graph is also counted as an apex graph
        even though it has no vertex to remove.  If the graph is not connected,
        we say that it is apex if it has at most one non planar connected
        component and that this component is apex.  See :wikipedia:`the
        wikipedia article on Apex graph <Apex_graph>` for more information.

        .. SEEALSO::

          - :meth:`~Graph.is_apex`
          - :meth:`~sage.graphs.generic_graph.GenericGraph.is_planar`

        INPUT:

        - ``k`` -- when set to ``None``, the method returns the list of all apex
          of the graph, possibly empty if the graph is not apex. When set to a
          positive integer, the method ends as soon as `k` apex vertices are
          found.

        OUTPUT:

        By default, the method returns the list of all apex of the graph. When
        parameter ``k`` is set to a positive integer, the returned list is
        bounded to `k` apex vertices.

        EXAMPLES:

        `K_5` and `K_{3,3}` are apex graphs, and each of their vertices is an
        apex::

            sage: G = graphs.CompleteGraph(5)
            sage: G.apex_vertices()
            [0, 1, 2, 3, 4]
            sage: G = graphs.CompleteBipartiteGraph(3,3)
            sage: G.is_apex()
            True
            sage: G.apex_vertices()
            [0, 1, 2, 3, 4, 5]
            sage: G.apex_vertices(k=3)
            [0, 1, 2]

        A `4\\times 4`-grid is apex and each of its vertices is an apex. When
        adding a universal vertex, the resulting graph is apex and the universal
        vertex is the unique apex vertex ::

            sage: G = graphs.Grid2dGraph(4,4)
            sage: G.apex_vertices() == G.vertices()
            True
            sage: G.add_edges([('universal',v) for v in G.vertex_iterator()])
            sage: G.apex_vertices()
            ['universal']

        The Petersen graph is not apex::

            sage: G = graphs.PetersenGraph()
            sage: G.apex_vertices()
            []

        A graph is apex if all its connected components are apex, but at most
        one is not planar::

            sage: M = graphs.Grid2dGraph(3,3)
            sage: K5 = graphs.CompleteGraph(5)
            sage: (M+K5).apex_vertices()
            [9, 10, 11, 12, 13]
            sage: (M+K5+K5).apex_vertices()
            []

        Neighbors of an apex of degree 2 are apex::

            sage: G = graphs.Grid2dGraph(5,5)
            sage: G.add_path([(1,1),'x',(3,3)])
            sage: G.is_planar()
            False
            sage: G.degree('x')
            2
            sage: G.apex_vertices()
            ['x', (2, 2), (3, 3), (1, 1)]


        TESTS:

        The null graph is apex although it has no apex vertex::

            sage: G = Graph()
            sage: G.apex_vertices()
            []

        Parameter ``k`` cannot be a negative integer::

            sage: G.apex_vertices(k=-1)
            Traceback (most recent call last):
            ...
            ValueError: parameter k must be a non negative integer

        The graph might be mutable or immutable::

            sage: G = Graph(M+K5, immutable=True)
            sage: G.apex_vertices()
            [9, 10, 11, 12, 13]
        """
        if k is None:
            k = self.order()
        elif k < 0 :
            raise ValueError("parameter k must be a non negative integer")

        # Easy cases: null graph, subgraphs of K_5 and K_3,3
        if self.order() <= 5 or ( self.order() <= 6 and self.is_bipartite() ):
            return self.vertices()[:k]


        if not self.is_connected():
            # We search for its non planar connected components. If it has more
            # than one such component, the graph is not apex. It is apex if
            # either it has no such component, in which case the graph is
            # planar, or if its unique non planar component is apex.

            P = [H for H in self.connected_components_subgraphs() if not H.is_planar()]
            if not P: # The graph is planar
                return self.vertices()[:k]
            elif len(P) > 1:
                return []
            else:
                # We proceed with the non planar component
                H = Graph(P[0].edges(labels=0), immutable=False, loops=False, multiedges=False) if P[0].is_immutable() else P[0]

        elif self.is_planar():
            # A planar graph is apex.
            return self.vertices()[:k]

        else:
            # We make a basic copy of the graph since we will modify it
            H = Graph(self.edges(labels=0), immutable=False, loops=False, multiedges=False)


        # General case: basic implementation
        #
        # Test for each vertex if the its removal makes the graph planar.
        # Obviously, we don't test vertices of degree one. Furthermore, if a
        # vertex of degree 2 is an apex, its neighbors also are. So we start
        # with vertices of degree 2.
        V = sorted([(d,u) for u,d in six.iteritems(H.degree(labels=True)) if d > 1])
        apex = set()
        for deg,u in V:

            if u in apex: # True if neighbor of an apex of degree 2
                if deg == 2:
                    # We ensure that its neighbors are known apex
                    apex.update(H.neighbors(u))
                    if len(apex) >= k:
                        return list(apex)[:k]
                continue

            E = H.edges_incident(u, labels=0)
            H.delete_vertex(u)
            if H.is_planar():
                apex.add(u)
                if deg == 2:
                    # The neighbors of an apex of degree 2 also are
                    apex.update(self.neighbors(u))

                if len(apex) >= k:
                    return list(apex)[:k]

            H.add_edges(E)

        return list(apex)

    @doc_index("Graph properties")
    def is_overfull(self):
        r"""
        Tests whether the current graph is overfull.

        A graph `G` on `n` vertices and `m` edges is said to
        be overfull if:

        - `n` is odd

        - It satisfies `2m > (n-1)\Delta(G)`, where
          `\Delta(G)` denotes the maximum degree
          among all vertices in `G`.

        An overfull graph must have a chromatic index of `\Delta(G)+1`.

        EXAMPLES:

        A complete graph of order `n > 1` is overfull if and only if `n` is
        odd::

            sage: graphs.CompleteGraph(6).is_overfull()
            False
            sage: graphs.CompleteGraph(7).is_overfull()
            True
            sage: graphs.CompleteGraph(1).is_overfull()
            False

        The claw graph is not overfull::

            sage: from sage.graphs.graph_coloring import edge_coloring
            sage: g = graphs.ClawGraph()
            sage: g
            Claw graph: Graph on 4 vertices
            sage: edge_coloring(g, value_only=True)
            3
            sage: g.is_overfull()
            False

        The Holt graph is an example of a overfull graph::

            sage: G = graphs.HoltGraph()
            sage: G.is_overfull()
            True

        Checking that all complete graphs `K_n` for even `0 \leq n \leq 100`
        are not overfull::

            sage: def check_overfull_Kn_even(n):
            ....:     i = 0
            ....:     while i <= n:
            ....:         if graphs.CompleteGraph(i).is_overfull():
            ....:             print("A complete graph of even order cannot be overfull.")
            ....:             return
            ....:         i += 2
            ....:     print("Complete graphs of even order up to %s are not overfull." % n)
            ...
            sage: check_overfull_Kn_even(100)  # long time
            Complete graphs of even order up to 100 are not overfull.

        The null graph, i.e. the graph with no vertices, is not overfull::

            sage: Graph().is_overfull()
            False
            sage: graphs.CompleteGraph(0).is_overfull()
            False

        Checking that all complete graphs `K_n` for odd `1 < n \leq 100`
        are overfull::

            sage: def check_overfull_Kn_odd(n):
            ....:     i = 3
            ....:     while i <= n:
            ....:         if not graphs.CompleteGraph(i).is_overfull():
            ....:             print("A complete graph of odd order > 1 must be overfull.")
            ....:             return
            ....:         i += 2
            ....:     print("Complete graphs of odd order > 1 up to %s are overfull." % n)
            ...
            sage: check_overfull_Kn_odd(100)  # long time
            Complete graphs of odd order > 1 up to 100 are overfull.

        The Petersen Graph, though, is not overfull while
        its chromatic index is `\Delta+1`::

            sage: g = graphs.PetersenGraph()
            sage: g.is_overfull()
            False
            sage: from sage.graphs.graph_coloring import edge_coloring
            sage: max(g.degree()) + 1 ==  edge_coloring(g, value_only=True)
            True
        """
        # # A possible optimized version. But the gain in speed is very little.
        # return bool(self._backend.num_verts() & 1) and (  # odd order n
        #     2 * self._backend.num_edges(self._directed) > #2m > \Delta(G)*(n-1)
        #     max(self.degree()) * (self._backend.num_verts() - 1))
        # unoptimized version
        return (self.order() % 2 == 1) and (
            2 * self.size() > max(self.degree()) * (self.order() - 1))

    @doc_index("Graph properties")
    def is_even_hole_free(self, certificate = False):
        r"""
        Tests whether ``self`` contains an induced even hole.

        A Hole is a cycle of length at least 4 (included). It is said
        to be even (resp. odd) if its length is even (resp. odd).

        Even-hole-free graphs always contain a bisimplicial vertex,
        which ensures that their chromatic number is at most twice
        their clique number [ABCHRS08]_.

        INPUT:

        - ``certificate`` (boolean) -- When ``certificate = False``,
          this method only returns ``True`` or ``False``. If
          ``certificate = True``, the subgraph found is returned
          instead of ``False``.

        EXAMPLES:

        Is the Petersen Graph even-hole-free ::

            sage: g = graphs.PetersenGraph()
            sage: g.is_even_hole_free()
            False

        As any chordal graph is hole-free, interval graphs behave the
        same way::

            sage: g = graphs.RandomIntervalGraph(20)
            sage: g.is_even_hole_free()
            True

        It is clear, though, that a random Bipartite Graph which is
        not a forest has an even hole::

            sage: g = graphs.RandomBipartite(10, 10, .5)
            sage: g.is_even_hole_free() and not g.is_forest()
            False

        We can check the certificate returned is indeed an even
        cycle::

            sage: if not g.is_forest():
            ....:    cycle = g.is_even_hole_free(certificate = True)
            ....:    if cycle.order() % 2 == 1:
            ....:        print("Error !")
            ....:    if not cycle.is_isomorphic(
            ....:           graphs.CycleGraph(cycle.order())):
            ....:        print("Error !")
            ...
            sage: print("Everything is Fine !")
            Everything is Fine !

        TESTS:

        Bug reported in :trac:`9925`, and fixed by :trac:`9420`::

            sage: g = Graph(':SiBFGaCEF_@CE`DEGH`CEFGaCDGaCDEHaDEF`CEH`ABCDEF', loops=False, multiedges=False)
            sage: g.is_even_hole_free()
            False
            sage: g.is_even_hole_free(certificate = True)
            Subgraph of (): Graph on 4 vertices

        Making sure there are no other counter-examples around ::

            sage: t = lambda x : (Graph(x).is_forest() or
            ....:       isinstance(Graph(x).is_even_hole_free(certificate = True),Graph))
            sage: all( t(graphs.RandomBipartite(10,10,.5)) for i in range(100) )
            True

        REFERENCE:

        .. [ABCHRS08] \L. Addario-Berry, M. Chudnovsky, F. Havet, B. Reed, P. Seymour
          Bisimplicial vertices in even-hole-free graphs
          Journal of Combinatorial Theory, Series B
          vol 98, n.6 pp 1119-1164, 2008
        """
        from sage.graphs.graph_generators import GraphGenerators

        girth = self.girth()

        if girth > self.order():
            start = 4

        elif girth % 2 == 0:
            if not certificate:
                return False
            start = girth

        else:
            start = girth + 1

        while start <= self.order():


            subgraph = self.subgraph_search(GraphGenerators().CycleGraph(start), induced = True)

            if not subgraph is None:
                if certificate:
                    return subgraph
                else:
                    return False

            start = start + 2

        return True

    @doc_index("Graph properties")
    def is_odd_hole_free(self, certificate = False):
        r"""
        Tests whether ``self`` contains an induced odd hole.

        A Hole is a cycle of length at least 4 (included). It is said
        to be even (resp. odd) if its length is even (resp. odd).

        It is interesting to notice that while it is polynomial to
        check whether a graph has an odd hole or an odd antihole [CRST06]_, it is
        not known whether testing for one of these two cases
        independently is polynomial too.

        INPUT:

        - ``certificate`` (boolean) -- When ``certificate = False``,
          this method only returns ``True`` or ``False``. If
          ``certificate = True``, the subgraph found is returned
          instead of ``False``.

        EXAMPLES:

        Is the Petersen Graph odd-hole-free ::

            sage: g = graphs.PetersenGraph()
            sage: g.is_odd_hole_free()
            False

        Which was to be expected, as its girth is 5 ::

            sage: g.girth()
            5

        We can check the certificate returned is indeed a 5-cycle::

            sage: cycle = g.is_odd_hole_free(certificate = True)
            sage: cycle.is_isomorphic(graphs.CycleGraph(5))
            True

        As any chordal graph is hole-free, no interval graph has an odd hole::

            sage: g = graphs.RandomIntervalGraph(20)
            sage: g.is_odd_hole_free()
            True

        REFERENCES:

        .. [CRST06] \M. Chudnovsky, G. Cornuejols, X. Liu, P. Seymour, K. Vuskovic
          Recognizing berge graphs
          Combinatorica vol 25, n 2, pages 143--186
          2005
        """
        from sage.graphs.graph_generators import GraphGenerators

        girth = self.odd_girth()

        if girth > self.order():
            return True
        if girth == 3:
            start = 5

        else:
            if not certificate:
                return False
            start = girth

        while start <= self.order():

            subgraph = self.subgraph_search(GraphGenerators().CycleGraph(start), induced = True)

            if not subgraph is None:
                if certificate:
                    return subgraph
                else:
                    return False

            start += 2

        return True

    @doc_index("Graph properties")
    def is_bipartite(self, certificate = False):
        """
        Returns ``True`` if graph `G` is bipartite, ``False`` if not.

        Traverse the graph G with breadth-first-search and color nodes.

        INPUT:

        - ``certificate`` -- whether to return a certificate (``False`` by
          default). If set to ``True``, the certificate returned in a proper
          2-coloring when `G` is bipartite, and an odd cycle otherwise.

        EXAMPLES::

            sage: graphs.CycleGraph(4).is_bipartite()
            True
            sage: graphs.CycleGraph(5).is_bipartite()
            False
            sage: graphs.RandomBipartite(100,100,0.7).is_bipartite()
            True

        A random graph is very rarely bipartite::

            sage: g = graphs.PetersenGraph()
            sage: g.is_bipartite()
            False
            sage: false, oddcycle = g.is_bipartite(certificate = True)
            sage: len(oddcycle) % 2
            1
        """
        color = {}

        # For any uncolored vertex in the graph (to ensure we do the right job
        # when the graph is not connected !)
        for u in self:
            if u in color:
                continue

            # Let us run a BFS starting from u
            queue = [u]
            color[u] = 1
            while queue:
                v = queue.pop(0)
                c = 1-color[v]
                for w in self.neighbor_iterator(v):

                    # If the vertex has already been colored
                    if w in color:

                        # The graph is not bipartite !
                        if color[w] == color[v]:

                            # Should we return an odd cycle ?
                            if certificate:

                                # We build the first half of the cycle, i.e. a
                                # u-w path
                                cycle = self.shortest_path(u,w)

                                # The second half is a v-u path, but there may
                                # be common vertices in the two paths. But we
                                # can avoid that !

                                for v in self.shortest_path(v,u):
                                    if v in cycle:
                                        return False, cycle[cycle.index(v):]
                                    else:
                                        cycle.append(v)
                            else:
                                return False

                    # We color a new vertex
                    else:
                        color[w] = c
                        queue.append(w)
        if certificate:
            return True, color
        else:
            return True

    @doc_index("Graph properties")
    def is_triangle_free(self, algorithm='bitset'):
        r"""
        Returns whether ``self`` is triangle-free

        INPUT:

        - ``algorithm`` -- (default: ``'bitset'``) specifies the algorithm to
          use among:

          - ``'matrix'`` -- tests if the trace of the adjacency matrix is
            positive.

          - ``'bitset'`` -- encodes adjacencies into bitsets and uses fast
            bitset operations to test if the input graph contains a
            triangle. This method is generally faster than standard matrix
            multiplication.

        EXAMPLES:

        The Petersen Graph is triangle-free::

            sage: g = graphs.PetersenGraph()
            sage: g.is_triangle_free()
            True

        or a complete Bipartite Graph::

            sage: G = graphs.CompleteBipartiteGraph(5,6)
            sage: G.is_triangle_free(algorithm='matrix')
            True
            sage: G.is_triangle_free(algorithm='bitset')
            True

        a tripartite graph, though, contains many triangles::

            sage: G = (3 * graphs.CompleteGraph(5)).complement()
            sage: G.is_triangle_free(algorithm='matrix')
            False
            sage: G.is_triangle_free(algorithm='bitset')
            False

        TESTS:

        Comparison of algorithms::

            sage: for i in range(10): # long time
            ....:     G = graphs.RandomBarabasiAlbert(50,2)
            ....:     bm = G.is_triangle_free(algorithm='matrix')
            ....:     bb = G.is_triangle_free(algorithm='bitset')
            ....:     if bm != bb:
            ....:        print("That's not good!")

        Asking for an unknown algorithm::

            sage: g.is_triangle_free(algorithm='tip top')
            Traceback (most recent call last):
            ...
            ValueError: Algorithm 'tip top' not yet implemented. Please contribute.

        Check the empty graph::

            sage: graphs.EmptyGraph().is_triangle_free()
            True
        """
        if self.order() == 0:
            return True

        if algorithm=='bitset':
            from sage.data_structures.bitset import Bitset
            N = self.num_verts()
            map = {}
            i = 0
            B = {}
            for u in self.vertex_iterator():
                map[u] = i
                i += 1
                B[u] = Bitset(capacity=N)
            # map adjacency to bitsets
            for u,v in self.edge_iterator(labels=None):
                B[u].add(map[v])
                B[v].add(map[u])
            # map lengths 2 paths to bitsets
            BB = Bitset(capacity=N)
            for u in self.vertex_iterator():
                BB.clear()
                for v in self.vertex_iterator():
                    if B[u]&B[v]:
                        BB.add(map[v])
                # search for triangles
                if B[u]&BB:
                    return False
            return True

        elif algorithm=='matrix':
            return (self.adjacency_matrix()**3).trace() == 0

        else:
            raise ValueError("Algorithm '%s' not yet implemented. Please contribute." %(algorithm))

    @doc_index("Graph properties")
    def is_split(self):
        r"""
        Returns ``True`` if the graph is a Split graph, ``False`` otherwise.

        A Graph `G` is said to be a split graph if its vertices `V(G)`
        can be partitioned into two sets `K` and `I` such that the
        vertices of `K` induce a complete graph, and those of `I` are
        an independent set.

        There is a simple test to check whether a graph is a split
        graph (see, for instance, the book "Graph Classes, a survey"
        [GraphClasses]_ page 203) :

        Given the degree sequence `d_1 \geq ... \geq d_n` of `G`, a graph
        is a split graph if and only if :

        .. MATH::

            \sum_{i=1}^\omega d_i = \omega (\omega - 1) + \sum_{i=\omega + 1}^nd_i

        where `\omega = max \{i:d_i\geq i-1\}`.


        EXAMPLES:

        Split graphs are, in particular, chordal graphs. Hence, The Petersen graph
        can not be split::

            sage: graphs.PetersenGraph().is_split()
            False

        We can easily build some "random" split graph by creating a
        complete graph, and adding vertices only connected
        to some random vertices of the clique::

            sage: g = graphs.CompleteGraph(10)
            sage: sets = Subsets(Set(range(10)))
            sage: for i in range(10, 25):
            ....:    g.add_edges([(i,k) for k in sets.random_element()])
            sage: g.is_split()
            True

        Another caracterisation of split graph states that a graph is a split graph
        if and only if does not contain the 4-cycle, 5-cycle or 2K_2 as an induced
        subgraph. Hence for the above graph we have::

            sage: sum([g.subgraph_search_count(H,induced=True) for H in [graphs.CycleGraph(4),graphs.CycleGraph(5), 2*graphs.CompleteGraph(2)]])
            0


        REFERENCES:

        .. [GraphClasses] \A. Brandstadt, VB Le and JP Spinrad
          Graph classes: a survey
          SIAM Monographs on Discrete Mathematics and Applications},
          1999
        """
        self._scream_if_not_simple()
        # our degree sequence is numbered from 0 to n-1, so to avoid
        # any mistake, let's fix it :-)
        degree_sequence = [0] + sorted(self.degree(), reverse = True)

        for (i, d) in enumerate(degree_sequence):
            if d >= i - 1:
                omega = i
            else:
                break

        left = sum(degree_sequence[:omega + 1])
        right = omega * (omega - 1) + sum(degree_sequence[omega + 1:])

        return left == right

    @doc_index("Algorithmically hard stuff")
    def treewidth(self,k=None,certificate=False,algorithm=None):
        r"""
        Computes the tree-width of `G` (and provides a decomposition)

        INPUT:

        - ``k`` (integer) -- the width to be considered. When ``k`` is an
          integer, the method checks that the graph has treewidth `\leq k`. If
          ``k`` is ``None`` (default), the method computes the optimal
          tree-width.

        - ``certificate`` -- whether to return the tree-decomposition itself.

        - ``algorithm`` -- whether to use ``"sage"`` or ``"tdlib"`` (requires
          the installation of the 'tdlib' package). The default behaviour is to
          use 'tdlib' if it is available, and Sage's own algorithm when it is
          not.

        OUTPUT:

            ``g.treewidth()`` returns the treewidth of ``g``. When ``k`` is
             specified, it returns ``False`` when no tree-decomposition of width
             `\leq k` exists or ``True`` otherwise. When ``certificate=True``,
             the tree-decomposition is also returned.

        ALGORITHM:

            This function virtually explores the graph of all pairs
            ``(vertex_cut,cc)``, where ``vertex_cut`` is a vertex cut of the
            graph of cardinality `\leq k+1`, and ``connected_component`` is a
            connected component of the graph induced by ``G-vertex_cut``.

            We deduce that the pair ``(vertex_cut,cc)`` is feasible with
            tree-width `k` if ``cc`` is empty, or if a vertex ``v`` from
            ``vertex_cut`` can be replaced with a vertex from ``cc``, such that
            the pair ``(vertex_cut+v,cc-v)`` is feasible.

        .. NOTE::

            The implementation would be much faster if ``cc``, the argument of the
            recursive function, was a bitset. It would also be very nice to not copy
            the graph in order to compute connected components, for this is really a
            waste of time.

        .. SEEALSO::

            :meth:`~sage.graphs.graph_decompositions.vertex_separation.path_decomposition`
            computes the pathwidth of a graph. See also the
            :mod:`~sage.graphs.graph_decompositions.vertex_separation` module.

        EXAMPLES:

        The PetersenGraph has treewidth 4::

            sage: graphs.PetersenGraph().treewidth()
            4
            sage: graphs.PetersenGraph().treewidth(certificate=True)
            Tree decomposition: Graph on 6 vertices

        The treewidth of a 2d grid is its smallest side::

            sage: graphs.Grid2dGraph(2,5).treewidth()
            2
            sage: graphs.Grid2dGraph(3,5).treewidth()
            3

        TESTS::

            sage: g = graphs.PathGraph(3)
            sage: g.treewidth()
            1
            sage: g = 2*graphs.PathGraph(3)
            sage: g.treewidth()
            1
            sage: g.treewidth(certificate=True)
            Tree decomposition: Graph on 4 vertices
            sage: g.treewidth(2)
            True
            sage: g.treewidth(1)
            True
            sage: Graph(1).treewidth()
            0
            sage: Graph(0).treewidth()
            -1
            sage: graphs.PetersenGraph().treewidth(k=2)
            False
            sage: graphs.PetersenGraph().treewidth(k=6)
            True
            sage: graphs.PetersenGraph().treewidth(certificate=True).is_tree()
            True
            sage: graphs.PetersenGraph().treewidth(k=3,certificate=True)
            False
            sage: graphs.PetersenGraph().treewidth(k=4,certificate=True)
            Tree decomposition: Graph on 6 vertices

        All edges do appear (:trac:`17893`)::

            sage: from itertools import combinations
            sage: g = graphs.PathGraph(10)
            sage: td = g.treewidth(certificate=True)
            sage: for bag in td:
            ....:    g.delete_edges(list(combinations(bag,2)))
            sage: g.size()
            0

        :trac:`19358`::

            sage: g = Graph()
            sage: for i in range(3):
            ....:     for j in range(2):
            ....:         g.add_path([i,(i,j),(i+1)%3])
            sage: g.treewidth()
            2

        The decomposition is a tree (:trac:`23546`)::

            sage: g = Graph({0:[1,2], 3:[4,5]})
            sage: t = g.treewidth(certificate=True)
            sage: t.is_tree()
            True
            sage: vertices = set()
            sage: for s in t.vertices():
            ....:     vertices = vertices.union(s)
            sage: vertices == set(g.vertices())
            True

        Trivially true::

            sage: graphs.PetersenGraph().treewidth(k=35)
            True
            sage: graphs.PetersenGraph().treewidth(k=35,certificate=True)
            Tree decomposition: Graph on 1 vertex

        Bad input:

            sage: graphs.PetersenGraph().treewidth(k=-3)
            Traceback (most recent call last):
            ...
            ValueError: k(=-3) must be a nonnegative integer
        """
        g = self

        # Check Input
        if algorithm is None:
            try:
                import sage.graphs.graph_decompositions.tdlib as tdlib
                algorithm = "tdlib"
            except ImportError:
                algorithm = "sage"
        elif (algorithm != "sage"   and
              algorithm != "tdlib"):
            raise ValueError("'algorithm' must be equal to 'tdlib', 'sage', or None")

        if k is not None and k<0:
            raise ValueError("k(={}) must be a nonnegative integer".format(k))

        # Stupid cases
        if g.order() == 0:
            if certificate: return Graph()
            elif k is None: return -1
            else:           return True

        if k is not None and k >= g.order()-1:
            if certificate:
                from sage.sets.set import Set
                return Graph({Set(g.vertices()):[]},
                             name="Tree decomposition")
            return True

        # TDLIB
        if algorithm == 'tdlib':
            try:
                import sage.graphs.graph_decompositions.tdlib as tdlib
            except ImportError:
                from sage.misc.package import PackageNotFoundError
                raise PackageNotFoundError("tdlib")

            T = tdlib.treedecomposition_exact(g, -1 if k is None else k)
            width = tdlib.get_width(T)

            if certificate:
                return T if (k is None or width <= k) else False
            elif k is None:
                return width
            else:
                return (width <= k)

        # Disconnected cases
        if not g.is_connected():
            if certificate is False:
                if k is None:
                    return max(cc.treewidth() for cc in g.connected_components_subgraphs())
                else:
                    return all(cc.treewidth(k) for cc in g.connected_components_subgraphs())
            else:
                T = [cc.treewidth(certificate=True) for cc in g.connected_components_subgraphs()]
                tree = Graph([sum([t.vertices() for t in T],[]), sum([t.edges(labels=False) for t in T],[])], name="Tree decomposition")
                v = next(T[0].vertex_iterator())
                for t in T[1:]:
                    tree.add_edge(next(t.vertex_iterator()),v)
                return tree

        # Forcing k to be defined
        if k is None:
            for i in range(max(0,g.clique_number()-1,min(g.degree())),
                           g.order()+1):
                ans = g.treewidth(k=i, certificate=certificate)
                if ans:
                    return ans if certificate else i

        # This is the recursion described in the method's documentation. All
        # computations are cached, and depends on the pair ``cut,
        # connected_component`` only.
        #
        # It returns either a boolean or the corresponding tree-decomposition, as a
        # list of edges between vertex cuts (as it is done for the complete
        # tree-decomposition at the end of the main function.
        from sage.misc.cachefunc import cached_function
        @cached_function
        def rec(cut,cc):
            # Easy cases
            if len(cut) > k:
                return False
            if len(cc)+len(cut) <= k+1:
                return [(cut,cut.union(cc))] if certificate else True

            # We explore all possible extensions of the cut
            for v in cc:

                # New cuts and connected components, with v respectively added and
                # removed
                cutv = cut.union([v])
                ccv = cc.difference([v])

                # The values returned by the recursive calls.
                sons = []

                # Removing v may have disconnected cc. We iterate on its connected
                # components
                for cci in g.subgraph(ccv).connected_components():

                    # The recursive subcalls. We remove on-the-fly the vertices from
                    # the cut which play no role in separating the connected
                    # component from the rest of the graph.
                    reduced_cut = frozenset([x for x in cutv if any(xx in cci for xx in g.neighbors(x))])
                    son = rec(reduced_cut,frozenset(cci))
                    if son is False:
                        break

                    if certificate:
                        sons.extend(son)
                        sons.append((cut,cutv))
                        sons.append((cutv,reduced_cut))

                # Weird Python syntax which is useful once in a lifetime : if break
                # was never called in the loop above, we return "sons".
                else:
                    return sons if certificate else True

            return False

        # Main call to rec function, i.e. rec({v},V-{v})
        V = g.vertices()
        v = frozenset([V.pop(0)])
        TD = rec(v,frozenset(V))

        if TD is False:
            return False

        if not certificate:
            return True

        # Building the Tree-Decomposition graph. Its vertices are cuts of the
        # decomposition, and there is an edge from a cut C1 to a cut C2 if C2 is an
        # immediate subcall of C1
        from sage.sets.set import Set
        G = Graph(name="Tree decomposition")
        G.add_edges(((Set(x),Set(y)) for x,y in TD), loops=False)

        # The Tree-Decomposition contains a lot of useless nodes.
        #
        # We merge all edges between two sets S,S' where S is a subset of S'
        changed = True
        while changed:
            changed=False
            for v in G.vertices():
                for u in G.neighbors(v):
                    if u.issuperset(v):
                        G.merge_vertices([u,v]) # the new vertex is named 'u'
                        changed = True
                        break

        return G

    @doc_index("Algorithmically hard stuff")
    def is_perfect(self, certificate = False):
        r"""
        Tests whether the graph is perfect.

        A graph `G` is said to be perfect if `\chi(H)=\omega(H)` hold
        for any induced subgraph `H\subseteq_i G` (and so for `G`
        itself, too), where `\chi(H)` represents the chromatic number
        of `H`, and `\omega(H)` its clique number. The Strong Perfect
        Graph Theorem [SPGT]_ gives another characterization of
        perfect graphs:

        A graph is perfect if and only if it contains no odd hole
        (cycle on an odd number `k` of vertices, `k>3`) nor any odd
        antihole (complement of a hole) as an induced subgraph.

        INPUT:

        - ``certificate`` (boolean) -- whether to return
          a certificate (default : ``False``)

        OUTPUT:

        When ``certificate = False``, this function returns
        a boolean value. When ``certificate = True``, it returns
        a subgraph of ``self`` isomorphic to an odd hole or an odd
        antihole if any, and ``None`` otherwise.

        EXAMPLES:

        A Bipartite Graph is always perfect ::

            sage: g = graphs.RandomBipartite(8,4,.5)
            sage: g.is_perfect()
            True

        So is the line graph of a bipartite graph::

            sage: g = graphs.RandomBipartite(4,3,0.7)
            sage: g.line_graph().is_perfect() # long time
            True

        As well as the Cartesian product of two complete graphs::

            sage: g = graphs.CompleteGraph(3).cartesian_product(graphs.CompleteGraph(3))
            sage: g.is_perfect()
            True

        Interval Graphs, which are chordal graphs, too ::

            sage: g =  graphs.RandomIntervalGraph(7)
            sage: g.is_perfect()
            True

        The PetersenGraph, which is triangle-free and
        has chromatic number 3 is obviously not perfect::

            sage: g = graphs.PetersenGraph()
            sage: g.is_perfect()
            False

        We can obtain an induced 5-cycle as a certificate::

            sage: g.is_perfect(certificate = True)
            Subgraph of (Petersen graph): Graph on 5 vertices

        TESTS:

        Check that :trac:`13546` has been fixed::

            sage: Graph(':FgGE@I@GxGs', loops=False, multiedges=False).is_perfect()
            False
            sage: g = Graph({0: [2, 3, 4, 5],
            ....:            1: [3, 4, 5, 6],
            ....:            2: [0, 4, 5, 6],
            ....:            3: [0, 1, 5, 6],
            ....:            4: [0, 1, 2, 6],
            ....:            5: [0, 1, 2, 3],
            ....:            6: [1, 2, 3, 4]})
            sage: g.is_perfect()
            False

        REFERENCES:

        .. [SPGT] \M. Chudnovsky, N. Robertson, P. Seymour, R. Thomas.
          The strong perfect graph theorem
          Annals of Mathematics
          vol 164, number 1, pages 51--230
          2006

        TESTS::

            sage: Graph(':Ab').is_perfect()
            Traceback (most recent call last):
            ...
            ValueError: This method is only defined for simple graphs, and yours is not one of them !
            sage: g = Graph()
            sage: g.allow_loops(True)
            sage: g.add_edge(0,0)
            sage: g.edges()
            [(0, 0, None)]
            sage: g.is_perfect()
            Traceback (most recent call last):
            ...
            ValueError: This method is only defined for simple graphs, and yours is not one of them !

        """

        if self.has_multiple_edges() or self.has_loops():
            raise ValueError("This method is only defined for simple graphs,"
                             " and yours is not one of them !")
        if self.is_bipartite():

            return True if not certificate else None

        self_complement = self.complement()

        self_complement.remove_loops()
        self_complement.remove_multiple_edges()

        if self_complement.is_bipartite():
            return True if not certificate else None

        answer = self.is_odd_hole_free(certificate = certificate)
        if not (answer is True):
            return answer

        return self_complement.is_odd_hole_free(certificate = certificate)

    @doc_index("Graph properties")
    def odd_girth(self):
        r"""
        Returns the odd girth of self.

        The odd girth of a graph is defined as the smallest cycle of odd length.

        OUTPUT:

        The odd girth of ``self``.

        EXAMPLES:

        The McGee graph has girth 7 and therefore its odd girth is 7 as well. ::

            sage: G = graphs.McGeeGraph()
            sage: G.odd_girth()
            7

        Any complete graph on more than 2 vertices contains a triangle and has
        thus odd girth 3. ::

            sage: G = graphs.CompleteGraph(10)
            sage: G.odd_girth()
            3

        Every bipartite graph has no odd cycles and consequently odd girth of
        infinity. ::

            sage: G = graphs.CompleteBipartiteGraph(100,100)
            sage: G.odd_girth()
            +Infinity

        .. SEEALSO::

            * :meth:`~sage.graphs.generic_graph.GenericGraph.girth` -- computes
              the girth of a graph.

        REFERENCES:

        The property relating the odd girth to the coefficients of the
        characteristic polynomial is an old result from algebraic graph theory
        see

        .. [Har62] Harary, F (1962). The determinant of the adjacency matrix of
          a graph, SIAM Review 4, 202-210

        .. [Biggs93] Biggs, N. L. Algebraic Graph Theory, 2nd ed. Cambridge,
          England: Cambridge University Press, pp. 45, 1993.

        TESTS::

            sage: graphs.CycleGraph(5).odd_girth()
            5
            sage: graphs.CycleGraph(11).odd_girth()
            11
        """
        ch = ((self.am()).charpoly()).coefficients(sparse=False)
        n = self.order()

        for i in range(n-1,-1,-2):
            if ch[i] != 0:
                return n-i

        from sage.rings.infinity import Infinity

        return Infinity

    @doc_index("Graph properties")
    def is_edge_transitive(self):
        """
        Returns true if self is an edge transitive graph.

        A graph is edge-transitive if its automorphism group acts transitively
        on its edge set.

        Equivalently, if there exists for any pair of edges `uv,u'v'\in E(G)` an
        automorphism `\phi` of `G` such that `\phi(uv)=u'v'` (note this does not
        necessarily mean that `\phi(u)=u'` and `\phi(v)=v'`).

        See :wikipedia:`the wikipedia article on edge-transitive graphs
        <Edge-transitive_graph>` for more information.

        .. SEEALSO::

          - :meth:`~Graph.is_arc_transitive`
          - :meth:`~Graph.is_half_transitive`
          - :meth:`~Graph.is_semi_symmetric`

        EXAMPLES::

            sage: P = graphs.PetersenGraph()
            sage: P.is_edge_transitive()
            True
            sage: C = graphs.CubeGraph(3)
            sage: C.is_edge_transitive()
            True
            sage: G = graphs.GrayGraph()
            sage: G.is_edge_transitive()
            True
            sage: P = graphs.PathGraph(4)
            sage: P.is_edge_transitive()
            False
        """
        from sage.interfaces.gap import gap

        if self.size() == 0:
            return True

        A = self.automorphism_group()
        e = next(self.edge_iterator(labels=False))
        e = [A._domain_to_gap[e[0]], A._domain_to_gap[e[1]]]

        return gap("OrbitLength("+str(A._gap_())+",Set(" + str(e) + "),OnSets);") == self.size()

    @doc_index("Graph properties")
    def is_arc_transitive(self):
        """
        Returns true if self is an arc-transitive graph

        A graph is arc-transitive if its automorphism group acts transitively on
        its pairs of adjacent vertices.

        Equivalently, if there exists for any pair of edges `uv,u'v'\in E(G)` an
        automorphism `\phi_1` of `G` such that `\phi_1(u)=u'` and
        `\phi_1(v)=v'`, as well as another automorphism `\phi_2` of `G` such
        that `\phi_2(u)=v'` and `\phi_2(v)=u'`

        See :wikipedia:`the wikipedia article on arc-transitive graphs
        <arc-transitive_graph>` for more information.

        .. SEEALSO::

          - :meth:`~Graph.is_edge_transitive`
          - :meth:`~Graph.is_half_transitive`
          - :meth:`~Graph.is_semi_symmetric`

        EXAMPLES::

            sage: P = graphs.PetersenGraph()
            sage: P.is_arc_transitive()
            True
            sage: G = graphs.GrayGraph()
            sage: G.is_arc_transitive()
            False
        """

        from sage.interfaces.gap import gap

        if self.size() == 0:
            return True

        A = self.automorphism_group()
        e = next(self.edge_iterator(labels=False))
        e = [A._domain_to_gap[e[0]], A._domain_to_gap[e[1]]]

        return gap("OrbitLength("+str(A._gap_())+",Set(" + str(e) + "),OnTuples);") == 2*self.size()

    @doc_index("Graph properties")
    def is_half_transitive(self):
        """
        Returns true if self is a half-transitive graph.

        A graph is half-transitive if it is both vertex and edge transitive
        but not arc-transitive.

        See :wikipedia:`the wikipedia article on half-transitive graphs
        <half-transitive_graph>` for more information.

        .. SEEALSO::

          - :meth:`~Graph.is_edge_transitive`
          - :meth:`~Graph.is_arc_transitive`
          - :meth:`~Graph.is_semi_symmetric`

        EXAMPLES:

        The Petersen Graph is not half-transitive::

            sage: P = graphs.PetersenGraph()
            sage: P.is_half_transitive()
            False

        The smallest half-transitive graph is the Holt Graph::

            sage: H = graphs.HoltGraph()
            sage: H.is_half_transitive()
            True
        """

        # A half-transitive graph always has only vertices of even degree
        if not all(d%2 == 0 for d in self.degree_iterator()):
            return False

        return (self.is_edge_transitive() and
                self.is_vertex_transitive() and
                not self.is_arc_transitive())

    @doc_index("Graph properties")
    def is_semi_symmetric(self):
        """
        Returns true if self is semi-symmetric.

        A graph is semi-symmetric if it is regular, edge-transitive but not
        vertex-transitive.

        See :wikipedia:`the wikipedia article on semi-symmetric graphs
        <Semi-symmetric_graph>` for more information.

        .. SEEALSO::

          - :meth:`~Graph.is_edge_transitive`
          - :meth:`~Graph.is_arc_transitive`
          - :meth:`~Graph.is_half_transitive`

        EXAMPLES:

        The Petersen graph is not semi-symmetric::

            sage: P = graphs.PetersenGraph()
            sage: P.is_semi_symmetric()
            False

        The Gray graph is the smallest possible cubic semi-symmetric graph::

            sage: G = graphs.GrayGraph()
            sage: G.is_semi_symmetric()
            True

        Another well known semi-symmetric graph is the Ljubljana graph::

            sage: L = graphs.LjubljanaGraph()
            sage: L.is_semi_symmetric()
            True
        """
        # A semi-symmetric graph is always bipartite
        if not self.is_bipartite():
            return False

        return (self.is_regular() and
                self.is_edge_transitive() and not
                self.is_vertex_transitive())

    @doc_index("Connectivity, orientations, trees")
    def degree_constrained_subgraph(self, bounds, solver=None, verbose=0):
        r"""
        Returns a degree-constrained subgraph.

        Given a graph `G` and two functions `f, g:V(G)\rightarrow \mathbb Z`
        such that `f \leq g`, a degree-constrained subgraph in `G` is
        a subgraph `G' \subseteq G` such that for any vertex `v \in G`,
        `f(v) \leq d_{G'}(v) \leq g(v)`.

        INPUT:

        - ``bounds`` -- (default: ``None``) Two possibilities:

          - A dictionary whose keys are the vertices, and values a pair of
            real values ``(min,max)`` corresponding to the values
            `(f(v),g(v))`.

          - A function associating to each vertex a pair of
            real values ``(min,max)`` corresponding to the values
            `(f(v),g(v))`.


        - ``solver`` -- (default: ``None``) Specify a Linear Program (LP)
          solver to be used. If set to ``None``, the default one is used. For
          more information on LP solvers and which default solver is used, see
          the method
          :meth:`solve <sage.numerical.mip.MixedIntegerLinearProgram.solve>`
          of the class
          :class:`MixedIntegerLinearProgram <sage.numerical.mip.MixedIntegerLinearProgram>`.

        - ``verbose`` -- integer (default: ``0``). Sets the level of
          verbosity. Set to 0 by default, which means quiet.

        OUTPUT:

        - When a solution exists, this method outputs the degree-constained
          subgraph as a Graph object.

        - When no solution exists, returns ``False``.

        .. NOTE::

            - This algorithm computes the degree-constrained subgraph of minimum weight.
            - If the graph's edges are weighted, these are taken into account.
            - This problem can be solved in polynomial time.

        EXAMPLES:

        Is there a perfect matching in an even cycle? ::

            sage: g = graphs.CycleGraph(6)
            sage: bounds = lambda x: [1,1]
            sage: m = g.degree_constrained_subgraph(bounds=bounds)
            sage: m.size()
            3
        """
        self._scream_if_not_simple()
        from sage.numerical.mip import MixedIntegerLinearProgram, MIPSolverException

        p = MixedIntegerLinearProgram(maximization=False, solver=solver)
        b = p.new_variable(binary=True)

        reorder = lambda x,y: (x,y) if x<y else (y,x)

        if isinstance(bounds,dict):
            f_bounds = lambda x: bounds[x]
        else:
            f_bounds = bounds


        if self.weighted():
            from sage.rings.real_mpfr import RR
            weight = lambda x: x if x in RR else 1
        else:
            weight = lambda x: 1

        for v in self:
            minimum,maximum = f_bounds(v)
            p.add_constraint(p.sum( b[reorder(x,y)]*weight(l) for x,y,l in self.edges_incident(v)), min=minimum, max=maximum)

        p.set_objective(p.sum( b[reorder(x,y)]*weight(l) for x,y,l in self.edge_iterator()))

        try:
            p.solve(log=verbose)
            g = copy(self)
            b = p.get_values(b)
            g.delete_edges([(x,y) for x,y,_ in g.edge_iterator() if b[reorder(x,y)] < 0.5])
            return g


        except MIPSolverException:
            return False


    ### Orientations

    @doc_index("Connectivity, orientations, trees")
    def strong_orientation(self):
        r"""
        Returns a strongly connected orientation of the current graph.

        An orientation of an undirected graph is a digraph obtained by giving an
        unique direction to each of its edges. An orientation is said to be
        strong if there is a directed path between each pair of vertices.  See
        also the :wikipedia:`Strongly_connected_component`.

        If the graph is 2-edge-connected, a strongly connected orientation
        can be found in linear time. If the given graph is not 2-connected,
        the orientation returned will ensure that each 2-connected component
        has a strongly connected orientation.

        OUTPUT:

        A digraph representing an orientation of the current graph.

        .. NOTE::

            - This method assumes the graph is connected.
            - This algorithm works in O(m).

        EXAMPLES:

        For a 2-regular graph, a strong orientation gives to each vertex
        an out-degree equal to 1::

            sage: g = graphs.CycleGraph(5)
            sage: g.strong_orientation().out_degree()
            [1, 1, 1, 1, 1]

        The Petersen Graph is 2-edge connected. It then has a strongly
        connected orientation::

            sage: g = graphs.PetersenGraph()
            sage: o = g.strong_orientation()
            sage: len(o.strongly_connected_components())
            1

        The same goes for the CubeGraph in any dimension ::

            sage: all(len(graphs.CubeGraph(i).strong_orientation().strongly_connected_components()) == 1 for i in range(2,6))
            True

        A multigraph also has a strong orientation ::

            sage: g = Graph([(1,2),(1,2)],multiedges=True)
            sage: g.strong_orientation()
            Multi-digraph on 2 vertices

        """
        from sage.graphs.all import DiGraph
        d = DiGraph(multiedges=self.allows_multiple_edges())

        id = {}
        i = 0

        # The algorithm works through a depth-first search. Any edge
        # used in the depth-first search is oriented in the direction
        # in which it has been used. All the other edges are oriented
        # backward

        v = next(self.vertex_iterator())
        seen = {}
        i=1

        # Time at which the vertices have been discovered
        seen[v] = i

        # indicates the stack of edges to explore
        next_ = self.edges_incident(v)

        while next_:
            e = next_.pop(-1)

            # Ignore loops
            if e[0] == e[1]:
                continue

            # We assume e[0] to be a `seen` vertex
            e = e if seen.get(e[0],False) is not False else (e[1],e[0],e[2])

            # If we discovered a new vertex
            if seen.get(e[1],False) is False:
                d.add_edge(e)
                next_.extend([ee for ee in self.edges_incident(e[1]) if (((e[0],e[1]) != (ee[0],ee[1])) and ((e[0],e[1]) != (ee[1],ee[0])))])
                i+=1
                seen[e[1]]=i

            # Else, we orient the edges backward
            else:
                if seen[e[0]] < seen[e[1]]:
                    d.add_edge((e[1],e[0],e[2]))
                else:
                    d.add_edge(e)

        # Case of multiple edges. If another edge has already been inserted, we add the new one
        # in the opposite direction.
        tmp = None
        for e in self.multiple_edges():
            if tmp == (e[0],e[1]):
                if d.has_edge(e[0],e[1]):
                    d.add_edge(e[1],e[0],e[2])
                else:
                    d.add_edge(e)
            tmp = (e[0],e[1])

        return d

    @doc_index("Connectivity, orientations, trees")
    def minimum_outdegree_orientation(self, use_edge_labels=False, solver=None, verbose=0):
        r"""
        Returns an orientation of ``self`` with the smallest possible maximum
        outdegree.

        Given a Graph `G`, it is polynomial to compute an orientation
        `D` of the edges of `G` such that the maximum out-degree in
        `D` is minimized. This problem, though, is NP-complete in the
        weighted case [AMOZ06]_.

        INPUT:

        - ``use_edge_labels`` -- boolean (default: ``False``)

          - When set to ``True``, uses edge labels as weights to
            compute the orientation and assumes a weight of `1`
            when there is no value available for a given edge.

          - When set to ``False`` (default), gives a weight of 1
            to all the edges.

        - ``solver`` -- (default: ``None``) Specify a Linear Program (LP)
          solver to be used. If set to ``None``, the default one is used. For
          more information on LP solvers and which default solver is used, see
          the method
          :meth:`solve <sage.numerical.mip.MixedIntegerLinearProgram.solve>`
          of the class
          :class:`MixedIntegerLinearProgram <sage.numerical.mip.MixedIntegerLinearProgram>`.

        - ``verbose`` -- integer (default: ``0``). Sets the level of
          verbosity. Set to 0 by default, which means quiet.

        EXAMPLES:

        Given a complete bipartite graph `K_{n,m}`, the maximum out-degree
        of an optimal orientation is `\left\lceil \frac {nm} {n+m}\right\rceil`::

            sage: g = graphs.CompleteBipartiteGraph(3,4)
            sage: o = g.minimum_outdegree_orientation()
            sage: max(o.out_degree()) == ceil((4*3)/(3+4))
            True

        REFERENCES:

        .. [AMOZ06] Asahiro, Y. and Miyano, E. and Ono, H. and Zenmyo, K.
          Graph orientation algorithms to minimize the maximum outdegree
          Proceedings of the 12th Computing: The Australasian Theory Symposium
          Volume 51, page 20
          Australian Computer Society, Inc. 2006
        """
        self._scream_if_not_simple()
        if self.is_directed():
            raise ValueError("Cannot compute an orientation of a DiGraph. "+\
                                 "Please convert it to a Graph if you really mean it.")

        if use_edge_labels:
            from sage.rings.real_mpfr import RR
            weight = lambda u,v : self.edge_label(u,v) if self.edge_label(u,v) in RR else 1
        else:
            weight = lambda u,v : 1

        from sage.numerical.mip import MixedIntegerLinearProgram

        p = MixedIntegerLinearProgram(maximization=False, solver=solver)

        # The orientation of an edge is boolean
        # and indicates whether the edge uv
        # with u<v goes from u to v ( equal to 0 )
        # or from v to u ( equal to 1)
        orientation = p.new_variable(binary=True)

        degree = p.new_variable(nonnegative=True)

        # Whether an edge adjacent to a vertex u counts
        # positively or negatively
        outgoing = lambda u,v,variable : (1-variable) if u>v else variable

        for u in self:
            p.add_constraint(p.sum(weight(u,v)*outgoing(u,v,orientation[min(u,v),max(u,v)]) for v in self.neighbors(u))-degree['max'], max=0)

        p.set_objective(degree['max'])

        p.solve(log=verbose)

        orientation = p.get_values(orientation)

        # All the edges from self are doubled in O
        # ( one in each direction )
        from sage.graphs.digraph import DiGraph
        O = DiGraph(self)

        # Builds the list of edges that should be removed
        edges=[]

        for u,v in self.edge_iterator(labels=None):
            # assumes u<v
            if u>v:
                u,v=v,u

            if orientation[min(u,v),max(u,v)] == 1:
                edges.append((max(u,v),min(u,v)))
            else:
                edges.append((min(u,v),max(u,v)))

        O.delete_edges(edges)

        return O

    @doc_index("Connectivity, orientations, trees")
    def bounded_outdegree_orientation(self, bound):
        r"""
        Computes an orientation of ``self`` such that every vertex `v`
        has out-degree less than `b(v)`

        INPUT:

        - ``bound`` -- Maximum bound on the out-degree. Can be of
          three different types :

         * An integer `k`. In this case, computes an orientation
           whose maximum out-degree is less than `k`.

         * A dictionary associating to each vertex its associated
           maximum out-degree.

         * A function associating to each vertex its associated
           maximum out-degree.

        OUTPUT:

        A DiGraph representing the orientation if it exists. A
        ``ValueError`` exception is raised otherwise.

        ALGORITHM:

        The problem is solved through a maximum flow :

        Given a graph `G`, we create a ``DiGraph`` `D` defined on
        `E(G)\cup V(G)\cup \{s,t\}`. We then link `s` to all of `V(G)`
        (these edges having a capacity equal to the bound associated
        to each element of `V(G)`), and all the elements of `E(G)` to
        `t` . We then link each `v \in V(G)` to each of its incident
        edges in `G`. A maximum integer flow of value `|E(G)|`
        corresponds to an admissible orientation of `G`. Otherwise,
        none exists.

        EXAMPLES:

        There is always an orientation of a graph `G` such that a
        vertex `v` has out-degree at most `\lceil \frac {d(v)} 2
        \rceil`::

            sage: g = graphs.RandomGNP(40, .4)
            sage: b = lambda v : ceil(g.degree(v)/2)
            sage: D = g.bounded_outdegree_orientation(b)
            sage: all( D.out_degree(v) <= b(v) for v in g )
            True


        Chvatal's graph, being 4-regular, can be oriented in such a
        way that its maximum out-degree is 2::

            sage: g = graphs.ChvatalGraph()
            sage: D = g.bounded_outdegree_orientation(2)
            sage: max(D.out_degree())
            2

        For any graph `G`, it is possible to compute an orientation
        such that the maximum out-degree is at most the maximum
        average degree of `G` divided by 2. Anything less, though, is
        impossible.

            sage: g = graphs.RandomGNP(40, .4)
            sage: mad = g.maximum_average_degree()

        Hence this is possible ::

            sage: d = g.bounded_outdegree_orientation(ceil(mad/2))

        While this is not::

            sage: try:
            ....:     g.bounded_outdegree_orientation(ceil(mad/2-1))
            ....:     print("Error")
            ....: except ValueError:
            ....:     pass

        TESTS:

        As previously for random graphs, but more intensively::

            sage: for i in range(30):      # long time (up to 6s on sage.math, 2012)
            ....:     g = graphs.RandomGNP(40, .4)
            ....:     b = lambda v : ceil(g.degree(v)/2)
            ....:     D = g.bounded_outdegree_orientation(b)
            ....:     if not (
            ....:          all( D.out_degree(v) <= b(v) for v in g ) or
            ....:          D.size() != g.size()):
            ....:         print("Something wrong happened")

        """
        self._scream_if_not_simple()
        from sage.graphs.all import DiGraph
        n = self.order()

        if n == 0:
            return DiGraph()

        vertices = self.vertices()
        vertices_id = dict((y, x) for x,y in enumerate(vertices))

        b = {}


        # Checking the input type. We make a dictionary out of it
        if isinstance(bound, dict):
            b = bound
        else:
            try:
                b = dict(zip(vertices,map(bound, vertices)))

            except TypeError:
                b = dict(zip(vertices, [bound]*n))

        d = DiGraph()

        # Adding the edges (s,v) and ((u,v),t)
        d.add_edges( ('s', vertices_id[v], b[v]) for v in vertices)

        d.add_edges( ((vertices_id[u], vertices_id[v]), 't', 1)
                     for (u,v) in self.edges(labels=None) )

        # each v is linked to its incident edges

        for u,v in self.edges(labels = None):
            u,v = vertices_id[u], vertices_id[v]
            d.add_edge(u, (u,v), 1)
            d.add_edge(v, (u,v), 1)

        # Solving the maximum flow
        value, flow = d.flow('s','t', value_only = False, integer = True, use_edge_labels = True)

        if value != self.size():
            raise ValueError("No orientation exists for the given bound")

        D = DiGraph()
        D.add_vertices(vertices)

        # The flow graph may not contain all the vertices, if they are
        # not part of the flow...

        for u in [x for x in range(n) if x in flow]:

            for (uu,vv) in flow.neighbors_out(u):
                v = vv if vv != u else uu
                D.add_edge(vertices[u], vertices[v])

        # I do not like when a method destroys the embedding ;-)

        D.set_pos(self.get_pos())

        return D

    @doc_index("Connectivity, orientations, trees")
    def orientations(self, implementation='c_graph', data_structure=None, sparse=None):
        r"""
        Return an iterator over orientations of ``self``.

        An *orientation* of an undirected graph is a directed
        graph such that every edge is assigned a direction.
        Hence there are `2^s` oriented digraphs for a simple
        graph with `s` edges.

        INPUT:

        - ``data_structure`` -- one of ``"sparse"``, ``"static_sparse"``, or
          ``"dense"``; see the documentation of :class:`Graph` or
          :class:`DiGraph`; default is the data structure of ``self``

        - ``sparse`` -- (optional) boolean; ``sparse=True`` is an alias for
          ``data_structure="sparse"``, and ``sparse=False`` is an alias for
          ``data_structure="dense"``

        .. WARNING::

            This always considers multiple edges of graphs as
            distinguishable, and hence, may have repeated digraphs.

        EXAMPLES::

            sage: G = Graph([[1,2,3], [(1, 2, 'a'), (1, 3, 'b')]], format='vertices_and_edges')
            sage: it = G.orientations()
            sage: D = next(it)
            sage: D.edges()
            [(1, 2, 'a'), (1, 3, 'b')]
            sage: D = next(it)
            sage: D.edges()
            [(1, 2, 'a'), (3, 1, 'b')]

        TESTS::

            sage: G = Graph()
            sage: D = [g for g in G.orientations()]
            sage: len(D)
            1
            sage: D[0]
            Digraph on 0 vertices

            sage: G = Graph(5)
            sage: it = G.orientations()
            sage: D = next(it)
            sage: D.size()
            0

            sage: G = Graph([[1,2,'a'], [1,2,'b']], multiedges=True)
            sage: len(list(G.orientations()))
            4

            sage: G = Graph([[1,2], [1,1]], loops=True)
            sage: len(list(G.orientations()))
            2

            sage: G = Graph([[1,2],[2,3]])
            sage: next(G.orientations())
            Digraph on 3 vertices
            sage: G = graphs.PetersenGraph()
            sage: next(G.orientations())
            An orientation of Petersen graph: Digraph on 10 vertices

        An orientation must have the same ground set of vertices as the original
        graph (:trac:`24366`)::

            sage: G = Graph(1)
            sage: next(G.orientations())
            Digraph on 1 vertex
        """
        if sparse is not None:
            if data_structure is not None:
                raise ValueError("cannot specify both 'sparse' and 'data_structure'")
            data_structure = "sparse" if sparse else "dense"
        if data_structure is None:
            from sage.graphs.base.dense_graph import DenseGraphBackend
            from sage.graphs.base.sparse_graph import SparseGraphBackend
            if isinstance(self._backend, DenseGraphBackend):
                data_structure = "dense"
            elif isinstance(self._backend, SparseGraphBackend):
                data_structure = "sparse"
            else:
                data_structure = "static_sparse"

        name = self.name()
        if name != '':
            name = 'An orientation of ' + name

        if self.num_edges() == 0:
            D = DiGraph(data=[self.vertices(), []],
                        format='vertices_and_edges',
                        name=name,
                        pos=self._pos,
                        multiedges=self.allows_multiple_edges(),
                        loops=self.allows_loops(),
                        implementation=implementation,
                        data_structure=data_structure)
            if hasattr(self, '_embedding'):
                D._embedding = copy(self._embedding)
            yield D
            return

        from itertools import product
        E = [[(u,v,label), (v,u,label)] if u != v else [(u,v,label)]
             for u,v,label in self.edges()]
        verts = self.vertices()
        for edges in product(*E):
            D = DiGraph(data=[verts, edges],
                        format='vertices_and_edges',
                        name=name,
                        pos=self._pos,
                        multiedges=self.allows_multiple_edges(),
                        loops=self.allows_loops(),
                        implementation=implementation,
                        data_structure=data_structure)
            if hasattr(self, '_embedding'):
                D._embedding = copy(self._embedding)
            yield D

    ### Coloring

    @doc_index("Basic methods")
    def bipartite_color(self):
        """
        Return a dictionary with vertices as the keys and the color class
        as the values.

        Fails with an error if the graph is not bipartite.

        EXAMPLES::

            sage: graphs.CycleGraph(4).bipartite_color()
            {0: 1, 1: 0, 2: 1, 3: 0}
            sage: graphs.CycleGraph(5).bipartite_color()
            Traceback (most recent call last):
            ...
            RuntimeError: Graph is not bipartite.

        TESTS::

            sage: Graph().bipartite_color()
            {}
        """
        isit, certificate = self.is_bipartite(certificate = True)

        if isit:
            return certificate
        else:
            raise RuntimeError("Graph is not bipartite.")

    @doc_index("Basic methods")
    def bipartite_sets(self):
        """
        Return `(X,Y)` where `X` and `Y` are the nodes in each bipartite set of
        graph `G`.

        Fails with an error if graph is not bipartite.

        EXAMPLES::

            sage: graphs.CycleGraph(4).bipartite_sets()
            ({0, 2}, {1, 3})
            sage: graphs.CycleGraph(5).bipartite_sets()
            Traceback (most recent call last):
            ...
            RuntimeError: Graph is not bipartite.
        """
        color = self.bipartite_color()
        left = set([])
        right = set([])

        for u,s in six.iteritems(color):
            if s:
                left.add(u)
            else:
                right.add(u)

        return left, right

    @doc_index("Algorithmically hard stuff")
    def chromatic_index(self, solver=None, verbose=0):
        r"""
        Return the chromatic index of the graph.

        The chromatic index is the minimal number of colors needed to properly
        color the edges of the graph.

        INPUT:

        - ``solver`` (default: ``None``) Specify the Linear Program (LP) solver
          to be used. If set to ``None``, the default one is used. For more
          information on LP solvers and which default solver is used, see the
          method :meth:`solve
          <sage.numerical.mip.MixedIntegerLinearProgram.solve>` of the class
          :class:`MixedIntegerLinearProgram
          <sage.numerical.mip.MixedIntegerLinearProgram>`.

        - ``verbose`` -- integer (default: ``0``). Sets the level of
          verbosity. Set to 0 by default, which means quiet.

        This method is a frontend for method
        :meth:`sage.graphs.graph_coloring.edge_coloring` that uses a mixed
        integer-linear programming formulation to compute the chromatic index.

        .. SEEALSO::

            - :wikipedia:`Edge_coloring` for further details on edge coloring
            - :meth:`sage.graphs.graph_coloring.edge_coloring`
            - :meth:`~Graph.fractional_chromatic_index`
            - :meth:`~Graph.chromatic_number`

        EXAMPLES:

        The clique `K_n` has chromatic index `n` when `n` is odd and `n-1` when
        `n` is even::

            sage: graphs.CompleteGraph(4).chromatic_index()
            3
            sage: graphs.CompleteGraph(5).chromatic_index()
            5
            sage: graphs.CompleteGraph(6).chromatic_index()
            5

        The path `P_n` with `n \geq 2` has chromatic index 2::

            sage: graphs.PathGraph(5).chromatic_index()
            2

        The windmill graph with parameters `k,n` has chromatic index `(k-1)n`::

            sage: k,n = 3,4
            sage: G = graphs.WindmillGraph(k,n)
            sage: G.chromatic_index() == (k-1)*n
            True

        TESTS:

        Graphs without vertices or edges::

            sage: Graph().chromatic_index()
            0
            sage: Graph(2).chromatic_index()
            0
        """
        if self.order() == 0 or self.size() == 0:
            return 0

        from sage.graphs.graph_coloring import edge_coloring
        return edge_coloring(self, value_only=True, solver=solver, verbose=verbose)


    @doc_index("Algorithmically hard stuff")
    def chromatic_number(self, algorithm="DLX", verbose = 0):
        r"""
        Return the minimal number of colors needed to color the vertices
        of the graph.

        INPUT:

        - ``algorithm`` -- Select an algorithm from the following supported
          algorithms:

          - If ``algorithm="DLX"`` (default), the chromatic number is
            computed using the dancing link algorithm. It is
            inefficient speedwise to compute the chromatic number through
            the dancing link algorithm because this algorithm computes
            *all* the possible colorings to check that one exists.

          - If ``algorithm="CP"``, the chromatic number is computed
            using the coefficients of the chromatic polynomial. Again, this
            method is inefficient in terms of speed and it only useful for
            small graphs.

          - If ``algorithm="MILP"``, the chromatic number is computed using a
            mixed integer linear program. The performance of this implementation
            is affected by whether optional MILP solvers have been installed
            (see the :mod:`MILP module <sage.numerical.mip>`, or Sage's tutorial
            on Linear Programming).

        - ``verbose`` -- integer (default: ``0``). Sets the level of verbosity
          for the MILP algorithm. Its default value is 0, which means *quiet*.

        .. SEEALSO::

            For more functions related to graph coloring, see the
            module :mod:`sage.graphs.graph_coloring`.

        EXAMPLES::

            sage: G = Graph({0: [1, 2, 3], 1: [2]})
            sage: G.chromatic_number(algorithm="DLX")
            3
            sage: G.chromatic_number(algorithm="MILP")
            3
            sage: G.chromatic_number(algorithm="CP")
            3

        A bipartite graph has (by definition) chromatic number 2::

            sage: graphs.RandomBipartite(50,50,0.7).chromatic_number()
            2

        A complete multipartite graph with k parts has chromatic number k::

            sage: all(graphs.CompleteMultipartiteGraph([5]*i).chromatic_number() == i for i in range(2,5))
            True

        The complete graph has the largest chromatic number from all the graphs
        of order n. Namely its chromatic number is n::

            sage: all(graphs.CompleteGraph(i).chromatic_number() == i for i in range(10))
            True

        The Kneser graph with parameters (n,2) for n > 3 has chromatic number n-2::

            sage: all(graphs.KneserGraph(i,2).chromatic_number() == i-2 for i in range(4,6))
            True

        A snark has chromatic index 4 hence its line graph has chromatic number 4::

            sage: graphs.FlowerSnark().line_graph().chromatic_number()
            4

        TESTS::

            sage: G = Graph()
            sage: G.chromatic_number(algorithm="DLX")
            0
            sage: G.chromatic_number(algorithm="MILP")
            0
            sage: G.chromatic_number(algorithm="CP")
            0

            sage: G = Graph({0: [1, 2, 3], 1: [2]})
            sage: G.chromatic_number(algorithm="foo")
            Traceback (most recent call last):
            ...
            ValueError: The 'algorithm' keyword must be set to either 'DLX', 'MILP' or 'CP'.
        """
        self._scream_if_not_simple(allow_multiple_edges=True)
        # default built-in algorithm; bad performance
        if algorithm == "DLX":
            from sage.graphs.graph_coloring import chromatic_number
            return chromatic_number(self)
        # Algorithm with good performance, but requires an optional
        # package: choose any of GLPK or CBC.
        elif algorithm == "MILP":
            from sage.graphs.graph_coloring import vertex_coloring
            return vertex_coloring(self, value_only=True, verbose = verbose)
        # another algorithm with bad performance; only good for small graphs
        elif algorithm == "CP":
            f = self.chromatic_polynomial()
            i = 0
            while f(i) == 0:
                i += 1
            return i
        else:
            raise ValueError("The 'algorithm' keyword must be set to either 'DLX', 'MILP' or 'CP'.")

    @doc_index("Algorithmically hard stuff")
    def coloring(self, algorithm="DLX", hex_colors=False, verbose = 0):
        r"""
        Return the first (optimal) proper vertex-coloring found.

        INPUT:

        - ``algorithm`` -- Select an algorithm from the following supported
          algorithms:

          - If ``algorithm="DLX"`` (default), the coloring is computed using the
            dancing link algorithm.

          - If ``algorithm="MILP"``, the coloring is computed using a mixed
            integer linear program. The performance of this implementation is
            affected by whether optional MILP solvers have been installed (see
            the :mod:`MILP module <sage.numerical.mip>`).

        - ``hex_colors`` -- (default: ``False``) if ``True``, return a
          dictionary which can easily be used for plotting.

        - ``verbose`` -- integer (default: ``0``). Sets the level of verbosity
          for the MILP algorithm. Its default value is 0, which means *quiet*.

        .. SEEALSO::

            For more functions related to graph coloring, see the
            module :mod:`sage.graphs.graph_coloring`.

        EXAMPLES::

            sage: G = Graph("Fooba")
            sage: P = G.coloring(algorithm="MILP"); P
            [[2, 1, 3], [0, 6, 5], [4]]
            sage: P = G.coloring(algorithm="DLX"); P
            [[1, 2, 3], [0, 5, 6], [4]]
            sage: G.plot(partition=P)
            Graphics object consisting of 16 graphics primitives
            sage: H = G.coloring(hex_colors=True, algorithm="MILP")
            sage: for c in sorted(H.keys()):
            ....:     print("{} {}".format(c, H[c]))
            #0000ff [4]
            #00ff00 [0, 6, 5]
            #ff0000 [2, 1, 3]
            sage: H = G.coloring(hex_colors=True, algorithm="DLX")
            sage: for c in sorted(H.keys()):
            ....:     print("{} {}".format(c, H[c]))
            #0000ff [4]
            #00ff00 [1, 2, 3]
            #ff0000 [0, 5, 6]
            sage: G.plot(vertex_colors=H)
            Graphics object consisting of 16 graphics primitives

        .. PLOT::

            g = Graph("Fooba")
            sphinx_plot(g.plot(partition=g.coloring()))

        TESTS::

            sage: G.coloring(algorithm="foo")
            Traceback (most recent call last):
            ...
            ValueError: The 'algorithm' keyword must be set to either 'DLX' or 'MILP'.
        """
        self._scream_if_not_simple(allow_multiple_edges=True)
        if algorithm == "MILP":
            from sage.graphs.graph_coloring import vertex_coloring
            return vertex_coloring(self, hex_colors=hex_colors, verbose = verbose)
        elif algorithm == "DLX":
            from sage.graphs.graph_coloring import first_coloring
            return first_coloring(self, hex_colors=hex_colors)
        else:
            raise ValueError("The 'algorithm' keyword must be set to either 'DLX' or 'MILP'.")

    @doc_index("Algorithmically hard stuff")
    def chromatic_symmetric_function(self, R=None):
        r"""
        Return the chromatic symmetric function of ``self``.

        Let `G` be a graph. The chromatic symmetric function `X_G` was
        described in [Stanley95]_, specifically Theorem 2.5 states that

        .. MATH::

            X_G = \sum_{F \subseteq E(G)} (-1)^{|F|} p_{\lambda(F)},

        where `\lambda(F)` is the partition of the sizes of the connected
        components of the subgraph induced by the edges `F` and `p_{\mu}`
        is the powersum symmetric function.

        INPUT:

        - ``R`` -- (optional) the base ring for the symmetric functions;
          this uses `\ZZ` by default

        EXAMPLES::

            sage: s = SymmetricFunctions(ZZ).s()
            sage: G = graphs.CycleGraph(5)
            sage: XG = G.chromatic_symmetric_function(); XG
            p[1, 1, 1, 1, 1] - 5*p[2, 1, 1, 1] + 5*p[2, 2, 1]
             + 5*p[3, 1, 1] - 5*p[3, 2] - 5*p[4, 1] + 4*p[5]
            sage: s(XG)
            30*s[1, 1, 1, 1, 1] + 10*s[2, 1, 1, 1] + 10*s[2, 2, 1]

        Not all graphs have a positive Schur expansion::

            sage: G = graphs.ClawGraph()
            sage: XG = G.chromatic_symmetric_function(); XG
            p[1, 1, 1, 1] - 3*p[2, 1, 1] + 3*p[3, 1] - p[4]
            sage: s(XG)
            8*s[1, 1, 1, 1] + 5*s[2, 1, 1] - s[2, 2] + s[3, 1]

        We show that given a triangle `\{e_1, e_2, e_3\}`, we have
        `X_G = X_{G - e_1} + X_{G - e_2} - X_{G - e_1 - e_2}`::

            sage: G = Graph([[1,2],[1,3],[2,3]])
            sage: XG = G.chromatic_symmetric_function()
            sage: G1 = copy(G)
            sage: G1.delete_edge([1,2])
            sage: XG1 = G1.chromatic_symmetric_function()
            sage: G2 = copy(G)
            sage: G2.delete_edge([1,3])
            sage: XG2 = G2.chromatic_symmetric_function()
            sage: G3 = copy(G1)
            sage: G3.delete_edge([1,3])
            sage: XG3 = G3.chromatic_symmetric_function()
            sage: XG == XG1 + XG2 - XG3
            True

        REFERENCES:

        .. [Stanley95] \R. P. Stanley, *A symmetric function generalization
           of the chromatic polynomial of a graph*, Adv. Math., ***111***
           no.1 (1995), 166-194.
        """
        from sage.combinat.sf.sf import SymmetricFunctions
        from sage.combinat.partition import _Partitions
        from sage.misc.misc import powerset
        if R is None:
            R = ZZ
        p = SymmetricFunctions(R).p()
        ret = p.zero()
        for F in powerset(self.edges()):
            la = _Partitions(self.subgraph(edges=F).connected_components_sizes())
            ret += (-1)**len(F) * p[la]
        return ret

    @doc_index("Algorithmically hard stuff")
    def chromatic_quasisymmetric_function(self, t=None, R=None):
        r"""
        Return the chromatic quasisymmetric function of ``self``.

        Let `G` be a graph whose vertex set is totally ordered. The
        chromatic quasisymmetric function `X_G(t)` was first
        described in [SW12]_. We use the equivalent definition
        given in [BC15]_:

        .. MATH::

            X_G(t) = \sum_{\sigma=(\sigma_1,\ldots,\sigma_n)}
            t^{\operatorname{asc}(\sigma)}
            M_{|\sigma_1|,\ldots,|\sigma_n|},

        where we sum over all ordered set partitions of the vertex
        set of `G` such that each block `\sigma_i` is an independent
        (i.e., stable) set of `G`, and where
        `\operatorname{asc}(\sigma)` denotes the number of edges
        `\{u, v\}` of `G` such that `u < v` and `v` appears in a
        later part of `\sigma` than `u`.

        INPUT:

        - ``t`` -- (optional) the parameter `t`; uses the variable `t`
          in `\ZZ[t]` by default
        - ``R`` -- (optional) the base ring for the quasisymmetric
          functions; uses the parent of `t` by default

        EXAMPLES::

            sage: G = Graph([[1,2,3], [[1,3], [2,3]]])
            sage: G.chromatic_quasisymmetric_function()
            (2*t^2+2*t+2)*M[1, 1, 1] + M[1, 2] + t^2*M[2, 1]
            sage: G = graphs.PathGraph(4)
            sage: XG = G.chromatic_quasisymmetric_function(); XG
            (t^3+11*t^2+11*t+1)*M[1, 1, 1, 1] + (3*t^2+3*t)*M[1, 1, 2]
             + (3*t^2+3*t)*M[1, 2, 1] + (3*t^2+3*t)*M[2, 1, 1]
             + (t^2+t)*M[2, 2]
            sage: XG.to_symmetric_function()
            (t^3+11*t^2+11*t+1)*m[1, 1, 1, 1] + (3*t^2+3*t)*m[2, 1, 1]
             + (t^2+t)*m[2, 2]
            sage: G = graphs.CompleteGraph(4)
            sage: G.chromatic_quasisymmetric_function()
            (t^6+3*t^5+5*t^4+6*t^3+5*t^2+3*t+1)*M[1, 1, 1, 1]

        Not all chromatic quasisymmetric functions are symmetric::

            sage: G = Graph([[1,2], [1,5], [3,4], [3,5]])
            sage: G.chromatic_quasisymmetric_function().is_symmetric()
            False

        We check that at `t = 1`, we recover the usual chromatic
        symmetric function::

            sage: p = SymmetricFunctions(QQ).p()
            sage: G = graphs.CycleGraph(5)
            sage: XG = G.chromatic_quasisymmetric_function(t=1); XG
            120*M[1, 1, 1, 1, 1] + 30*M[1, 1, 1, 2] + 30*M[1, 1, 2, 1]
             + 30*M[1, 2, 1, 1] + 10*M[1, 2, 2] + 30*M[2, 1, 1, 1]
             + 10*M[2, 1, 2] + 10*M[2, 2, 1]
            sage: p(XG.to_symmetric_function())
            p[1, 1, 1, 1, 1] - 5*p[2, 1, 1, 1] + 5*p[2, 2, 1]
             + 5*p[3, 1, 1] - 5*p[3, 2] - 5*p[4, 1] + 4*p[5]

            sage: G = graphs.ClawGraph()
            sage: XG = G.chromatic_quasisymmetric_function(t=1); XG
            24*M[1, 1, 1, 1] + 6*M[1, 1, 2] + 6*M[1, 2, 1] + M[1, 3]
             + 6*M[2, 1, 1] + M[3, 1]
            sage: p(XG.to_symmetric_function())
            p[1, 1, 1, 1] - 3*p[2, 1, 1] + 3*p[3, 1] - p[4]

        REFERENCES:

        .. [SW12] John Shareshian and Michelle Wachs.
           *Chromatic quasisymmetric functions and Hessenberg varieties*.
           Configuration Spaces. CRM Series. Scuola Normale Superiore.
           (2012) pp. 433-460.
           http://www.math.miami.edu/~wachs/papers/chrom.pdf

        .. [BC15] Patrick Brosnan and Timothy Y. Chow.
           *Unit interval orders and the dot action on the cohomology
           of regular semisimple Hessenberg varieties*.
           (2015) :arxiv:`1511.00773v1`.
        """
        from sage.combinat.ncsf_qsym.qsym import QuasiSymmetricFunctions
        from sage.combinat.composition import Compositions
        from sage.combinat.set_partition_ordered import OrderedSetPartitions
        if t is None:
            t = ZZ['t'].gen()
        if R is None:
            R = t.parent()
        M = QuasiSymmetricFunctions(R).M()
        ret = M.zero()
        V = self.vertices()
        def asc(sigma):
            stat = 0
            for i, s in enumerate(sigma):
                for u in s:
                    stat += sum(1 for p in sigma[i+1:] for v in p
                                if v > u and self.has_edge(u, v))
            return stat
        for sigma in OrderedSetPartitions(V):
            if any(not self.is_independent_set(s) for s in sigma):
                continue
            ret += M.term(sigma.to_composition(), t**asc(sigma))
        return ret

    @doc_index("Leftovers")
    def matching(self, value_only=False, algorithm="Edmonds",
                 use_edge_labels=False, solver=None, verbose=0):
        r"""
        Return a maximum weighted matching of the graph
        represented by the list of its edges.

        For more information, see the `Wikipedia article on matchings
        <http://en.wikipedia.org/wiki/Matching_%28graph_theory%29>`_.

        Given a graph `G` such that each edge `e` has a weight `w_e`,
        a maximum matching is a subset `S` of the edges of `G` of
        maximum weight such that no two edges of `S` are incident
        with each other.

        As an optimization problem, it can be expressed as:

        .. MATH::

            \mbox{Maximize : }&\sum_{e\in G.edges()} w_e b_e\\
            \mbox{Such that : }&\forall v \in G,
            \sum_{(u,v)\in G.edges()} b_{(u,v)}\leq 1\\
            &\forall x\in G, b_x\mbox{ is a binary variable}

        INPUT:

        - ``value_only`` -- boolean (default: ``False``); when set to
          ``True``, only the cardinal (or the weight) of the matching is
          returned

        - ``algorithm`` -- string (default: ``"Edmonds"``)

          - ``"Edmonds"`` selects Edmonds' algorithm as implemented in NetworkX

          - ``"LP"`` uses a Linear Program formulation of the matching problem

        - ``use_edge_labels`` -- boolean (default: ``False``)

          - when set to ``True``, computes a weighted matching where each edge
            is weighted by its label (if an edge has no label, `1` is assumed)

          - when set to ``False``, each edge has weight `1`

        - ``solver`` -- (default: ``None``) specify a Linear Program (LP)
          solver to be used; if set to ``None``, the default one is used

        - ``verbose`` -- integer (default: ``0``); sets the level of
          verbosity: set to 0 by default, which means quiet
          (only useful when ``algorithm == "LP"``)

        For more information on LP solvers and which default solver is
        used, see the method
        :meth:`solve <sage.numerical.mip.MixedIntegerLinearProgram.solve>`
        of the class :class:`MixedIntegerLinearProgram
        <sage.numerical.mip.MixedIntegerLinearProgram>`.

        ALGORITHM:

        The problem is solved using Edmond's algorithm implemented in
        NetworkX, or using Linear Programming depending on the value of
        ``algorithm``.

        EXAMPLES:

        Maximum matching in a Pappus Graph::

           sage: g = graphs.PappusGraph()
           sage: g.matching(value_only=True)
           9

        Same test with the Linear Program formulation::

           sage: g = graphs.PappusGraph()
           sage: g.matching(algorithm="LP", value_only=True)
           9

        .. PLOT::

            g = graphs.PappusGraph()
            sphinx_plot(g.plot(edge_colors={"red":g.matching()}))

        TESTS:

        When ``use_edge_labels`` is set to ``False``,
        with Edmonds' algorithm and LP formulation::

            sage: g = Graph([(0,1,0), (1,2,999), (2,3,-5)])
            sage: g.matching()
            [(0, 1, 0), (2, 3, -5)]
            sage: g.matching(algorithm="LP")
            [(0, 1, 0), (2, 3, -5)]

        When ``use_edge_labels`` is set to ``True``,
        with Edmonds' algorithm and LP formulation::

            sage: g = Graph([(0,1,0), (1,2,999), (2,3,-5)])
            sage: g.matching(use_edge_labels=True)
            [(1, 2, 999)]
            sage: g.matching(algorithm="LP", use_edge_labels=True)
            [(1, 2, 999)]

        With loops and multiedges::

            sage: edge_list = [(0,0,5), (0,1,1), (0,2,2), (0,3,3), (1,2,6)
            ....: , (1,2,3), (1,3,3), (2,3,3)]
            sage: g = Graph(edge_list, loops=True, multiedges=True)
            sage: g.matching(use_edge_labels=True)
            [(0, 3, 3), (1, 2, 6)]


        TESTS:

        If ``algorithm`` is set to anything different from ``"Edmonds"`` or
        ``"LP"``, an exception is raised::

           sage: g = graphs.PappusGraph()
           sage: g.matching(algorithm="somethingdifferent")
           Traceback (most recent call last):
           ...
           ValueError: algorithm must be set to either "Edmonds" or "LP"
        """
        from sage.rings.real_mpfr import RR
        def weight(x):
            if x in RR:
                return x
            else:
                return 1

        W = dict()
        L = dict()
        for u,v,l in self.edge_iterator():
            if u is v:
                continue
            if not (u, v) in L or ( use_edge_labels and W[u, v] < weight(l) ):
                L[u, v] = l
                if use_edge_labels:
                    W[u, v] = weight(l)

        if algorithm == "Edmonds":
            import networkx
            g = networkx.Graph()
            if use_edge_labels:
                for u, v in W:
                    g.add_edge(u, v, attr_dict={"weight": W[u, v]})
            else:
                for u, v in L:
                    g.add_edge(u, v)
            d = networkx.max_weight_matching(g)
            if value_only:
                if use_edge_labels:
                    return sum(W[u, v] for u, v in six.iteritems(d) if u < v)
                else:
                    return Integer(len(d) // 2)
            else:
                return [(u, v, L[u, v]) for u, v in six.iteritems(d) if u < v]

        elif algorithm == "LP":
            g = self
            from sage.numerical.mip import MixedIntegerLinearProgram
            # returns the weight of an edge considering it may not be
            # weighted ...
            p = MixedIntegerLinearProgram(maximization=True, solver=solver)
            b = p.new_variable(binary=True)
            if use_edge_labels:
                p.set_objective( p.sum( W[u, v] * b[u, v] for u, v in W ) )
            else:
                p.set_objective( p.sum( b[u, v] for u, v in L ) )
            # for any vertex v, there is at most one edge incident to v in
            # the maximum matching
            for v in g.vertex_iterator():
                p.add_constraint(
                    p.sum(b[min(u, v), max(u,v)]
                          for u in self.neighbors(v) if u != v), max=1)
            if value_only:
                if use_edge_labels:
                    return p.solve(objective_only=True, log=verbose)
                else:
                    return Integer(round(p.solve(objective_only=True, log=verbose)))
            else:
                p.solve(log=verbose)
                b = p.get_values(b)
                return [(u, v, L[u, v]) for u, v in L if b[u, v] == 1]

        else:
            raise ValueError('algorithm must be set to either "Edmonds" or "LP"')


    @doc_index("Algorithmically hard stuff")
    def has_homomorphism_to(self, H, core = False, solver = None, verbose = 0):
        r"""
        Checks whether there is a homomorphism between two graphs.

        A homomorphism from a graph `G` to a graph `H` is a function
        `\phi:V(G)\mapsto V(H)` such that for any edge `uv \in E(G)` the pair
        `\phi(u)\phi(v)` is an edge of `H`.

        Saying that a graph can be `k`-colored is equivalent to saying that it
        has a homomorphism to `K_k`, the complete graph on `k` elements.

        For more information, see the `Wikipedia article on graph homomorphisms
        <Graph_homomorphism>`_.

        INPUT:

        - ``H`` -- the graph to which ``self`` should be sent.

        - ``core`` (boolean) -- whether to minimize the size of the mapping's
          image (see note below). This is set to ``False`` by default.

        - ``solver`` -- (default: ``None``) Specify a Linear Program (LP)
          solver to be used. If set to ``None``, the default one is used. For
          more information on LP solvers and which default solver is used, see
          the method
          :meth:`solve <sage.numerical.mip.MixedIntegerLinearProgram.solve>`
          of the class
          :class:`MixedIntegerLinearProgram <sage.numerical.mip.MixedIntegerLinearProgram>`.

        - ``verbose`` -- integer (default: ``0``). Sets the level of
          verbosity. Set to 0 by default, which means quiet.

        .. NOTE::

           One can compute the core of a graph (with respect to homomorphism)
           with this method ::

               sage: g = graphs.CycleGraph(10)
               sage: mapping = g.has_homomorphism_to(g, core = True)
               sage: print("The size of the core is {}".format(len(set(mapping.values()))))
               The size of the core is 2

        OUTPUT:

        This method returns ``False`` when the homomorphism does not exist, and
        returns the homomorphism otherwise as a dictionary associating a vertex
        of `H` to a vertex of `G`.

        EXAMPLES:

        Is Petersen's graph 3-colorable::

            sage: P = graphs.PetersenGraph()
            sage: P.has_homomorphism_to(graphs.CompleteGraph(3)) is not False
            True

        An odd cycle admits a homomorphism to a smaller odd cycle, but not to an
        even cycle::

            sage: g = graphs.CycleGraph(9)
            sage: g.has_homomorphism_to(graphs.CycleGraph(5)) is not False
            True
            sage: g.has_homomorphism_to(graphs.CycleGraph(7)) is not False
            True
            sage: g.has_homomorphism_to(graphs.CycleGraph(4)) is not False
            False
        """
        self._scream_if_not_simple()
        from sage.numerical.mip import MixedIntegerLinearProgram, MIPSolverException
        p = MixedIntegerLinearProgram(solver=solver, maximization = False)
        b = p.new_variable(binary = True)

        # Each vertex has an image
        for ug in self:
            p.add_constraint(p.sum(b[ug,uh] for uh in H) == 1)

        nonedges = H.complement().edges(labels = False)
        for ug,vg in self.edges(labels = False):
            # Two adjacent vertices cannot be mapped to the same element
            for uh in H:
                p.add_constraint(b[ug,uh] + b[vg,uh] <= 1)

            # Two adjacent vertices cannot be mapped to no adjacent vertices
            for uh,vh in nonedges:
                p.add_constraint(b[ug,uh] + b[vg,vh] <= 1)
                p.add_constraint(b[ug,vh] + b[vg,uh] <= 1)

        # Minimize the mapping's size
        if core:

            # the value of m is one if the corresponding vertex of h is used.
            m = p.new_variable(nonnegative=True)
            for uh in H:
                for ug in self:
                    p.add_constraint(b[ug,uh] <= m[uh])

            p.set_objective(p.sum(m[vh] for vh in H))

        try:
            p.solve(log = verbose)
            b = p.get_values(b)
            mapping = dict(x[0] for x in b.items() if x[1])
            return mapping

        except MIPSolverException:
            return False

    @doc_index("Leftovers")
    def fractional_chromatic_index(self, solver="PPL", verbose_constraints=False, verbose=0):
        r"""
        Return the fractional chromatic index of the graph.

        The fractional chromatic index is a relaxed version of edge-coloring. An
        edge coloring of a graph being actually a covering of its edges into the
        smallest possible number of matchings, the fractional chromatic index of
        a graph `G` is the smallest real value `\chi_f(G)` such that there
        exists a list of matchings `M_1, ..., M_k` of `G` and coefficients
        `\alpha_1, ..., \alpha_k` with the property that each edge is covered by
        the matchings in the following relaxed way

        .. MATH::

            \forall e \in E(G), \sum_{e \in M_i} \alpha_i \geq 1

        For more information, see :wikipedia:`Fractional_coloring`.

        ALGORITHM:

        The fractional chromatic index is computed through Linear Programming
        through its dual. The LP solved by sage is actually:

        .. MATH::

            \mbox{Maximize : }&\sum_{e\in E(G)} r_{e}\\
            \mbox{Such that : }&\\
            &\forall M\text{ matching }\subseteq G, \sum_{e\in M}r_{v}\leq 1\\

        INPUT:

        - ``solver`` -- (default: ``"PPL"``) Specify a Linear Program (LP)
          solver to be used. If set to ``None``, the default one is used. For
          more information on LP solvers and which default solver is used, see
          the method
          :meth:`solve <sage.numerical.mip.MixedIntegerLinearProgram.solve>`
          of the class
          :class:`MixedIntegerLinearProgram <sage.numerical.mip.MixedIntegerLinearProgram>`.

          .. NOTE::

              The default solver used here is ``"PPL"`` which provides exact
              results, i.e. a rational number, although this may be slower that
              using other solvers. Be aware that this method may loop endlessly
              when using some non exact solvers as reported in :trac:`23658` and
              :trac:`23798`.

        - ``verbose_constraints`` -- boolean (default: ``False``) whether to
          display which constraints are being generated.

        - ``verbose`` -- integer (default: `0`) level of verbosity required from
          the LP solver

        EXAMPLES:

        The fractional chromatic index of a `C_5` is `5/2`::

            sage: g = graphs.CycleGraph(5)
            sage: g.fractional_chromatic_index()
            5/2

        TESTS:

        Issue reported in :trac:`23658` and :trac:`23798` with non exact solvers::

            sage: g = graphs.PetersenGraph()
            sage: g.fractional_chromatic_index(solver='GLPK')  # known bug (#23798)
            3.0
            sage: g.fractional_chromatic_index(solver='PPL')
            3
        """
        self._scream_if_not_simple()

        if not self.order():
            return 0
        if not self.size():
            return 1

        from sage.numerical.mip import MixedIntegerLinearProgram

        #
        # Initialize LP for maximum weigth matching
        M = MixedIntegerLinearProgram(solver=solver, constraint_generation=True)

        # One variable per edge
        b = M.new_variable(binary=True, nonnegative=True)
        B = lambda x,y : b[x,y] if x<y else b[y,x]

        # We want to select at most one incident edge per vertex (matching)
        for u in self.vertex_iterator():
            M.add_constraint( M.sum( B(x,y) for x,y in self.edges_incident(u, labels=0) ) <= 1 )

        #
        # Initialize LP for fractional chromatic number
        p = MixedIntegerLinearProgram(solver=solver, constraint_generation=True)

        # One variable per edge
        r = p.new_variable(nonnegative=True)
        R = lambda x,y : r[x,y] if x<y else r[y,x]

        # We want to maximize the sum of weights on the edges
        p.set_objective( p.sum( R(u,v) for u,v in self.edge_iterator(labels=False)))

        # Each edge being by itself a matching, its weight can not be more than
        # 1
        for u,v in self.edge_iterator(labels=False):
            p.add_constraint( R(u,v), max = 1)

        obj = p.solve(log=verbose)

        while True:

            # Update the weights of edges for the matching problem
            M.set_objective( M.sum( p.get_values(R(u,v)) * B(u,v) for u,v in self.edge_iterator(labels=0) ) )

            # If the maximum matching has weight at most 1, we are done !
            if M.solve(log=verbose) <= 1:
                break

            # Otherwise, we add a new constraint
            matching = [(u,v) for u,v in self.edge_iterator(labels=0) if M.get_values(B(u,v)) == 1]
            p.add_constraint( p.sum( R(u,v) for u,v in matching), max=1)
            if verbose_constraints:
                print("Adding a constraint on matching : {}".format(matching))

            # And solve again
            obj = p.solve(log=verbose)

        # Accomplished !
        return obj

    @doc_index("Leftovers")
    def maximum_average_degree(self, value_only=True, solver=None, verbose=0):
        r"""
        Return the Maximum Average Degree (MAD) of the current graph.

        The Maximum Average Degree (MAD) of a graph is defined as
        the average degree of its densest subgraph. More formally,
        ``Mad(G) = \max_{H\subseteq G} Ad(H)``, where `Ad(G)` denotes
        the average degree of `G`.

        This can be computed in polynomial time.

        INPUT:

        - ``value_only`` (boolean) -- ``True`` by default

          - If ``value_only=True``, only the numerical
            value of the `MAD` is returned.

          - Else, the subgraph of `G` realizing the `MAD`
            is returned.

        - ``solver`` -- (default: ``None``) Specify a Linear Program (LP)
          solver to be used. If set to ``None``, the default one is used. For
          more information on LP solvers and which default solver is used, see
          the method
          :meth:`solve <sage.numerical.mip.MixedIntegerLinearProgram.solve>`
          of the class
          :class:`MixedIntegerLinearProgram <sage.numerical.mip.MixedIntegerLinearProgram>`.

        - ``verbose`` -- integer (default: ``0``). Sets the level of
          verbosity. Set to 0 by default, which means quiet.

        EXAMPLES:

        In any graph, the `Mad` is always larger than the average
        degree::

            sage: g = graphs.RandomGNP(20,.3)
            sage: mad_g = g.maximum_average_degree()
            sage: g.average_degree() <= mad_g
            True

        Unlike the average degree, the `Mad` of the disjoint
        union of two graphs is the maximum of the `Mad` of each
        graphs::

            sage: h = graphs.RandomGNP(20,.3)
            sage: mad_h = h.maximum_average_degree()
            sage: (g+h).maximum_average_degree() == max(mad_g, mad_h)
            True

        The subgraph of a regular graph realizing the maximum
        average degree is always the whole graph ::

            sage: g = graphs.CompleteGraph(5)
            sage: mad_g = g.maximum_average_degree(value_only=False)
            sage: g.is_isomorphic(mad_g)
            True

        This also works for complete bipartite graphs ::

            sage: g = graphs.CompleteBipartiteGraph(3,4)
            sage: mad_g = g.maximum_average_degree(value_only=False)
            sage: g.is_isomorphic(mad_g)
            True
        """
        self._scream_if_not_simple()
        g = self
        from sage.numerical.mip import MixedIntegerLinearProgram

        p = MixedIntegerLinearProgram(maximization=True, solver = solver)

        d = p.new_variable(nonnegative=True)
        one = p.new_variable(nonnegative=True)

        # Reorders u and v so that uv and vu are not considered
        # to be different edges
        reorder = lambda u,v : (min(u,v),max(u,v))

        for u,v in g.edge_iterator(labels=False):
            p.add_constraint( one[ reorder(u,v) ] - 2*d[u] , max = 0 )
            p.add_constraint( one[ reorder(u,v) ] - 2*d[v] , max = 0 )

        p.add_constraint( p.sum(d[v] for v in g), max = 1)

        p.set_objective( p.sum( one[reorder(u,v)] for u,v in g.edge_iterator(labels=False)) )

        obj = p.solve(log = verbose)

        # Paying attention to numerical error :
        # The zero values could be something like 0.000000000001
        # so I can not write l > 0
        # And the non-zero, though they should be equal to
        # 1/(order of the optimal subgraph) may be a bit lower

        # setting the minimum to 1/(10 * size of the whole graph )
        # should be safe :-)
        m = 1/(10 *Integer(g.order()))
        g_mad = g.subgraph([v for v,l in six.iteritems(p.get_values(d)) if l>m ])

        if value_only:
            return g_mad.average_degree()
        else:
            return g_mad

    @doc_index("Algorithmically hard stuff")
    def independent_set_of_representatives(self, family, solver=None, verbose=0):
        r"""
        Return an independent set of representatives.

        Given a graph `G` and a family `F=\{F_i:i\in [1,...,k]\}` of
        subsets of ``g.vertices()``, an Independent Set of Representatives
        (ISR) is an assignation of a vertex `v_i\in F_i` to each set `F_i`
        such that `v_i != v_j` if `i<j` (they are representatives) and the
        set `\cup_{i}v_i` is an independent set in `G`.

        It generalizes, for example, graph coloring and graph list coloring.

        (See [AhaBerZiv07]_ for more information.)

        INPUT:

        - ``family`` -- A list of lists defining the family `F`
          (actually, a Family of subsets of ``G.vertices()``).

        - ``solver`` -- (default: ``None``) Specify a Linear Program (LP)
          solver to be used. If set to ``None``, the default one is used. For
          more information on LP solvers and which default solver is used, see
          the method
          :meth:`solve <sage.numerical.mip.MixedIntegerLinearProgram.solve>`
          of the class
          :class:`MixedIntegerLinearProgram <sage.numerical.mip.MixedIntegerLinearProgram>`.

        - ``verbose`` -- integer (default: ``0``). Sets the level of
          verbosity. Set to 0 by default, which means quiet.

        OUTPUT:

        - A list whose `i^{\mbox{th}}` element is the representative of the
          `i^{\mbox{th}}` element of the ``family`` list. If there is no ISR,
          ``None`` is returned.

        EXAMPLES:

        For a bipartite graph missing one edge, the solution is as expected::

           sage: g = graphs.CompleteBipartiteGraph(3,3)
           sage: g.delete_edge(1,4)
           sage: g.independent_set_of_representatives([[0,1,2],[3,4,5]])
           [1, 4]

        The Petersen Graph is 3-colorable, which can be expressed as an
        independent set of representatives problem : take 3 disjoint copies
        of the Petersen Graph, each one representing one color. Then take
        as a partition of the set of vertices the family defined by the three
        copies of each vertex. The ISR of such a family
        defines a 3-coloring::

            sage: g = 3 * graphs.PetersenGraph()
            sage: n = g.order()/3
            sage: f = [[i,i+n,i+2*n] for i in range(n)]
            sage: isr = g.independent_set_of_representatives(f)
            sage: c = [floor(i/n) for i in isr]
            sage: color_classes = [[],[],[]]
            sage: for v,i in enumerate(c):
            ....:   color_classes[i].append(v)
            sage: for classs in color_classes:
            ....:   g.subgraph(classs).size() == 0
            True
            True
            True

        REFERENCE:

        .. [AhaBerZiv07] \R. Aharoni and E. Berger and R. Ziv
          Independent systems of representatives in weighted graphs
          Combinatorica vol 27, num 3, p253--267
          2007

        """

        from sage.numerical.mip import MixedIntegerLinearProgram
        p=MixedIntegerLinearProgram(solver=solver)

        # Boolean variable indicating whether the vertex
        # is the representative of some set
        vertex_taken=p.new_variable(binary=True)

        # Boolean variable in two dimension whose first
        # element is a vertex and whose second element
        # is one of the sets given as arguments.
        # When true, indicated that the vertex is the representant
        # of the corresponding set

        classss=p.new_variable(binary = True)

        # Associates to the vertices the classes
        # to which they belong

        lists=dict([(v,[]) for v in self.vertex_iterator()])
        for i,f in enumerate(family):
            [lists[v].append(i) for v in f]

            # a classss has exactly one representant
            p.add_constraint(p.sum(classss[v,i] for v in f), max=1, min=1)

        # A vertex represents at most one classss (vertex_taken is binary), and
        # vertex_taken[v]==1 if v is the representative of some classss

        [p.add_constraint(p.sum(classss[v,i] for i in lists[v]) - vertex_taken[v], max=0) for v in self.vertex_iterator()]

        # Two adjacent vertices can not both be representants of a set

        for (u,v) in self.edges(labels=None):
            p.add_constraint(vertex_taken[u]+vertex_taken[v],max=1)

        p.set_objective(None)

        try:
            p.solve(log=verbose)
        except Exception:
            return None

        classss=p.get_values(classss)

        repr=[]
        for i,f in enumerate(family):
            for v in f:
                if classss[v,i]==1:
                    repr.append(v)
                    break

        return repr

    @doc_index("Algorithmically hard stuff")
    def minor(self, H, solver=None, verbose=0):
        r"""
        Return the vertices of a minor isomorphic to `H` in the current graph.

        We say that a graph `G` has a `H`-minor (or that it has
        a graph isomorphic to `H` as a minor), if for all `h\in H`,
        there exist disjoint sets `S_h \subseteq V(G)` such that
        once the vertices of each `S_h` have been merged to create
        a new graph `G'`, this new graph contains `H` as a subgraph.

        For more information, see the
        `Wikipedia article on graph minor <http://en.wikipedia.org/wiki/Minor_%28graph_theory%29>`_.

        INPUT:

        - ``H`` -- The minor to find for in the current graph.

        - ``solver`` -- (default: ``None``) Specify a Linear Program (LP)
          solver to be used. If set to ``None``, the default one is used. For
          more information on LP solvers and which default solver is used, see
          the method
          :meth:`solve <sage.numerical.mip.MixedIntegerLinearProgram.solve>`
          of the class
          :class:`MixedIntegerLinearProgram <sage.numerical.mip.MixedIntegerLinearProgram>`.

        - ``verbose`` -- integer (default: ``0``). Sets the level of
          verbosity. Set to 0 by default, which means quiet.

        OUTPUT:

        A dictionary associating to each vertex of `H` the set of vertices
        in the current graph representing it.

        ALGORITHM:

        Mixed Integer Linear Programming

        COMPLEXITY:

        Theoretically, when `H` is fixed, testing for the existence of
        a `H`-minor is polynomial. The known algorithms are highly
        exponential in `H`, though.

        .. NOTE::

            This function can be expected to be *very* slow, especially
            where the minor does not exist.

        EXAMPLES:

        Trying to find a minor isomorphic to `K_4` in
        the `4\times 4` grid::

            sage: g = graphs.GridGraph([4,4])
            sage: h = graphs.CompleteGraph(4)
            sage: L = g.minor(h)
            sage: gg = g.subgraph(flatten(L.values(), max_level = 1))
            sage: _ = [gg.merge_vertices(l) for l in L.values() if len(l)>1]
            sage: gg.is_isomorphic(h)
            True

        We can also try to prove this way that the Petersen graph
        is not planar, as it has a `K_5` minor::

            sage: g = graphs.PetersenGraph()
            sage: K5_minor = g.minor(graphs.CompleteGraph(5))                    # long time

        And even a `K_{3,3}` minor::

            sage: K33_minor = g.minor(graphs.CompleteBipartiteGraph(3,3))        # long time

        (It is much faster to use the linear-time test of
        planarity in this situation, though.)

        As there is no cycle in a tree, looking for a `K_3` minor is useless.
        This function will raise an exception in this case::

            sage: g = graphs.RandomGNP(20,.5)
            sage: g = g.subgraph(edges = g.min_spanning_tree())
            sage: g.is_tree()
            True
            sage: L = g.minor(graphs.CompleteGraph(3))
            Traceback (most recent call last):
            ...
            ValueError: This graph has no minor isomorphic to H !
        """
        self._scream_if_not_simple()
        H._scream_if_not_simple()
        from sage.numerical.mip import MixedIntegerLinearProgram, MIPSolverException
        p = MixedIntegerLinearProgram(solver=solver)

        # sorts an edge
        S = lambda x_y: x_y if x_y[0] < x_y[1] else (x_y[1], x_y[0])

        # rs = Representative set of a vertex
        # for h in H, v in G is such that rs[h,v] == 1 if and only if v
        # is a representant of h in self
        rs = p.new_variable(binary = True)

        for v in self:
            p.add_constraint(p.sum(rs[h,v] for h in H), max = 1)

        # We ensure that the set of representatives of a
        # vertex h contains a tree, and thus is connected

        # edges represents the edges of the tree
        edges = p.new_variable(binary = True)

        # there can be a edge for h between two vertices
        # only if those vertices represent h
        for u,v in self.edges(labels=None):
            for h in H:
                p.add_constraint(edges[h,S((u,v))] - rs[h,u], max = 0 )
                p.add_constraint(edges[h,S((u,v))] - rs[h,v], max = 0 )

        # The number of edges of the tree in h is exactly the cardinal
        # of its representative set minus 1

        for h in H:
            p.add_constraint(p.sum(edges[h,S(e)] for e in self.edges(labels=None))-p.sum(rs[h,v] for v in self), min=-1, max=-1)

        # a tree  has no cycle
        epsilon = 1/(5*Integer(self.order()))
        r_edges = p.new_variable(nonnegative=True)

        for h in H:
            for u,v in self.edges(labels=None):
                p.add_constraint(r_edges[h,(u,v)] + r_edges[h,(v,u)] - edges[h,S((u,v))], min = 0)

            for v in self:
                p.add_constraint(p.sum(r_edges[h,(u,v)] for u in self.neighbors(v)), max = 1-epsilon)

        # Once the representative sets are described, we must ensure
        # there are arcs corresponding to those of H between them
        h_edges = p.new_variable(nonnegative=True)

        for h1, h2 in H.edges(labels=None):

            for v1, v2 in self.edges(labels=None):

                p.add_constraint(h_edges[(h1,h2),S((v1,v2))] - rs[h2,v2], max = 0)
                p.add_constraint(h_edges[(h1,h2),S((v1,v2))] - rs[h1,v1], max = 0)

                p.add_constraint(h_edges[(h2,h1),S((v1,v2))] - rs[h1,v2], max = 0)
                p.add_constraint(h_edges[(h2,h1),S((v1,v2))] - rs[h2,v1], max = 0)

            p.add_constraint(p.sum(h_edges[(h1,h2),S(e)] + h_edges[(h2,h1),S(e)] for e in self.edges(labels=None) ), min = 1)

        p.set_objective(None)

        try:
            p.solve(log=verbose)
        except MIPSolverException:
            raise ValueError("This graph has no minor isomorphic to H !")

        rs = p.get_values(rs)

        rs_dict = {}
        for h in H:
            rs_dict[h] = [v for v in self if rs[h,v]==1]

        return rs_dict

    ### Convexity

    @doc_index("Algorithmically hard stuff")
    def convexity_properties(self):
        r"""
        Return a ``ConvexityProperties`` object corresponding to ``self``.

        This object contains the methods related to convexity in graphs (convex
        hull, hull number) and caches useful information so that it becomes
        comparatively cheaper to compute the convex hull of many different sets
        of the same graph.

        .. SEEALSO::

            In order to know what can be done through this object, please refer
            to module :mod:`sage.graphs.convexity_properties`.

        .. NOTE::

            If you want to compute many convex hulls, keep this object in memory
            ! When it is created, it builds a table of useful information to
            compute convex hulls. As a result ::

                sage: g = graphs.PetersenGraph()
                sage: g.convexity_properties().hull([1, 3])
                [1, 2, 3]
                sage: g.convexity_properties().hull([3, 7])
                [2, 3, 7]

            Is a terrible waste of computations, while ::

                sage: g = graphs.PetersenGraph()
                sage: CP = g.convexity_properties()
                sage: CP.hull([1, 3])
                [1, 2, 3]
                sage: CP.hull([3, 7])
                [2, 3, 7]

            Makes perfect sense.
        """
        from sage.graphs.convexity_properties import ConvexityProperties
        return ConvexityProperties(self)

    # Centrality
    @doc_index("Distances")
    def centrality_degree(self, v=None):
        r"""
        Return the degree centrality of a vertex.

        The degree centrality of a vertex `v` is its degree, divided by
        `|V(G)|-1`. For more information, see the :wikipedia:`Centrality`.

        INPUT:

        - ``v`` - a vertex. Set to ``None`` (default) to get a dictionary
          associating each vertex with its centrality degree.

        .. SEEALSO::

            - :meth:`~sage.graphs.generic_graph.GenericGraph.centrality_closeness`
            - :meth:`~sage.graphs.generic_graph.GenericGraph.centrality_betweenness`

        EXAMPLES::

            sage: (graphs.ChvatalGraph()).centrality_degree()
            {0: 4/11, 1: 4/11, 2: 4/11, 3: 4/11,  4: 4/11,  5: 4/11,
             6: 4/11, 7: 4/11, 8: 4/11, 9: 4/11, 10: 4/11, 11: 4/11}
            sage: D = graphs.DiamondGraph()
            sage: D.centrality_degree()
            {0: 2/3, 1: 1, 2: 1, 3: 2/3}
            sage: D.centrality_degree(v=1)
            1

        TESTS::

            sage: Graph(1).centrality_degree()
            Traceback (most recent call last):
            ...
            ValueError: The centrality degree is not defined on graphs with only one vertex
        """
        from sage.rings.integer import Integer
        n_minus_one = Integer(self.order()-1)
        if n_minus_one == 0:
            raise ValueError("The centrality degree is not defined "
                             "on graphs with only one vertex")
        if v is None:
            return {v:self.degree(v)/n_minus_one for v in self}
        else:
            return self.degree(v)/n_minus_one

    ### Constructors

    @doc_index("Basic methods")
    def to_directed(self, implementation='c_graph', data_structure=None,
                    sparse=None):
        """
        Return a directed version of the graph.

        A single edge becomes two edges, one in each direction.

        INPUT:

         - ``data_structure`` -- one of ``"sparse"``, ``"static_sparse"``, or
           ``"dense"``. See the documentation of :class:`Graph` or
           :class:`DiGraph`.

         - ``sparse`` (boolean) -- ``sparse=True`` is an alias for
           ``data_structure="sparse"``, and ``sparse=False`` is an alias for
           ``data_structure="dense"``.

        EXAMPLES::

            sage: graphs.PetersenGraph().to_directed()
            Petersen graph: Digraph on 10 vertices

        TESTS:

        Immutable graphs yield immutable graphs::

            sage: Graph([[1, 2]], immutable=True).to_directed()._backend
            <sage.graphs.base.static_sparse_backend.StaticSparseBackend object at ...>

        :trac:`17005`::

            sage: Graph([[1,2]], immutable=True).to_directed()
            Digraph on 2 vertices

        :trac:`22424`::

            sage: G1=graphs.RandomGNP(5,0.5)
            sage: gp1 = G1.graphplot(save_pos=True)
            sage: G2=G1.to_directed()
            sage: G2.delete_vertex(0)
            sage: G2.add_vertex(5)
            sage: gp2 = G2.graphplot()
            sage: gp1 = G1.graphplot()
        """
        if sparse is not None:
            if data_structure is not None:
                raise ValueError("The 'sparse' argument is an alias for "
                                 "'data_structure'. Please do not define both.")
            data_structure = "sparse" if sparse else "dense"

        if data_structure is None:
            from sage.graphs.base.dense_graph import DenseGraphBackend
            from sage.graphs.base.sparse_graph import SparseGraphBackend
            if isinstance(self._backend, DenseGraphBackend):
                data_structure = "dense"
            elif isinstance(self._backend, SparseGraphBackend):
                data_structure = "sparse"
            else:
                data_structure = "static_sparse"
        from sage.graphs.all import DiGraph
        D = DiGraph(name           = self.name(),
                    pos            = self.get_pos(),
                    multiedges     = self.allows_multiple_edges(),
                    loops          = self.allows_loops(),
                    implementation = implementation,
                    data_structure = (data_structure if data_structure!="static_sparse"
                                      else "sparse")) # we need a mutable copy

        D.add_vertices(self.vertex_iterator())
        for u,v,l in self.edge_iterator():
            D.add_edge(u,v,l)
            D.add_edge(v,u,l)
        if hasattr(self, '_embedding'):
            D._embedding = copy(self._embedding)
        D._weighted = self._weighted

        if data_structure == "static_sparse":
            D = D.copy(data_structure=data_structure)

        return D

    @doc_index("Basic methods")
    def to_undirected(self):
        """
        Since the graph is already undirected, simply returns a copy of
        itself.

        EXAMPLES::

            sage: graphs.PetersenGraph().to_undirected()
            Petersen graph: Graph on 10 vertices
        """
        return self.copy()

    @doc_index("Basic methods")
    def join(self, other, labels="pairs", immutable=None):
        """
        Return the join of ``self`` and ``other``.

        INPUT:

        - ``labels`` - (defaults to 'pairs') If set to 'pairs', each
          element ``v`` in the first graph will be named ``(0,v)`` and
          each element ``u`` in ``other`` will be named ``(1,u)`` in
          the result. If set to 'integers', the elements of the result
          will be relabeled with consecutive integers.

        - ``immutable`` (boolean) -- whether to create a mutable/immutable
          join. ``immutable=None`` (default) means that the graphs and their
          join will behave the same way.

        .. SEEALSO::

            * :meth:`~sage.graphs.generic_graph.GenericGraph.union`

            * :meth:`~sage.graphs.generic_graph.GenericGraph.disjoint_union`

        EXAMPLES::

            sage: G = graphs.CycleGraph(3)
            sage: H = Graph(2)
            sage: J = G.join(H); J
            Cycle graph join : Graph on 5 vertices
            sage: J.vertices()
            [(0, 0), (0, 1), (0, 2), (1, 0), (1, 1)]
            sage: J = G.join(H, labels='integers'); J
            Cycle graph join : Graph on 5 vertices
            sage: J.vertices()
            [0, 1, 2, 3, 4]
            sage: J.edges()
            [(0, 1, None), (0, 2, None), (0, 3, None), (0, 4, None), (1, 2, None), (1, 3, None), (1, 4, None), (2, 3, None), (2, 4, None)]

        ::

            sage: G = Graph(3)
            sage: G.name("Graph on 3 vertices")
            sage: H = Graph(2)
            sage: H.name("Graph on 2 vertices")
            sage: J = G.join(H); J
            Graph on 3 vertices join Graph on 2 vertices: Graph on 5 vertices
            sage: J.vertices()
            [(0, 0), (0, 1), (0, 2), (1, 0), (1, 1)]
            sage: J = G.join(H, labels='integers'); J
            Graph on 3 vertices join Graph on 2 vertices: Graph on 5 vertices
            sage: J.edges()
            [(0, 3, None), (0, 4, None), (1, 3, None), (1, 4, None), (2, 3, None), (2, 4, None)]
        """
        G = self.disjoint_union(other, labels=labels, immutable=False)
        if labels=="integers":
            G.add_edges((u,v) for u in range(self.order())
                        for v in range(self.order(), self.order()+other.order()))
        else:
            G.add_edges(((0,u), (1,v)) for u in self.vertices()
                        for v in other.vertices())

        G.name('%s join %s'%(self.name(), other.name()))

        if immutable is None:
            immutable = self.is_immutable() and other.is_immutable()
        if immutable:
            G = G.copy(immutable=True)

        return G

    @doc_index("Leftovers")
    def seidel_adjacency_matrix(self, vertices=None):
        r"""
        Return the Seidel adjacency matrix of ``self``.

        Returns `J-I-2A`, for `A` the (ordinary) :meth:`adjacency
        matrix
        <sage.graphs.generic_graph.GenericGraph.adjacency_matrix>` of
        ``self``, `I` the identity matrix, and `J` the all-1 matrix.
        It is closely related to :meth:`twograph`.

        The matrix returned is over the integers. If a different ring is
        desired, use either :meth:`sage.matrix.matrix0.Matrix.change_ring`
        method or :class:`matrix <sage.matrix.constructor.MatrixFactory>` function.

        INPUT:

        - ``vertices`` (list) -- the ordering of the vertices defining
          how they should appear in the matrix. By default, the
          ordering given by
          :meth:`~sage.graphs.generic_graph.GenericGraph.vertices` is
          used.

        EXAMPLES::

            sage: G = graphs.CycleGraph(5)
            sage: G = G.disjoint_union(graphs.CompleteGraph(1))
            sage: G.seidel_adjacency_matrix().minpoly()
            x^2 - 5
        """

        return -self.adjacency_matrix(sparse=False, vertices=vertices)+ \
                  self.complement().adjacency_matrix(sparse=False, \
                                            vertices=vertices)

    @doc_index("Leftovers")
    def seidel_switching(self, s, inplace=True):
        r"""
        Return the Seidel switching of ``self`` w.r.t. subset of vertices ``s``.

        Returns the graph obtained by Seidel switching of ``self``
        with respect to the subset of vertices ``s``. This is the graph
        given by Seidel adjacency matrix `DSD`, for `S` the Seidel
        adjacency matrix of ``self``, and `D` the diagonal matrix with -1s
        at positions corresponding to ``s``, and 1s elsewhere.

        INPUT:

         - ``s`` -- a list of vertices of ``self``

        - ``inplace`` (boolean) -- whether to do the modification inplace, or to
          return a copy of the graph after switching.

        EXAMPLES::

            sage: G = graphs.CycleGraph(5)
            sage: G = G.disjoint_union(graphs.CompleteGraph(1))
            sage: G.seidel_switching([(0,1),(1,0),(0,0)])
            sage: G.seidel_adjacency_matrix().minpoly()
            x^2 - 5
            sage: G.is_connected()
            True

        TESTS::

            sage: H = G.seidel_switching([1,4,5],inplace=False)
            sage: G.seidel_switching([1,4,5])
            sage: G == H
            True
        """
        from itertools import product
        G = self if inplace else copy(self)
        boundary = self.edge_boundary(s)
        G.add_edges(product(s, set(self).difference(s)))
        G.delete_edges(boundary)
        if not inplace:
            return G

    @doc_index("Leftovers")
    def twograph(self):
        r"""
        Return the two-graph of ``self``

        Returns the :class:`two-graph <sage.combinat.designs.twographs.TwoGraph>`
        with the triples
        `T=\{t \in \binom {V}{3} : \left| \binom {t}{2} \cap E \right| \text{odd} \}`
        where `V` and `E` are vertices and edges of ``self``, respectively.

        EXAMPLES::

            sage: p=graphs.PetersenGraph()
            sage: p.twograph()
            Incidence structure with 10 points and 60 blocks
            sage: p=graphs.chang_graphs()
            sage: T8 = graphs.CompleteGraph(8).line_graph()
            sage: C = T8.seidel_switching([(0,1,None),(2,3,None),(4,5,None),(6,7,None)],inplace=False)
            sage: T8.twograph()==C.twograph()
            True
            sage: T8.is_isomorphic(C)
            False

        TESTS::

            sage: from sage.combinat.designs.twographs import TwoGraph
            sage: p=graphs.PetersenGraph().twograph()
            sage: TwoGraph(p, check=True)
            Incidence structure with 10 points and 60 blocks

        .. SEEALSO::

            - :meth:`~sage.combinat.designs.twographs.TwoGraph.descendant`
              -- computes the descendant graph of the two-graph of self at a vertex

            - :func:`~sage.combinat.designs.twographs.twograph_descendant`
              -- ditto, but much faster.
        """
        from sage.combinat.designs.twographs import TwoGraph
        G = self.relabel(inplace=False)
        T = []

        # Triangles
        for x,y,z in G.subgraph_search_iterator(Graph({1:[2,3],2:[3]})):
            if x < y and y < z:
                T.append([x,y,z])

        # Triples with just one edge
        for x,y,z in G.subgraph_search_iterator(Graph({1:[2],3:[]}),induced=True):
            if x < y:
                T.append([x,y,z])

        T = TwoGraph(T)
        T.relabel({i:v for i,v in enumerate(self.vertices())})

        return T

    ### Visualization

    @doc_index("Basic methods")
    def write_to_eps(self, filename, **options):
        r"""
        Write a plot of the graph to ``filename`` in ``eps`` format.

        INPUT:

         - ``filename`` -- a string
         - ``**options`` -- same layout options as :meth:`.layout`

        EXAMPLES::

            sage: P = graphs.PetersenGraph()
            sage: P.write_to_eps(tmp_filename(ext='.eps'))

        It is relatively simple to include this file in a LaTeX
        document.  ``\usepackage{graphics}`` must appear in the
        preamble, and ``\includegraphics{filename}`` will include
        the file. To compile the document to ``pdf`` with ``pdflatex`` or ``xelatex``
        the file needs first to be converted to ``pdf``, for example
        with ``ps2pdf filename.eps filename.pdf``.
        """
        from sage.graphs.print_graphs import print_graph_eps
        pos = self.layout(**options)
        [xmin, xmax, ymin, ymax] = self._layout_bounding_box(pos)
        for v in pos:
            pos[v] = (1.8*(pos[v][0] - xmin)/(xmax - xmin) - 0.9, 1.8*(pos[v][1] - ymin)/(ymax - ymin) - 0.9)
        if filename[-4:] != '.eps':
            filename += '.eps'
        f = open(filename, 'w')
        f.write( print_graph_eps(self.vertices(), self.edge_iterator(), pos) )
        f.close()

    @doc_index("Algorithmically hard stuff")
    def topological_minor(self, H, vertices = False, paths = False, solver=None, verbose=0):
        r"""
        Return a topological `H`-minor from ``self`` if one exists.

        We say that a graph `G` has a topological `H`-minor (or that
        it has a graph isomorphic to `H` as a topological minor), if
        `G` contains a subdivision of a graph isomorphic to `H` (i.e.
        obtained from `H` through arbitrary subdivision of its edges)
        as a subgraph.

        For more information, see the :wikipedia:`Minor_(graph_theory)`.

        INPUT:

        - ``H`` -- The topological minor to find in the current graph.

        - ``solver`` -- (default: ``None``) Specify a Linear Program (LP)
          solver to be used. If set to ``None``, the default one is used. For
          more information on LP solvers and which default solver is used, see
          the method
          :meth:`solve <sage.numerical.mip.MixedIntegerLinearProgram.solve>`
          of the class
          :class:`MixedIntegerLinearProgram <sage.numerical.mip.MixedIntegerLinearProgram>`.

        - ``verbose`` -- integer (default: ``0``). Sets the level of
          verbosity. Set to 0 by default, which means quiet.

        OUTPUT:

        The topological `H`-minor found is returned as a subgraph `M`
        of ``self``, such that the vertex `v` of `M` that represents a
        vertex `h\in H` has ``h`` as a label (see
        :meth:`get_vertex <sage.graphs.generic_graph.GenericGraph.get_vertex>`
        and
        :meth:`set_vertex <sage.graphs.generic_graph.GenericGraph.set_vertex>`),
        and such that every edge of `M` has as a label the edge of `H`
        it (partially) represents.

        If no topological minor is found, this method returns
        ``False``.

        ALGORITHM:

        Mixed Integer Linear Programming.

        COMPLEXITY:

        Theoretically, when `H` is fixed, testing for the existence of
        a topological `H`-minor is polynomial. The known algorithms
        are highly exponential in `H`, though.

        .. NOTE::

            This function can be expected to be *very* slow, especially where
            the topological minor does not exist.

            (CPLEX seems to be *much* more efficient than GLPK on this kind of
            problem)

        EXAMPLES:

        Petersen's graph has a topological `K_4`-minor::

            sage: g = graphs.PetersenGraph()
            sage: g.topological_minor(graphs.CompleteGraph(4))
            Subgraph of (Petersen graph): Graph on ...

        And a topological `K_{3,3}`-minor::

            sage: g.topological_minor(graphs.CompleteBipartiteGraph(3,3))
            Subgraph of (Petersen graph): Graph on ...

        And of course, a tree has no topological `C_3`-minor::

            sage: g = graphs.RandomGNP(15,.3)
            sage: g = g.subgraph(edges = g.min_spanning_tree())
            sage: g.topological_minor(graphs.CycleGraph(3))
            False
        """
        self._scream_if_not_simple()
        H._scream_if_not_simple()
        # Useful alias ...
        G = self

        from sage.numerical.mip import MixedIntegerLinearProgram, MIPSolverException
        p = MixedIntegerLinearProgram(solver=solver)

        # This is an existence problem
        p.set_objective(None)

        #######################
        # Vertex representant #
        #######################
        #
        # v_repr[h,g] = 1 if vertex h from H is represented by vertex
        # g from G, 0 otherwise

        v_repr = p.new_variable(binary = True)

        # Exactly one representant per vertex of H
        for h in H:
            p.add_constraint( p.sum( v_repr[h,g] for g in G), min = 1, max = 1)

        # A vertex of G can only represent one vertex of H
        for g in G:
            p.add_constraint( p.sum( v_repr[h,g] for h in H), max = 1)

        ###################
        # Is representent #
        ###################
        #
        # is_repr[v] = 1 if v represents some vertex of H

        is_repr = p.new_variable(binary = True)

        for g in G:
            for h in H:
                p.add_constraint( v_repr[h,g] - is_repr[g], max = 0)

        ###################################
        # paths between the representents #
        ###################################
        #
        # For any edge (h1,h2) in H, we have a corresponding path in G
        # between the representants of h1 and h2. Which means there is
        # a flow of intensity 1 from one to the other.
        # We are then writing a flow problem for each edge of H.
        #
        # The variable flow[(h1,h2),(g1,g2)] indicates the amount of
        # flow on the edge (g1,g2) representing the edge (h1,h2).

        flow = p.new_variable(binary = True)

        # This lambda function returns the balance of flow
        # corresponding to commodity C at vertex v v

        flow_in = lambda C, v : p.sum( flow[C,(v,u)] for u in G.neighbors(v) )
        flow_out = lambda C, v : p.sum( flow[C,(u,v)] for u in G.neighbors(v) )

        flow_balance = lambda C, v : flow_in(C,v) - flow_out(C,v)

        for h1,h2 in H.edges(labels = False):

            for v in G:

                # The flow balance depends on whether the vertex v is
                # a representant of h1 or h2 in G, or a representant
                # of none

                p.add_constraint( flow_balance((h1,h2),v) == v_repr[h1,v] - v_repr[h2,v] )

        #############################
        # Internal vertex of a path #
        #############################
        #
        # is_internal[C][g] = 1 if a vertex v from G is located on the
        # path representing the edge (=commodity) C

        is_internal = p.new_variable(binary = True)

        # When is a vertex internal for a commodity ?
        for C in H.edges(labels = False):
            for g in G:
                p.add_constraint( flow_in(C,g) + flow_out(C,g) - is_internal[C,g], max = 1)

        ############################
        # Two paths do not cross ! #
        ############################

        # A vertex can only be internal for one commodity, and zero if
        # the vertex is a representent

        for g in G:
            p.add_constraint( p.sum( is_internal[C,g] for C in H.edges(labels = False))
                              + is_repr[g], max = 1 )

        # (The following inequalities are not necessary, but they seem
        # to be of help (the solvers find the answer quicker when they
        # are added)

        # The flow on one edge can go in only one direction. Besides,
        # it can belong to at most one commodity and has a maximum
        # intensity of 1.

        for g1,g2 in G.edges(labels = None):

            p.add_constraint(   p.sum( flow[C,(g1,g2)] for C in H.edges(labels = False) )
                              + p.sum( flow[C,(g2,g1)] for C in H.edges(labels = False) ),
                                max = 1)


        # Now we can solve the problem itself !

        try:
            p.solve(log = verbose)

        except MIPSolverException:
            return False


        minor = G.subgraph(immutable=False)

        is_repr = p.get_values(is_repr)
        v_repr = p.get_values(v_repr)
        flow = p.get_values(flow)

        for u,v in minor.edges(labels = False):
            used = False
            for C in H.edges(labels = False):

                if flow[C,(u,v)] + flow[C,(v,u)] > .5:
                    used = True
                    minor.set_edge_label(u,v,C)
                    break
            if not used:
                minor.delete_edge(u,v)

        minor.delete_vertices( [v for v in minor
                                if minor.degree(v) == 0 ] )

        for g in minor:
            if is_repr[g] > .5:
                for h in H:
                    if v_repr[h,v] > .5:
                        minor.set_vertex(g,h)
                        break

        return minor

    ### Cliques

    @doc_index("Clique-related methods")
    def cliques_maximal(self, algorithm = "native"):
        """
        Return the list of all maximal cliques.

        Each clique is represented by a list of vertices. A clique
        is an induced complete subgraph, and a maximal clique is one
        not contained in a larger one.

        INPUT:

        - ``algorithm`` -- can be set to ``"native"`` (default) to use Sage's
          own implementation, or to ``"NetworkX"`` to use NetworkX'
          implementation of the Bron and Kerbosch Algorithm [BroKer1973]_.


        .. NOTE::

            This method sorts its output before returning it. If you prefer to
            save the extra time, you can call
            :class:`sage.graphs.independent_sets.IndependentSets` directly.

        .. NOTE::

            Sage's implementation of the enumeration of *maximal* independent
            sets is not much faster than NetworkX' (expect a 2x speedup), which
            is surprising as it is written in Cython. This being said, the
            algorithm from NetworkX appears to be sligthly different from this
            one, and that would be a good thing to explore if one wants to
            improve the implementation.

        ALGORITHM:

        This function is based on NetworkX's implementation of the Bron and
        Kerbosch Algorithm [BroKer1973]_.

        REFERENCE:

        .. [BroKer1973] Coen Bron and Joep Kerbosch. (1973). Algorithm 457:
          Finding All Cliques of an Undirected Graph. Commun. ACM. v
          16. n 9.  pages 575-577. ACM Press. [Online] Available:
          http://www.ram.org/computing/rambin/rambin.html

        EXAMPLES::

            sage: graphs.ChvatalGraph().cliques_maximal()
            [[0, 1], [0, 4], [0, 6], [0, 9], [1, 2], [1, 5], [1, 7], [2, 3],
             [2, 6], [2, 8], [3, 4], [3, 7], [3, 9], [4, 5], [4, 8], [5, 10],
             [5, 11], [6, 10], [6, 11], [7, 8], [7, 11], [8, 10], [9, 10], [9, 11]]
            sage: G = Graph({0:[1,2,3], 1:[2], 3:[0,1]})
            sage: G.show(figsize=[2,2])
            sage: G.cliques_maximal()
            [[0, 1, 2], [0, 1, 3]]
            sage: C=graphs.PetersenGraph()
            sage: C.cliques_maximal()
            [[0, 1], [0, 4], [0, 5], [1, 2], [1, 6], [2, 3], [2, 7], [3, 4],
             [3, 8], [4, 9], [5, 7], [5, 8], [6, 8], [6, 9], [7, 9]]
            sage: C = Graph('DJ{')
            sage: C.cliques_maximal()
            [[0, 4], [1, 2, 3, 4]]

        Comparing the two implementations::

            sage: g = graphs.RandomGNP(20,.7)
            sage: s1 = Set(map(Set, g.cliques_maximal(algorithm="NetworkX")))
            sage: s2 = Set(map(Set, g.cliques_maximal(algorithm="native")))
            sage: s1 == s2
            True
        """
        if algorithm == "native":
            from sage.graphs.independent_sets import IndependentSets
            return sorted(IndependentSets(self, maximal = True, complement = True))
        elif algorithm == "NetworkX":
            import networkx
            return sorted(networkx.find_cliques(self.networkx_graph(copy=False)))
        else:
            raise ValueError("Algorithm must be equal to 'native' or to 'NetworkX'.")

    @doc_index("Clique-related methods")
    def clique_maximum(self,  algorithm="Cliquer"):
        """
        Return the vertex set of a maximal order complete subgraph.

        INPUT:

        - ``algorithm`` -- the algorithm to be used :

          - If ``algorithm = "Cliquer"`` (default) - This wraps the C program
            Cliquer [NisOst2003]_.

          - If ``algorithm = "MILP"``, the problem is solved through a Mixed
            Integer Linear Program.

            (see :class:`~sage.numerical.mip.MixedIntegerLinearProgram`)

          - If ``algorithm = "mcqd"`` - Uses the MCQD solver
            (`<http://www.sicmm.org/~konc/maxclique/>`_). Note that the MCQD
            package must be installed.

        .. NOTE::

            Currently only implemented for undirected graphs. Use to_undirected
            to convert a digraph to an undirected graph.

        ALGORITHM:

        This function is based on Cliquer [NisOst2003]_.

        EXAMPLES:

        Using Cliquer (default)::

            sage: C=graphs.PetersenGraph()
            sage: C.clique_maximum()
            [7, 9]
            sage: C = Graph('DJ{')
            sage: C.clique_maximum()
            [1, 2, 3, 4]

        Through a Linear Program::

            sage: len(C.clique_maximum(algorithm = "MILP"))
            4

        TESTS:

        Wrong algorithm::

            sage: C.clique_maximum(algorithm = "BFS")
            Traceback (most recent call last):
            ...
            NotImplementedError: Only 'MILP', 'Cliquer' and 'mcqd' are supported.

        """
        self._scream_if_not_simple(allow_multiple_edges=True)
        if algorithm=="Cliquer":
            from sage.graphs.cliquer import max_clique
            return max_clique(self)
        elif algorithm == "MILP":
            return self.complement().independent_set(algorithm = algorithm)
        elif algorithm == "mcqd":
            try:
                from sage.graphs.mcqd import mcqd
            except ImportError:
                from sage.misc.package import PackageNotFoundError
                raise PackageNotFoundError("mcqd")
            return mcqd(self)
        else:
            raise NotImplementedError("Only 'MILP', 'Cliquer' and 'mcqd' are supported.")

    @doc_index("Clique-related methods")
    def clique_number(self, algorithm="Cliquer", cliques=None):
        r"""
        Return the order of the largest clique of the graph

        This is also called as the clique number.

        .. NOTE::

            Currently only implemented for undirected graphs. Use ``to_undirected``
            to convert a digraph to an undirected graph.

        INPUT:

        - ``algorithm`` -- the algorithm to be used :

          - If ``algorithm = "Cliquer"`` - This wraps the C program Cliquer
            [NisOst2003]_.

          - If ``algorithm = "networkx"`` - This function is based on
            NetworkX's implementation of the Bron and Kerbosch Algorithm
            [BroKer1973]_.

          - If ``algorithm = "MILP"``, the problem is solved through a Mixed
            Integer Linear Program.

            (see :class:`~sage.numerical.mip.MixedIntegerLinearProgram`)

          - If ``algorithm = "mcqd"`` - Uses the MCQD solver
            (`<http://www.sicmm.org/~konc/maxclique/>`_). Note that the MCQD
            package must be installed.

        - ``cliques`` - an optional list of cliques that can be input if
          already computed. Ignored unless ``algorithm=="networkx"``.

        ALGORITHM:

        This function is based on Cliquer [NisOst2003]_ and [BroKer1973]_.

        EXAMPLES::

            sage: C = Graph('DJ{')
            sage: C.clique_number()
            4
            sage: G = Graph({0:[1,2,3], 1:[2], 3:[0,1]})
            sage: G.show(figsize=[2,2])
            sage: G.clique_number()
            3

        By definition the clique number of a complete graph is its order::

            sage: all(graphs.CompleteGraph(i).clique_number() == i for i in range(1,15))
            True

        A non-empty graph without edges has a clique number of 1::

            sage: all((i*graphs.CompleteGraph(1)).clique_number() == 1 for i in range(1,15))
            True

        A complete multipartite graph with k parts has clique number k::

            sage: all((i*graphs.CompleteMultipartiteGraph(i*[5])).clique_number() == i for i in range(1,6))
            True

        TESTS::

            sage: g = graphs.PetersenGraph()
            sage: g.clique_number(algorithm="MILP")
            2
            sage: for i in range(10):                                            # optional - mcqd
            ....:     g = graphs.RandomGNP(15,.5)                                # optional - mcqd
            ....:     if g.clique_number() != g.clique_number(algorithm="mcqd"): # optional - mcqd
            ....:         print("This is dead wrong !")                          # optional - mcqd
        """
        self._scream_if_not_simple(allow_loops=False)
        if algorithm=="Cliquer":
            from sage.graphs.cliquer import clique_number
            return clique_number(self)
        elif algorithm=="networkx":
            import networkx
            return networkx.graph_clique_number(self.networkx_graph(copy=False),cliques)
        elif algorithm == "MILP":
            return len(self.complement().independent_set(algorithm = algorithm))
        elif algorithm == "mcqd":
            try:
                from sage.graphs.mcqd import mcqd
            except ImportError:
                from sage.misc.package import PackageNotFoundError
                raise PackageNotFoundError("mcqd")
            return len(mcqd(self))
        else:
            raise NotImplementedError("Only 'networkx' 'MILP' 'Cliquer' and 'mcqd' are supported.")

    @doc_index("Clique-related methods")
    def cliques_number_of(self, vertices=None, cliques=None):
        """
        Return a dictionary of the number of maximal cliques containing each
        vertex, keyed by vertex.

        This returns a single value if only one input vertex.

        .. NOTE::

            Currently only implemented for undirected graphs. Use to_undirected
            to convert a digraph to an undirected graph.

        INPUT:

        -  ``vertices`` - the vertices to inspect (default is
           entire graph)

        -  ``cliques`` - list of cliques (if already
           computed)


        EXAMPLES::

            sage: C = Graph('DJ{')
            sage: C.cliques_number_of()
            {0: 1, 1: 1, 2: 1, 3: 1, 4: 2}
            sage: E = C.cliques_maximal()
            sage: E
            [[0, 4], [1, 2, 3, 4]]
            sage: C.cliques_number_of(cliques=E)
            {0: 1, 1: 1, 2: 1, 3: 1, 4: 2}
            sage: F = graphs.Grid2dGraph(2,3)
            sage: X = F.cliques_number_of()
            sage: for v in sorted(X):
            ....:     print("{} {}".format(v, X[v]))
            (0, 0) 2
            (0, 1) 3
            (0, 2) 2
            (1, 0) 2
            (1, 1) 3
            (1, 2) 2
            sage: F.cliques_number_of(vertices=[(0, 1), (1, 2)])
            {(0, 1): 3, (1, 2): 2}
            sage: G = Graph({0:[1,2,3], 1:[2], 3:[0,1]})
            sage: G.show(figsize=[2,2])
            sage: G.cliques_number_of()
            {0: 2, 1: 2, 2: 1, 3: 1}
        """
        import networkx
        return networkx.number_of_cliques(self.networkx_graph(copy=False), vertices, cliques)

    @doc_index("Clique-related methods")
    def cliques_get_max_clique_graph(self, name=''):
        """
        Return the clique graph.

        Vertices of the result are the maximal cliques of the graph, and
        edges of the result are between maximal cliques with common members
        in the original graph.

        For more information, see the :wikipedia:`Clique_graph`.

        .. NOTE::

            Currently only implemented for undirected graphs. Use to_undirected
            to convert a digraph to an undirected graph.

        INPUT:

        -  ``name`` - The name of the new graph.

        EXAMPLES::

            sage: (graphs.ChvatalGraph()).cliques_get_max_clique_graph()
            Graph on 24 vertices
            sage: ((graphs.ChvatalGraph()).cliques_get_max_clique_graph()).show(figsize=[2,2], vertex_size=20, vertex_labels=False)
            sage: G = Graph({0:[1,2,3], 1:[2], 3:[0,1]})
            sage: G.show(figsize=[2,2])
            sage: G.cliques_get_max_clique_graph()
            Graph on 2 vertices
            sage: (G.cliques_get_max_clique_graph()).show(figsize=[2,2])
        """
        import networkx
        return Graph(networkx.make_max_clique_graph(self.networkx_graph(copy=False), name=name, create_using=networkx.MultiGraph()))

    @doc_index("Clique-related methods")
    def cliques_get_clique_bipartite(self, **kwds):
        """
        Return a bipartite graph constructed such that maximal cliques are the
        right vertices and the left vertices are retained from the given
        graph. Right and left vertices are connected if the bottom vertex
        belongs to the clique represented by a top vertex.

        .. NOTE::

            Currently only implemented for undirected graphs. Use to_undirected
            to convert a digraph to an undirected graph.

        EXAMPLES::

            sage: (graphs.ChvatalGraph()).cliques_get_clique_bipartite()
            Bipartite graph on 36 vertices
            sage: ((graphs.ChvatalGraph()).cliques_get_clique_bipartite()).show(figsize=[2,2], vertex_size=20, vertex_labels=False)
            sage: G = Graph({0:[1,2,3], 1:[2], 3:[0,1]})
            sage: G.show(figsize=[2,2])
            sage: G.cliques_get_clique_bipartite()
            Bipartite graph on 6 vertices
            sage: (G.cliques_get_clique_bipartite()).show(figsize=[2,2])
        """
        from .bipartite_graph import BipartiteGraph
        import networkx
        return BipartiteGraph(networkx.make_clique_bipartite(self.networkx_graph(copy=False), **kwds))

    @doc_index("Algorithmically hard stuff")
    def independent_set(self, algorithm = "Cliquer", value_only = False, reduction_rules = True, solver = None, verbosity = 0):
        r"""
        Return a maximum independent set.

        An independent set of a graph is a set of pairwise non-adjacent
        vertices. A maximum independent set is an independent set of maximum
        cardinality.  It induces an empty subgraph.

        Equivalently, an independent set is defined as the complement of a
        vertex cover.

        For more information, see the
        :wikipedia:`Independent_set_(graph_theory)` and the
        :wikipedia:`Vertex_cover`.

        INPUT:

        - ``algorithm`` -- the algorithm to be used

          * If ``algorithm = "Cliquer"`` (default), the problem is solved
            using Cliquer [NisOst2003]_.

            (see the :mod:`Cliquer modules <sage.graphs.cliquer>`)

          * If ``algorithm = "MILP"``, the problem is solved through a Mixed
            Integer Linear Program.

            (see :class:`~sage.numerical.mip.MixedIntegerLinearProgram`)

         * If ``algorithm = "mcqd"`` - Uses the MCQD solver
           (`<http://www.sicmm.org/~konc/maxclique/>`_). Note that the MCQD
           package must be installed.

        - ``value_only`` -- boolean (default: ``False``). If set to ``True``,
          only the size of a maximum independent set is returned. Otherwise,
          a maximum independent set is returned as a list of vertices.

        - ``reduction_rules`` -- (default: ``True``) Specify if the reductions
          rules from kernelization must be applied as pre-processing or not.
          See [ACFLSS04]_ for more details. Note that depending on the
          instance, it might be faster to disable reduction rules.

        - ``solver`` -- (default: ``None``) Specify a Linear Program (LP)
          solver to be used. If set to ``None``, the default one is used. For
          more information on LP solvers and which default solver is used, see
          the method
          :meth:`~sage.numerical.mip.MixedIntegerLinearProgram.solve`
          of the class
          :class:`~sage.numerical.mip.MixedIntegerLinearProgram`.

        - ``verbosity`` -- non-negative integer (default: ``0``). Set the level
          of verbosity you want from the linear program solver. Since the
          problem of computing an independent set is `NP`-complete, its solving
          may take some time depending on the graph. A value of 0 means that
          there will be no message printed by the solver. This option is only
          useful if ``algorithm="MILP"``.

        .. NOTE::

            While Cliquer/MCAD are usually (and by far) the most efficient
            implementations, the MILP formulation sometimes proves faster on
            very "symmetrical" graphs.

        EXAMPLES:

        Using Cliquer::

            sage: C = graphs.PetersenGraph()
            sage: C.independent_set()
            [0, 3, 6, 7]

        As a linear program::

            sage: C = graphs.PetersenGraph()
            sage: len(C.independent_set(algorithm = "MILP"))
            4

        .. PLOT::

            g = graphs.PetersenGraph()
            sphinx_plot(g.plot(partition=[g.independent_set()]))
        """
        my_cover = self.vertex_cover(algorithm=algorithm, value_only=value_only, reduction_rules=reduction_rules, solver=solver, verbosity=verbosity)
        if value_only:
            return self.order() - my_cover
        else:
            return [u for u in self.vertices() if not u in my_cover]


    @doc_index("Algorithmically hard stuff")
    def vertex_cover(self, algorithm = "Cliquer", value_only = False,
                     reduction_rules = True, solver = None, verbosity = 0):
        r"""
        Return a minimum vertex cover of self represented by a set of vertices.

        A minimum vertex cover of a graph is a set `S` of vertices such that
        each edge is incident to at least one element of `S`, and such that `S`
        is of minimum cardinality. For more information, see
        :wikipedia:`Vertex_cover`.

        Equivalently, a vertex cover is defined as the complement of an
        independent set.

        As an optimization problem, it can be expressed as follows:

        .. MATH::

            \mbox{Minimize : }&\sum_{v\in G} b_v\\
            \mbox{Such that : }&\forall (u,v) \in G.edges(), b_u+b_v\geq 1\\
            &\forall x\in G, b_x\mbox{ is a binary variable}

        INPUT:

        - ``algorithm`` -- string (default: ``"Cliquer"``). Indicating
          which algorithm to use. It can be one of those values.

          - ``"Cliquer"`` will compute a minimum vertex cover
            using the Cliquer package.

          - ``"MILP"`` will compute a minimum vertex cover through a mixed
            integer linear program.

          - If ``algorithm = "mcqd"`` - Uses the MCQD solver
            (`<http://www.sicmm.org/~konc/maxclique/>`_). Note that the MCQD
            package must be installed.

        - ``value_only`` -- boolean (default: ``False``). If set to ``True``,
          only the size of a minimum vertex cover is returned. Otherwise,
          a minimum vertex cover is returned as a list of vertices.

        - ``reduction_rules`` -- (default: ``True``) Specify if the reductions
          rules from kernelization must be applied as pre-processing or not.
          See [ACFLSS04]_ for more details. Note that depending on the
          instance, it might be faster to disable reduction rules.

        - ``solver`` -- (default: ``None``) Specify a Linear Program (LP)
          solver to be used. If set to ``None``, the default one is used. For
          more information on LP solvers and which default solver is used, see
          the method
          :meth:`solve <sage.numerical.mip.MixedIntegerLinearProgram.solve>`
          of the class
          :class:`MixedIntegerLinearProgram <sage.numerical.mip.MixedIntegerLinearProgram>`.

        - ``verbosity`` -- non-negative integer (default: ``0``). Set the level
          of verbosity you want from the linear program solver. Since the
          problem of computing a vertex cover is `NP`-complete, its solving may
          take some time depending on the graph. A value of 0 means that there
          will be no message printed by the solver. This option is only useful
          if ``algorithm="MILP"``.

        EXAMPLES:

        On the Pappus graph::

           sage: g = graphs.PappusGraph()
           sage: g.vertex_cover(value_only=True)
           9

        .. PLOT::

            g = graphs.PappusGraph()
            sphinx_plot(g.plot(partition=[g.vertex_cover()]))

        TESTS:

        The two algorithms should return the same result::

           sage: g = graphs.RandomGNP(10,.5)
           sage: vc1 = g.vertex_cover(algorithm="MILP")
           sage: vc2 = g.vertex_cover(algorithm="Cliquer")
           sage: len(vc1) == len(vc2)
           True

        The cardinality of the vertex cover is unchanged when reduction rules are used. First for trees::

           sage: for i in range(20):
           ....:     g = graphs.RandomTree(20)
           ....:     vc1_set = g.vertex_cover()
           ....:     vc1 = len(vc1_set)
           ....:     vc2 = g.vertex_cover(value_only = True, reduction_rules = False)
           ....:     if vc1 != vc2:
           ....:         print("Error :", vc1, vc2)
           ....:         print("With reduction rules :", vc1)
           ....:         print("Without reduction rules :", vc2)
           ....:         break
           ....:     g.delete_vertices(vc1_set)
           ....:     if g.size() != 0:
           ....:         print("This thing is not a vertex cover !")

        Then for random GNP graphs::

           sage: for i in range(20):
           ....:     g = graphs.RandomGNP(50,4/50)
           ....:     vc1_set = g.vertex_cover()
           ....:     vc1 = len(vc1_set)
           ....:     vc2 = g.vertex_cover(value_only = True, reduction_rules = False)
           ....:     if vc1 != vc2:
           ....:         print("Error :", vc1, vc2)
           ....:         print("With reduction rules :", vc1)
           ....:         print("Without reduction rules :", vc2)
           ....:         break
           ....:     g.delete_vertices(vc1_set)
           ....:     if g.size() != 0:
           ....:         print("This thing is not a vertex cover !")

        Testing mcqd::

            sage: graphs.PetersenGraph().vertex_cover(algorithm="mcqd",value_only=True) # optional - mcqd
            6

        Given a wrong algorithm::

            sage: graphs.PetersenGraph().vertex_cover(algorithm = "guess")
            Traceback (most recent call last):
            ...
            ValueError: the algorithm must be "Cliquer", "MILP" or "mcqd"

        Ticket :trac:`24287` is fixed::

            sage: G = Graph([(0,1)]*5 + [(1,2)]*2, multiedges=True)
            sage: G.vertex_cover(reduction_rules=True, algorithm='MILP')
            [1]
            sage: G.vertex_cover(reduction_rules=False)
            [1]
        """
        self._scream_if_not_simple(allow_multiple_edges=True)
        g = self

        ppset = []
        folded_vertices = []

        ###################
        # Reduction rules #
        ###################

        if reduction_rules:
            # We apply simple reduction rules allowing to identify vertices that
            # belongs to an optimal vertex cover

            # We first take a copy of the graph without multiple edges, if any.
            g = copy(self)
            g.allow_multiple_edges(False)

            degree_at_most_two = {u for u in g if g.degree(u) <= 2}

            while degree_at_most_two:

                u = degree_at_most_two.pop()
                du = g.degree(u)

                if du == 0:
                    # RULE 1: isolated vertices are not part of the cover. We
                    # simply remove them from the graph. The degree of such
                    # vertices may have been reduced to 0 while applying other
                    # reduction rules
                    g.delete_vertex(u)

                elif du == 1:
                    # RULE 2: If a vertex u has degree 1, we select its neighbor
                    # v and remove both u and v from g.
                    v = next(g.neighbor_iterator(u))
                    ppset.append(v)
                    g.delete_vertex(u)

                    for w in g.neighbors(v):
                        if g.degree(w) <= 3:
                            # The degree of w will be at most two after the
                            # deletion of v
                            degree_at_most_two.add(w)

                    g.delete_vertex(v)
                    degree_at_most_two.discard(v)

                elif du == 2:
                    v,w  = g.neighbors(u)

                    if g.has_edge(v, w):
                        # RULE 3: If the neighbors v and w of a degree 2 vertex
                        # u are incident, then we select both v and w and remove
                        # u, v, and w from g.
                        ppset.append(v)
                        ppset.append(w)
                        g.delete_vertex(u)
                        neigh = set(g.neighbors(v) + g.neighbors(w)).difference([v, w])
                        g.delete_vertex(v)
                        g.delete_vertex(w)

                        for z in neigh:
                            if g.degree(z) <= 2:
                                degree_at_most_two.add(z)

                    else:
                        # RULE 4, folded vertices: If the neighbors v and w of a
                        # degree 2 vertex u are not incident, then we contract
                        # edges (u, v), (u, w). Then, if the solution contains u,
                        # we replace it with v and w. Otherwise, we let u in the
                        # solution.
                        neigh = set(g.neighbors(v) + g.neighbors(w)).difference([u, v, w])
                        g.delete_vertex(v)
                        g.delete_vertex(w)
                        for z in neigh:
                            g.add_edge(u,z)

                        folded_vertices.append((u, v, w))

                        if g.degree(u) <= 2:
                            degree_at_most_two.add(u)

                    degree_at_most_two.discard(v)
                    degree_at_most_two.discard(w)


                # RULE 5:
                # TODO: add extra reduction rules


        ##################
        # Main Algorithm #
        ##################

        if g.order() == 0:
            # Reduction rules were sufficients to get the solution
            size_cover_g = 0
            cover_g = []

        elif algorithm == "Cliquer" or algorithm == "mcqd":
            if g.has_multiple_edges() and not reduction_rules:
                g = copy(g)
                g.allow_multiple_edges(False)

            independent = g.complement().clique_maximum(algorithm=algorithm)
            if value_only:
                size_cover_g = g.order() - len(independent)
            else:
                cover_g = [u for u in g if not u in independent]

        elif algorithm == "MILP":

            from sage.numerical.mip import MixedIntegerLinearProgram
            p = MixedIntegerLinearProgram(maximization=False, solver=solver)
            b = p.new_variable(binary=True)

            # minimizes the number of vertices in the set
            p.set_objective(p.sum(b[v] for v in g))

            # an edge contains at least one vertex of the minimum vertex cover
            for (u,v) in g.edges(labels=None):
                p.add_constraint(b[u] + b[v], min=1)

            if value_only:
                size_cover_g = p.solve(objective_only=True, log=verbosity)
            else:
                p.solve(log=verbosity)
                b = p.get_values(b)
                cover_g = [v for v in g if b[v] == 1]
        else:
            raise ValueError('the algorithm must be "Cliquer", "MILP" or "mcqd"')

        #########################
        # Returning the results #
        #########################

        # We finally reconstruct the solution according the reduction rules
        if value_only:
            return len(ppset) + len(folded_vertices) + size_cover_g
        else:
            # RULES 2 and 3:
            cover_g.extend(ppset)
            # RULE 4:
            folded_vertices.reverse()
            for u,v,w in folded_vertices:
                if u in cover_g:
                    cover_g.remove(u)
                    cover_g.append(v)
                    cover_g.append(w)
                else:
                    cover_g.append(u)
            cover_g.sort()
            return cover_g

    @doc_index("Clique-related methods")
    def cliques_vertex_clique_number(self, algorithm="cliquer", vertices=None,
                                     cliques=None):
        """
        Return a dictionary of sizes of the largest maximal cliques containing
        each vertex, keyed by vertex.

        Returns a single value if only one input vertex.

        .. NOTE::

            Currently only implemented for undirected graphs. Use to_undirected
            to convert a digraph to an undirected graph.

        INPUT:

         - ``algorithm`` - either ``cliquer`` or ``networkx``

           - ``cliquer`` - This wraps the C program Cliquer [NisOst2003]_.

           - ``networkx`` - This function is based on NetworkX's implementation
             of the Bron and Kerbosch Algorithm [BroKer1973]_.

        -  ``vertices`` - the vertices to inspect (default is entire graph).
           Ignored unless ``algorithm=='networkx'``.

        -  ``cliques`` - list of cliques (if already computed).  Ignored unless
           ``algorithm=='networkx'``.

        EXAMPLES::

            sage: C = Graph('DJ{')
            sage: C.cliques_vertex_clique_number()
            {0: 2, 1: 4, 2: 4, 3: 4, 4: 4}
            sage: E = C.cliques_maximal()
            sage: E
            [[0, 4], [1, 2, 3, 4]]
            sage: C.cliques_vertex_clique_number(cliques=E,algorithm="networkx")
            {0: 2, 1: 4, 2: 4, 3: 4, 4: 4}
            sage: F = graphs.Grid2dGraph(2,3)
            sage: X = F.cliques_vertex_clique_number(algorithm="networkx")
            sage: for v in sorted(X):
            ....:     print("{} {}".format(v, X[v]))
            (0, 0) 2
            (0, 1) 2
            (0, 2) 2
            (1, 0) 2
            (1, 1) 2
            (1, 2) 2
            sage: F.cliques_vertex_clique_number(vertices=[(0, 1), (1, 2)])
            {(0, 1): 2, (1, 2): 2}
            sage: G = Graph({0:[1,2,3], 1:[2], 3:[0,1]})
            sage: G.show(figsize=[2,2])
            sage: G.cliques_vertex_clique_number()
            {0: 3, 1: 3, 2: 3, 3: 3}
        """
        if algorithm=="cliquer":
            from sage.graphs.cliquer import clique_number
            if vertices is None:
                vertices=self
            value={}
            for v in vertices:
                value[v] = 1+clique_number(self.subgraph(self.neighbors(v)))
                self.subgraph(self.neighbors(v)).plot()
            return value
        elif algorithm=="networkx":
            import networkx
            return networkx.node_clique_number(self.networkx_graph(copy=False),vertices, cliques)
        else:
            raise NotImplementedError("Only 'networkx' and 'cliquer' are supported.")

    @doc_index("Clique-related methods")
    def cliques_containing_vertex(self, vertices=None, cliques=None):
        """
        Return the cliques containing each vertex, represented as a dictionary
        of lists of lists, keyed by vertex.

        Returns a single list if only one input vertex.

        .. NOTE::

            Currently only implemented for undirected graphs. Use to_undirected
            to convert a digraph to an undirected graph.

        INPUT:

        -  ``vertices`` - the vertices to inspect (default is
           entire graph)

        -  ``cliques`` - list of cliques (if already
           computed)

        EXAMPLES::

            sage: C = Graph('DJ{')
            sage: C.cliques_containing_vertex()
            {0: [[4, 0]], 1: [[4, 1, 2, 3]], 2: [[4, 1, 2, 3]], 3: [[4, 1, 2, 3]], 4: [[4, 0], [4, 1, 2, 3]]}
            sage: E = C.cliques_maximal()
            sage: E
            [[0, 4], [1, 2, 3, 4]]
            sage: C.cliques_containing_vertex(cliques=E)
            {0: [[0, 4]], 1: [[1, 2, 3, 4]], 2: [[1, 2, 3, 4]], 3: [[1, 2, 3, 4]], 4: [[0, 4], [1, 2, 3, 4]]}
            sage: F = graphs.Grid2dGraph(2,3)
            sage: X = F.cliques_containing_vertex()
            sage: for v in sorted(X):
            ....:     print("{} {}".format(v, X[v]))
            (0, 0) [[(0, 1), (0, 0)], [(1, 0), (0, 0)]]
            (0, 1) [[(0, 1), (0, 0)], [(0, 1), (0, 2)], [(0, 1), (1, 1)]]
            (0, 2) [[(0, 1), (0, 2)], [(1, 2), (0, 2)]]
            (1, 0) [[(1, 0), (0, 0)], [(1, 0), (1, 1)]]
            (1, 1) [[(0, 1), (1, 1)], [(1, 2), (1, 1)], [(1, 0), (1, 1)]]
            (1, 2) [[(1, 2), (0, 2)], [(1, 2), (1, 1)]]
            sage: F.cliques_containing_vertex(vertices=[(0, 1), (1, 2)])
            {(0, 1): [[(0, 1), (0, 0)], [(0, 1), (0, 2)], [(0, 1), (1, 1)]], (1, 2): [[(1, 2), (0, 2)], [(1, 2), (1, 1)]]}
            sage: G = Graph({0:[1,2,3], 1:[2], 3:[0,1]})
            sage: G.show(figsize=[2,2])
            sage: G.cliques_containing_vertex()
            {0: [[0, 1, 2], [0, 1, 3]], 1: [[0, 1, 2], [0, 1, 3]], 2: [[0, 1, 2]], 3: [[0, 1, 3]]}

        """
        import networkx
        return networkx.cliques_containing_node(self.networkx_graph(copy=False),vertices, cliques)

    @doc_index("Clique-related methods")
    def clique_complex(self):
        """
        Return the clique complex of self.

        This is the largest simplicial complex on
        the vertices of self whose 1-skeleton is self.

        This is only makes sense for undirected simple graphs.

        EXAMPLES::

            sage: g = Graph({0:[1,2],1:[2],4:[]})
            sage: g.clique_complex()
            Simplicial complex with vertex set (0, 1, 2, 4) and facets {(4,), (0, 1, 2)}

            sage: h = Graph({0:[1,2,3,4],1:[2,3,4],2:[3]})
            sage: x = h.clique_complex()
            sage: x
            Simplicial complex with vertex set (0, 1, 2, 3, 4) and facets {(0, 1, 4), (0, 1, 2, 3)}
            sage: i = x.graph()
            sage: i==h
            True
            sage: x==i.clique_complex()
            True

        """
        if self.is_directed() or self.has_loops() or self.has_multiple_edges():
            raise ValueError("Self must be an undirected simple graph to have a clique complex.")
        import sage.homology.simplicial_complex
        C = sage.homology.simplicial_complex.SimplicialComplex(self.cliques_maximal(), maximality_check=True)
        C._graph = self
        return C

    @doc_index("Clique-related methods")
    def clique_polynomial(self, t = None):
        """
        Return the clique polynomial of self.

        This is the polynomial where the coefficient of `t^n` is the number of
        cliques in the graph with `n` vertices. The constant term of the
        clique polynomial is always taken to be one.

        EXAMPLES::

            sage: g = Graph()
            sage: g.clique_polynomial()
            1
            sage: g = Graph({0:[1]})
            sage: g.clique_polynomial()
            t^2 + 2*t + 1
            sage: g = graphs.CycleGraph(4)
            sage: g.clique_polynomial()
            4*t^2 + 4*t + 1

        """
        if t is None:
            R = PolynomialRing(ZZ, 't')
            t = R.gen()
        number_of = [0]*(self.order() + 1)
        for x in IndependentSets(self, complement = True):
            number_of[len(x)] += 1
        return sum(coeff*t**i for i,coeff in enumerate(number_of) if coeff)

    ### Miscellaneous

    @doc_index("Leftovers")
    def cores(self, k = None, with_labels=False):
        """
        Return the core number for each vertex in an ordered list.

        (for homomorphisms cores, see the :meth:`Graph.has_homomorphism_to`
        method)

        **DEFINITIONS**

        * *K-cores* in graph theory were introduced by Seidman in 1983 and by
          Bollobas in 1984 as a method of (destructively) simplifying graph
          topology to aid in analysis and visualization. They have been more
          recently defined as the following by Batagelj et al:

          *Given a graph `G` with vertices set `V` and edges set `E`, the
          `k`-core of `G` is the graph obtained from `G` by recursively removing
          the vertices with degree less than `k`, for as long as there are any.*

          This operation can be useful to filter or to study some properties of
          the graphs. For instance, when you compute the 2-core of graph G, you
          are cutting all the vertices which are in a tree part of graph.  (A
          tree is a graph with no loops). [WPkcore]_

          [PSW1996]_ defines a `k`-core of `G` as the largest subgraph (it is
          unique) of `G` with minimum degree at least `k`.

        * Core number of a vertex

          The core number of a vertex `v` is the largest integer `k` such that
          `v` belongs to the `k`-core of `G`.

        * Degeneracy

          The *degeneracy* of a graph `G`, usually denoted `\delta^*(G)`, is the
          smallest integer `k` such that the graph `G` can be reduced to the
          empty graph by iteratively removing vertices of degree `\leq
          k`. Equivalently, `\delta^*(G)=k` if `k` is the smallest integer such
          that the `k`-core of `G` is empty.

        **IMPLEMENTATION**

        This implementation is based on the NetworkX implementation of
        the algorithm described in [BZ]_.

        **INPUT**

        - ``k`` (integer)

            * If ``k = None`` (default), returns the core number for each vertex.

            * If ``k`` is an integer, returns a pair ``(ordering, core)``, where
              ``core`` is the list of vertices in the `k`-core of ``self``, and
              ``ordering`` is an elimination order for the other vertices such
              that each vertex is of degree strictly less than `k` when it is to
              be eliminated from the graph.

        - ``with_labels`` (boolean)

           * When set to ``False``, and ``k = None``, the method returns a list
             whose `i` th element is the core number of the `i` th vertex. When
             set to ``True``, the method returns a dictionary whose keys are
             vertices, and whose values are the corresponding core numbers.

             By default, ``with_labels = False``.

        .. SEEALSO::

           * Graph cores is also a notion related to graph homomorphisms. For
             this second meaning, see :meth:`Graph.has_homomorphism_to`.

        REFERENCE:

        .. [WPkcore] K-core. Wikipedia. (2007). [Online] Available:
          :wikipedia:`K-core`

        .. [PSW1996] Boris Pittel, Joel Spencer and Nicholas Wormald. Sudden
          Emergence of a Giant k-Core in a Random
          Graph. (1996). J. Combinatorial Theory. Ser B 67. pages
          111-151. [Online] Available:
          http://cs.nyu.edu/cs/faculty/spencer/papers/k-core.pdf

        .. [BZ] Vladimir Batagelj and Matjaz Zaversnik. An `O(m)`
          Algorithm for Cores Decomposition of
          Networks. :arxiv:`cs/0310049v1`.

        EXAMPLES::

            sage: (graphs.FruchtGraph()).cores()
            [3, 3, 3, 3, 3, 3, 3, 3, 3, 3, 3, 3]
            sage: (graphs.FruchtGraph()).cores(with_labels=True)
            {0: 3, 1: 3, 2: 3, 3: 3, 4: 3, 5: 3, 6: 3, 7: 3, 8: 3, 9: 3, 10: 3, 11: 3}
            sage: a = random_matrix(ZZ,20,x=2,sparse=True, density=.1)
            sage: b = Graph(20)
            sage: b.add_edges(a.nonzero_positions(), loops=False)
            sage: cores = b.cores(with_labels=True); cores
            {0: 3, 1: 3, 2: 3, 3: 3, 4: 2, 5: 2, 6: 3, 7: 1, 8: 3, 9: 3, 10: 3, 11: 3, 12: 3, 13: 3, 14: 2, 15: 3, 16: 3, 17: 3, 18: 3, 19: 3}
            sage: [v for v,c in cores.items() if c>=2] # the vertices in the 2-core
            [0, 1, 2, 3, 4, 5, 6, 8, 9, 10, 11, 12, 13, 14, 15, 16, 17, 18, 19]

        Checking the 2-core of a random lobster is indeed the empty set::

            sage: g = graphs.RandomLobster(20,.5,.5)
            sage: ordering, core = g.cores(2)
            sage: len(core) == 0
            True
        """
        self._scream_if_not_simple()
        # compute the degrees of each vertex
        degrees=self.degree(labels=True)

        # sort vertices by degree.  Store in a list and keep track of
        # where a specific degree starts (effectively, the list is
        # sorted by bins).
        verts= sorted( degrees.keys(), key=lambda x: degrees[x])
        bin_boundaries=[0]
        curr_degree=0
        for i,v in enumerate(verts):
            if degrees[v]>curr_degree:
                bin_boundaries.extend([i]*(degrees[v]-curr_degree))
                curr_degree=degrees[v]
        vert_pos = dict((v,pos) for pos,v in enumerate(verts))
        # Set up initial guesses for core and lists of neighbors.
        core= degrees
        nbrs=dict((v,set(self.neighbors(v))) for v in self)
        # form vertex core building up from smallest
        for v in verts:

            # If all the vertices have a degree larger than k, we can
            # return our answer if k is not None
            if k is not None and core[v] >= k:
                return verts[:vert_pos[v]], verts[vert_pos[v]:]

            for u in nbrs[v]:
                if core[u] > core[v]:
                    nbrs[u].remove(v)

                    # cleverly move u to the end of the next smallest
                    # bin (i.e., subtract one from the degree of u).
                    # We do this by swapping u with the first vertex
                    # in the bin that contains u, then incrementing
                    # the bin boundary for the bin that contains u.
                    pos=vert_pos[u]
                    bin_start=bin_boundaries[core[u]]
                    vert_pos[u]=bin_start
                    vert_pos[verts[bin_start]]=pos
                    verts[bin_start],verts[pos]=verts[pos],verts[bin_start]
                    bin_boundaries[core[u]]+=1
                    core[u] -= 1

        if k is not None:
            return verts, []

        if with_labels:
            return core
        else:
            return core.values()

    @doc_index("Leftovers")
    def modular_decomposition(self):
        r"""
        Return the modular decomposition of the current graph.

        Crash course on modular decomposition:

        A module `M` of a graph `G` is a proper subset of its vertices
        such that for all `u \in V(G)-M, v,w\in M` the relation `u
        \sim v \Leftrightarrow u \sim w` holds, where `\sim` denotes
        the adjacency relation in `G`. Equivalently, `M \subset V(G)`
        is a module if all its vertices have the same adjacency
        relations with each vertex outside of the module (vertex by
        vertex).

        Hence, for a set like a module, it is very easy to encode the
        information of the adjacencies between the vertices inside and
        outside the module -- we can actually add a new vertex `v_M`
        to our graph representing our module `M`, and let `v_M` be
        adjacent to `u\in V(G)-M` if and only if some `v\in M` (and
        hence all the vertices contained in the module) is adjacent to
        `u`. We can now independently (and recursively) study the
        structure of our module `M` and the new graph `G-M+\{v_M\}`,
        without any loss of information.

        Here are two very simple modules :

            * A connected component `C` (or the union of some --but
              not all-- of them) of a disconnected graph `G`, for
              instance, is a module, as no vertex of `C` has a
              neighbor outside of it.

            * An anticomponent `C` (or the union of some --but not
              all-- of them) of an non-anticonnected graph `G`, for
              the same reason (it is just the complement of the
              previous graph !).

        These modules being of special interest, the disjoint union of
        graphs is called a Parallel composition, and the complement of
        a disjoint union is called a Parallel composition. A graph
        whose only modules are singletons is called Prime.

        For more information on modular decomposition, in particular
        for an explanation of the terms "Parallel," "Prime" and
        "Serie," see the `Wikipedia article on modular decomposition
        <http://en.wikipedia.org/wiki/Modular_decomposition>`_.

        You may also be interested in the survey from Michel Habib and
        Christophe Paul entitled "A survey on Algorithmic aspects of
        modular decomposition" [HabPau10]_.

        OUTPUT:

        A pair of two values (recursively encoding the decomposition) :

        * The type of the current module :

          * ``"PARALLEL"``
          * ``"PRIME"``
          * ``"SERIES"``

        * The list of submodules (as list of pairs ``(type, list)``,
          recursively...) or the vertex's name if the module is a
          singleton.

        EXAMPLES:

        The Bull Graph is prime::

            sage: graphs.BullGraph().modular_decomposition()
            (PRIME, [1, 2, 0, 3, 4])

        The Petersen Graph too::

            sage: graphs.PetersenGraph().modular_decomposition()
            (PRIME, [1, 4, 5, 0, 3, 7, 2, 8, 9, 6])

        This a clique on 5 vertices with 2 pendant edges, though, has a more
        interesting decomposition ::

            sage: g = graphs.CompleteGraph(5)
            sage: g.add_edge(0,5)
            sage: g.add_edge(0,6)
            sage: g.modular_decomposition()
            (SERIES, [(PARALLEL, [(SERIES, [4, 3, 2, 1]), 5, 6]), 0])

        ALGORITHM:

        This function uses python implementation of algorithm published by
        Marc Tedder, Derek Corneil, Michel Habib and Christophe Paul
        [TedCorHabPaul08]

        .. SEEALSO::

            - :meth:`is_prime` -- Tests whether a graph is prime.

        REFERENCE:

        .. [HabPau10] Michel Habib and Christophe Paul
          A survey of the algorithmic aspects of modular decomposition
          Computer Science Review
          vol 4, number 1, pages 41--59, 2010
          http://www.lirmm.fr/~paul/md-survey.pdf

        .. [TedCorHabPaul08] Marc Tedder, Derek Corneil, Michel Habib and
          Christophe Paul
          https://arxiv.org/pdf/0710.3901.pdf

        TESTS:

        empty graph is OK::

            sage: graphs.EmptyGraph().modular_decomposition()
            ()

        vertices may be arbitrary --- check that :trac:`24898` is fixed::

            sage: Graph({(1,2):[(2,3)],(2,3):[(1,2)]}).modular_decomposition()
            (SERIES, [(2, 3), (1, 2)])
        """
        from sage.graphs.modular_decomposition import modular_decomposition, NodeType

        self._scream_if_not_simple()

        if self.order() == 0:
            return tuple()

        if self.order() == 1:
            return (NodeType.PRIME, self.vertices())

        D = modular_decomposition(self)

        relabel = lambda x : (x.node_type, [relabel(_) for _ in x.children]) if x.node_type != NodeType.NORMAL else x.children[0]

        return relabel(D)

    @doc_index("Graph properties")
    def is_polyhedral(self):
        """
        Test whether the graph is the graph of the polyhedron.

        By a theorem of Steinitz (Satz 43, p. 77 of [St1922]_),
        graphs of three-dimensional polyhedra are exactly
        the simple 3-vertex-connected planar graphs.

        EXAMPLES::

            sage: C = graphs.CubeGraph(3)
            sage: C.is_polyhedral()
            True
            sage: K33=graphs.CompleteBipartiteGraph(3, 3)
            sage: K33.is_polyhedral()
            False
            sage: graphs.CycleGraph(17).is_polyhedral()
            False
            sage: [i for i in range(9) if graphs.CompleteGraph(i).is_polyhedral()]
            [4]


        .. SEEALSO::

            * :meth:`~sage.graphs.generic_graph.GenericGraph.vertex_connectivity`
            * :meth:`~sage.graphs.generic_graph.GenericGraph.is_planar`
            * :meth:`is_circumscribable`
            * :meth:`is_inscribable`
            * :wikipedia:`Polyhedral_graph`

        TESTS::

            sage: G = Graph([[1, 2, 3, 4], [[1, 2], [1,1]]], loops=True)
            sage: G.is_polyhedral()
            False

            sage: G = Graph([[1, 2, 3], [[1, 2], [3, 1], [1, 2], [2, 3]]], multiedges=True)
            sage: G.is_polyhedral()
            False

        """
        return (not self.has_loops()
                and not self.has_multiple_edges()
                and self.vertex_connectivity(k=3)
                and self.is_planar())

    @doc_index("Graph properties")
    def is_circumscribable(self):
        """
        Test whether the graph is the graph of a circumscribed polyhedron.

        A polyhedron is circumscribed if all of its facets are tangent to a
        sphere. By a theorem of Rivin ([HRS1993]_), this can be checked by
        solving a linear program that assigns weights between 0 and 1/2 on each
        edge of the polyhedron, so that the weights on any face add to exactly
        one and the weights on any non-facial cycle add to more than one.
        If and only if this can be done, the polyhedron can be circumscribed.

        EXAMPLES::

            sage: C = graphs.CubeGraph(3)
            sage: C.is_circumscribable()
            True

            sage: O = graphs.OctahedralGraph()
            sage: O.is_circumscribable()
            True

            sage: TT = polytopes.truncated_tetrahedron().graph()
            sage: TT.is_circumscribable()
            False


        Stellating in a face of the octahedral graph is not circumscribable::

            sage: f = set(flatten(choice(O.faces())))
            sage: O.add_edges([[6, i] for i in f])
            sage: O.is_circumscribable()
            False


        .. SEEALSO::

            * :meth:`is_polyhedral`
            * :meth:`is_inscribable`

        TESTS::

            sage: G = graphs.CompleteGraph(5)
            sage: G.is_circumscribable()
            Traceback (most recent call last):
            ...
            NotImplementedError: this method only works for polyhedral graphs

        .. TODO::

            Allow the use of other, inexact but faster solvers.
        """
        if not self.is_polyhedral():
            raise NotImplementedError('this method only works for polyhedral graphs')

        from sage.numerical.mip import MixedIntegerLinearProgram
        # For a description of the algorithm see paper by Rivin and:
        # https://www.ics.uci.edu/~eppstein/junkyard/uninscribable/
        # In order to simulate strict inequalities in the following LP, we
        # introduce a variable c[0] and maximize it. If it is positive, then
        # the LP has a solution, such that all inequalities are strict
        # after removing the auxiliary variable c[0].
        M = MixedIntegerLinearProgram(maximization=True, solver="ppl")
        e = M.new_variable(nonnegative=True)
        c = M.new_variable()
        M.set_min(c[0], -1)
        M.set_max(c[0], 1)
        M.set_objective(c[0])

        for u, v in self.edge_iterator(labels=0):
            if u > v:
                u, v = v, u
            M.set_max(e[u, v], ZZ(1)/ZZ(2))
            M.add_constraint(e[u, v] - c[0], min=0)
            M.add_constraint(e[u, v] + c[0], max=ZZ(1)/ZZ(2))

        # The faces are completely determined by the graph structure:
        # for polyhedral graph, there is only one way to choose the faces.
        # We add an equality constraint for each face.
        efaces = self.faces()
        vfaces = set(frozenset([_[0] for _ in face]) for face in efaces)
        for edges in efaces:
            M.add_constraint(M.sum(e[tuple(sorted(_))] for _ in edges) == 1)

        # In order to generate all simple cycles of G, which are not faces,
        # we use the "all_simple_cycles" method of directed graphs, generating
        # each cycle twice (in both directions). The set below make sure only
        # one direction gives rise to an (in)equality
        D = self.to_directed()
        inequality_constraints = set()
        for cycle in D.all_simple_cycles():
            if len(cycle) > 3:
                scycle = frozenset(cycle)
                if scycle not in vfaces:
                    edges = (tuple(sorted([cycle[i], cycle[i+1]])) for i in range(len(cycle)-1))
                    inequality_constraints.add(frozenset(edges))

        for ieq in inequality_constraints:
            M.add_constraint(M.sum(e[_] for _ in ieq) - c[0] >= 1)

        from sage.numerical.mip import MIPSolverException
        try:
            solution = M.solve()
        except MIPSolverException as e:
            if str(e) == "PPL : There is no feasible solution":
                return False
        return solution > 0

    @doc_index("Graph properties")
    def is_inscribable(self):
        """
        Test whether the graph is the graph of an inscribed polyhedron.

        A polyhedron is inscribed if all of its vertices are on a sphere.
        This is dual to the notion of circumscribed polyhedron: A Polyhedron is
        inscribed if and only if its polar dual is circumscribed and hence a
        graph is inscribable if and only if its planar dual is circumscribable.

        EXAMPLES::

            sage: H = graphs.HerschelGraph()
            sage: H.is_inscribable()               # long time (> 1 sec)
            False
            sage: H.planar_dual().is_inscribable() # long time (> 1 sec)
            True

            sage: C = graphs.CubeGraph(3)
            sage: C.is_inscribable()
            True

        Cutting off a vertex from the cube yields an uninscribable graph::

            sage: C = graphs.CubeGraph(3)
            sage: v = next(C.vertex_iterator())
            sage: triangle = [_ + v for _ in C.neighbors(v)]
            sage: C.add_edges(Combinations(triangle, 2))
            sage: C.add_edges(zip(triangle, C.neighbors(v)))
            sage: C.delete_vertex(v)
            sage: C.is_inscribable()
            False

        Breaking a face of the cube yields an uninscribable graph::

            sage: C = graphs.CubeGraph(3)
            sage: face = choice(C.faces())
            sage: C.add_edge([face[0][0], face[2][0]])
            sage: C.is_inscribable()
            False


        .. SEEALSO::

            * :meth:`is_polyhedral`
            * :meth:`is_circumscribable`

        TESTS::

            sage: G = graphs.CompleteBipartiteGraph(3,3)
            sage: G.is_inscribable()
            Traceback (most recent call last):
            ...
            NotImplementedError: this method only works for polyhedral graphs
        """
        if not self.is_polyhedral():
            raise NotImplementedError('this method only works for polyhedral graphs')
        return self.planar_dual().is_circumscribable()

    @doc_index("Graph properties")
    def is_prime(self):
        r"""
        Test whether the current graph is prime.

        A graph is prime if all its modules are trivial (i.e. empty, all of the
        graph or singletons) -- see :meth:`modular_decomposition`.

        EXAMPLES:

        The Petersen Graph and the Bull Graph are both prime::

            sage: graphs.PetersenGraph().is_prime()
            True
            sage: graphs.BullGraph().is_prime()
            True

        Though quite obviously, the disjoint union of them is not::

            sage: (graphs.PetersenGraph() + graphs.BullGraph()).is_prime()
            False

        TESTS::

            sage: graphs.EmptyGraph().is_prime()
            True
        """
        from sage.graphs.modular_decomposition import NodeType

        if self.order() <= 1:
            return True

        D = self.modular_decomposition()

        return D[0] == NodeType.PRIME and len(D[1]) == self.order()

    def _gomory_hu_tree(self, vertices, algorithm=None):
        r"""
        Return a Gomory-Hu tree associated to self.

        This function is the private counterpart of ``gomory_hu_tree()``,
        with the difference that it has an optional argument
        needed for recursive computations, which the user is not
        interested in defining himself.

        See the documentation of ``gomory_hu_tree()`` for more information.

        INPUT:

        - ``vertices`` - a set of "real" vertices, as opposed to the
          fakes one introduced during the computations. This variable is
          useful for the algorithm and for recursion purposes.

        - ``algorithm`` -- select the algorithm used by the :meth:`edge_cut`
          method. Refer to its documentation for allowed values and default
          behaviour.

        EXAMPLES:

        This function is actually tested in ``gomory_hu_tree()``, this
        example is only present to have a doctest coverage of 100%.

            sage: g = graphs.PetersenGraph()
            sage: t = g._gomory_hu_tree(frozenset(g.vertices()))
        """
        self._scream_if_not_simple()

        # Small case, not really a problem ;-)
        if len(vertices) == 1:
            g = Graph()
            g.add_vertices(vertices)
            return g

        # Take any two vertices (u,v)
        it = iter(vertices)
        u,v = next(it),next(it)

        # Compute a uv min-edge-cut.
        #
        # The graph is split into U,V with u \in U and v\in V.
        flow,edges,[U,V] = self.edge_cut(u, v, use_edge_labels=True, vertices=True, algorithm=algorithm)

        # One graph for each part of the previous one
        gU,gV = self.subgraph(U, immutable=False), self.subgraph(V, immutable=False)

        # A fake vertex fU (resp. fV) to represent U (resp. V)
        fU = frozenset(U)
        fV = frozenset(V)

        # Each edge (uu,vv) with uu \in U and vv\in V yields:
        # - an edge (uu,fV) in gU
        # - an edge (vv,fU) in gV
        #
        # If the same edge is added several times their capacities add up.

        from sage.rings.real_mpfr import RR
        for uu,vv,capacity in edges:
            capacity = capacity if capacity in RR else 1

            # Assume uu is in gU
            if uu in V:
                uu,vv = vv,uu

            # Create the new edges if necessary
            if not gU.has_edge(uu, fV):
                gU.add_edge(uu, fV, 0)
            if not gV.has_edge(vv, fU):
                gV.add_edge(vv, fU, 0)

            # update the capacities
            gU.set_edge_label(uu, fV, gU.edge_label(uu, fV) + capacity)
            gV.set_edge_label(vv, fU, gV.edge_label(vv, fU) + capacity)

        # Recursion on each side
        gU_tree = gU._gomory_hu_tree(vertices & frozenset(gU), algorithm=algorithm)
        gV_tree = gV._gomory_hu_tree(vertices & frozenset(gV), algorithm=algorithm)

        # Union of the two partial trees
        g = gU_tree.union(gV_tree)

        # An edge to connect them, with the appropriate label
        g.add_edge(u, v, flow)

        return g

    @doc_index("Connectivity, orientations, trees")
    def gomory_hu_tree(self, algorithm=None):
        r"""
        Return a Gomory-Hu tree of self.

        Given a tree `T` with labeled edges representing capacities, it is very
        easy to determine the maximum flow between any pair of vertices :
        it is the minimal label on the edges of the unique path between them.

        Given a graph `G`, a Gomory-Hu tree `T` of `G` is a tree
        with the same set of vertices, and such that the maximum flow
        between any two vertices is the same in `G` as in `T`. See the
        `Wikipedia article on Gomory-Hu tree <http://en.wikipedia.org/wiki/Gomory%E2%80%93Hu_tree>`_.
        Note that, in general, a graph admits more than one Gomory-Hu tree.

        See also 15.4 (Gomory-Hu trees) from [SchrijverCombOpt]_.

        INPUT:

        - ``algorithm`` -- select the algorithm used by the :meth:`edge_cut`
          method. Refer to its documentation for allowed values and default
          behaviour.

        OUTPUT:

        A graph with labeled edges

        EXAMPLES:

        Taking the Petersen graph::

            sage: g = graphs.PetersenGraph()
            sage: t = g.gomory_hu_tree()

        Obviously, this graph is a tree::

            sage: t.is_tree()
            True

        Note that if the original graph is not connected, then the
        Gomory-Hu tree is in fact a forest::

            sage: (2*g).gomory_hu_tree().is_forest()
            True
            sage: (2*g).gomory_hu_tree().is_connected()
            False

        On the other hand, such a tree has lost nothing of the initial
        graph connectedness::

            sage: all([ t.flow(u,v) == g.flow(u,v) for u,v in Subsets( g.vertices(), 2 ) ])
            True

        Just to make sure, we can check that the same is true for two vertices
        in a random graph::

            sage: g = graphs.RandomGNP(20,.3)
            sage: t = g.gomory_hu_tree()
            sage: g.flow(0,1) == t.flow(0,1)
            True

        And also the min cut::

            sage: g.edge_connectivity() == min(t.edge_labels())
            True

        TESTS:

        :trac:`16475`::

            sage: G = graphs.PetersenGraph()
            sage: for u,v in G.edge_iterator(labels=False):
            ....:     G.set_edge_label(u, v, 1)
            sage: for u, v in [(0, 1), (0, 4), (0, 5), (1, 2), (1, 6), (3, 4), (5, 7), (5, 8)]:
            ....:     G.set_edge_label(u, v, 2)
            sage: T = G.gomory_hu_tree()
            sage: from itertools import combinations
            sage: for u,v in combinations(G,2):
            ....:     assert T.flow(u,v,use_edge_labels=True) == G.flow(u,v,use_edge_labels=True)

            sage: graphs.EmptyGraph().gomory_hu_tree()
            Graph on 0 vertices
        """
        if self.order() == 0:
            return Graph()
        if not self.is_connected():
            g = Graph()
            for cc in self.connected_components_subgraphs():
                g = g.union(cc._gomory_hu_tree(frozenset(cc.vertices()), algorithm=algorithm))
        else:
            g = self._gomory_hu_tree(frozenset(self.vertices()), algorithm=algorithm)

        if self.get_pos() is not None:
            g.set_pos(dict(self.get_pos()))
        return g

    @doc_index("Leftovers")
    def two_factor_petersen(self):
        r"""
        Return a decomposition of the graph into 2-factors.

        Petersen's 2-factor decomposition theorem asserts that any
        `2r`-regular graph `G` can be decomposed into 2-factors.
        Equivalently, it means that the edges of any `2r`-regular
        graphs can be partitionned in `r` sets `C_1,\dots,C_r` such
        that for all `i`, the set `C_i` is a disjoint union of cycles
        ( a 2-regular graph ).

        As any graph of maximal degree `\Delta` can be completed into
        a regular graph of degree `2\lceil\frac\Delta 2\rceil`, this
        result also means that the edges of any graph of degree `\Delta`
        can be partitionned in `r=2\lceil\frac\Delta 2\rceil` sets
        `C_1,\dots,C_r` such that for all `i`, the set `C_i` is a
        graph of maximal degree `2` ( a disjoint union of paths
        and cycles ).

        EXAMPLES:

        The Complete Graph on `7` vertices is a `6`-regular graph, so it can
        be edge-partitionned into `2`-regular graphs::

            sage: g = graphs.CompleteGraph(7)
            sage: classes = g.two_factor_petersen()
            sage: for c in classes:
            ....:     gg = Graph()
            ....:     gg.add_edges(c)
            ....:     print(max(gg.degree())<=2)
            True
            True
            True
            sage: Set(set(classes[0]) | set(classes[1]) | set(classes[2])).cardinality() == g.size()
            True

        ::

            sage: g = graphs.CirculantGraph(24, [7, 11])
            sage: cl = g.two_factor_petersen()
            sage: g.plot(edge_colors={'black':cl[0], 'red':cl[1]})
            Graphics object consisting of 73 graphics primitives

        """
        self._scream_if_not_simple()
        d = self.eulerian_orientation()

        # This new graph is bipartite, and built the following way :
        #
        # To each vertex v of the digraph are associated two vertices,
        # a sink (-1,v) and a source (1,v)
        # Any edge (u,v) in the digraph is then added as ((-1,u),(1,v))

        from sage.graphs.graph import Graph
        g = Graph()
        g.add_edges([((-1,u),(1,v)) for (u,v) in d.edge_iterator(labels=None)])

        # This new bipartite graph is now edge_colored
        from sage.graphs.graph_coloring import edge_coloring
        classes = edge_coloring(g)

        # The edges in the classes are of the form ((-1,u),(1,v))
        # and have to be translated back to (u,v)
        classes_b = []
        for c in classes:
            classes_b.append([(u,v) for ((uu,u),(vv,v)) in c])

        return classes_b

    @doc_index("Leftovers")
    def kirchhoff_symanzik_polynomial(self, name='t'):
        """
        Return the Kirchhoff-Symanzik polynomial of a graph.

        This is a polynomial in variables `t_e` (each of them representing an
        edge of the graph `G`) defined as a sum over all spanning trees:

        .. MATH::

            \Psi_G(t) = \sum_{\substack{T\subseteq V \\ \text{a spanning tree}}} \prod_{e \\not\in E(T)} t_e

        This is also called the first Symanzik polynomial or the Kirchhoff
        polynomial.

        INPUT:

        - ``name``: name of the variables (default: ``'t'``)

        OUTPUT:

        - a polynomial with integer coefficients

        ALGORITHM:

            This is computed here using a determinant, as explained in Section
            3.1 of [Marcolli2009]_.

            As an intermediate step, one computes a cycle basis `\mathcal C` of
            `G` and a rectangular `|\mathcal C| \\times |E(G)|` matrix with
            entries in `\{-1,0,1\}`, which describes which edge belong to which
            cycle of `\mathcal C` and their respective orientations.

            More precisely, after fixing an arbitrary orientation for each edge
            `e\in E(G)` and each cycle `C\in\mathcal C`, one gets a sign for
            every incident pair (edge, cycle) which is `1` if the orientation
            coincide and `-1` otherwise.

        EXAMPLES:

        For the cycle of length 5::

            sage: G = graphs.CycleGraph(5)
            sage: G.kirchhoff_symanzik_polynomial()
            t0 + t1 + t2 + t3 + t4

        One can use another letter for variables::

            sage: G.kirchhoff_symanzik_polynomial(name='u')
            u0 + u1 + u2 + u3 + u4

        For the 'coffee bean' graph::

            sage: G = Graph([(0,1,'a'),(0,1,'b'),(0,1,'c')],multiedges=True)
            sage: G.kirchhoff_symanzik_polynomial()
            t0*t1 + t0*t2 + t1*t2

        For the 'parachute' graph::

            sage: G = Graph([(0,2,'a'),(0,2,'b'),(0,1,'c'),(1,2,'d')], multiedges=True)
            sage: G.kirchhoff_symanzik_polynomial()
            t0*t1 + t0*t2 + t1*t2 + t1*t3 + t2*t3

        For the complete graph with 4 vertices::

            sage: G = graphs.CompleteGraph(4)
            sage: G.kirchhoff_symanzik_polynomial()
            t0*t1*t3 + t0*t2*t3 + t1*t2*t3 + t0*t1*t4 + t0*t2*t4 + t1*t2*t4
            + t1*t3*t4 + t2*t3*t4 + t0*t1*t5 + t0*t2*t5 + t1*t2*t5 + t0*t3*t5
            + t2*t3*t5 + t0*t4*t5 + t1*t4*t5 + t3*t4*t5

        REFERENCES:

        .. [Marcolli2009] Matilde Marcolli, Feynman Motives, Chapter 3,
           Feynman integrals and algebraic varieties,
           http://www.its.caltech.edu/~matilde/LectureN3.pdf

        .. [Brown2011] Francis Brown, Multiple zeta values and periods: From
           moduli spaces to Feynman integrals, in Contemporary Mathematics vol
           539
        """
        from sage.matrix.constructor import matrix
        from sage.rings.integer_ring import ZZ
        from sage.rings.polynomial.polynomial_ring_constructor import PolynomialRing

        edges = self.edges()
        cycles = self.cycle_basis(output='edge')

        edge2int = {e: j for j, e in enumerate(edges)}
        circuit_mtrx = matrix(ZZ, self.size(), len(cycles))
        for i, cycle in enumerate(cycles):
            for edge in cycle:
                if edge in edges:
                    circuit_mtrx[edge2int[edge], i] = +1
                else:
                    circuit_mtrx[edge2int[(edge[1], edge[0], edge[2])], i] = -1

        D = matrix.diagonal(PolynomialRing(ZZ, name, self.size()).gens())
        return (circuit_mtrx.transpose() * D * circuit_mtrx).determinant()

    @doc_index("Leftovers")
    def magnitude_function(self):
        """
        Return the magnitude function of the graph as a rational function.

        This is defined as the sum of all coefficients in the inverse
        of the matrix `Z` whose coefficient `Z_{i,j}` indexed by a
        pair of vertices `(i,j)` is `q^d(i,j)` where `d` is the distance
        function in the graph.

        By convention, if the distance from `i` to `j` is infinite
        (for two vertices not path connected) then `Z_{i,j}=0`.

        The value of the magnitude function at `q=0` is the
        cardinality of the graph. The magnitude function of a disjoint
        union is the sum of the magnitudes functions of the connected
        components. The magnitude function of a Cartesian product is
        the product of the magnitudes functions of the factors.

        EXAMPLES::

            sage: g = Graph({1:[], 2:[]})
            sage: g.magnitude_function()
            2

            sage: g = graphs.CycleGraph(4)
            sage: g.magnitude_function()
            4/(q^2 + 2*q + 1)

            sage: g = graphs.CycleGraph(5)
            sage: m = g.magnitude_function(); m
            5/(2*q^2 + 2*q + 1)

        One can expand the magnitude as a power series in `q` as follows::

            sage: q = QQ[['q']].gen()
            sage: m(q)
            5 - 10*q + 10*q^2 - 20*q^4 + 40*q^5 - 40*q^6 + ...

        One can also use the substitution `q = exp(-t)` to obtain
        the magnitude function as a function of `t`::

            sage: g = graphs.CycleGraph(6)
            sage: m = g.magnitude_function()
            sage: t = var('t')
            sage: m(exp(-t))
            6/(2*e^(-t) + 2*e^(-2*t) + e^(-3*t) + 1)

        TESTS::

            sage: g = Graph()
            sage: g.magnitude_function()
            0

            sage: g = Graph({1:[]})
            sage: g.magnitude_function()
            1

            sage: g = graphs.PathGraph(4)
            sage: g.magnitude_function()
            (-2*q + 4)/(q + 1)

        REFERENCES:

        .. [Lein] Tom Leinster, *The magnitude of metric spaces*.
           Doc. Math. 18 (2013), 857-905.
        """
        from sage.matrix.constructor import matrix
        from sage.rings.polynomial.polynomial_ring_constructor import PolynomialRing
        from sage.graphs.distances_all_pairs import distances_all_pairs

        ring = PolynomialRing(ZZ, 'q')
        q = ring.gen()
        N = self.order()
        if not N:
            return ring.zero()
        dist = distances_all_pairs(self)
        vertices = list(self)
        Z = matrix(ring, N, N, ring.zero())
        for i in range(N):
            Z[i, i] = ring.one()
        for i in range(N):
            for j in range(i):
                dij = dist[vertices[i]][vertices[j]]
                if dij in ZZ:
                    Z[i, j] = Z[j, i] = q ** dij
                else:
                    Z[i, j] = Z[j, i] = ring.zero()
        return sum(sum(u) for u in ~Z)

    @doc_index("Leftovers")
    def ihara_zeta_function_inverse(self):
        """
        Compute the inverse of the Ihara zeta function of the graph.

        This is a polynomial in one variable with integer coefficients. The
        Ihara zeta function itself is the inverse of this polynomial.

        See :wikipedia:`Ihara zeta function`.

        ALGORITHM:

        This is computed here as the (reversed) characteristic
        polynomial of a square matrix of size twice the number of edges,
        related to the adjacency matrix of the line graph, see for example
        Proposition 9 in [ScottStorm]_ and Def. 4.1 in [Terras]_.

        The graph is first replaced by its 2-core, as this does not change
        the Ihara zeta function.

        EXAMPLES::

            sage: G = graphs.CompleteGraph(4)
            sage: factor(G.ihara_zeta_function_inverse())
            (2*t - 1) * (t + 1)^2 * (t - 1)^3 * (2*t^2 + t + 1)^3

            sage: G = graphs.CompleteGraph(5)
            sage: factor(G.ihara_zeta_function_inverse())
            (-1) * (3*t - 1) * (t + 1)^5 * (t - 1)^6 * (3*t^2 + t + 1)^4

            sage: G = graphs.PetersenGraph()
            sage: factor(G.ihara_zeta_function_inverse())
            (-1) * (2*t - 1) * (t + 1)^5 * (t - 1)^6 * (2*t^2 + 2*t + 1)^4
            * (2*t^2 - t + 1)^5

            sage: G = graphs.RandomTree(10)
            sage: G.ihara_zeta_function_inverse()
            1

        REFERENCES:

        .. [HST] Matthew D. Horton, H. M. Stark, and Audrey A. Terras,
           What are zeta functions of graphs and what are they good for?
           in Quantum graphs and their applications, 173-189,
           Contemp. Math., Vol. 415

        .. [Terras] Audrey Terras, Zeta functions of graphs: a stroll through
           the garden, Cambridge Studies in Advanced Mathematics, Vol. 128

        .. [ScottStorm] Geoffrey Scott and Christopher Storm, The coefficients
           of the Ihara zeta function, Involve (http://msp.org/involve/2008/1-2/involve-v1-n2-p08-p.pdf)
        """
        from sage.matrix.constructor import matrix

        H = self.subgraph(vertices=self.cores(k=2)[1])
        E = H.edges()
        m = len(E)
        # compute (Hashimoto) edge matrix T
        T = matrix(ZZ, 2 * m, 2 * m, 0)
        for i in range(m):
            for j in range(m):
                if i != j:
                    if E[i][1] == E[j][0]:  # same orientation
                        T[2 * i, 2 * j] = 1
                        T[2 * j + 1, 2 * i + 1] = 1
                    elif E[i][1] == E[j][1]:  # opposite orientation (towards)
                        T[2 * i, 2 * j + 1] = 1
                        T[2 * j, 2 * i + 1] = 1
                    elif E[i][0] == E[j][0]:  # opposite orientation (away)
                        T[2 * i + 1, 2 * j] = 1
                        T[2 * j + 1, 2 * i] = 1
        return T.charpoly('t').reverse()

    @doc_index("Leftovers")
    def perfect_matchings(self, labels=False):
        """
        Return an iterator over all perfect matchings of the graph.

        ALGORITHM:

        Choose a vertex `v`, then recurse through all edges incident to `v`,
        removing one edge at a time whenever an edge is added to a matching.

        INPUT:

        - ``labels`` -- boolean (default: ``False``); when ``True``, the
          edges in each perfect matching are triples (containing the label
          as the third element), otherwise the edges are pairs

        .. SEEALSO::

            :meth:`matching`

        EXAMPLES::

            sage: G=graphs.GridGraph([2,3])
            sage: list(G.perfect_matchings())
            [[((0, 0), (0, 1)), ((0, 2), (1, 2)), ((1, 0), (1, 1))],
             [((0, 1), (0, 2)), ((1, 1), (1, 2)), ((0, 0), (1, 0))],
             [((0, 1), (1, 1)), ((0, 2), (1, 2)), ((0, 0), (1, 0))]]

            sage: G = graphs.CompleteGraph(4)
            sage: list(G.perfect_matchings(labels=True))
            [[(0, 1, None), (2, 3, None)],
             [(0, 2, None), (1, 3, None)],
             [(0, 3, None), (1, 2, None)]]

            sage: G = Graph([[1,-1,'a'], [2,-2, 'b'], [1,-2,'x'], [2,-1,'y']])
            sage: list(G.perfect_matchings(labels=True))
            [[(-2, 1, 'x'), (-1, 2, 'y')], [(-2, 2, 'b'), (-1, 1, 'a')]]

            sage: G = graphs.CompleteGraph(8)
            sage: mpc = G.matching_polynomial().coefficients(sparse=False)[0]
            sage: len(list(G.perfect_matchings())) == mpc
            True

            sage: G = graphs.PetersenGraph().copy(immutable=True)
            sage: list(G.perfect_matchings())
            [[(0, 1), (2, 3), (4, 9), (5, 7), (6, 8)],
             [(0, 1), (2, 7), (3, 4), (5, 8), (6, 9)],
             [(0, 4), (1, 2), (3, 8), (5, 7), (6, 9)],
             [(0, 4), (1, 6), (2, 3), (5, 8), (7, 9)],
             [(0, 5), (1, 2), (3, 4), (6, 8), (7, 9)],
             [(0, 5), (1, 6), (2, 7), (3, 8), (4, 9)]]

            sage: list(Graph().perfect_matchings())
            [[]]

            sage: G = graphs.CompleteGraph(5)
            sage: list(G.perfect_matchings())
            []
        """
        if not self:
            yield []
            return
        # if every connected component has an even number of vertices
        if all(len(cc) % 2 == 0 for cc in self.connected_components()):
            v = next(self.vertex_iterator())
            for e in self.edges_incident(v, labels=labels):
                Gp = self.copy(immutable=False)
                Gp.delete_vertices([e[0], e[1]])
                for mat in Gp.perfect_matchings(labels):
                    yield [e] + mat

    @doc_index("Leftovers")
    def has_perfect_matching(self, algorithm="Edmonds", solver=None, verbose=0):
        r"""
        Return whether this graph has a perfect matching.

        INPUT:

        - ``algorithm`` -- string (default: ``"Edmonds"``)

          - ``"Edmonds"`` uses Edmonds' algorithm as implemented in NetworkX to
            find a matching of maximal cardinality, then check whether this
            cardinality is half the number of vertices of the graph.

          - ``"LP_matching"`` uses a Linear Program to find a matching of
            maximal cardinality, then check whether this cardinality is half the
            number of vertices of the graph.

          - ``"LP"`` uses a Linear Program formulation of the perfect matching
            problem: put a binary variable ``b[e]`` on each edge ``e``, and for
            each vertex ``v``, require that the sum of the values of the edges
            incident to ``v`` is 1.

        - ``solver`` -- (default: ``None``) specify a Linear Program (LP)
          solver to be used; if set to ``None``, the default one is used

        - ``verbose`` -- integer (default: ``0``); sets the level of verbosity:
          set to 0 by default, which means quiet (only useful when
          ``algorithm == "LP_matching"`` or ``algorithm == "LP"``)

        For more information on LP solvers and which default solver is
        used, see the method
        :meth:`solve <sage.numerical.mip.MixedIntegerLinearProgram.solve>`
        of the class :class:`MixedIntegerLinearProgram
        <sage.numerical.mip.MixedIntegerLinearProgram>`.

        OUTPUT:

        A boolean.

        EXAMPLES::

            sage: graphs.PetersenGraph().has_perfect_matching()
            True
            sage: graphs.WheelGraph(6).has_perfect_matching()
            True
            sage: graphs.WheelGraph(5).has_perfect_matching()
            False
            sage: graphs.PetersenGraph().has_perfect_matching(algorithm="LP_matching")
            True
            sage: graphs.WheelGraph(6).has_perfect_matching(algorithm="LP_matching")
            True
            sage: graphs.WheelGraph(5).has_perfect_matching(algorithm="LP_matching")
            False
            sage: graphs.PetersenGraph().has_perfect_matching(algorithm="LP_matching")
            True
            sage: graphs.WheelGraph(6).has_perfect_matching(algorithm="LP_matching")
            True
            sage: graphs.WheelGraph(5).has_perfect_matching(algorithm="LP_matching")
            False

        TESTS::

            sage: G = graphs.EmptyGraph()
            sage: all(G.has_perfect_matching(algorithm=algo) for algo in ['Edmonds', 'LP_matching', 'LP'])
            True

        Be careful with isolated vertices::

            sage: G = graphs.PetersenGraph()
            sage: G.add_vertex(11)
            sage: any(G.has_perfect_matching(algorithm=algo) for algo in ['Edmonds', 'LP_matching', 'LP'])
            False
        """
        if self.order() % 2:
            return False
        if algorithm == "Edmonds":
            return len(self) == 2*self.matching(value_only=True,
                                                use_edge_labels=False,
                                                algorithm="Edmonds")
        elif algorithm == "LP_matching":
            return len(self) == 2*self.matching(value_only=True,
                                                use_edge_labels=False,
                                                algorithm="LP",
                                                solver=solver,
                                                verbose=verbose)
        elif algorithm == "LP":
            from sage.numerical.mip import MixedIntegerLinearProgram, MIPSolverException
            p = MixedIntegerLinearProgram(solver=solver)
            b = p.new_variable(binary = True)
            for v in self:
                edges = self.edges_incident(v, labels=False)
                if not edges:
                    return False
                p.add_constraint(p.sum(b[e] for e in edges) == 1)
            try:
                p.solve(log=verbose)
                return True
            except MIPSolverException:
                return False
        else:
            raise ValueError('algorithm must be set to "Edmonds", "LP_matching" or "LP"')

    # Aliases to functions defined in other modules
    from sage.graphs.weakly_chordal import is_long_hole_free, is_long_antihole_free, is_weakly_chordal
    from sage.graphs.asteroidal_triples import is_asteroidal_triple_free
    from sage.graphs.chrompoly import chromatic_polynomial
    from sage.graphs.graph_decompositions.rankwidth import rank_decomposition
    from sage.graphs.graph_decompositions.vertex_separation import pathwidth
    from sage.graphs.matchpoly import matching_polynomial
    from sage.graphs.cliquer import all_max_clique as cliques_maximum
    from sage.graphs.spanning_tree import random_spanning_tree
    from sage.graphs.graph_decompositions.graph_products import is_cartesian_product
    from sage.graphs.distances_all_pairs import is_distance_regular
    from sage.graphs.base.static_dense_graph import is_strongly_regular
    from sage.graphs.line_graph import is_line_graph
    from sage.graphs.tutte_polynomial import tutte_polynomial
    from sage.graphs.lovasz_theta import lovasz_theta
    from sage.graphs.partial_cube import is_partial_cube
    from sage.graphs.orientations import strong_orientations_iterator


_additional_categories = {
    "is_long_hole_free"         : "Graph properties",
    "is_long_antihole_free"     : "Graph properties",
    "is_weakly_chordal"         : "Graph properties",
    "is_asteroidal_triple_free" : "Graph properties",
    "chromatic_polynomial"      : "Algorithmically hard stuff",
    "rank_decomposition"        : "Algorithmically hard stuff",
    "pathwidth"                 : "Algorithmically hard stuff",
    "matching_polynomial"       : "Algorithmically hard stuff",
    "all_max_cliques"           : "Clique-related methods",
    "cliques_maximum"           : "Clique-related methods",
    "random_spanning_tree"      : "Connectivity, orientations, trees",
    "is_cartesian_product"      : "Graph properties",
    "is_distance_regular"       : "Graph properties",
    "is_strongly_regular"       : "Graph properties",
    "is_line_graph"             : "Graph properties",
    "is_partial_cube"           : "Graph properties",
    "tutte_polynomial"          : "Algorithmically hard stuff",
    "lovasz_theta"              : "Leftovers",
    "strong_orientations_iterator" : "Connectivity, orientations, trees"
    }

__doc__ = __doc__.replace("{INDEX_OF_METHODS}",gen_thematic_rest_table_index(Graph,_additional_categories))<|MERGE_RESOLUTION|>--- conflicted
+++ resolved
@@ -1365,7 +1365,6 @@
 
             sage: Graph(graphs.KneserGraph(5,2).sparse6_string()).size()
             15
-<<<<<<< HEAD
 
         Graphs with 1 vertex are correctly handled (:trac:`24923`)::
 
@@ -1379,9 +1378,6 @@
             sage: H = Graph(_)
             sage: H.order(), H.size()
             (1, 2)
-
-=======
->>>>>>> 9bf9f05f
         """
         n = self.order()
         if n == 0:
