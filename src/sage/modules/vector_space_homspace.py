--- conflicted
+++ resolved
@@ -241,6 +241,7 @@
     """
     return isinstance(x, VectorSpaceHomspace)
 
+
 class VectorSpaceHomspace(sage.modules.free_module_homspace.FreeModuleHomspace):
 
     def __call__(self, A, check=True, **kwds):
@@ -256,14 +257,10 @@
           - a function from the domain to the codomain
         - ``check`` (default: True) - ``True`` or ``False``, required for
           compatibility with calls from
-<<<<<<< HEAD
-          :meth:`sage.structure.parent_gens.ParentWithGens.hom`.
+          :meth:`sage.structure.parent.Parent.hom`.
         - the keyword ``side`` can be assigned the values ``"left"`` or
           ``"right"``. It corresponds to the side of vectors relative to the
           matrix.
-=======
-          :meth:`sage.structure.parent.Parent.hom`.
->>>>>>> 556bbf06
 
         EXAMPLES::
 
