r"""
Free modules

Sage supports computation with free modules over an arbitrary commutative ring.
Nontrivial functionality is available over `\ZZ`, fields, and some principal
ideal domains (e.g. `\QQ[x]` and rings of integers of number fields). All free
modules over an integral domain are equipped with an embedding in an ambient
vector space and an inner product, which you can specify and change.

Create the free module of rank `n` over an arbitrary commutative ring `R` using
the command ``FreeModule(R,n)``. Equivalently, ``R^n`` also creates that free
module.

The following example illustrates the creation of both a vector space and a
free module over the integers and a submodule of it.  Use the functions
``FreeModule``, ``span`` and member functions of free modules to create free
modules.  *Do not use the FreeModule_xxx constructors directly.*

EXAMPLES::

    sage: V = VectorSpace(QQ,3)
    sage: W = V.subspace([[1,2,7], [1,1,0]])
    sage: W
    Vector space of degree 3 and dimension 2 over Rational Field
    Basis matrix:
    [ 1  0 -7]
    [ 0  1  7]
    sage: C = VectorSpaces(FiniteField(7))
    sage: C
    Category of vector spaces over Finite Field of size 7
    sage: C(W)
    Vector space of degree 3 and dimension 2 over Finite Field of size 7
    Basis matrix:
    [1 0 0]
    [0 1 0]

::

    sage: M = ZZ^3
    sage: C = VectorSpaces(FiniteField(7))
    sage: C(M)
    Vector space of dimension 3 over Finite Field of size 7
    sage: W = M.submodule([[1,2,7], [8,8,0]])
    sage: C(W)
    Vector space of degree 3 and dimension 2 over Finite Field of size 7
    Basis matrix:
    [1 0 0]
    [0 1 0]

We illustrate the exponent notation for creation of free modules.

::

    sage: ZZ^4
    Ambient free module of rank 4 over the principal ideal domain Integer Ring
    sage: QQ^2
    Vector space of dimension 2 over Rational Field
    sage: RR^3
    Vector space of dimension 3 over Real Field with 53 bits of precision

Base ring::

    sage: R.<x,y> = QQ[]
    sage: M = FreeModule(R,2)
    sage: M.base_ring()
    Multivariate Polynomial Ring in x, y over Rational Field

::

    sage: VectorSpace(QQ, 10).base_ring()
    Rational Field

Enumeration of `\ZZ^n` happens in order of increasing `1`-norm
primarily and increasing `\infty`-norm secondarily::

    sage: print([v for _,v in zip(range(31), ZZ^3)])
    [(0, 0, 0),
    (1, 0, 0), (-1, 0, 0), (0, 1, 0), (0, -1, 0), (0, 0, 1), (0, 0, -1),
    (1, 1, 0), (-1, 1, 0), (1, -1, 0), (-1, -1, 0), (1, 0, 1), (-1, 0, 1), (1, 0, -1), (-1, 0, -1), (0, 1, 1), (0, -1, 1), (0, 1, -1), (0, -1, -1),
    (2, 0, 0), (-2, 0, 0), (0, 2, 0), (0, -2, 0), (0, 0, 2), (0, 0, -2),
    (1, 1, 1), (-1, 1, 1), (1, -1, 1), (-1, -1, 1), (1, 1, -1), ...]

For other infinite enumerated base rings (i.e., rings which
are objects of the category :class:`InfiniteEnumeratedSets`),
a free module of rank `r` is enumerated by applying
:meth:`FreeModule_ambient.linear_combination_of_basis`
to all vectors in `\ZZ^r`, enumerated in the way shown above.

TESTS:

We intersect a zero-dimensional vector space with a
1-dimension submodule.

::

    sage: V = (QQ^1).span([])
    sage: W = ZZ^1
    sage: V.intersection(W)
    Free module of degree 1 and rank 0 over Integer Ring
    Echelon basis matrix:
    []

We construct subspaces of real and complex double vector spaces and
verify that the element types are correct::

    sage: V = FreeModule(RDF, 3); V
    Vector space of dimension 3 over Real Double Field
    sage: V.0
    (1.0, 0.0, 0.0)
    sage: type(V.0)
    <class 'sage.modules.vector_real_double_dense.Vector_real_double_dense'>
    sage: W = V.span([V.0]); W
    Vector space of degree 3 and dimension 1 over Real Double Field
    Basis matrix:
    [1.0 0.0 0.0]
    sage: type(W.0)
    <class 'sage.modules.vector_real_double_dense.Vector_real_double_dense'>
    sage: V = FreeModule(CDF, 3); V
    Vector space of dimension 3 over Complex Double Field
    sage: type(V.0)
    <class 'sage.modules.vector_complex_double_dense.Vector_complex_double_dense'>
    sage: W = V.span_of_basis([CDF.0 * V.1]); W
    Vector space of degree 3 and dimension 1 over Complex Double Field
    User basis matrix:
    [  0.0 1.0*I   0.0]
    sage: type(W.0)
    <class 'sage.modules.vector_complex_double_dense.Vector_complex_double_dense'>

Basis vectors are immutable::

    sage: A = span([[1,2,3], [4,5,6]], ZZ)
    sage: A.0
    (1, 2, 3)
    sage: A.0[0] = 5
    Traceback (most recent call last):
    ...
    ValueError: vector is immutable; please change a copy instead (use copy())

Among other things, this tests that we can save and load submodules
and elements::

    sage: M = ZZ^3
    sage: TestSuite(M).run()
    sage: W = M.span_of_basis([[1,2,3],[4,5,19]])
    sage: TestSuite(W).run()
    sage: v = W.0 + W.1
    sage: TestSuite(v).run()

AUTHORS:

- William Stein (2005, 2007)

- David Kohel (2007, 2008)

- Niles Johnson (2010-08): (:trac:`3893`) ``random_element()`` should pass on ``*args`` and ``**kwds``.

- Simon King (2010-12): (:trac:`8800`) fixed a bug in ``denominator()``.

- Simon King (2010-12), Peter Bruin (June 2014): (:trac:`10513`) new coercion model and category framework.

"""

###########################################################################
#       Copyright (C) 2005, 2007 William Stein <wstein@gmail.com>
#       Copyright (C) 2007, 2008 David Kohel <kohel@iml.univ-mrs.fr>
#
#  Distributed under the terms of the GNU General Public License (GPL)
#
#    This code is distributed in the hope that it will be useful,
#    but WITHOUT ANY WARRANTY; without even the implied warranty of
#    MERCHANTABILITY or FITNESS FOR A PARTICULAR PURPOSE.  See the GNU
#    General Public License for more details.
#
#  The full text of the GPL is available at:
#
#                  http://www.gnu.org/licenses/
###########################################################################

import itertools
from warnings import warn

import sage.matrix.matrix_space
import sage.misc.latex as latex
import sage.rings.abc
import sage.rings.infinity
import sage.rings.integer
import sage.rings.integer_ring
import sage.rings.rational_field
import sage.rings.ring as ring
from sage.categories.infinite_enumerated_sets import InfiniteEnumeratedSets
from sage.categories.integral_domains import IntegralDomains
from sage.categories.principal_ideal_domains import PrincipalIdealDomains
from sage.misc.cachefunc import cached_method
from sage.misc.lazy_attribute import lazy_attribute
from sage.misc.lazy_import import LazyImport
from sage.misc.randstate import current_randstate
from sage.modules import free_module_element
from sage.modules.module import Module
from sage.rings.finite_rings.finite_field_base import FiniteField
from sage.structure.factory import UniqueFactory
from sage.structure.richcmp import (
    op_EQ,
    op_GE,
    op_GT,
    op_LE,
    op_LT,
    op_NE,
    revop,
    rich_to_bool,
    richcmp,
    richcmp_method,
    richcmp_not_equal,
)
from sage.structure.sequence import Sequence

###############################################################################
#
# Constructor functions
#
###############################################################################

class FreeModuleFactory(UniqueFactory):
    r"""
    Factory class for the finite-dimensional free modules with standard basis
    """
    def create_key(self, base_ring, rank, sparse=False, inner_product_matrix=None):
        """
        TESTS::

            sage: loads(dumps(ZZ^6)) is ZZ^6
            True
            sage: loads(dumps(RDF^3)) is RDF^3
            True
        """
        rank = int(sage.rings.integer.Integer(rank))

        if inner_product_matrix is not None:
            inner_product_matrix = sage.matrix.matrix_space.MatrixSpace(base_ring, rank)(inner_product_matrix)
            inner_product_matrix.set_immutable()

        return (base_ring, rank, sparse, inner_product_matrix)

    def create_object(self, version, key):
        """
        TESTS::

            sage: TestSuite(ZZ^6).run()
            sage: TestSuite(RDF^3).run()

        Check that :trac:`34380` is fixed::

            sage: R.<x,y> = QQ[]
            sage: Q = R.quo(R.ideal([x^2 - y^2 - 1]))
            sage: Q.is_integral_domain()                                                # needs sage.libs.singular
            True
            sage: Q2 = FreeModule(Q, 2)                                                 # needs sage.libs.singular
            sage: from sage.modules.free_module import FreeModule_ambient_domain
            sage: isinstance(Q2, FreeModule_ambient_domain)                             # needs sage.libs.singular
            True
        """
        base_ring, rank, sparse, inner_product_matrix = key

        if inner_product_matrix is not None:
            from sage.modules.free_quadratic_module import FreeQuadraticModule
            return FreeQuadraticModule(base_ring, rank, inner_product_matrix=inner_product_matrix, sparse=sparse)

        if not isinstance(sparse,bool):
            raise TypeError("Argument sparse (= %s) must be True or False" % sparse)

        if not (hasattr(base_ring,'is_commutative') and base_ring.is_commutative()):
            warn("You are constructing a free module\n"
                 "over a noncommutative ring. Sage does not have a concept\n"
                 "of left/right and both sided modules, so be careful.\n"
                 "It's also not guaranteed that all multiplications are\n"
                 "done from the right side.")
            #raise TypeError, "The base_ring must be a commutative ring."

        if not sparse and isinstance(base_ring, sage.rings.abc.RealDoubleField):
            return RealDoubleVectorSpace_class(rank)

        if not sparse and isinstance(base_ring, sage.rings.abc.ComplexDoubleField):
            return ComplexDoubleVectorSpace_class(rank)

        try:
            if base_ring.is_field():
                return FreeModule_ambient_field(base_ring, rank, sparse=sparse)
        except NotImplementedError:
            pass

        if base_ring in PrincipalIdealDomains():
            return FreeModule_ambient_pid(base_ring, rank, sparse=sparse)

        if (isinstance(base_ring, sage.rings.abc.Order)
            and base_ring.is_maximal() and base_ring.class_number() == 1):
            return FreeModule_ambient_pid(base_ring, rank, sparse=sparse)

        if isinstance(base_ring, ring.IntegralDomain) or base_ring in IntegralDomains():
            return FreeModule_ambient_domain(base_ring, rank, sparse=sparse)

        return FreeModule_ambient(base_ring, rank, sparse=sparse)


FreeModuleFactory_with_standard_basis = FreeModuleFactory("FreeModule")

def FreeModule(base_ring, rank_or_basis_keys=None, sparse=False, inner_product_matrix=None, *,
               with_basis='standard', rank=None, basis_keys=None, **args):
    r"""
    Create a free module over the given commutative ``base_ring``

    ``FreeModule`` can be called with the following positional arguments:

    - ``FreeModule(base_ring, rank, ...)``

    - ``FreeModule(base_ring, basis_keys, ...)``

    INPUT:

    -  ``base_ring`` -- a commutative ring

    -  ``rank`` -- a nonnegative integer

    -  ``basis_keys`` -- a finite or enumerated family of arbitrary objects

    -  ``sparse`` -- boolean (default ``False``)

    -  ``inner_product_matrix`` -- the inner product matrix (default ``None``)

    -  ``with_basis`` -- either ``"standard"`` (the default), in which case
       a free module with the standard basis as the distinguished basis is created;
       or ``None``, in which case a free module without distinguished basis is
       created.

    -  further options may be accepted by various implementation classes

    OUTPUT: a free module

    This factory function creates instances of various specialized classes
    depending on the input.  Not all combinations of options are
    implemented.

    -  If the parameter ``basis_keys`` is provided, it must be a finite
       or enumerated family of objects, and an instance of
       :class:`CombinatorialFreeModule` is created.

       EXAMPLES::

           sage: CombinatorialFreeModule(QQ, ['a','b','c'])
           Free module generated by {'a', 'b', 'c'} over Rational Field

       It has a distinguished standard basis that is indexed by the provided
       ``basis_keys``. See the documentation of :class:`CombinatorialFreeModule`
       for more examples and details, including its :class:`UniqueRepresentation`
       semantics.

    -  If the parameter ``with_basis`` is set to ``None``, then a free module
       of the given ``rank`` without distinguished basis is created.  It is
       represented by an instance of :class:`FiniteRankFreeModule`.

       EXAMPLES::

           sage: FiniteRankFreeModule(ZZ, 3, name='M')
           Rank-3 free module M over the Integer Ring

       See the documentation of :class:`FiniteRankFreeModule` for more
       options, examples, and details.

    -  If ``rank`` is provided and the option ``with_basis`` is left at its
       default value, ``"standard"``, then a free ambient module with
       distinguished standard basis indexed by ``range(rank)`` is created.
       There is only one dense and one sparse free ambient module of
       given ``rank`` over ``base_ring``.

       EXAMPLES::

           sage: FreeModule(Integers(8), 10)
           Ambient free module of rank 10 over Ring of integers modulo 8

       The remainder of this documentation discusses this case of
       free ambient modules.


    EXAMPLES:

    First we illustrate creating free modules over various base fields.
    The base field affects the free module that is created. For
    example, free modules over a field are vector spaces, and free
    modules over a principal ideal domain are special in that more
    functionality is available for them than for completely general
    free modules.

    ::

        sage: FreeModule(QQ,10)
        Vector space of dimension 10 over Rational Field
        sage: FreeModule(ZZ,10)
        Ambient free module of rank 10 over the principal ideal domain Integer Ring
        sage: FreeModule(FiniteField(5), 10)
        Vector space of dimension 10 over Finite Field of size 5
        sage: FreeModule(Integers(7),10)
        Vector space of dimension 10 over Ring of integers modulo 7
        sage: FreeModule(PolynomialRing(QQ,'x'),5)
        Ambient free module of rank 5 over the principal ideal domain Univariate Polynomial Ring in x over Rational Field
        sage: FreeModule(PolynomialRing(ZZ,'x'),5)
        Ambient free module of rank 5 over the integral domain Univariate Polynomial Ring in x over Integer Ring

    Of course we can make rank 0 free modules::

        sage: FreeModule(RealField(100),0)
        Vector space of dimension 0 over Real Field with 100 bits of precision

    Next we create a free module with sparse representation of
    elements. Functionality with sparse modules is *identical* to dense
    modules, but they may use less memory and arithmetic may be faster
    (or slower!).

    ::

        sage: M = FreeModule(ZZ,200,sparse=True)
        sage: M.is_sparse()
        True
        sage: type(M.0)
        <class 'sage.modules.free_module_element.FreeModuleElement_generic_sparse'>

    The default is dense.

    ::

        sage: M = ZZ^200
        sage: type(M.0)
        <class 'sage.modules.vector_integer_dense.Vector_integer_dense'>

    Note that matrices associated in some way to sparse free modules
    are sparse by default::

        sage: M = FreeModule(Integers(8), 2)
        sage: A = M.basis_matrix()
        sage: A.is_sparse()
        False
        sage: Ms = FreeModule(Integers(8), 2, sparse=True)
        sage: M == Ms  # as mathematical objects they are equal
        True
        sage: Ms.basis_matrix().is_sparse()
        True

    We can also specify an inner product matrix, which is used when
    computing inner products of elements.

    ::

        sage: A = MatrixSpace(ZZ,2)([[1,0],[0,-1]])
        sage: M = FreeModule(ZZ,2,inner_product_matrix=A)
        sage: v, w = M.gens()
        sage: v.inner_product(w)
        0
        sage: v.inner_product(v)
        1
        sage: w.inner_product(w)
        -1
        sage: (v+2*w).inner_product(w)
        -2

    You can also specify the inner product matrix by giving anything
    that coerces to an appropriate matrix. This is only useful if the
    inner product matrix takes values in the base ring.

    ::

        sage: FreeModule(ZZ,2,inner_product_matrix=1).inner_product_matrix()
        [1 0]
        [0 1]
        sage: FreeModule(ZZ,2,inner_product_matrix=[1,2,3,4]).inner_product_matrix()
        [1 2]
        [3 4]
        sage: FreeModule(ZZ,2,inner_product_matrix=[[1,2],[3,4]]).inner_product_matrix()
        [1 2]
        [3 4]

    .. TODO::

        Refactor modules such that it only counts what category the base
        ring belongs to, but not what is its Python class.


    EXAMPLES::

        sage: FreeModule(QQ, ['a', 'b', 'c'])
        Free module generated by {'a', 'b', 'c'} over Rational Field
        sage: _.category()
        Category of finite dimensional vector spaces with basis over Rational Field

        sage: FreeModule(QQ, 3, with_basis=None)
        3-dimensional vector space over the Rational Field
        sage: _.category()
        Category of finite dimensional vector spaces over Rational Field

        sage: FreeModule(QQ, [1, 2, 3, 4], with_basis=None)
        4-dimensional vector space over the Rational Field
        sage: _.category()
        Category of finite dimensional vector spaces over Rational Field

    TESTS::

        sage: FreeModule(QQ, ['a', 2, 3, 4], with_basis=None)
        Traceback (most recent call last):
        ...
        NotImplementedError: FiniteRankFreeModule only supports integer ranges as basis_keys, got ['a', 2, 3, 4]
        sage: FreeModule(QQ, [1, 3, 5], with_basis=None)
        Traceback (most recent call last):
        ...
        NotImplementedError: FiniteRankFreeModule only supports integer ranges as basis_keys, got [1, 3, 5]
    """
    if rank_or_basis_keys is not None:
        try:
            rank = sage.rings.integer_ring.ZZ(rank_or_basis_keys)
        except (TypeError, ValueError):
            basis_keys = rank_or_basis_keys
    if not with_basis:
        if inner_product_matrix is not None:
            raise NotImplementedError
        from sage.tensor.modules.finite_rank_free_module import FiniteRankFreeModule
        if basis_keys:
            if not all(key in sage.rings.integer_ring.ZZ for key in basis_keys):
                raise NotImplementedError(f'FiniteRankFreeModule only supports integer ranges as basis_keys, got {basis_keys}')
            start_index = min(basis_keys)
            end_index = max(basis_keys)
            rank = end_index - start_index + 1
            # Check that the ordered list of basis_keys is the range from start_index to end_index
            if (len(basis_keys) != rank
                or not all(key == index
                           for key, index in zip(basis_keys,
                                                 range(start_index, end_index + 1)))):
                raise NotImplementedError(f'FiniteRankFreeModule only supports integer ranges as basis_keys, got {basis_keys}')
            return FiniteRankFreeModule(base_ring, rank, start_index=start_index, **args)
        return FiniteRankFreeModule(base_ring, rank, **args)
    elif with_basis == 'standard':
        if rank is not None:
            return FreeModuleFactory_with_standard_basis(base_ring, rank, sparse,
                                                        inner_product_matrix, **args)
        else:
            if inner_product_matrix is not None:
                raise NotImplementedError
            from sage.combinat.free_module import CombinatorialFreeModule
            return CombinatorialFreeModule(base_ring, basis_keys, **args)
    else:
        raise NotImplementedError

def VectorSpace(K, dimension_or_basis_keys=None, sparse=False, inner_product_matrix=None, *,
                with_basis='standard', dimension=None, basis_keys=None, **args):
    """
    EXAMPLES:

    The base can be complicated, as long as it is a field.

    ::

        sage: V = VectorSpace(FractionField(PolynomialRing(ZZ,'x')),3)
        sage: V
        Vector space of dimension 3 over Fraction Field of Univariate Polynomial Ring in x over Integer Ring
        sage: V.basis()
        [
        (1, 0, 0),
        (0, 1, 0),
        (0, 0, 1)
        ]

    The base must be a field or a ``TypeError`` is raised.

    ::

        sage: VectorSpace(ZZ,5)
        Traceback (most recent call last):
        ...
        TypeError: Argument K (= Integer Ring) must be a field.
    """
    if not K.is_field():
        raise TypeError("Argument K (= %s) must be a field." % K)
    if sparse not in (True, False):
        raise TypeError("Argument sparse (= %s) must be a boolean." % sparse)
    return FreeModule(K, dimension_or_basis_keys, sparse, inner_product_matrix,
                      with_basis=with_basis, rank=dimension, basis_keys=basis_keys,
                      **args)

def span(gens, base_ring=None, check=True, already_echelonized=False):
    r"""
    Return the span of the vectors in ``gens`` using scalars from ``base_ring``.

    INPUT:

    - ``gens`` - a list of either vectors or lists of ring elements
      used to generate the span

    - ``base_ring`` - default: ``None`` - a principal ideal domain
      for the ring of scalars

    - ``check`` - default: ``True`` - passed to the ``span()`` method
      of the ambient module

    - ``already_echelonized`` - default: ``False`` - set to ``True``
      if the vectors form the rows of a matrix in echelon form, in
      order to skip the computation of an echelonized basis for the
      span.

    OUTPUT:

    A module (or vector space) that is all the linear combinations of the
    free module elements (or vectors) with scalars from the
    ring (or field) given by ``base_ring``.  See the examples below
    describing behavior when the base ring is not specified and/or
    the module elements are given as lists that do not carry
    explicit base ring information.

    EXAMPLES:

    The vectors in the list of generators can be given as
    lists, provided a base ring is specified and the elements of the list
    are in the ring (or the fraction field of the ring).  If the
    base ring is a field, the span is a vector space.  ::

        sage: V = span([[1,2,5], [2,2,2]], QQ); V
        Vector space of degree 3 and dimension 2 over Rational Field
        Basis matrix:
        [ 1  0 -3]
        [ 0  1  4]

        sage: span([V.gen(0)], QuadraticField(-7,'a'))                                  # needs sage.rings.number_field
        Vector space of degree 3 and dimension 1 over Number Field in a
         with defining polynomial x^2 + 7 with a = 2.645751311064591?*I
        Basis matrix:
        [ 1  0 -3]

        sage: span([[1,2,3], [2,2,2], [1,2,5]], GF(2))
        Vector space of degree 3 and dimension 1 over Finite Field of size 2
        Basis matrix:
        [1 0 1]

    If the base ring is not a field, then a module is created.
    The entries of the vectors can lie outside the ring, if they
    are in the fraction field of the ring.  ::

        sage: span([[1,2,5], [2,2,2]], ZZ)
        Free module of degree 3 and rank 2 over Integer Ring
        Echelon basis matrix:
        [ 1  0 -3]
        [ 0  2  8]

        sage: span([[1,1,1], [1,1/2,1]], ZZ)
        Free module of degree 3 and rank 2 over Integer Ring
        Echelon basis matrix:
        [  1   0   1]
        [  0 1/2   0]

        sage: R.<x> = QQ[]
        sage: M= span( [[x, x^2+1], [1/x, x^3]], R); M
        Free module of degree 2 and rank 2 over
        Univariate Polynomial Ring in x over Rational Field
        Echelon basis matrix:
        [          1/x           x^3]
        [            0 x^5 - x^2 - 1]
        sage: M.basis()[0][0].parent()
        Fraction Field of Univariate Polynomial Ring in x over Rational Field

    A base ring can be inferred if the generators are given as a
    list of vectors. ::

        sage: span([vector(QQ, [1,2,3]), vector(QQ, [4,5,6])])
        Vector space of degree 3 and dimension 2 over Rational Field
        Basis matrix:
        [ 1  0 -1]
        [ 0  1  2]
        sage: span([vector(QQ, [1,2,3]), vector(ZZ, [4,5,6])])
        Vector space of degree 3 and dimension 2 over Rational Field
        Basis matrix:
        [ 1  0 -1]
        [ 0  1  2]
        sage: span([vector(ZZ, [1,2,3]), vector(ZZ, [4,5,6])])
        Free module of degree 3 and rank 2 over Integer Ring
        Echelon basis matrix:
        [1 2 3]
        [0 3 6]

    TESTS::

        sage: span([[1,2,3], [2,2,2], [1,2/3,5]], ZZ)
        Free module of degree 3 and rank 3 over Integer Ring
        Echelon basis matrix:
        [  1   0  13]
        [  0 2/3   6]
        [  0   0  14]
        sage: span([[1,2,3], [2,2,2], [1,2,QQ['x'].gen()]], ZZ)
        Traceback (most recent call last):
        ...
        ValueError: The elements of gens (= [[1, 2, 3], [2, 2, 2], [1, 2, x]]) must be defined over base_ring (= Integer Ring) or its field of fractions.

    For backwards compatibility one can also give the base ring as the
    first argument.  ::

        sage: span(QQ,[[1,2],[3,4]])
        Vector space of degree 2 and dimension 2 over Rational Field
        Basis matrix:
        [1 0]
        [0 1]

    The base ring must be a principal ideal domain (PID).  ::

        sage: span([[1,2,3]], Integers(6))
        Traceback (most recent call last):
        ...
        TypeError: The base_ring (= Ring of integers modulo 6)
        must be a principal ideal domain.

    Fix :trac:`5575`::

        sage: V = QQ^3
        sage: span([V.0, V.1])
        Vector space of degree 3 and dimension 2 over Rational Field
        Basis matrix:
        [1 0 0]
        [0 1 0]

    Improve error message from :trac:`12541`::

        sage: span({0:vector([0,1])}, QQ)
        Traceback (most recent call last):
        ...
        TypeError: generators must be lists of ring elements
        or free module elements!
    """
    if ring.is_Ring(gens):
        # we allow the old input format with first input the base_ring.
        # Do we want to deprecate it?..
        base_ring, gens = gens, base_ring

    try:
        if base_ring is None:
            gens = Sequence(gens)
            R = gens.universe().base_ring()
        else:
            gens = list(gens)
            R = base_ring
    except TypeError:
        raise TypeError("generators must be given as an iterable structure")

    if R not in PrincipalIdealDomains():
        raise TypeError("The base_ring (= %s) must be a principal ideal "
                        "domain." % R)
    if not gens:
        return FreeModule(R, 0)
    else:
        x = gens[0]
        if free_module_element.is_FreeModuleElement(x):
            M = x.parent()
        else:
            try:
                x = list(x)
            except TypeError:
                raise TypeError("generators must be lists of ring elements or "
                                "free module elements!")
            M = FreeModule(R, len(x))
            try:
                gens = [M(_) for _ in gens]
            except TypeError:
                R = R.fraction_field()
                M = FreeModule(R, len(x))
                try:
                    gens = [M(_) for _ in gens]
                except TypeError:
                    raise ValueError("The elements of gens (= %s) must be "
                                     "defined over base_ring (= %s) or its "
                                     "field of fractions." % (gens, base_ring))
        return M.span(gens=gens, base_ring=base_ring, check=check,
                      already_echelonized=already_echelonized)

def basis_seq(V, vecs):
    """
    This converts a list vecs of vectors in V to an Sequence of
    immutable vectors.

    Should it? I.e. in most ``other`` parts of the system the return type
    of basis or generators is a tuple.

    EXAMPLES::

        sage: V = VectorSpace(QQ,2)
        sage: B = V.gens()
        sage: B
        ((1, 0), (0, 1))
        sage: v = B[0]
        sage: v[0] = 0 # immutable
        Traceback (most recent call last):
        ...
        ValueError: vector is immutable; please change a copy instead (use copy())
        sage: sage.modules.free_module.basis_seq(V, V.gens())
        [
        (1, 0),
        (0, 1)
        ]
    """
    for z in vecs:
        z.set_immutable()
    return Sequence(vecs, universe=V, check=False, immutable=True, cr=True)


###############################################################################
#
# Base class for all free modules
#
###############################################################################

def is_FreeModule(M):
    """
    Return True if M inherits from FreeModule_generic.

    EXAMPLES::

        sage: from sage.modules.free_module import is_FreeModule
        sage: V = ZZ^3
        sage: is_FreeModule(V)
        True
        sage: W = V.span([ V.random_element() for i in range(2) ])
        sage: is_FreeModule(W)
        True
    """
    return isinstance(M, FreeModule_generic)


@richcmp_method
class Module_free_ambient(Module):
    """
    Base class for modules with elements represented by elements of a free
    module.

    Modules whose elements are represented by elements of a free module (such
    as submodules, quotients, and subquotients of a free module) should be
    either a subclass of this class or :class:`FreeModule_generic`, which
    itself is a subclass of this class. If the modules have bases and ranks,
    then use :class:`FreeModule_generic`. Otherwise, use this class.

    INPUT:

    - ``base_ring`` -- a commutative ring

    - ``degree`` -- a non-negative integer; degree of the ambient free module

    - ``sparse`` -- boolean (default: ``False``)

    - ``category`` -- category (default: ``None``)

    If ``base_ring`` is a field, then the default category is the category of
    finite-dimensional vector spaces over that field; otherwise it is the
    category of finite-dimensional free modules over that ring.  In addition,
    the category is intersected with the category of finite enumerated sets if
    the ring is finite or the rank is 0.

    EXAMPLES::

        sage: S.<x,y,z> = PolynomialRing(QQ)
        sage: M = S**2
        sage: N = M.submodule([vector([x - y, z]), vector([y * z, x * z])])
        sage: N.gens()
        [
        (x - y, z),
        (y*z, x*z)
        ]
        sage: N.degree()
        2
    """
    def __init__(self, base_ring, degree, sparse=False, category=None):
        """
        Initialize.

        TESTS::

            sage: S.<x,y,z> = PolynomialRing(QQ)
            sage: M = S**2
            sage: N = M.submodule([vector([x - y, z]), vector([y * z, x * z])])
            sage: TestSuite(N).run(skip=['_test_elements', '_test_pickling'])
        """
        degree = sage.rings.integer.Integer(degree)
        if degree < 0:
            raise ValueError("degree (=%s) must be nonnegative" % degree)

        from sage.categories.modules_with_basis import ModulesWithBasis
        modules_category = ModulesWithBasis(base_ring.category()).FiniteDimensional()
        try:
            if base_ring.is_finite() or degree == 0:
                modules_category = modules_category.Enumerated().Finite()
        except (ValueError, TypeError, AttributeError, NotImplementedError):
            pass
        category = modules_category.or_subcategory(category, join=True)

        if not hasattr(self, 'Element'):
            self.Element = element_class(base_ring, sparse)

        super().__init__(base_ring, category=category)
        self.__degree = degree
        self.__is_sparse = sparse

    def _element_constructor_(self, x, coerce=True, copy=True, check=True):
        r"""
        Create an element of this module from ``x``.

        The ``coerce`` and ``copy`` arguments are passed on to the underlying
        element constructor.

        EXAMPLES::

            sage: S.<x,y,z> = PolynomialRing(QQ)
            sage: M = S**2
            sage: N = M.submodule([vector([x - y, z]), vector([y*z , x*z])])
            sage: Q = M.quotient_module(N)
            sage: Q(0)
            (0, 0)
            sage: Q([x, x + y])
            (x, x + y)
            sage: phi = Q.coerce_map_from(M)
            sage: phi(M.gen(1))
            (0, 1)
            sage: _ in Q
            True
        """
        if isinstance(x, (int, sage.rings.integer.Integer)) and x == 0:
            return self.zero_vector()
        elif isinstance(x, free_module_element.FreeModuleElement):
            if x.parent() is self:
                if copy:
                    return x.__copy__()
                else:
                    return x
            x = x.list()
        if check and self.coordinate_ring().is_exact():
            # No check if x belongs to this module as there is no algorithm.
            try:
                R = self.base_ring()
                for d in x:
                    if d not in R:
                        raise ArithmeticError
            except ArithmeticError:
                raise TypeError("element {!r} is not in free module".format(x))
        return self.element_class(self, x, coerce, copy)

    def degree(self):
        """
        Return the degree of this free module. This is the dimension of the
        ambient vector space in which it is embedded.

        EXAMPLES::

            sage: M = FreeModule(ZZ, 10)
            sage: W = M.submodule([M.gen(0), 2*M.gen(3) - M.gen(0), M.gen(0) + M.gen(3)])
            sage: W.degree()
            10
            sage: W.rank()
            2
        """
        return self.__degree

    def is_sparse(self):
        """
        Return ``True`` if the underlying representation of this module uses
        sparse vectors, and ``False`` otherwise.

        EXAMPLES::

            sage: FreeModule(ZZ, 2).is_sparse()
            False
            sage: FreeModule(ZZ, 2, sparse=True).is_sparse()
            True
        """
        return self.__is_sparse

    def _an_element_(self):
        """
        Return an arbitrary element of a free module.

        EXAMPLES::

            sage: V = VectorSpace(QQ,2)
            sage: V._an_element_()
            (1, 0)
            sage: U = V.submodule([[1,0]])
            sage: U._an_element_()
            (1, 0)
            sage: W = V.submodule([])
            sage: W._an_element_()
            (0, 0)
        """
        try:
            return self.gen(0)
        except ValueError:
            return self.zero()

    def some_elements(self):
        r"""
        Return some elements of this free module.

        See :class:`TestSuite` for a typical use case.

        OUTPUT:

        An iterator.

        EXAMPLES::

            sage: F = FreeModule(ZZ, 2)
            sage: tuple(F.some_elements())
            ((1, 0),
             (1, 1),
             (0, 1),
             (-1, 2),
             (-2, 3),
             ...
             (-49, 50))

            sage: F = FreeModule(QQ, 3)
            sage: tuple(F.some_elements())
            ((1, 0, 0),
             (1/2, 1/2, 1/2),
             (1/2, -1/2, 2),
             (-2, 0, 1),
             (-1, 42, 2/3),
             (-2/3, 3/2, -3/2),
             (4/5, -4/5, 5/4),
             ...
             (46/103823, -46/103823, 103823/46))

            sage: F = FreeModule(SR, 2)                                                 # needs sage.symbolic
            sage: tuple(F.some_elements())                                              # needs sage.symbolic
            ((1, 0), (some_variable, some_variable))
        """
        yield self.an_element()
        yield self.base().an_element() * sum(self.gens())
        some_elements_base = iter(self.base().some_elements())
        n = self.degree()
        while True:
            L = list(itertools.islice(some_elements_base, int(n)))
            if len(L) != n:
                return
            try:
                yield self(L)
            except (TypeError, ValueError):
                pass

    def coordinate_ring(self):
        """
        Return the ring over which the entries of the vectors are
        defined.

        EXAMPLES::

            sage: S.<x,y,z> = PolynomialRing(QQ)
            sage: M = S**2
            sage: N = M.submodule([vector([x - y, z]), vector([y * z, x * z])])
            sage: N.coordinate_ring()
            Multivariate Polynomial Ring in x, y, z over Rational Field
        """
        return self.base_ring()

    def zero_vector(self):
        """
        Return the zero vector in this module.

        EXAMPLES::

            sage: M = FreeModule(ZZ, 2)
            sage: M.zero_vector()
            (0, 0)
            sage: M(0)
            (0, 0)
            sage: M.span([[1,1]]).zero_vector()
            (0, 0)
            sage: M.zero_submodule().zero_vector()
            (0, 0)
        """
        # Do *not* cache this -- it must be computed fresh each time, since
        # it is used by __call__ to make a new copy of the 0 element.

        return self.element_class(self, 0)

    @cached_method
    def zero(self):
        """
        Return the zero vector in this module.

        EXAMPLES::

            sage: M = FreeModule(ZZ, 2)
            sage: M.zero()
            (0, 0)
            sage: M.span([[1,1]]).zero()
            (0, 0)
            sage: M.zero_submodule().zero()
            (0, 0)
            sage: M.zero_submodule().zero().is_mutable()
            False
        """
        res = self.element_class(self, 0)
        res.set_immutable()
        return res

    def zero_submodule(self):
        """
        Return the zero submodule of this module.

        EXAMPLES::

            sage: S.<x,y,z> = PolynomialRing(QQ)
            sage: M = S**2
            sage: M.zero_submodule()
            Submodule of Ambient free module of rank 2 over the integral domain Multivariate Polynomial Ring in x, y, z over Rational Field
            Generated by the rows of the matrix:
            []
        """
        return self.submodule([], check=False)

    def relations_matrix(self):
        r"""
        Return the matrix of relations of ``self``.

        EXAMPLES::

            sage: V = GF(2)^2
            sage: V.relations_matrix()
            []
            sage: W = V.subspace([[1, 0]])
            sage: W.relations_matrix()
            []

            sage: Q = V / W
            sage: Q.relations_matrix()
            [1 0]

            sage: S.<x,y,z> = PolynomialRing(QQ)
            sage: M = S**2
            sage: M.relations_matrix()
            []

            sage: N = M.submodule([vector([x - y, z]), vector([y*z, x*z])])
            sage: Q = M.quotient_module(N)
            sage: Q.relations_matrix()
            [x - y     z]
            [  y*z   x*z]
        """
        return self.relations().matrix()

    def __richcmp__(self, other, op):
        r"""
        Rich comparison via containment in the same ambient space.

        Two modules compare if their ambient module/space is equal.
        Ambient spaces are equal if they have the same
        base ring, rank and inner product matrix.

        EXAMPLES:

        We compare rank three free modules over the integers,
        rationals, and complex numbers. Note the free modules
        ``QQ^3`` (and hence ``ZZ^3``) and ``CC^3`` are incomparable
        because of the different ambient vector spaces::

            sage: QQ^3 <= CC^3
            False
            sage: CC^3 <= QQ^3
            False
            sage: QQ^3 <= QQ^3
            True

            sage: QQ^3 <= ZZ^3
            False
            sage: ZZ^3 <= QQ^3
            True
            sage: ZZ^3 <= CC^3
            False
            sage: CC^3 <= ZZ^3
            False

        Comparison with a submodule::

            sage: A = QQ^3
            sage: V = span([[1,2,3], [5,6,7], [8,9,10]], QQ)
            sage: V
            Vector space of degree 3 and dimension 2 over Rational Field
            Basis matrix:
            [ 1  0 -1]
            [ 0  1  2]
            sage: V <= A
            True
            sage: A <= V
            False
            sage: L1 = span([[1,2,3], [5,6,7], [8,9,10]], ZZ)
            sage: L2 = span([[2,4,6], [10,12,14], [16,18,20]], ZZ)
            sage: 2*L1 <= L2
            True
            sage: L2 <= L1
            True
            sage: L1 <= L2
            False

        More exotic comparisons::

            sage: # needs sage.symbolic
            sage: R1 = ZZ[sqrt(2)]
            sage: F1 = R1^3
            sage: V1 = F1.span([[sqrt(2), sqrt(2), 0]])
            sage: F2 = ZZ^3
            sage: V2 = F2.span([[2,2,0]])
            sage: V2 <= V1  # Different ambient vector spaces
            False
            sage: V1 <= V2
            False

            sage: R2.<x> = GF(5)[]
            sage: F3 = R2^3
            sage: V3 = F3.span([[x^5 - 1, 1 + x + x^2 + x^3 + x^4, 0]])
            sage: W3 = F3.span([[1,1,0], [0,4,0]])
            sage: V3 <= W3
            True
            sage: W3 <= V3
            False

        We compare a one dimensional space to a two dimensional space::

            sage: V = span([[1,2,3], [5,6,7], [8,9,10]], QQ)
            sage: M = span([[5,6,7]], QQ)
            sage: M <= V
            True
            sage: V <= M
            False

        We test that :trac:`5525` is fixed::

            sage: A = (QQ^1).span([[1/3]],ZZ); B = (QQ^1).span([[1]],ZZ)
            sage: A.intersection(B)
            Free module of degree 1 and rank 1 over Integer Ring
            Echelon basis matrix:
            [1]

        We create the module `\ZZ^3`, and the submodule generated by
        one vector `(1,1,0)`, and check whether certain elements are
        in the submodule::

            sage: R = FreeModule(ZZ, 3)
            sage: V = R.submodule([R.gen(0) + R.gen(1)])
            sage: R.gen(0) + R.gen(1) in V
            True
            sage: R.gen(0) + 2*R.gen(1) in V
            False

            sage: w = (1/2)*(R.gen(0) + R.gen(1))
            sage: w
            (1/2, 1/2, 0)
            sage: w.parent()
            Vector space of dimension 3 over Rational Field
            sage: w in V
            False
            sage: V.coordinates(w)
            [1/2]

        We check an example over a more general ring::

            sage: S.<x,y,z> = PolynomialRing(QQ)
            sage: M = S**2
            sage: N = M.submodule([vector([x - y, z]), vector([y*z, x*z])])
            sage: Q = M.quotient_module(N)
            sage: Q == Q
            True
            sage: Q == M
            False
            sage: Q == N
            False
            sage: Q != M
            True
            sage: Q != N
            True

        When equality cannot be checked, we get both ``==`` and ``!=``
        returning ``False``::

            sage: P.<x,y> = QQ[]
            sage: M = P**2
            sage: S1 = M.submodule([(x,y),(y,x)])
            sage: S2 = M.submodule([(x,y),(y-x,x-y)])
            sage: S1 == S2
            False
            sage: S1 != S2
            False

        TESTS::

            sage: QQ^3 < ZZ^3
            False
            sage: ZZ^3 < QQ^3
            True
            sage: ZZ^3 < CC^3
            False
            sage: CC^3 < ZZ^3
            False

        Comparison with a submodule::

            sage: A = QQ^3
            sage: V = span([[1,2,3], [5,6,7], [8,9,10]], QQ)
            sage: V
            Vector space of degree 3 and dimension 2 over Rational Field
            Basis matrix:
            [ 1  0 -1]
            [ 0  1  2]
            sage: V < A
            True
            sage: A < V
            False
            sage: L1 = span([[1,2,3], [5,6,7], [8,9,10]], ZZ)
            sage: L2 = span([[2,4,6], [10,12,14], [16,18,20]], ZZ)
            sage: 2*L1 < L2
            False
            sage: L2 < L1
            True
            sage: L1 < L2
            False

        We compare a `\ZZ`-module to a one-dimensional space::

            sage: V = span([[5,6,7]], ZZ).scale(1/11);  V
            Free module of degree 3 and rank 1 over Integer Ring
            Echelon basis matrix:
            [5/11 6/11 7/11]
            sage: M = span([[5,6,7]], QQ)
            sage: V < M
            True
            sage: M < V
            False

        We compare rank three free modules over the rationals and
        complex numbers::

            sage: QQ^3 >= CC^3
            False
            sage: CC^3 >= QQ^3
            False
            sage: QQ^3 >= QQ^3
            True

        Comparison with a submodule::

            sage: A = QQ^3
            sage: V = span([[1,2,3], [5,6,7], [8,9,10]], QQ)
            sage: V
            Vector space of degree 3 and dimension 2 over Rational Field
            Basis matrix:
            [ 1  0 -1]
            [ 0  1  2]
            sage: V >= A
            False
            sage: A >= V
            True
            sage: L1 = span([[1,2,3], [5,6,7], [8,9,10]], ZZ)
            sage: L2 = span([[2,4,6], [10,12,14], [16,18,20]], ZZ)
            sage: 2*L1 >= L2
            True
            sage: L2 >= L1
            False
            sage: L1 >= L2
            True

        We compare rank three free modules over the rationals and
        complex numbers::

            sage: QQ^3 > CC^3
            False
            sage: CC^3 > QQ^3
            False
            sage: QQ^3 > QQ^3
            False

        Comparison with a submodule::

            sage: A = QQ^3
            sage: V = span([[1,2,3], [5,6,7], [8,9,10]], QQ)
            sage: V
            Vector space of degree 3 and dimension 2 over Rational Field
            Basis matrix:
            [ 1  0 -1]
            [ 0  1  2]
            sage: V > A
            False
            sage: A > V
            True
            sage: L1 = span([[1,2,3], [5,6,7], [8,9,10]], ZZ)
            sage: L2 = span([[2,4,6], [10,12,14], [16,18,20]], ZZ)
            sage: 2*L1 > L2
            False
            sage: L2 > L1
            False
            sage: L1 > L2
            True
        """
        if self is other:
            return rich_to_bool(op, 0)
        if not isinstance(other, Module_free_ambient):
            return NotImplemented

        # Check equality first if needed
        try:
            if op == op_EQ:
                return self._eq(other)
            if op == op_NE:
                return not self._eq(other)
        except NotImplementedError:
            return False

        try:
            if op == op_LE:
                return self.is_submodule(other)
            if op == op_GE:
                return other.is_submodule(self)
            if op == op_LT:
                return (not self._eq(other)) and self.is_submodule(other)
            if op == op_GT:
                return (not self._eq(other)) and other.is_submodule(self)
        except NotImplementedError:
            return NotImplemented

    def _eq(self, other):
        r"""
        Return if ``self`` is equal to ``other``.

        Ambient spaces are considered equal if they have the same
        rank, basering and inner product matrix.

        Modules in the same ambient space are partially ordered by inclusion.

        EXAMPLES::

            sage: S.<x,y,z> = PolynomialRing(QQ)
            sage: M = S**2
            sage: N = M.submodule([vector([x - y, z]), vector([y*z, x*z])])
            sage: Q = M.quotient_module(N)
            sage: M._eq(Q)
            False
            sage: M.zero_submodule()._eq(Q.zero_submodule())
            False
            sage: Q.zero_submodule()._eq(M.zero_submodule())
            False
            sage: M.zero_submodule()._eq(N.zero_submodule())
            True
        """
        if self.degree() != other.degree():
            return False
        if self.base_ring() != other.base_ring():
            return False

        from sage.modules.quotient_module import QuotientModule_free_ambient
        lq = isinstance(self, QuotientModule_free_ambient)
        rq = isinstance(other, QuotientModule_free_ambient)
        if lq or rq:
            # if the relations agree we continue with the covers
            if lq:
                lx = self.relations()
                self = self.cover()
            else:
                lx = self.zero_submodule()
            if rq:
                rx = other.relations()
                other = other.cover()
            else:
                rx = other.zero_submodule()
            if lx != rx:
                return False

        # This method is overridden for free modules in FreeModule_generic.
        # Hence we know self and other are not ambient, but they are contained
        # in the same ambient space
        return self.is_submodule(other) and other.is_submodule(self)

    def is_submodule(self, other):
        r"""
        Return ``True`` if ``self`` is a submodule of ``other``.

        EXAMPLES:

        Submodule testing over general rings is not guaranteed to work in
        all cases. However, it will raise an error when it is unable to
        determine containment.

        The zero module can always be tested::

            sage: S.<x,y,z> = PolynomialRing(QQ)
            sage: M = S**2
            sage: N = M.submodule([vector([x - y, z]), vector([y*z, x*z])])
            sage: N.zero_submodule().is_submodule(M)
            True
            sage: N.zero_submodule().is_submodule(N)
            True
            sage: M.zero_submodule().is_submodule(N)
            True

        It also respects which module it is constructed from::

            sage: Q = M.quotient_module(N)
            sage: Q.zero_submodule().is_submodule(M)
            False
            sage: Q.zero_submodule().is_submodule(N)
            False
            sage: M.zero_submodule().is_submodule(Q)
            False
            sage: N.zero_submodule().is_submodule(Q)
            False
        """
        if self is other:
            return True
        if not isinstance(other, Module_free_ambient):
            return False
        if self.base_ring() != other.base_ring():
            return False

        if not (self.ambient_module() == other.ambient_module()):
            if not (self.ambient_module() != other.ambient_module()):
                raise NotImplementedError("could not determine containment")
            return False
        if other is self.ambient_module():
            return True

        from sage.modules.quotient_module import QuotientModule_free_ambient
        if isinstance(other, QuotientModule_free_ambient):
            # if the relations agree we continue with the covers
            if isinstance(self, QuotientModule_free_ambient):
                if other.relations() != self.relations():
                    return False
                self = self.cover()
            else:
                if other.relations() != 0:
                    return False
            other = other.cover()

        if self.degree() != other.degree():
            return False
        R = self.base_ring()
        S = other.base_ring()
        if R != S:
            try:
                if not R.is_subring(S):
                    return False
            except NotImplementedError:
                if not R.fraction_field().is_subring(S):
                    raise NotImplementedError("could not determine if %s is a "
                                              "subring of %s" % (R, S))
        if not self.gens():
            # self is the zero module
            return True
        if not other.gens():
            # other is the zero module
            return False
        if self.ambient_module().is_submodule(other):
            return True

        raise NotImplementedError("could not determine containment")

    _submodule_class = LazyImport("sage.modules.submodule", "Submodule_free_ambient")

    def span(self, gens, base_ring=None, check=True, already_echelonized=False):
        r"""
        Return the `R`-span of ``gens``, where `R` is the ``base_ring``.

        The default `R` is the base ring of ``self``. Note that this span need
        not be a submodule of ``self``, nor even of the ambient space. It must,
        however, be contained in the ambient vector space, i.e., the
        ambient space tensored with the fraction field of `R`.

        INPUT:

        - ``gens`` -- a list of vectors

        - ``base_ring`` -- (optional) a ring

        - ``check`` -- boolean (default: ``True``): whether or not to
          coerce entries of gens into base field

        - ``already_echelonized`` -- boolean (default: ``False``);
          set this if you know the gens are already in echelon form

        EXAMPLES::

            sage: V = VectorSpace(GF(7), 3)
            sage: W = V.subspace([[2, 3, 4]]); W
            Vector space of degree 3 and dimension 1 over Finite Field of size 7
            Basis matrix:
            [1 5 2]
            sage: W.span([[1, 1, 1]])
            Vector space of degree 3 and dimension 1 over Finite Field of size 7
            Basis matrix:
            [1 1 1]

        Over a general ring::

            sage: S.<x,y,z> = PolynomialRing(QQ)
            sage: M = S**2
            sage: M.span([vector([x - y, z]), vector([y*z, x*z])])
            Submodule of Ambient free module of rank 2 over the integral domain Multivariate Polynomial Ring in x, y, z over Rational Field
            Generated by the rows of the matrix:
            [x - y     z]
            [  y*z   x*z]

        Over a PID::

            sage: V = FreeModule(ZZ,3)
            sage: W = V.submodule([V.gen(0)])
            sage: W.span([V.gen(1)])
            Free module of degree 3 and rank 1 over Integer Ring
            Echelon basis matrix:
            [0 1 0]
            sage: W.submodule([V.gen(1)])
            Traceback (most recent call last):
            ...
            ArithmeticError: argument gens (= [(0, 1, 0)]) does not generate a submodule of self
            sage: V.span([[1,0,0],[1/5,4,0],[6,3/4,0]])
            Free module of degree 3 and rank 2 over Integer Ring
            Echelon basis matrix:
            [1/5   0   0]
            [  0 1/4   0]

        It also works with other things than integers::

            sage: R.<x>=QQ[]
            sage: L=R^1
            sage: a=L.span([(1/x,)])
            sage: a
            Free module of degree 1 and rank 1 over Univariate Polynomial Ring in x over Rational Field
            Echelon basis matrix:
            [1/x]
            sage: b=L.span([(1/x,)])
            sage: a(b.gens()[0])
            (1/x)
            sage: L2 = R^2
            sage: L2.span([[(x^2+x)/(x^2-3*x+2),1/5],[(x^2+2*x)/(x^2-4*x+3),x]])
            Free module of degree 2 and rank 2 over Univariate Polynomial Ring in x over Rational Field
            Echelon basis matrix:
            [x/(x^3 - 6*x^2 + 11*x - 6)  2/15*x^2 - 17/75*x - 1/75]
            [                         0 x^3 - 11/5*x^2 - 3*x + 4/5]

        Note that the ``base_ring`` can make a huge difference. We
        repeat the previous example over the fraction field of R and
        get a simpler vector space. ::

            sage: L2.span([[(x^2+x)/(x^2-3*x+2),1/5],[(x^2+2*x)/(x^2-4*x+3),x]],base_ring=R.fraction_field())
            Vector space of degree 2 and dimension 2 over Fraction Field of Univariate Polynomial Ring in x over Rational Field
            Basis matrix:
            [1 0]
            [0 1]

        TESTS::

            sage: V = FreeModule(RDF, 3)
            sage: W = V.submodule([V.gen(0)])
            sage: W.span([V.gen(1)], base_ring=GF(7))
            Vector space of degree 3 and dimension 1 over Finite Field of size 7
            Basis matrix:
            [0 1 0]
            sage: v = V((1, pi, log(2))); v                                             # needs sage.symbolic
            (1.0, 3.141592653589793, 0.6931471805599453)
            sage: W.span([v], base_ring=GF(7))                                          # needs sage.rings.finite_rings sage.symbolic
            Traceback (most recent call last):
            ...
            ValueError: argument gens (= [(1.0, 3.141592653589793, 0.6931471805599453)]) is not compatible with base_ring (= Finite Field of size 7)
            sage: W = V.submodule([v])                                                  # needs sage.symbolic
            sage: W.span([V.gen(2)], base_ring=GF(7))
            Vector space of degree 3 and dimension 1 over Finite Field of size 7
            Basis matrix:
            [0 0 1]
        """
        if isinstance(gens, FreeModule_generic):
            gens = gens.gens()
        if base_ring is None or base_ring is self.base_ring():
            return self._submodule_class(self.ambient_module(), gens, check=check, already_echelonized=already_echelonized)

        # The base ring has changed
        try:
            M = self.ambient_module().change_ring(base_ring)
        except TypeError:
            raise ValueError("argument base_ring (= %s) is not compatible " % base_ring +
                             "with the base ring (= %s)" % self.base_ring())
        try:
            return M.span(gens)
        except TypeError:
            raise ValueError("argument gens (= %s) is not compatible " % gens +
                             "with base_ring (= %s)" % base_ring)

    def submodule(self, gens, check=True, already_echelonized=False):
        r"""
        Create the `R`-submodule of the ambient module with given generators,
        where `R` is the base ring of ``self``.

        INPUT:

        - ``gens`` -- a list of free module elements or a free module

        - ``check`` -- (default: ``True``) whether or not to verify
          that the gens are in ``self``

        OUTPUT:

        The submodule spanned by the vectors in the list ``gens``. The basis for
        the subspace is always put in reduced row echelon form (if possible).

        EXAMPLES:

        We create a submodule of `\ZZ^3`::

            sage: M = FreeModule(ZZ, 3)
            sage: B = M.basis()
            sage: W = M.submodule([B[0]+B[1], 2*B[1]-B[2]])
            sage: W
            Free module of degree 3 and rank 2 over Integer Ring
            Echelon basis matrix:
            [ 1  1  0]
            [ 0  2 -1]

        We create a submodule of a submodule::

            sage: W.submodule([3*B[0] + 3*B[1]])
            Free module of degree 3 and rank 1 over Integer Ring
            Echelon basis matrix:
            [3 3 0]

        We try to create a submodule that isn't really a submodule,
        which results in an ``ArithmeticError`` exception::

            sage: W.submodule([B[0] - B[1]])
            Traceback (most recent call last):
            ...
            ArithmeticError: argument gens (= [(1, -1, 0)]) does not generate a submodule of self

        Next we create a submodule of a free module over the principal ideal
        domain `\QQ[x]`, which uses the general Hermite normal form functionality::

            sage: R = PolynomialRing(QQ, 'x'); x = R.gen()
            sage: M = FreeModule(R, 3)
            sage: B = M.basis()
            sage: W = M.submodule([x*B[0], 2*B[1]- x*B[2]]); W
            Free module of degree 3 and rank 2 over Univariate Polynomial Ring in x over Rational Field
            Echelon basis matrix:
            [ x  0  0]
            [ 0  2 -x]
            sage: W.ambient_module()
            Ambient free module of rank 3 over the principal ideal domain Univariate Polynomial Ring in x over Rational Field

        Over a generic ring::

            sage: S.<x,y,z> = PolynomialRing(QQ)
            sage: A = S**2
            sage: A.submodule([vector([x - y,z]), vector([y*z, x*z])])
            Submodule of Ambient free module of rank 2 over the integral domain Multivariate Polynomial Ring in x, y, z over Rational Field
            Generated by the rows of the matrix:
            [x - y     z]
            [  y*z   x*z]
        """
        if isinstance(gens, Module_free_ambient):
            gens = gens.gens()
        V = self.span(gens, check=check, already_echelonized=already_echelonized)
        if check:
            if not V.is_submodule(self):
                raise ArithmeticError("argument gens (= %s) does not generate "
                                      "a submodule of self" % gens)
        return V

    def quotient_module(self, sub, check=True):
        r"""
        Return the quotient of ``self`` by the given subspace ``sub``.

        INPUT:

        - ``sub`` -- a submodule of ``self`` or something that can
          be turned into one via ``self.submodule(sub)``

        - ``check`` -- (default: ``True``) whether or not to check that
          ``sub`` is a submodule

        EXAMPLES::

            sage: S.<x,y,z> = PolynomialRing(QQ)
            sage: M = S**2
            sage: N = M.submodule([vector([x - y, z]), vector([y * z, x * z])])
            sage: M.quotient(N)
            Quotient module by Submodule of Ambient free module of rank 2 over
             the integral domain Multivariate Polynomial Ring in x, y, z over Rational Field
            Generated by the rows of the matrix:
            [x - y     z]
            [  y*z   x*z]
        """
        if isinstance(sub, Module_free_ambient) and self.base_ring() != sub.base_ring():
            raise ValueError("base rings must be the same")
        if check and (not isinstance(sub, Module_free_ambient) or not sub.is_submodule(self)):
            try:
                sub = self.submodule(sub)
            except (TypeError, ArithmeticError):
                raise ArithmeticError("sub must be a subspace of self")
        from sage.modules.quotient_module import QuotientModule_free_ambient
        return QuotientModule_free_ambient(self, sub)

    def __truediv__(self, sub):
        """
        Return the quotient of ``self`` by the given submodule sub.

        EXAMPLES::

            sage: V1 = ZZ^2; W1 = V1.span([[1,2],[3,4]])
            sage: V1/W1
            Finitely generated module V/W over Integer Ring with invariants (2)
            sage: V2 = span([[1/2,1,1],[3/2,2,1],[0,0,1]],ZZ); W2 = V2.span([2*V2.0+4*V2.1, 9*V2.0+12*V2.1, 4*V2.2])
            sage: V2/W2
            Finitely generated module V/W over Integer Ring with invariants (4, 12)
        """
        return self.quotient(sub, check=True)

    def free_resolution(self, *args, **kwds):
        r"""
        Return a free resolution of ``self``.

        For input options, see
        :class:`~sage.homology.free_resolution.FreeResolution`.

        EXAMPLES::

            sage: S.<x,y,z> = PolynomialRing(QQ)
            sage: M = S**2
            sage: N = M.submodule([vector([x - y, z]), vector([y * z, x * z])])
            sage: res = N.free_resolution(); res                                        # needs sage.libs.singular
            S^2 <-- S^2 <-- 0
            sage: ascii_art(res.chain_complex())                                        # needs sage.libs.singular
                        [x - y   y*z]
                        [    z   x*z]
             0 <-- C_0 <-------------- C_1 <-- 0
        """
        from sage.rings.polynomial.multi_polynomial_libsingular import (
            MPolynomialRing_libsingular,
        )
        if isinstance(self.base_ring(), MPolynomialRing_libsingular):
            from sage.homology.free_resolution import FiniteFreeResolution_singular
            return FiniteFreeResolution_singular(self, *args, **kwds)

        if isinstance(self, FreeModule_generic):
            from sage.homology.free_resolution import FiniteFreeResolution_free_module
            return FiniteFreeResolution_free_module(self, *args, **kwds)

        raise NotImplementedError("the module must be a free module or "
                                  "have the base ring be a polynomial ring using Singular")

    def graded_free_resolution(self, *args, **kwds):
        r"""
        Return a graded free resolution of ``self``.

        For input options, see
        :class:`~sage.homology.graded_resolution.GradedFiniteFreeResolution`.

        EXAMPLES::

            sage: S.<x,y,z> = PolynomialRing(QQ)
            sage: M = S**2
            sage: N = M.submodule([vector([x - y, z]), vector([y * z, x * z])])
            sage: N.graded_free_resolution(shifts=[1, -1])                              # needs sage.libs.singular
            S(-1)⊕S(1) <-- S(-2)⊕S(-3) <-- 0
            sage: N.graded_free_resolution(shifts=[2, 3])                               # needs sage.libs.singular
            S(-2)⊕S(-3) <-- S(-3)⊕S(-4) <-- 0

            sage: N = M.submodule([vector([x^3 - y^6, z^2]), vector([y * z, x])])
            sage: N.graded_free_resolution(degrees=[2, 1, 3], shifts=[2, 3])            # needs sage.libs.singular
            S(-2)⊕S(-3) <-- S(-6)⊕S(-8) <-- 0
        """
        from sage.rings.polynomial.multi_polynomial_libsingular import (
            MPolynomialRing_libsingular,
        )
        if isinstance(self.base_ring(), MPolynomialRing_libsingular):
            from sage.homology.graded_resolution import (
                GradedFiniteFreeResolution_singular,
            )
            return GradedFiniteFreeResolution_singular(self, *args, **kwds)

        if isinstance(self, FreeModule_generic):
            from sage.homology.graded_resolution import (
                GradedFiniteFreeResolution_free_module,
            )
            return GradedFiniteFreeResolution_free_module(self, *args, **kwds)

        raise NotImplementedError("the module must be a free module or "
                                  "have the base ring be a polynomial ring using Singular")


class FreeModule_generic(Module_free_ambient):
    """
    Base class for all free modules.

    INPUT:

    - ``base_ring`` -- a commutative ring

    - ``rank`` -- a non-negative integer

    - ``degree`` -- a non-negative integer

    - ``sparse`` -- boolean (default: ``False``)

    - ``coordinate_ring`` -- a ring containing ``base_ring``
      (default: equal to ``base_ring``)

    - ``category`` -- category (default: ``None``)

    If ``base_ring`` is a field, then the default category is the
    category of finite-dimensional vector spaces over that field;
    otherwise it is the category of finite-dimensional free modules
    over that ring.  In addition, the category is intersected with the
    category of finite enumerated sets if the ring is finite or the
    rank is 0.

    EXAMPLES::

        sage: PolynomialRing(QQ,3,'x')^3
        Ambient free module of rank 3 over the integral domain
         Multivariate Polynomial Ring in x0, x1, x2 over Rational Field

        sage: FreeModule(GF(7), 3).category()
        Category of enumerated finite dimensional vector spaces with basis over
         (finite enumerated fields and subquotients of monoids and quotients of semigroups)
        sage: V = QQ^4; V.category()
        Category of finite dimensional vector spaces with basis over
         (number fields and quotient fields and metric spaces)
        sage: V = GF(5)**20; V.category()
        Category of enumerated finite dimensional vector spaces with basis over
         (finite enumerated fields and subquotients of monoids and quotients of semigroups)
        sage: FreeModule(ZZ,3).category()
        Category of finite dimensional modules with basis over
         (euclidean domains and infinite enumerated sets
          and metric spaces)
        sage: (QQ^0).category()
        Category of finite enumerated finite dimensional vector spaces with basis
         over (number fields and quotient fields and metric spaces)

    TESTS:

    Check that :trac:`17576` is fixed::

        sage: V = VectorSpace(RDF, 3)
        sage: v = vector(RDF, [1, 2, 3, 4])
        sage: v in V
        False
    """
    def __init__(self, base_ring, rank, degree, sparse=False,
                 coordinate_ring=None, category=None):
        """
        Create the free module of given rank ``rank`` over the given base
        ring ``base_ring``.

        TESTS::

            sage: M = FreeModule(ZZ,20,sparse=False)
            sage: x = M.random_element()
            sage: type(x)
            <class 'sage.modules.vector_integer_dense.Vector_integer_dense'>
            sage: M.element_class
            <class 'sage.modules.vector_integer_dense.Vector_integer_dense'>

            sage: N = FreeModule(ZZ,20,sparse=True)
            sage: y = N.random_element()
            sage: type(y)
            <class 'sage.modules.free_module_element.FreeModuleElement_generic_sparse'>
            sage: N.element_class
            <class 'sage.modules.free_module_element.FreeModuleElement_generic_sparse'>

        """
        if not base_ring.is_commutative():
            warn("You are constructing a free module\n"
                 "over a noncommutative ring. Sage does not have a concept\n"
                 "of left/right and both sided modules, so be careful.\n"
                 "It's also not guaranteed that all multiplications are\n"
                 "done from the right side.")

        if coordinate_ring is None:
            coordinate_ring = base_ring

        if not hasattr(self, 'Element'):
            self.Element = element_class(coordinate_ring, sparse)

        rank = sage.rings.integer.Integer(rank)
        if rank < 0:
            raise ValueError("rank (=%s) must be nonnegative" % rank)

        Module_free_ambient.__init__(self, base_ring, degree=degree, sparse=sparse, category=category)
        self.__coordinate_ring = coordinate_ring
        self.__uses_ambient_inner_product = True
        self.__rank = rank
        self._gram_matrix = None

    def construction(self):
        """
        The construction functor and base ring for self.

        EXAMPLES::

            sage: R = PolynomialRing(QQ,3,'x')
            sage: V = R^5
            sage: V.construction()
            (VectorFunctor, Multivariate Polynomial Ring in x0, x1, x2 over Rational Field)
        """
        from sage.categories.pushout import VectorFunctor
        if hasattr(self,'_inner_product_matrix'):
            return VectorFunctor(self.rank(), self.is_sparse(),self.inner_product_matrix()), self.base_ring()
        return VectorFunctor(self.rank(), self.is_sparse()), self.base_ring()

    # FIXME: what's the level of generality of FreeModuleHomspace?
    # Should there be a category for free modules accepting it as hom space?
    # See similar method for FreeModule_generic_field class
    def _Hom_(self, Y, category):
        from sage.modules.free_module_homspace import FreeModuleHomspace
        return FreeModuleHomspace(self, Y, category)

    def dense_module(self):
        """
        Return corresponding dense module.

        EXAMPLES:

        We first illustrate conversion with ambient spaces::

            sage: M = FreeModule(QQ,3)
            sage: S = FreeModule(QQ,3, sparse=True)
            sage: M.sparse_module()
            Sparse vector space of dimension 3 over Rational Field
            sage: S.dense_module()
            Vector space of dimension 3 over Rational Field
            sage: M.sparse_module() == S
            True
            sage: S.dense_module() == M
            True
            sage: M.dense_module() == M
            True
            sage: S.sparse_module() == S
            True

        Next we create a subspace::

            sage: M = FreeModule(QQ,3, sparse=True)
            sage: V = M.span([ [1,2,3] ] ); V
            Sparse vector space of degree 3 and dimension 1 over Rational Field
            Basis matrix:
            [1 2 3]
            sage: V.sparse_module()
            Sparse vector space of degree 3 and dimension 1 over Rational Field
            Basis matrix:
            [1 2 3]
        """
        if self.is_sparse():
            return self._dense_module()
        return self

    def _dense_module(self):
        """
        Creates a dense module with the same defining data as self.

        N.B. This function is for internal use only! See dense_module for
        use.

        EXAMPLES::

            sage: M = FreeModule(Integers(8),3)
            sage: S = FreeModule(Integers(8),3, sparse=True)
            sage: M is S._dense_module()
            True
        """
        A = self.ambient_module().dense_module()
        return A.span(self.basis())

    def sparse_module(self):
        """
        Return the corresponding sparse module with the same defining
        data.

        EXAMPLES:

        We first illustrate conversion with ambient spaces::

            sage: M = FreeModule(Integers(8),3)
            sage: S = FreeModule(Integers(8),3, sparse=True)
            sage: M.sparse_module()
            Ambient sparse free module of rank 3 over Ring of integers modulo 8
            sage: S.dense_module()
            Ambient free module of rank 3 over Ring of integers modulo 8
            sage: M.sparse_module() is S
            True
            sage: S.dense_module() is M
            True
            sage: M.dense_module() is M
            True
            sage: S.sparse_module() is S
            True

        Next we convert a subspace::

            sage: M = FreeModule(QQ,3)
            sage: V = M.span([ [1,2,3] ] ); V
            Vector space of degree 3 and dimension 1 over Rational Field
            Basis matrix:
            [1 2 3]
            sage: V.sparse_module()
            Sparse vector space of degree 3 and dimension 1 over Rational Field
            Basis matrix:
            [1 2 3]
        """
        if self.is_sparse():
            return self
        return self._sparse_module()

    def _sparse_module(self):
        """
        Creates a sparse module with the same defining data as self.

        N.B. This function is for internal use only! See sparse_module for
        use.

        EXAMPLES::

            sage: M = FreeModule(Integers(8),3)
            sage: S = FreeModule(Integers(8),3, sparse=True)
            sage: M._sparse_module() is S
            True
        """
        A = self.ambient_module().sparse_module()
        return A.span(self.basis())

    def _element_constructor_(self, x, coerce=True, copy=True, check=True):
        r"""
        Create an element of this free module from ``x``.

        The ``coerce`` and ``copy`` arguments are
        passed on to the underlying element constructor. If
        ``check`` is ``True``, confirm that the
        element specified by x does in fact lie in self.

        .. note::

           In the case of an inexact base ring (i.e. RDF), we don't
           verify that the element is in the subspace, even when
           ``check=True``, to account for numerical instability
           issues.

        EXAMPLES::

            sage: M = ZZ^4
            sage: M([1,-1,0,1])  #indirect doctest
            (1, -1, 0, 1)
            sage: M(0)
            (0, 0, 0, 0)

        ::

            sage: N = M.submodule([[1,0,0,0], [0,1,1,0]])
            sage: N([1,1,1,0])
            (1, 1, 1, 0)
            sage: N((3,-2,-2,0))
            (3, -2, -2, 0)
            sage: N((0,0,0,1))
            Traceback (most recent call last):
            ...
            TypeError: element (0, 0, 0, 1) is not in free module

        Beware that using check=False can create invalid results::

            sage: N((0,0,0,1), check=False)
            (0, 0, 0, 1)
            sage: N((0,0,0,1), check=False) in N
            True
        """
        if (isinstance(x, (int, sage.rings.integer.Integer)) and
            x == 0):
            return self.zero_vector()
        elif isinstance(x, free_module_element.FreeModuleElement):
            if x.parent() is self:
                if copy:
                    return x.__copy__()
                else:
                    return x
            x = x.list()
        if check and self.coordinate_ring().is_exact():
            if isinstance(self, FreeModule_ambient):
                return self.element_class(self, x, coerce, copy)
            try:
                c = self.coordinates(x)
                R = self.base_ring()
                for d in c:
                    if d not in R:
                        raise ArithmeticError
            except ArithmeticError:
                raise TypeError("element {!r} is not in free module".format(x))
        return self.element_class(self, x, coerce, copy)

    def _eq(self, other):
        r"""
        Return if ``self`` is equal to ``other``.

        Ambient spaces are considered equal if they have the same
        rank, basering and inner product matrix.

        Modules in the same ambient space are partially ordered by inclusion.

        EXAMPLES::

            sage: L = IntegralLattice("U")
            sage: L is IntegralLattice("U")
            False
            sage: L._eq(IntegralLattice("U"))
            True
        """
        if not isinstance(other, FreeModule_generic):
            return False
        if self.rank() != other.rank():
            return False
        if self.base_ring() != other.base_ring():
            return False
        # We do not want to create an inner product matrix in memory if
        # self and other use the dot product
        if not (self._inner_product_is_dot_product()
                and other._inner_product_is_dot_product()):
            # This only affects free_quadratic_modules
            if self.inner_product_matrix() != other.inner_product_matrix():
                return False
        from sage.modules.quotient_module import FreeModule_ambient_field_quotient
        lq = isinstance(self, FreeModule_ambient_field_quotient)
        rq = isinstance(other, FreeModule_ambient_field_quotient)
        if lq or rq:
            # if the relations agree we continue with the covers.
            if lq:
                lx = self.relations()
                self = self.cover()
            else:
                lx = self.zero_submodule()
            if rq:
                rx = other.relations()
                other = other.cover()
            else:
                rx = other.zero_submodule()
            if lx != rx:
                return False
        if isinstance(self, FreeModule_ambient) and isinstance(other, FreeModule_ambient):
            return True
        # self and other are not ambient.
        # but they are contained in the same ambient space

        # We use self.echelonized_basis_matrix() == other.echelonized_basis_matrix()
        # with the matrix to avoid a circular reference.
        from sage.rings.integer_ring import IntegerRing
        if self.base_ring().is_field() or self.base_ring() is IntegerRing():
            # We know that the Hermite normal form is unique here.
            return self.echelonized_basis_matrix() == other.echelonized_basis_matrix()
        return self.is_submodule(other) and other.is_submodule(self)

    def is_submodule(self, other):
        r"""
        Return ``True`` if ``self`` is a submodule of ``other``.

        EXAMPLES::

            sage: M = FreeModule(ZZ,3)
            sage: V = M.ambient_vector_space()
            sage: X = V.span([[1/2,1/2,0],[1/2,0,1/2]], ZZ)
            sage: Y = V.span([[1,1,1]], ZZ)
            sage: N = X + Y
            sage: M.is_submodule(X)
            False
            sage: M.is_submodule(Y)
            False
            sage: Y.is_submodule(M)
            True
            sage: N.is_submodule(M)
            False
            sage: M.is_submodule(N)
            True

            sage: M = FreeModule(ZZ,2)
            sage: M.is_submodule(M)
            True
            sage: N = M.scale(2)
            sage: N.is_submodule(M)
            True
            sage: M.is_submodule(N)
            False
            sage: N = M.scale(1/2)
            sage: N.is_submodule(M)
            False
            sage: M.is_submodule(N)
            True

        Since :meth:`basis` is not implemented in general, submodule
        testing does not work for all PID's. However, trivial cases are
        already used (and useful) for coercion, e.g.::

            sage: QQ(1/2) * vector(ZZ['x']['y'],[1,2,3,4])
            (1/2, 1, 3/2, 2)
            sage: vector(ZZ['x']['y'],[1,2,3,4]) * QQ(1/2)
            (1/2, 1, 3/2, 2)

        TESTS::

            M = QQ^3 / [[1,2,3]]
            V = QQ^2
            V.is_submodule(M)
            False

            sage: M1 = QQ^3 / [[1,2,3]]
            sage: V1 = span(QQ,[(1,0,0)]) + M1.relations()
            sage: M2 = V1 / M1.relations()
            sage: M2.is_submodule(M1)  # Different ambient vector spaces
            False
        """
        if self is other:
            return True
        if not isinstance(other, FreeModule_generic):
            return False
        # Removing this try-except block changes the behavior of
        #   is_submodule for (QQ^2).is_submodule(CC^2)
        try:
            if self.ambient_vector_space() != other.ambient_vector_space():
                return False
            if other is other.ambient_vector_space():
                return True
        except AttributeError:
            # Not all free modules have an ambient_vector_space.
            pass
        from sage.modules.quotient_module import FreeModule_ambient_field_quotient
        if isinstance(other, FreeModule_ambient_field_quotient):
            #if the relations agree we continue with the covers.
            if isinstance(self, FreeModule_ambient_field_quotient):
                if other.relations() != self.relations():
                    return False
                self = self.cover()
            else:
                if other.relations() != 0:
                    return False
            other = other.cover()

        if other.rank() < self.rank():
            return False
        if other.degree() != self.degree():
            return False
        if self._inner_product_is_dot_product() and other._inner_product_is_dot_product():
            pass
        else:
            if self.inner_product_matrix() != other.inner_product_matrix():
                return False
        R = self.base_ring()
        S = other.base_ring()
        if R != S:
            try:
                if not R.is_subring(S):
                    return False
            except NotImplementedError:
                if not R.fraction_field().is_subring(S):
                    raise NotImplementedError("could not determine if %s is a "
                                              "subring of %s" % (R, S))
        # now R is a subring of S
        if other.is_ambient() and S.is_field():
            return True
        try:
            M = other.basis_matrix().solve_left(self.basis_matrix())
        except ValueError:
            return False
        except TypeError:
            # only if solve_left does not eat a matrix
            # else this is far to inefficient
            try:
                M = [list(other.basis_matrix().solve_left(self.basis_matrix()[i])) for i in range(self.basis_matrix().nrows())]
            except ValueError:
                return False
            from sage.misc.flatten import flatten
            return all(x in S for x in flatten(M))
        return all(x in S for x in M.list())

    def __iter__(self):
        r"""
        Return iterator over the elements of this free module.

        EXAMPLES::

            sage: V = VectorSpace(GF(4, 'a'), 2)                                        # needs sage.rings.finite_rings
            sage: [x for x in V]                                                        # needs sage.rings.finite_rings
            [(0, 0), (a, 0), (a + 1, 0), (1, 0), (0, a), (a, a), (a + 1, a), (1, a),
             (0, a + 1), (a, a + 1), (a + 1, a + 1), (1, a + 1), (0, 1), (a, 1),
             (a + 1, 1), (1, 1)]

        ::

            sage: W = V.subspace([V([1, 1])])                                           # needs sage.rings.finite_rings
            sage: [x for x in W]                                                        # needs sage.rings.finite_rings
            [(0, 0), (a, a), (a + 1, a + 1), (1, 1)]

        Free modules over enumerated infinite rings (i.e., those in the
        category :class:`InfiniteEnumeratedSets`) iterate over module
        elements ordered by (primarily) the 1-norm and (secondarily) the
        `\infty`-norm of their coordinate vectors::

            sage: it = iter(ZZ^3)
            sage: vs = [next(it) for _ in range(1000)]
            sage: vs[:50]
            [(0, 0, 0), (1, 0, 0), (-1, 0, 0), (0, 1, 0), (0, -1, 0), (0, 0, 1), (0, 0, -1), (1, 1, 0), (-1, 1, 0), (1, -1, 0), (-1, -1, 0), (1, 0, 1), (-1, 0, 1), (1, 0, -1), (-1, 0, -1), (0, 1, 1), (0, -1, 1), (0, 1, -1), (0, -1, -1), (2, 0, 0), (-2, 0, 0), (0, 2, 0), (0, -2, 0), (0, 0, 2), (0, 0, -2), (1, 1, 1), (-1, 1, 1), (1, -1, 1), (-1, -1, 1), (1, 1, -1), (-1, 1, -1), (1, -1, -1), (-1, -1, -1), (2, 1, 0), (-2, 1, 0), (2, -1, 0), (-2, -1, 0), (2, 0, 1), (-2, 0, 1), (2, 0, -1), (-2, 0, -1), (0, 2, 1), (0, -2, 1), (0, 2, -1), (0, -2, -1), (1, 2, 0), (1, -2, 0), (-1, 2, 0), (-1, -2, 0), (1, 0, 2)]
            sage: vs[775:825]
            [(1, 6, 1), (1, -6, 1), (1, 6, -1), (1, -6, -1), (-1, 6, 1), (-1, -6, 1), (-1, 6, -1), (-1, -6, -1), (2, 6, 0), (2, -6, 0), (-2, 6, 0), (-2, -6, 0), (1, 1, 6), (1, 1, -6), (-1, 1, 6), (-1, 1, -6), (1, -1, 6), (1, -1, -6), (-1, -1, 6), (-1, -1, -6), (2, 0, 6), (2, 0, -6), (-2, 0, 6), (-2, 0, -6), (0, 2, 6), (0, 2, -6), (0, -2, 6), (0, -2, -6), (7, 1, 0), (-7, 1, 0), (7, -1, 0), (-7, -1, 0), (7, 0, 1), (-7, 0, 1), (7, 0, -1), (-7, 0, -1), (0, 7, 1), (0, -7, 1), (0, 7, -1), (0, -7, -1), (1, 7, 0), (1, -7, 0), (-1, 7, 0), (-1, -7, 0), (1, 0, 7), (1, 0, -7), (-1, 0, 7), (-1, 0, -7), (0, 1, 7), (0, 1, -7)]

        TESTS::

            sage: V = VectorSpace(GF(2, 'a'), 2)
            sage: V.list()
            [(0, 0), (1, 0), (0, 1), (1, 1)]

        Test ``iter(ZZ^n)`` and the like::

            sage: it = iter(ZZ^5)
            sage: vs = [next(it) for _ in range(10000)]
            sage: _ = [v.set_immutable() for v in vs]
            sage: len(set(vs))  # no duplicates
            10000
            sage: onenorm = lambda v: sum(map(abs, v))
            sage: maxnorm = lambda v: max(map(abs, v))
            sage: norms = [(onenorm(v), maxnorm(v)) for v in vs]
            sage: all(n <= m for n,m in zip(norms, norms[1:]))  # ordered by (1-norm, max-norm)
            True
            sage: [sum(o <= b and m <= b for o,m in norms) for b in range(8)]  # did not miss any
            [1, 11, 61, 231, 681, 1683, 3653, 7183]
        """
        G = self.gens()
        if not G:
            yield self(0)
            return

        R = self.base_ring()

        if R in InfiniteEnumeratedSets():
            # This makes iter(ZZ^n) produce vectors in a "natural" order,
            # rather than only vectors with the first component non-zero.
            # Algorithm: Initial version which ordered by max-norm due to
            # Aleksei Udovenko, adapted by Lorenz Panny to order by 1-norm
            # primarily and by max-norm secondarily.
            def aux(length, norm, max_):
                if not 0 <= norm <= length*max_:
                    return  # there are no such vectors
                if norm == max_ == 0:
                    yield (0,)*length
                    return
                for pos in range(length):
                    for lnorm in range(norm-max_+1):
                        for lmax in range(max_):
                            for left in aux(pos, lnorm, lmax):
                                for rmax in range(max_+1):
                                    for right in aux(length-1-pos, norm-max_-lnorm, rmax):
                                        for mid in (+max_, -max_):
                                            yield left + (mid,) + right
            n = len(G)
            for norm in itertools.count(0):
                mm = (norm + n-1) // n
                for max_ in range(mm, norm+1):
                    for vec in aux(n, norm, max_):
                        yield self.linear_combination_of_basis(vec)
            assert False  # should loop forever

        iters = [iter(R) for _ in range(len(G))]
        for x in iters:
            next(x)     # put at 0
        zero  = R(0)
        v = [zero for _ in range(len(G))]
        n = 0
        z = self(0)
        yield z
        while n < len(G):
            try:
                v[n] = next(iters[n])
                yield self.linear_combination_of_basis(v)
                n = 0
            except StopIteration:
                iters[n] = iter(R)  # reset
                next(iters[n])     # put at 0
                v[n] = zero
                n += 1

    def cardinality(self):
        r"""
        Return the cardinality of the free module.

        OUTPUT:

        Either an integer or ``+Infinity``.

        EXAMPLES::

            sage: # needs sage.rings.finite_rings
            sage: k.<a> = FiniteField(9)
            sage: V = VectorSpace(k, 3)
            sage: V.cardinality()
            729
            sage: W = V.span([[1,2,1], [0,1,1]])
            sage: W.cardinality()
            81

            sage: R = IntegerModRing(12)
            sage: M = FreeModule(R, 2)
            sage: M.cardinality()
            144

            sage: (QQ^3).cardinality()
            +Infinity

        TESTS:

        Check that :trac:`22987` is fixed::

            sage: VectorSpace(QQ, 0).cardinality()
            1
        """
        if not self.rank():
            return sage.rings.integer.Integer(1)
        return self.base_ring().cardinality() ** self.rank()

    __len__ = cardinality # for backward compatibility

    def basis(self):
        """
        Return the basis of this module.

        EXAMPLES::

            sage: FreeModule(Integers(12),3).basis()
            [
            (1, 0, 0),
            (0, 1, 0),
            (0, 0, 1)
            ]
        """
        raise NotImplementedError

    def gens(self):
        """
        Return a tuple of basis elements of ``self``.

        EXAMPLES::

            sage: FreeModule(Integers(12),3).gens()
            ((1, 0, 0), (0, 1, 0), (0, 0, 1))
        """
        return tuple(self.basis())

    def basis_matrix(self, ring=None):
        """
        Return the matrix whose rows are the basis for this free module.

        INPUT:

        - ``ring`` -- (default: ``self.coordinate_ring()``) a ring over
          which the matrix is defined

        EXAMPLES::

            sage: FreeModule(Integers(12),3).basis_matrix()
            [1 0 0]
            [0 1 0]
            [0 0 1]

        ::

            sage: M = FreeModule(GF(7), 3).span([[2,3,4], [1,1,1]]); M
            Vector space of degree 3 and dimension 2 over Finite Field of size 7
            Basis matrix:
            [1 0 6]
            [0 1 2]
            sage: M.basis_matrix()
            [1 0 6]
            [0 1 2]

        ::

            sage: M = FreeModule(GF(7), 3).span_of_basis([[2,3,4], [1,1,1]])
            sage: M.basis_matrix()
            [2 3 4]
            [1 1 1]

        ::

            sage: M = FreeModule(QQ,2).span_of_basis([[1,-1],[1,0]]); M
            Vector space of degree 2 and dimension 2 over Rational Field
            User basis matrix:
            [ 1 -1]
            [ 1  0]
            sage: M.basis_matrix()
            [ 1 -1]
            [ 1  0]

        TESTS:

        See :trac:`3699`::

            sage: K = FreeModule(ZZ, 2000)
            sage: I = K.basis_matrix()

        See :trac:`17585`::

            sage: ((ZZ^2)*2).basis_matrix().parent()
            Full MatrixSpace of 2 by 2 dense matrices over Integer Ring
            sage: ((ZZ^2)*2).basis_matrix(RDF).parent()
            Full MatrixSpace of 2 by 2 dense matrices over Real Double Field

            sage: M = (ZZ^2)*(1/2)
            sage: M.basis_matrix()
            [1/2   0]
            [  0 1/2]
            sage: M.basis_matrix().parent()
            Full MatrixSpace of 2 by 2 dense matrices over Rational Field
            sage: M.basis_matrix(QQ).parent()
            Full MatrixSpace of 2 by 2 dense matrices over Rational Field
            sage: M.basis_matrix(ZZ)
            Traceback (most recent call last):
            ...
            TypeError: matrix has denominators so can...t change to ZZ
        """
        try:
            A = self.__basis_matrix
        except AttributeError:
            MAT = sage.matrix.matrix_space.MatrixSpace(self.coordinate_ring(),
                            len(self.basis()), self.degree(),
                            sparse=self.is_sparse())
            if self.is_ambient():
                A = MAT.identity_matrix()
            else:
                A = MAT(self.basis())
            A.set_immutable()
            self.__basis_matrix = A
        if ring is None or ring is A.base_ring():
            return A
        else:
            return A.change_ring(ring)

    def echelonized_basis_matrix(self):
        """
        The echelonized basis matrix (not implemented for this module).

        This example works because M is an ambient module. Submodule
        creation should exist for generic modules.

        EXAMPLES::

            sage: R = IntegerModRing(12)
            sage: S.<x,y> = R[]
            sage: M = FreeModule(S,3)
            sage: M.echelonized_basis_matrix()
            [1 0 0]
            [0 1 0]
            [0 0 1]

        TESTS::

            sage: from sage.modules.free_module import FreeModule_generic
            sage: FreeModule_generic.echelonized_basis_matrix(M)
            Traceback (most recent call last):
            ...
            NotImplementedError
        """
        raise NotImplementedError

    def matrix(self):
        """
        Return the basis matrix of this module, which is the matrix whose
        rows are a basis for this module.

        EXAMPLES::

            sage: M = FreeModule(ZZ, 2)
            sage: M.matrix()
            [1 0]
            [0 1]
            sage: M.submodule([M.gen(0) + M.gen(1), M.gen(0) - 2*M.gen(1)]).matrix()
            [1 1]
            [0 3]
        """
        return self.basis_matrix()

    def direct_sum(self, other):
        """
        Return the direct sum of ``self`` and ``other`` as a free module.

        EXAMPLES::

            sage: V = (ZZ^3).span([[1/2,3,5], [0,1,-3]]); V
            Free module of degree 3 and rank 2 over Integer Ring
            Echelon basis matrix:
            [1/2   0  14]
            [  0   1  -3]
            sage: W = (ZZ^3).span([[1/2,4,2]]); W
            Free module of degree 3 and rank 1 over Integer Ring
            Echelon basis matrix:
            [1/2   4   2]
            sage: V.direct_sum(W)
            Free module of degree 6 and rank 3 over Integer Ring
            Echelon basis matrix:
            [1/2   0  14   0   0   0]
            [  0   1  -3   0   0   0]
            [  0   0   0 1/2   4   2]
        """
        if not is_FreeModule(other):
            raise TypeError("other must be a free module")
        if other.base_ring() != self.base_ring():
            raise TypeError("base rings of self and other must be the same")
        return self.basis_matrix().block_sum(other.basis_matrix()).row_module(self.base_ring())

    def coordinates(self, v, check=True):
        """
        Write `v` in terms of the basis for self.

        INPUT:

        - ``v`` -- vector

        - ``check`` -- boolean (default: ``True``); if ``True``, also verify that
           `v` is really in ``self``.

        OUTPUT: list

        Returns a list `c` such that if `B` is the basis
        for self, then

        .. MATH::

            \\sum c_i B_i = v.

        If `v` is not in self, raise an ``ArithmeticError`` exception.

        EXAMPLES::

            sage: M = FreeModule(ZZ, 2); M0,M1=M.gens()
            sage: W = M.submodule([M0 + M1, M0 - 2*M1])
            sage: W.coordinates(2*M0-M1)
            [2, -1]
        """
        return self.coordinate_vector(v, check=check).list()

    def coordinate_vector(self, v, check=True):
        """
        Return the vector whose coefficients give `v` as a linear
        combination of the basis for self.

        INPUT:

        - ``v`` -- vector

        - ``check`` -- boolean (default: ``True``); if ``True``, also verify that
           `v` is really in ``self``.

        OUTPUT: list

        EXAMPLES::

            sage: M = FreeModule(ZZ, 2); M0,M1=M.gens()
            sage: W = M.submodule([M0 + M1, M0 - 2*M1])
            sage: W.coordinate_vector(2*M0 - M1)
            (2, -1)
        """
        raise NotImplementedError

    def coordinate_module(self, V):
        r"""
        Suppose ``V`` is a submodule of ``self`` (or a module commensurable
        with ``self``), and that ``self`` is a free module over `R` of rank
        `n`. Let `\phi` be the map from ``self`` to
        `R^n` that sends the basis vectors of ``self`` in order to the
        standard basis of `R^n`. This function returns the image
        `\phi(V)`.

        .. WARNING::

           If there is no integer `d` such that `dV` is a submodule
           of ``self``, then this function will give total nonsense.

        EXAMPLES:

        We illustrate this function with some
        `\ZZ`-submodules of `\QQ^3`::

            sage: V = (ZZ^3).span([[1/2,3,5], [0,1,-3]])
            sage: W = (ZZ^3).span([[1/2,4,2]])
            sage: V.coordinate_module(W)
            Free module of degree 2 and rank 1 over Integer Ring
            User basis matrix:
            [1 4]
            sage: V.0 + 4*V.1
            (1/2, 4, 2)

        In this example, the coordinate module isn't even in `\ZZ^3`::

            sage: W = (ZZ^3).span([[1/4,2,1]])
            sage: V.coordinate_module(W)
            Free module of degree 2 and rank 1 over Integer Ring
            User basis matrix:
            [1/2   2]

        The following more elaborate example illustrates using this
        function to write a submodule in terms of integral cuspidal modular
        symbols::

            sage: # needs sage.modular
            sage: M = ModularSymbols(54)
            sage: S = M.cuspidal_subspace()
            sage: K = S.integral_structure(); K
            Free module of degree 19 and rank 8 over Integer Ring
            Echelon basis matrix:
            [ 0  1  0  0 -1  0  0  0  0  0  0  0  0  0  0  0  0  0  0]
            ...
            sage: L = M[0].integral_structure(); L
            Free module of degree 19 and rank 2 over Integer Ring
            Echelon basis matrix:
            [ 0  1  1  0 -2  1 -1  1 -1 -2  2  0  0  0  0  0  0  0  0]
            [ 0  0  3  0 -3  2 -1  2 -1 -4  2 -1 -2  1  2  0  0 -1  1]
            sage: K.coordinate_module(L)
            Free module of degree 8 and rank 2 over Integer Ring
            User basis matrix:
            [ 1  1  1 -1  1 -1  0  0]
            [ 0  3  2 -1  2 -1 -1 -2]
            sage: K.coordinate_module(L).basis_matrix() * K.basis_matrix()
            [ 0  1  1  0 -2  1 -1  1 -1 -2  2  0  0  0  0  0  0  0  0]
            [ 0  0  3  0 -3  2 -1  2 -1 -4  2 -1 -2  1  2  0  0 -1  1]
        """
        if not is_FreeModule(V):
            raise ValueError("V must be a free module")
        A = self.basis_matrix()
        A = A.matrix_from_columns(A.pivots()).transpose()
        B = V.basis_matrix()
        B = B.matrix_from_columns(self.basis_matrix().pivots()).transpose()
        S = A.solve_right(B).transpose()
        return (self.base_ring()**S.ncols()).span_of_basis(S.rows())

    def dimension(self):
        """
        Return the dimension of this free module.

        EXAMPLES::

            sage: M = FreeModule(FiniteField(19), 100)
            sage: W = M.submodule([M.gen(50)])
            sage: W.dimension()
            1
        """
        return self.rank()

    def codimension(self):
        """
        Return the codimension of this free module, which is the
        dimension of the ambient space minus the dimension of this
        free module.

        EXAMPLES::

            sage: M = Matrix(3, 4, range(12))
            sage: V = M.left_kernel(); V
            Free module of degree 3 and rank 1 over Integer Ring
            Echelon basis matrix:
            [ 1 -2  1]
            sage: V.dimension()
            1
            sage: V.codimension()
            2

        The codimension of an ambient space is always zero::

            sage: (QQ^10).codimension()
            0
        """
        return self.degree() - self.rank()

    def discriminant(self):
        """
        Return the discriminant of this free module.

        EXAMPLES::

            sage: M = FreeModule(ZZ, 3)
            sage: M.discriminant()
            1
            sage: W = M.span([[1,2,3]])
            sage: W.discriminant()
            14
            sage: W2 = M.span([[1,2,3], [1,1,1]])
            sage: W2.discriminant()
            6
        """
        return self.gram_matrix().determinant()

    def base_field(self):
        """
        Return the base field, which is the fraction field of the base ring
        of this module.

        EXAMPLES::

            sage: FreeModule(GF(3), 2).base_field()
            Finite Field of size 3
            sage: FreeModule(ZZ, 2).base_field()
            Rational Field
            sage: FreeModule(PolynomialRing(GF(7), 'x'), 2).base_field()
            Fraction Field of Univariate Polynomial Ring in x
             over Finite Field of size 7
        """
        return self.base_ring().fraction_field()

    def coordinate_ring(self):
        """
        Return the ring over which the entries of the vectors are
        defined.

        This is the same as :meth:`base_ring` unless an explicit basis
        was given over the fraction field.

        EXAMPLES::

            sage: M = ZZ^2
            sage: M.coordinate_ring()
            Integer Ring

        ::

            sage: M = (ZZ^2) * (1/2)
            sage: M.base_ring()
            Integer Ring
            sage: M.coordinate_ring()
            Rational Field

        ::

            sage: R.<x> = QQ[]
            sage: L = R^2
            sage: L.coordinate_ring()
            Univariate Polynomial Ring in x over Rational Field
            sage: L.span([(x,0), (1,x)]).coordinate_ring()
            Univariate Polynomial Ring in x over Rational Field
            sage: L.span([(x,0), (1,1/x)]).coordinate_ring()
            Fraction Field of Univariate Polynomial Ring in x over Rational Field
            sage: L.span([]).coordinate_ring()
            Univariate Polynomial Ring in x over Rational Field
        """
        return self.__coordinate_ring

    def free_module(self):
        """
        Return this free module. (This is used by the
        ``FreeModule`` functor, and simply returns self.)

        EXAMPLES::

            sage: M = FreeModule(ZZ, 3)
            sage: M.free_module()
            Ambient free module of rank 3 over the principal ideal domain Integer Ring
        """
        return self

    def gen(self, i=0):
        """
        Return the `i`-th generator for ``self``.

        Here `i` is between 0 and rank - 1, inclusive.

        INPUT:

        - `i` -- an integer (default 0)

        OUTPUT: `i`-th basis vector for ``self``.

        EXAMPLES::

            sage: n = 5
            sage: V = QQ^n
            sage: B = [V.gen(i) for i in range(n)]
            sage: B
            [(1, 0, 0, 0, 0),
            (0, 1, 0, 0, 0),
            (0, 0, 1, 0, 0),
            (0, 0, 0, 1, 0),
            (0, 0, 0, 0, 1)]
            sage: V.gens() == tuple(B)
            True

        TESTS::

            sage: (QQ^3).gen(4/3)
            Traceback (most recent call last):
            ...
            TypeError: unable to convert rational 4/3 to an integer
        """
        if i < 0 or i >= self.rank():
            raise ValueError("Generator %s not defined." % i)
        return self.basis()[i]

    def gram_matrix(self):
        r"""
        Return the gram matrix associated to this free module, defined to
        be `G = B*A*B.transpose()`, where A is the inner product matrix
        (induced from the ambient space), and B the basis matrix.

        EXAMPLES::

            sage: V = VectorSpace(QQ,4)
            sage: u = V([1/2,1/2,1/2,1/2])
            sage: v = V([0,1,1,0])
            sage: w = V([0,0,1,1])
            sage: M = span([u,v,w], ZZ)
            sage: M.inner_product_matrix() == V.inner_product_matrix()
            True
            sage: L = M.submodule_with_basis([u,v,w])
            sage: L.inner_product_matrix() == M.inner_product_matrix()
            True
            sage: L.gram_matrix()
            [1 1 1]
            [1 2 1]
            [1 1 2]
        """
        if self.is_ambient():
            return sage.matrix.matrix_space.MatrixSpace(self.base_ring(), self.degree(), sparse=True)(1)
        else:
            if self._gram_matrix is None:
                B = self.basis_matrix()
                self._gram_matrix = B*B.transpose()
            return self._gram_matrix

    def has_user_basis(self):
        """
        Return ``True`` if the basis of this free module is
        specified by the user, as opposed to being the default echelon
        form.

        EXAMPLES::

            sage: V = QQ^3
            sage: W = V.subspace([[2,'1/2', 1]])
            sage: W.has_user_basis()
            False
            sage: W = V.subspace_with_basis([[2,'1/2',1]])
            sage: W.has_user_basis()
            True
        """
        return False

    def hom(self, im_gens, codomain=None, **kwds):
        """
        Override the hom method to handle the case of morphisms given by left-multiplication
        of a matrix and the codomain is not given.

        EXAMPLES::

            sage: W = ZZ^2; W.hom(matrix(1, [1, 2]), side="right")
            Free module morphism defined as left-multiplication by the matrix
            [1 2]
            Domain: Ambient free module of rank 2 over the principal ideal domain Integer Ring
            Codomain: Ambient free module of rank 1 over the principal ideal domain Integer Ring
            sage: V = QQ^2; V.hom(identity_matrix(2), side="right")
            Vector space morphism represented as left-multiplication by the matrix:
            [1 0]
            [0 1]
            Domain: Vector space of dimension 2 over Rational Field
            Codomain: Vector space of dimension 2 over Rational Field
        """
        from sage.structure.element import is_Matrix
        if codomain is None and is_Matrix(im_gens):
            side = kwds.get("side", "left")
            n = im_gens.nrows() if side == "right" else im_gens.ncols()
            from sage.categories.pushout import pushout
            R = pushout(self.base_ring(), im_gens.base_ring())
            codomain = R**n
        return super().hom(im_gens, codomain, **kwds)

    def inner_product_matrix(self):
        """
        Return the default identity inner product matrix associated to this
        module.

        By definition this is the inner product matrix of the ambient
        space, hence may be of degree greater than the rank of the module.

        TODO: Differentiate the image ring of the inner product from the
        base ring of the module and/or ambient space. E.g. On an integral
        module over ZZ the inner product pairing could naturally take
        values in ZZ, QQ, RR, or CC.

        EXAMPLES::

            sage: M = FreeModule(ZZ, 3)
            sage: M.inner_product_matrix()
            [1 0 0]
            [0 1 0]
            [0 0 1]
        """
        return sage.matrix.matrix_space.MatrixSpace(self.base_ring(), self.degree(), sparse=True)(1)

    def _inner_product_is_dot_product(self):
        """
        Return whether or not the inner product on this module is induced
        by the dot product on the ambient vector space. This is used
        internally by the inner_product function for optimization.

        EXAMPLES::

            sage: FreeModule(ZZ, 3)._inner_product_is_dot_product()
            True
            sage: FreeModule(ZZ, 3, inner_product_matrix=1)._inner_product_is_dot_product()
            True
            sage: FreeModule(ZZ, 2, inner_product_matrix=[1,0,-1,0])._inner_product_is_dot_product()
            False

        ::

            sage: M = FreeModule(QQ, 3)
            sage: M2 = M.span([[1,2,3]])
            sage: M2._inner_product_is_dot_product()
            True
        """
        return True

    def is_ambient(self):
        """
        Returns False since this is not an ambient free module.

        EXAMPLES::

            sage: M = FreeModule(ZZ, 3).span([[1,2,3]]); M
            Free module of degree 3 and rank 1 over Integer Ring
            Echelon basis matrix:
            [1 2 3]
            sage: M.is_ambient()
            False
            sage: M = (ZZ^2).span([[1,0], [0,1]])
            sage: M
            Free module of degree 2 and rank 2 over Integer Ring
            Echelon basis matrix:
            [1 0]
            [0 1]
            sage: M.is_ambient()
            False
            sage: M == M.ambient_module()
            True
        """
        return False

    def is_dense(self):
        """
        Return ``True`` if the underlying representation of
        this module uses dense vectors, and False otherwise.

        EXAMPLES::

            sage: FreeModule(ZZ, 2).is_dense()
            True
            sage: FreeModule(ZZ, 2, sparse=True).is_dense()
            False
        """
        return not self.is_sparse()

    def is_full(self):
        """
        Return ``True`` if the rank of this module equals its
        degree.

        EXAMPLES::

            sage: FreeModule(ZZ, 2).is_full()
            True
            sage: M = FreeModule(ZZ, 2).span([[1,2]])
            sage: M.is_full()
            False
        """
        return self.rank() == self.degree()

    def is_finite(self):
        """
        Returns True if the underlying set of this free module is finite.

        EXAMPLES::

            sage: FreeModule(ZZ, 2).is_finite()
            False
            sage: FreeModule(Integers(8), 2).is_finite()
            True
            sage: FreeModule(ZZ, 0).is_finite()
            True
        """
        return self.base_ring().is_finite() or self.rank() == 0

    def ngens(self):
        """
        Returns the number of basis elements of this free module.

        EXAMPLES::

            sage: FreeModule(ZZ, 2).ngens()
            2
            sage: FreeModule(ZZ, 0).ngens()
            0
            sage: FreeModule(ZZ, 2).span([[1,1]]).ngens()
            1
        """
        try:
            return self.__ngens
        except AttributeError:
            self.__ngens = self.rank()
        return self.__ngens

    def nonembedded_free_module(self):
        """
        Returns an ambient free module that is isomorphic to this free
        module.

        Thus if this free module is of rank `n` over a ring
        `R`, then this function returns `R^n`, as an
        ambient free module.

        EXAMPLES::

            sage: FreeModule(ZZ, 2).span([[1,1]]).nonembedded_free_module()
            Ambient free module of rank 1 over the principal ideal domain Integer Ring
        """
        return FreeModule(self.base_ring(), self.rank())

    def random_element(self, prob=1.0, *args, **kwds):
        """
        Returns a random element of self.

        INPUT:

        -- ``prob`` - float. Each coefficient will be set to zero with
           probability `1-prob`. Otherwise coefficients will be chosen
           randomly from base ring (and may be zero).

        -- ``*args, **kwds`` - passed on to ``random_element()`` function
           of base ring.

        EXAMPLES::

            sage: M = FreeModule(ZZ, 2).span([[1, 1]])
            sage: v = M.random_element()
            sage: v.parent() is M
            True
            sage: v in M
            True

        Small entries are likely::

            sage: for i in [-2, -1, 0, 1, 2]:
            ....:     while vector([i, i]) != M.random_element():
            ....:         pass

        Large entries appear as well::

            sage: while abs(M.random_element()[0]) < 100:
            ....:     pass

        Passes extra positional or keyword arguments through::

            sage: all(i in range(5, 10) for i in M.random_element(1.0, 5, 10))
            True
        """
        rand = current_randstate().python_random().random
        R = self.base_ring()
        prob = float(prob)
        c = [0 if rand() > prob else R.random_element(*args, **kwds) for _ in range(self.rank())]
        return self.linear_combination_of_basis(c)

    def rank(self):
        """
        Return the rank of this free module.

        EXAMPLES::

            sage: FreeModule(Integers(6), 10000000).rank()
            10000000
            sage: FreeModule(ZZ, 2).span([[1,1], [2,2], [3,4]]).rank()
            2
        """
        return self.__rank

    def __bool__(self):
        """
        Return ``True`` if and only if the rank of this module is
        non-zero. In other words, this returns ``False`` for the zero
        module and ``True`` otherwise (apart from the exceptional case
        where the base ring is the zero ring).

        EXAMPLES::

            sage: bool(QQ^0)
            False
            sage: bool(QQ^1)
            True
            sage: M = Matrix(2, 3, range(6))
            sage: bool(M.right_kernel())
            True
            sage: bool(M.left_kernel())
            False

        When the base ring is the zero ring, we still look at the
        "rank" (which may not be mathematically meaningful)::

            sage: M = Integers(1)^4; M
            Ambient free module of rank 4 over Ring of integers modulo 1
            sage: M.rank()
            4
            sage: bool(M)
            True
            sage: M.cardinality()
            1
        """
        return bool(self.rank())

    def uses_ambient_inner_product(self):
        r"""
        Return ``True`` if the inner product on this module is
        the one induced by the ambient inner product.

        EXAMPLES::

            sage: M = FreeModule(ZZ, 2)
            sage: W = M.submodule([[1,2]])
            sage: W.uses_ambient_inner_product()
            True
            sage: W.inner_product_matrix()
            [1 0]
            [0 1]

        ::

            sage: W.gram_matrix()
            [5]
        """
        return self.__uses_ambient_inner_product

    def are_linearly_dependent(self, vecs):
        """
        Return ``True`` if the vectors ``vecs`` are linearly dependent and
        ``False`` otherwise.

        EXAMPLES::

            sage: M = QQ^3
            sage: vecs = [M([1,2,3]), M([4,5,6])]
            sage: M.are_linearly_dependent(vecs)
            False
            sage: vecs.append(M([3,3,3]))
            sage: M.are_linearly_dependent(vecs)
            True

            sage: R.<x> = QQ[]
            sage: M = FreeModule(R, 2)
            sage: vecs = [M([x^2+1, x+1]), M([x+2, 2*x+1])]
            sage: M.are_linearly_dependent(vecs)
            False
            sage: vecs.append(M([-2*x+1, -2*x^2+1]))
            sage: M.are_linearly_dependent(vecs)
            True
        """
        from sage.matrix.constructor import matrix
        A = matrix(vecs)
        A.echelonize()
        return any(row.is_zero() for row in A.rows())

    def _magma_init_(self, magma):
        """
        EXAMPLES::

            sage: magma(QQ^9)                                   # optional - magma
            Full Vector space of degree 9 over Rational Field
            sage: (QQ^9)._magma_init_(magma)                    # optional - magma
            'RSpace(_sage_[...],9)'

        ::

            sage: magma(Integers(8)^2)                          # optional - magma
            Full RSpace of degree 2 over IntegerRing(8)
            sage: magma(FreeModule(QQ['x'], 2))                 # optional - magma
            Full RSpace of degree 2 over Univariate Polynomial Ring in x over Rational Field

        ::

            sage: # optional - magma
            sage: A = matrix([[1,0],[0,-1]])
            sage: M = FreeModule(ZZ,2,inner_product_matrix=A); M
            Ambient free quadratic module of rank 2 over the principal ideal domain Integer Ring
            Inner product matrix:
            [ 1  0]
            [ 0 -1]
            sage: M._magma_init_(magma)
            'RSpace(_sage_[...],2,_sage_ref...)'
            sage: m = magma(M); m
            Full RSpace of degree 2 over Integer Ring
            Inner Product Matrix:
            [ 1  0]
            [ 0 -1]
            sage: m.Type()
            ModTupRng
            sage: m.sage()
            Ambient free quadratic module of rank 2 over the principal ideal domain Integer Ring
            Inner product matrix:
            [ 1  0]
            [ 0 -1]
            sage: m.sage() is M
            True

        Now over a field::

            sage: # optional - magma
            sage: N = FreeModule(QQ,2,inner_product_matrix=A); N
            Ambient quadratic space of dimension 2 over Rational Field
            Inner product matrix:
            [ 1  0]
            [ 0 -1]
            sage: n = magma(N); n
            Full Vector space of degree 2 over Rational Field
            Inner Product Matrix:
            [ 1  0]
            [ 0 -1]
            sage: n.Type()
            ModTupFld
            sage: n.sage()
            Ambient quadratic space of dimension 2 over Rational Field
            Inner product matrix:
            [ 1  0]
            [ 0 -1]
            sage: n.sage() is N
            True

        How about some inexact fields::

            sage: # optional - magma, needs sage.symbolic
            sage: v = vector(RR, [1, pi, 5/6])
            sage: F = v.parent()
            sage: M = magma(F); M
            Full Vector space of degree 3 over Real field of precision 15
            sage: M.Type()
            ModTupFld
            sage: m = M.sage(); m
            Vector space of dimension 3 over Real Field with 53 bits of precision
            sage: m is F
            True

        For interval fields, we can convert to Magma but there is no
        interval field in Magma so we cannot convert back::

            sage: # optional - magma, needs sage.symbolic
            sage: v = vector(RealIntervalField(100), [1, pi, 0.125])
            sage: F = v.parent()
            sage: M = magma(v.parent()); M
            Full Vector space of degree 3 over Real field of precision 30
            sage: M.Type()
            ModTupFld
            sage: m = M.sage(); m
            Vector space of dimension 3 over Real Field with 100 bits of precision
            sage: m is F
            False
        """
        K = magma(self.base_ring())
        if not self._inner_product_is_dot_product():
            M = magma(self.inner_product_matrix())
            return "RSpace(%s,%s,%s)" % (K.name(), self.rank(), M._ref())
        else:
            return "RSpace(%s,%s)" % (K.name(), self.rank())

    def _macaulay2_(self, macaulay2=None):
        r"""
        EXAMPLES::

            sage: R = QQ^2
            sage: macaulay2(R)          # optional - macaulay2
              2
            QQ
        """
        if macaulay2 is None:
            from sage.interfaces.macaulay2 import macaulay2
        if hasattr(self, '_inner_product_matrix'):
            raise NotImplementedError
        else:
            return macaulay2(self.base_ring())**self.rank()

    def scale(self, other):
        """
        Return the product of this module by the number other, which is the
        module spanned by other times each basis vector.

        EXAMPLES::

            sage: M = FreeModule(ZZ, 3)
            sage: M.scale(2)
            Free module of degree 3 and rank 3 over Integer Ring
            Echelon basis matrix:
            [2 0 0]
            [0 2 0]
            [0 0 2]

        ::

            sage: a = QQ('1/3')
            sage: M.scale(a)
            Free module of degree 3 and rank 3 over Integer Ring
            Echelon basis matrix:
            [1/3   0   0]
            [  0 1/3   0]
            [  0   0 1/3]
        """
        if other == 0:
            return self.zero_submodule()
        if other == 1 or other == -1:
            return self
        return self.span([v*other for v in self.basis()])

    def __radd__(self, other):
        """
        EXAMPLES::

            sage: int(0) + QQ^3
            Vector space of dimension 3 over Rational Field
            sage: sum([QQ^3, QQ^3])
            Vector space of degree 3 and dimension 3 over Rational Field
            Basis matrix:
            [1 0 0]
            [0 1 0]
            [0 0 1]
        """
        if other == 0:
            return self
        else:
            raise TypeError

    def _mul_(self, other, switch_sides=False):
        r"""
        Multiplication of the basis by ``other``.

        EXAMPLES::

            sage: A = ZZ^3
            sage: A * 3
            Free module of degree 3 and rank 3 over Integer Ring
            Echelon basis matrix:
            [3 0 0]
            [0 3 0]
            [0 0 3]

            sage: V = A.span([A([1,2,2]), A([-1,0,2])])
            sage: 2 * V
            Free module of degree 3 and rank 2 over Integer Ring
            Echelon basis matrix:
            [ 2  0 -4]
            [ 0  4  8]

            sage: m = matrix(3, range(9))
            sage: A * m
            Free module of degree 3 and rank 2 over Integer Ring
            Echelon basis matrix:
            [ 3  0 -3]
            [ 0  1  2]
            sage: m * A
            Free module of degree 3 and rank 2 over Integer Ring
            Echelon basis matrix:
            [ 3  0 -3]
            [ 0  1  2]

        TESTS:

        Check that :trac:`17705` is fixed::

            sage: V = GF(2)^2
            sage: W = V.subspace([[1, 0]])
            sage: x = matrix(GF(2), [[1, 1], [0, 1]])
            sage: W*x
            Vector space of degree 2 and dimension 1
             over Finite Field of size 2
            Basis matrix:
            [1 1]

        """
        B = self.basis_matrix()
        B = other * B if switch_sides else B * other
        return self.span(B.rows())

    def relations(self):
        """
        Return the module of relations of ``self``.

        EXAMPLES::

            sage: V = GF(2)^2
            sage: V.relations() == V.zero_submodule()
            True
            sage: W = V.subspace([[1, 0]])
            sage: W.relations() == V.zero_submodule()
            True

            sage: Q = V / W
            sage: Q.relations() == W
            True
        """
        return self.zero_submodule()


class FreeModule_generic_domain(FreeModule_generic):
    """
    Base class for free modules over an integral domain.
    """
    def __init__(self, base_ring, rank, degree, sparse=False, coordinate_ring=None, category=None):
        """
        Create a free module over an integral domain.

        EXAMPLES::

            sage: FreeModule(ZZ, 2)
            Ambient free module of rank 2
             over the principal ideal domain Integer Ring
            sage: FreeModule(PolynomialRing(GF(7), 'x'), 2)
            Ambient free module of rank 2
             over the principal ideal domain Univariate Polynomial Ring in x
              over Finite Field of size 7
        """
        FreeModule_generic.__init__(self, base_ring, rank, degree, sparse, coordinate_ring, category=category)

    def __add__(self, other):
        r"""
        Return the sum of ``self`` and other, where both ``self`` and ``other`` must be
        submodules of the ambient vector space.

        EXAMPLES:

        We add two vector spaces::

            sage: V  = VectorSpace(QQ, 3)
            sage: W  = V.subspace([V([1,1,0])])
            sage: W2 = V.subspace([V([1,-1,0])])
            sage: W + W2
            Vector space of degree 3 and dimension 2 over Rational Field
            Basis matrix:
            [1 0 0]
            [0 1 0]

        We add two free `\ZZ`-modules.

        ::

            sage: M = FreeModule(ZZ, 3)
            sage: W = M.submodule([M([1,0,2])])
            sage: W2 = M.submodule([M([2,0,-4])])
            sage: W + W2
            Free module of degree 3 and rank 2 over Integer Ring
            Echelon basis matrix:
            [1 0 2]
            [0 0 8]

        We can also add free `\ZZ`-modules embedded
        non-integrally into an ambient space.

        ::

            sage: V = VectorSpace(QQ, 3)
            sage: W = M.span([1/2*V.0 - 1/3*V.1])

        Here the command ``M.span(...)`` creates the span of
        the indicated vectors over the base ring of `M`.

        ::

            sage: W2 = M.span([1/3*V.0 + V.1])
            sage: W + W2
            Free module of degree 3 and rank 2 over Integer Ring
            Echelon basis matrix:
            [ 1/6  7/3    0]
            [   0 11/3    0]

        We add two modules over `\ZZ`::

            sage: A = Matrix(ZZ, 3, 3, [3, 0, -1, 0, -2, 0, 0, 0, -2])
            sage: V = (A+2).kernel()
            sage: W = (A-3).kernel()
            sage: V+W
            Free module of degree 3 and rank 3 over Integer Ring
            Echelon basis matrix:
            [5 0 0]
            [0 1 0]
            [0 0 1]

        We add a module to 0::

            sage: ZZ^3 + 0
            Ambient free module of rank 3 over the principal ideal domain Integer Ring
        """
        if not isinstance(other, FreeModule_generic):
            if other == 0:
                return self
            raise TypeError("other (=%s) must be a free module" % other)
        if not (self.ambient_vector_space() == other.ambient_vector_space()):
            raise TypeError("ambient vector spaces must be equal")
        return self.span(self.basis() + other.basis())


class FreeModule_generic_pid(FreeModule_generic_domain):
    """
    Base class for all free modules over a PID.
    """
    def __init__(self, base_ring, rank, degree, sparse=False, coordinate_ring=None, category=None):
        """
        Create a free module over a PID.

        EXAMPLES::

            sage: FreeModule(ZZ, 2)
            Ambient free module of rank 2
             over the principal ideal domain Integer Ring
            sage: FreeModule(PolynomialRing(GF(7), 'x'), 2)
            Ambient free module of rank 2
             over the principal ideal domain Univariate Polynomial Ring in x
              over Finite Field of size 7
        """
        super().__init__(base_ring, rank, degree, sparse, coordinate_ring, category=category)

    def index_in(self, other):
        """
        Return the lattice index [other:self] of ``self`` in other, as an
        element of the base field. When ``self`` is contained in other, the
        lattice index is the usual index. If the index is infinite, then
        this function returns infinity.

        EXAMPLES::

            sage: L1 = span([[1,2]], ZZ)
            sage: L2 = span([[3,6]], ZZ)
            sage: L2.index_in(L1)
            3

        Note that the free modules being compared need not be integral.

        ::

            sage: L1 = span([['1/2','1/3'], [4,5]], ZZ)
            sage: L2 = span([[1,2], [3,4]], ZZ)
            sage: L2.index_in(L1)
            12/7
            sage: L1.index_in(L2)
            7/12
            sage: L1.discriminant() / L2.discriminant()
            49/144

        The index of a lattice of infinite index is infinite.

        ::

            sage: L1 = FreeModule(ZZ, 2)
            sage: L2 = span([[1,2]], ZZ)
            sage: L2.index_in(L1)
            +Infinity
        """
        if not isinstance(other, FreeModule_generic):
            raise TypeError("other must be a free module")

        if self.ambient_vector_space() != other.ambient_vector_space():
            raise ArithmeticError("self and other must be embedded in the same ambient space.")

        if self.base_ring() != other.base_ring():
            raise NotImplementedError("lattice index only defined for modules over the same base ring.")

        if other.base_ring().is_field():
            if self == other:
                return sage.rings.integer.Integer(1)
            else:
                if self.is_subspace(other):
                    return sage.rings.infinity.infinity
            raise ArithmeticError("self must be contained in the vector space spanned by other.")

        C = [other.coordinates(b) for b in self.basis()]

        if self.rank() < other.rank():
            return sage.rings.infinity.infinity

        a = sage.matrix.matrix_space.MatrixSpace(self.base_field(), self.rank())(C).determinant()
        if sage.rings.integer_ring.is_IntegerRing(self.base_ring()):
            return a.abs()
        elif isinstance(self.base_ring, sage.rings.abc.Order):
            return self.base_ring().ideal(a).norm()
        else:
            raise NotImplementedError

    def intersection(self, other):
        r"""
        Return the intersection of ``self`` and ``other``.

        EXAMPLES:

        We intersect two submodules one of which is clearly
        contained in the other::

            sage: A = ZZ^2
            sage: M1 = A.span([[1,1]])
            sage: M2 = A.span([[3,3]])
            sage: M1.intersection(M2)
            Free module of degree 2 and rank 1 over Integer Ring
            Echelon basis matrix:
            [3 3]
            sage: M1.intersection(M2) is M2
            True

        We intersection two submodules of `\ZZ^3` of rank
        `2`, whose intersection has rank `1`::

            sage: A = ZZ^3
            sage: M1 = A.span([[1,1,1], [1,2,3]])
            sage: M2 = A.span([[2,2,2], [1,0,0]])
            sage: M1.intersection(M2)
            Free module of degree 3 and rank 1 over Integer Ring
            Echelon basis matrix:
            [2 2 2]

        We compute an intersection of two `\ZZ`-modules that
        are not submodules of `\ZZ^2`::

            sage: A = ZZ^2
            sage: M1 = A.span([[1,2]]).scale(1/6)
            sage: M2 = A.span([[1,2]]).scale(1/15)
            sage: M1.intersection(M2)
            Free module of degree 2 and rank 1 over Integer Ring
            Echelon basis matrix:
            [1/3 2/3]

        We intersect a `\ZZ`-module with a `\QQ`-vector space::

            sage: A = ZZ^3
            sage: L = ZZ^3
            sage: V = QQ^3
            sage: W = L.span([[1/2,0,1/2]])
            sage: K = V.span([[1,0,1], [0,0,1]])
            sage: W.intersection(K)
            Free module of degree 3 and rank 1 over Integer Ring
            Echelon basis matrix:
            [1/2   0 1/2]
            sage: K.intersection(W)
            Free module of degree 3 and rank 1 over Integer Ring
            Echelon basis matrix:
            [1/2   0 1/2]

        We intersect two modules over the ring of integers of a number field::

            sage: # needs sage.rings.number_field
            sage: x = polygen(ZZ, 'x')
            sage: L.<w> = NumberField(x^2 - x + 2)
            sage: OL = L.ring_of_integers()
            sage: V = L**3
            sage: W1 = V.span([[0,w/5,0], [1,0,-1/17]], OL)
            sage: W2 = V.span([[0,(1-w)/5,0]], OL)
            sage: W1.intersection(W2)
            Free module of degree 3 and rank 1 over Maximal Order in
             Number Field in w with defining polynomial x^2 - x + 2
            Echelon basis matrix:
            [  0 2/5   0]

        TESTS:

        Check that :trac:`24702` is fixed::

            sage: L = FreeQuadraticModule(ZZ,2,matrix.identity(2))
            sage: S1 = L.submodule([(1,0)])
            sage: S2 = L.submodule([(0,1)])
            sage: S1.intersection(S2).ambient_module() == S1.ambient_module()
            True
        """
        if not isinstance(other, FreeModule_generic):
            raise TypeError("other must be a free module")

        if self.ambient_vector_space() != other.ambient_vector_space():
            raise ArithmeticError("self and other must be embedded in the same ambient space.")

        if self.base_ring() != other.base_ring():
            if other.base_ring().is_field():
                return other.intersection(self)
            raise NotImplementedError("intersection of modules over different base rings (neither a field) is not implemented.")

        # dispense with the three easy cases
        if self == self.ambient_vector_space() or other.is_submodule(self):
            return other
        elif other == other.ambient_vector_space() or self.is_submodule(other):
            return self
        elif self.rank() == 0 or other.rank() == 0:
            if self.base_ring().is_field():
                return other.zero_submodule()
            else:
                return self.zero_submodule()

        # standard algorithm for computing intersection of general submodule
        if self.dimension() <= other.dimension():
            V1 = self
            V2 = other
        else:
            V1 = other
            V2 = self
        A1 = V1.basis_matrix()
        A2 = V2.basis_matrix()
        S  = A1.stack(A2)
        K  = S.integer_kernel(self.base_ring()).basis_matrix()
        n  = int(V1.dimension())
        K = K.matrix_from_columns(range(n))
        B = K*A1
        return self.span(B)

    def __and__(self, other):
        r"""
        Return the intersection of ``self`` and ``other``.

        See :meth:`intersection`.

        EXAMPLES:

        We intersect two submodules one of which is clearly
        contained in the other::

            sage: A = ZZ^2
            sage: M1 = A.span([[1,1]])
            sage: M2 = A.span([[3,3]])
            sage: M1 & M2
            Free module of degree 2 and rank 1 over Integer Ring
            Echelon basis matrix:
            [3 3]
            sage: M1 & M2 is M2
            True

        We intersection two submodules of `\ZZ^3` of rank
        `2`, whose intersection has rank `1`::

            sage: A = ZZ^3
            sage: M1 = A.span([[1,1,1], [1,2,3]])
            sage: M2 = A.span([[2,2,2], [1,0,0]])
            sage: M1 & M2
            Free module of degree 3 and rank 1 over Integer Ring
            Echelon basis matrix:
            [2 2 2]
        """
        return self.intersection(other)

    def zero_submodule(self):
        """
        Return the zero submodule of this module.

        EXAMPLES::

            sage: V = FreeModule(ZZ,2)
            sage: V.zero_submodule()
            Free module of degree 2 and rank 0 over Integer Ring
            Echelon basis matrix:
            []
        """
        return self.submodule([], check=False, already_echelonized=True)

    def denominator(self):
        """
        The denominator of the basis matrix of ``self`` (i.e. the LCM of the
        coordinate entries with respect to the basis of the ambient
        space).

        EXAMPLES::

            sage: V = QQ^3
            sage: L = V.span([[1,1/2,1/3], [-1/5,2/3,3]],ZZ)
            sage: L
            Free module of degree 3 and rank 2 over Integer Ring
            Echelon basis matrix:
            [ 1/5 19/6 37/3]
            [   0 23/6 46/3]
            sage: L.denominator()
            30
        """
        return self.basis_matrix().denominator()

    def index_in_saturation(self):
        r"""
        Return the index of this module in its saturation, i.e., its
        intersection with `R^n`.

        EXAMPLES::

            sage: W = span([[2,4,6]], ZZ)
            sage: W.index_in_saturation()
            2
            sage: W = span([[1/2,1/3]], ZZ)
            sage: W.index_in_saturation()
            1/6
        """
        # TODO: There is probably a much faster algorithm in this case.
        return self.index_in(self.saturation())

    def saturation(self):
        r"""
        Return the saturated submodule of `R^n` that spans the same
        vector space as self.

        EXAMPLES:

        We create a 1-dimensional lattice that is obviously not
        saturated and saturate it.

        ::

            sage: L = span([[9,9,6]], ZZ); L
            Free module of degree 3 and rank 1 over Integer Ring
            Echelon basis matrix:
            [9 9 6]
            sage: L.saturation()
            Free module of degree 3 and rank 1 over Integer Ring
            Echelon basis matrix:
            [3 3 2]

        We create a lattice spanned by two vectors, and saturate.
        Computation of discriminants shows that the index of lattice in its
        saturation is `3`, which is a prime of congruence between
        the two generating vectors.

        ::

            sage: L = span([[1,2,3], [4,5,6]], ZZ)
            sage: L.saturation()
            Free module of degree 3 and rank 2 over Integer Ring
            Echelon basis matrix:
            [ 1  0 -1]
            [ 0  1  2]
            sage: L.discriminant()
            54
            sage: L.saturation().discriminant()
            6

        Notice that the saturation of a non-integral lattice `L` is
        defined, but the result is integral hence does not contain
        `L`::

            sage: L = span([['1/2',1,3]], ZZ)
            sage: L.saturation()
            Free module of degree 3 and rank 1 over Integer Ring
            Echelon basis matrix:
            [1 2 6]

        TESTS:

        We check that :trac:`24702` is fixed::

            sage: L = FreeQuadraticModule(ZZ,1,matrix.identity(1))
            sage: S = 2*L
            sage: S.saturation().ambient_module() == L
            True
        """
        R = self.base_ring()
        if R.is_field():
            return self
        try:
            A, _ = self.basis_matrix()._clear_denom()
            S = self.span(A.saturation())
        except AttributeError:
            # fallback in case _clear_denom isn't written
            V = self.vector_space()
            A = self.ambient_module()
            S = V.intersection(A)
        # Return exactly self if it is already saturated.
        return self if self == S else S

    def span_of_basis(self, basis, base_ring=None, check=True, already_echelonized=False):
        r"""
        Return the free R-module with the given basis, where R is the base
        ring of ``self`` or user specified base_ring.

        Note that this R-module need not be a submodule of self, nor even
        of the ambient space. It must, however, be contained in the ambient
        vector space, i.e., the ambient space tensored with the fraction
        field of R.

        EXAMPLES::

            sage: M = FreeModule(ZZ,3)
            sage: W = M.span_of_basis([M([1,2,3])])

        Next we create two free `\ZZ`-modules, neither of
        which is a submodule of `W`.

        ::

            sage: W.span_of_basis([M([2,4,0])])
            Free module of degree 3 and rank 1 over Integer Ring
            User basis matrix:
            [2 4 0]

        The following module isn't in the ambient module `\ZZ^3`
        but is contained in the ambient vector space `\QQ^3`::

            sage: V = M.ambient_vector_space()
            sage: W.span_of_basis([ V([1/5,2/5,0]), V([1/7,1/7,0]) ])
            Free module of degree 3 and rank 2 over Integer Ring
            User basis matrix:
            [1/5 2/5   0]
            [1/7 1/7   0]

        Of course the input basis vectors must be linearly independent::

            sage: W.span_of_basis([ [1,2,0], [2,4,0] ])
            Traceback (most recent call last):
            ...
            ValueError: The given basis vectors must be linearly independent.
        """
        if is_FreeModule(basis):
            basis = basis.gens()
        if base_ring is None or base_ring == self.base_ring():
            try:
                if self.is_dense():
<<<<<<< HEAD
                    from .free_module_integer import (
=======
                    from sage.modules.free_module_integer import (
>>>>>>> 7e850378
                        FreeModule_submodule_with_basis_integer,
                    )
                    return FreeModule_submodule_with_basis_integer(self.ambient_module(),
                                                                   basis=basis, check=check,
                                                                   already_echelonized=already_echelonized,
                                                                   lll_reduce=False)
            except TypeError:
                pass

            return FreeModule_submodule_with_basis_pid(
                self.ambient_module(), basis=basis, check=check,
                already_echelonized=already_echelonized)
        else:
            try:
                M = self.change_ring(base_ring)
            except TypeError:
                raise ValueError("Argument base_ring (= %s) is not compatible " % base_ring +
                    "with the base ring (= %s)." % self.base_ring())
            try:
                return M.span_of_basis(basis)
            except TypeError:
                raise ValueError("Argument gens (= %s) is not compatible " % basis +
                    "with base_ring (= %s)." % base_ring)

    def submodule_with_basis(self, basis, check=True, already_echelonized=False):
        r"""
        Create the R-submodule of the ambient vector space with given
        basis, where R is the base ring of self.

        INPUT:

        - ``basis`` -- a list of linearly independent vectors

        - ``check`` -- whether or not to verify that each gen is in
           the ambient vector space

        OUTPUT:

        - ``FreeModule`` -- the `R`-submodule with given basis

        EXAMPLES:

        First we create a submodule of `\\ZZ^3`::

            sage: M = FreeModule(ZZ, 3)
            sage: B = M.basis()
            sage: N = M.submodule_with_basis([B[0]+B[1], 2*B[1]-B[2]])
            sage: N
            Free module of degree 3 and rank 2 over Integer Ring
            User basis matrix:
            [ 1  1  0]
            [ 0  2 -1]

        A list of vectors in the ambient vector space may fail to generate
        a submodule.

        ::

            sage: V = M.ambient_vector_space()
            sage: X = M.submodule_with_basis([ V(B[0]+B[1])/2, V(B[1]-B[2])/2])
            Traceback (most recent call last):
            ...
            ArithmeticError: The given basis does not generate a submodule of self.

        However, we can still determine the R-span of vectors in the
        ambient space, or over-ride the submodule check by setting check to
        False.

        ::

            sage: X = V.span([ V(B[0]+B[1])/2, V(B[1]-B[2])/2 ], ZZ)
            sage: X
            Free module of degree 3 and rank 2 over Integer Ring
            Echelon basis matrix:
            [ 1/2    0   1/2]
            [   0  1/2  -1/2]
            sage: Y = M.submodule([ V(B[0]+B[1])/2, V(B[1]-B[2])/2 ], check=False)
            sage: X == Y
            True

        Next we try to create a submodule of a free module over the
        principal ideal domain `\QQ[x]`, using our general Hermite normal form implementation::

            sage: R = PolynomialRing(QQ, 'x'); x = R.gen()
            sage: M = FreeModule(R, 3)
            sage: B = M.basis()
            sage: W = M.submodule_with_basis([x*B[0], 2*B[0]- x*B[2]]); W
            Free module of degree 3 and rank 2 over Univariate Polynomial Ring in x over Rational Field
            User basis matrix:
            [ x  0  0]
            [ 2  0 -x]
        """
        V = self.span_of_basis(basis=basis, check=check, already_echelonized=already_echelonized)
        if check:
            if not V.is_submodule(self):
                raise ArithmeticError("The given basis does not generate a submodule of self.")
        return V

    def vector_space_span(self, gens, check=True):
        r"""
        Create the vector subspace of the ambient vector space with given
        generators.

        INPUT:


        -  ``gens`` - a list of vector in self

        -  ``check`` - whether or not to verify that each gen
           is in the ambient vector space


        OUTPUT: a vector subspace

        EXAMPLES:

        We create a `2`-dimensional subspace of `\QQ^3`.

        ::

            sage: V = VectorSpace(QQ, 3)
            sage: B = V.basis()
            sage: W = V.vector_space_span([B[0]+B[1], 2*B[1]-B[2]])
            sage: W
            Vector space of degree 3 and dimension 2 over Rational Field
            Basis matrix:
            [   1    0  1/2]
            [   0    1 -1/2]

        We create a subspace of a vector space over
        `\QQ(i)`.

        ::

            sage: R.<x> = QQ[]
            sage: K = NumberField(x^2 + 1, 'a'); a = K.gen()                            # needs sage.rings.number_field
            sage: V = VectorSpace(K, 3)                                                 # needs sage.rings.number_field
            sage: V.vector_space_span([2*V.gen(0) + 3*V.gen(2)])                        # needs sage.rings.number_field
            Vector space of degree 3 and dimension 1
             over Number Field in a with defining polynomial x^2 + 1
            Basis matrix:
            [  1   0 3/2]

        We use the ``vector_space_span`` command to create a
        vector subspace of the ambient vector space of a submodule of
        `\ZZ^3`.

        ::

            sage: M = FreeModule(ZZ,3)
            sage: W = M.submodule([M([1,2,3])])
            sage: W.vector_space_span([M([2,3,4])])
            Vector space of degree 3 and dimension 1 over Rational Field
            Basis matrix:
            [  1 3/2   2]
        """
        if is_FreeModule(gens):
            gens = gens.gens()
        return FreeModule_submodule_field(self.ambient_vector_space(), gens, check=check)

    def vector_space_span_of_basis(self, basis, check=True):
        """
        Create the vector subspace of the ambient vector space with given
        basis.

        INPUT:

        - ``basis`` -- a list of linearly independent vectors

        - ``check`` -- whether or not to verify that each gen is in
           the ambient vector space

        OUTPUT: a vector subspace with user-specified basis

        EXAMPLES::

            sage: V = VectorSpace(QQ, 3)
            sage: B = V.basis()
            sage: W = V.vector_space_span_of_basis([B[0]+B[1], 2*B[1]-B[2]])
            sage: W
            Vector space of degree 3 and dimension 2 over Rational Field
            User basis matrix:
            [ 1  1  0]
            [ 0  2 -1]
        """
        return FreeModule_submodule_with_basis_field(self.ambient_vector_space(), basis, check=check)

    def quotient_module(self, sub, check=True, **kwds):
        """
        Return the quotient of ``self`` by the given submodule sub.

        INPUT:

        - ``sub`` -- a submodule of ``self``, or something that can
          be turned into one via ``self.submodule(sub)``

        - ``check`` -- (default: ``True``) whether or not to check
          that ``sub`` is a submodule

        - further named arguments, that are passed to the constructor
          of the quotient space

        EXAMPLES::

            sage: A = ZZ^3; V = A.span([[1,2,3], [4,5,6]])
            sage: Q = V.quotient( [V.0 + V.1] ); Q
            Finitely generated module V/W over Integer Ring with invariants (0)
        """
        # Calling is_subspace may be way too slow and repeat work done below.
        # It will be very desirable to somehow do this step better.
        if check and (not is_FreeModule(sub) or not sub.is_submodule(self)):
            try:
                sub = self.submodule(sub)
            except (TypeError, ArithmeticError):
                raise ArithmeticError("sub must be a subspace of self")
        if self.base_ring() == sage.rings.integer_ring.ZZ:
            from sage.modules.fg_pid.fgp_module import FGP_Module
            return FGP_Module(self, sub, check=False, **kwds)

        raise NotImplementedError("quotients of modules over rings other than fields or ZZ is not fully implemented")


class FreeModule_generic_field(FreeModule_generic_pid):
    """
    Base class for all free modules over fields.
    """
    def __init__(self, base_field, dimension, degree, sparse=False, category=None):
        """
        Creates a vector space over a field.

        EXAMPLES::

            sage: FreeModule(QQ, 2)
            Vector space of dimension 2 over Rational Field
            sage: FreeModule(FiniteField(2), 7)
            Vector space of dimension 7 over Finite Field of size 2

        We test that objects of this type are initialised correctly;
        see :trac:`11166` (the failing ``repr`` is fine because this
        is an abstract base class)::

            sage: from sage.modules.free_module import FreeModule_generic_field
            sage: FreeModule_generic_field(QQ, 5, 5)
            <repr(<sage.modules.free_module.FreeModule_generic_field_with_category at 0x...>) failed: NotImplementedError>
        """
        if not isinstance(base_field, ring.Field):
            raise TypeError("The base_field (=%s) must be a field" % base_field)
        super().__init__(base_field, dimension, degree, sparse=sparse, category=category)

    def _Hom_(self, Y, category):
        r"""
        Returns a homspace whose morphisms have this vector space as domain.

        This is called by the general methods such as
        :meth:`sage.structure.parent.Parent.Hom`.

        INPUT:

        - ``Y`` - a free module (or vector space) that will
          be the codomain of the morphisms in returned homspace
        - ``category`` - the category for the homspace

        OUTPUT:

        If ``Y`` is a free module over a field, in other words, a vector space,
        then this returns a space of homomorphisms between vector spaces,
        in other words a space of linear transformations.

        If ``Y`` is a free module that is not a vector space, then
        the returned space contains homomorphisms between free modules.

        EXAMPLES::

            sage: V = QQ^2
            sage: W = QQ^3
            sage: H = V._Hom_(W, category=None)
            sage: type(H)
            <class 'sage.modules.vector_space_homspace.VectorSpaceHomspace_with_category'>
            sage: H
            Set of Morphisms (Linear Transformations) from Vector space of dimension 2 over Rational Field to Vector space of dimension 3 over Rational Field

            sage: V = QQ^2
            sage: W = ZZ^3
            sage: H = V._Hom_(W, category=None)
            sage: type(H)
            <class 'sage.modules.free_module_homspace.FreeModuleHomspace_with_category'>
            sage: H
            Set of Morphisms from Vector space of dimension 2 over Rational Field
             to Ambient free module of rank 3 over the principal ideal domain Integer Ring
             in Category of finite dimensional vector spaces with basis over
              (number fields and quotient fields and metric spaces)
        """
        if Y.base_ring().is_field():
            from sage.modules import vector_space_homspace
            return vector_space_homspace.VectorSpaceHomspace(self, Y, category)
        from sage.modules import free_module_homspace
        return free_module_homspace.FreeModuleHomspace(self, Y, category)

    def scale(self, other):
        """
        Return the product of ``self`` by the number other, which is the module
        spanned by ``other`` times each basis vector. Since ``self`` is a vector
        space this product equals ``self`` if ``other`` is nonzero, and is the zero
        vector space if ``other`` is 0.

        EXAMPLES::

            sage: V = QQ^4
            sage: V.scale(5)
            Vector space of dimension 4 over Rational Field
            sage: V.scale(0)
            Vector space of degree 4 and dimension 0 over Rational Field
            Basis matrix:
            []

        ::

            sage: W = V.span([[1,1,1,1]])
            sage: W.scale(2)
            Vector space of degree 4 and dimension 1 over Rational Field
            Basis matrix:
            [1 1 1 1]
            sage: W.scale(0)
            Vector space of degree 4 and dimension 0 over Rational Field
            Basis matrix:
            []

        ::

            sage: V = QQ^4; V
            Vector space of dimension 4 over Rational Field
            sage: V.scale(3)
            Vector space of dimension 4 over Rational Field
            sage: V.scale(0)
            Vector space of degree 4 and dimension 0 over Rational Field
            Basis matrix:
            []
        """
        if other == 0:
            return self.zero_submodule()
        return self

    def __add__(self, other):
        """
        Return the sum of ``self`` and other.

        EXAMPLES::

            sage: V = VectorSpace(QQ,3)
            sage: V0 = V.span([V.gen(0)])
            sage: V2 = V.span([V.gen(2)])
            sage: V0 + V2
            Vector space of degree 3 and dimension 2 over Rational Field
            Basis matrix:
            [1 0 0]
            [0 0 1]
            sage: QQ^3 + 0
            Vector space of dimension 3 over Rational Field
        """
        if not isinstance(other, FreeModule_generic_field):
            if other == 0:
                return self
            raise TypeError("other must be a Vector Space")
        V = self.ambient_vector_space()
        if V != other.ambient_vector_space():
            raise ArithmeticError("self and other must have the same ambient space")
        return V.span(self.basis() + other.basis())

    def echelonized_basis_matrix(self):
        """
        Return basis matrix for ``self`` in row echelon form.

        EXAMPLES::

            sage: V = FreeModule(QQ, 3).span_of_basis([[1,2,3],[4,5,6]])
            sage: V.basis_matrix()
            [1 2 3]
            [4 5 6]
            sage: V.echelonized_basis_matrix()
            [ 1  0 -1]
            [ 0  1  2]
        """
        return self.basis_matrix().echelon_form()

    def intersection(self, other):
        """
        Return the intersection of ``self`` and other, which must be
        R-submodules of a common ambient vector space.

        EXAMPLES::

            sage: V  = VectorSpace(QQ,3)
            sage: W1 = V.submodule([V.gen(0), V.gen(0) + V.gen(1)])
            sage: W2 = V.submodule([V.gen(1), V.gen(2)])
            sage: W1.intersection(W2)
            Vector space of degree 3 and dimension 1 over Rational Field
            Basis matrix:
            [0 1 0]
            sage: W2.intersection(W1)
            Vector space of degree 3 and dimension 1 over Rational Field
            Basis matrix:
            [0 1 0]
            sage: V.intersection(W1)
            Vector space of degree 3 and dimension 2 over Rational Field
            Basis matrix:
            [1 0 0]
            [0 1 0]
            sage: W1.intersection(V)
            Vector space of degree 3 and dimension 2 over Rational Field
            Basis matrix:
            [1 0 0]
            [0 1 0]
            sage: Z = V.submodule([])
            sage: W1.intersection(Z)
            Vector space of degree 3 and dimension 0 over Rational Field
            Basis matrix:
            []
        """
        if not isinstance(other, FreeModule_generic):
            raise TypeError("other must be a free module")

        if self.ambient_vector_space() != other.ambient_vector_space():
            raise ArithmeticError("self and other must have the same ambient space.")

        if self.rank() == 0 or other.rank() == 0:
            if self.base_ring().is_field():
                return other.zero_submodule()
            else:
                return self.zero_submodule()

        if self.base_ring() != other.base_ring():
            # Now other is over a ring R whose fraction field K is the base field of V = self.
            # We compute the intersection using the following algorithm:
            # 1. By explicitly computing the nullspace of the matrix whose rows
            #    are a basis for self, we obtain the matrix over a linear map
            #         phi:  K^n ----> W
            #    with kernel equal to V = self.
            # 2. Compute the kernel over R of Phi restricted to other.  Do this
            #    by clearing denominators, computing the kernel of a matrix with
            #    entries in R, then restoring denominators to the answer.
            K = self.base_ring()
            B = self.basis_matrix().transpose()
            W = B.kernel()
            phi = W.basis_matrix().transpose()

            # To restrict phi to other, we multiply the basis matrix for other
            # by phi, thus computing the image of each basis vector.
            X = other.basis_matrix()
            psi = X * phi

            # Now psi is a matrix that defines an R-module morphism from other to some
            # R-module, whose kernel defines the long sought for intersection of self and other.
            L = psi.integer_kernel()

            # Finally the kernel of the intersection has basis the linear combinations of
            # the basis of other given by a basis for L.
            G = L.basis_matrix() * other.basis_matrix()
            return other.span(G.rows())

        # dispense with the three easy cases
        if self == self.ambient_vector_space():
            return other
        elif other == other.ambient_vector_space():
            return self
        elif self.dimension() == 0 or other.dimension() == 0:
            return self.zero_submodule()

        # standard algorithm for computing intersection of general subspaces
        if self.dimension() <= other.dimension():
            V1 = self
            V2 = other
        else:
            V1 = other
            V2 = self
        A1 = V1.basis_matrix()
        A2 = V2.basis_matrix()
        S = A1.stack(A2)
        K = S.kernel()
        n = int(V1.dimension())
        B = [A1.linear_combination_of_rows(v.list()[:n]) for v in K.basis()]
        return self.ambient_vector_space().submodule(B, check=False)

    def is_subspace(self, other):
        """
        True if this vector space is a subspace of other.

        EXAMPLES::

            sage: V = VectorSpace(QQ,3)
            sage: W = V.subspace([V.gen(0), V.gen(0) + V.gen(1)])
            sage: W2 = V.subspace([V.gen(1)])
            sage: W.is_subspace(V)
            True
            sage: W2.is_subspace(V)
            True
            sage: W.is_subspace(W2)
            False
            sage: W2.is_subspace(W)
            True
        """
        return self.is_submodule(other)

    def span_of_basis(self, basis, base_ring=None, check=True, already_echelonized=False):
        r"""
        Return the free K-module with the given basis, where K is the base
        field of ``self`` or user specified base_ring.

        Note that this span is a subspace of the ambient vector space, but
        need not be a subspace of self.

        INPUT:


        -  ``basis`` - list of vectors

        -  ``check`` - boolean (default: ``True``): whether or not to
           coerce entries of gens into base field

        -  ``already_echelonized`` - boolean (default: ``False``):
           set this if you know the gens are already in echelon form


        EXAMPLES::

            sage: V = VectorSpace(GF(7), 3)
            sage: W = V.subspace([[2,3,4]]); W
            Vector space of degree 3 and dimension 1 over Finite Field of size 7
            Basis matrix:
            [1 5 2]
            sage: W.span_of_basis([[2,2,2], [3,3,0]])
            Vector space of degree 3 and dimension 2 over Finite Field of size 7
            User basis matrix:
            [2 2 2]
            [3 3 0]

        The basis vectors must be linearly independent or a
        ``ValueError`` exception is raised::

            sage: W.span_of_basis([[2,2,2], [3,3,3]])
            Traceback (most recent call last):
            ...
            ValueError: The given basis vectors must be linearly independent.
        """
        if is_FreeModule(basis):
            basis = basis.gens()
        if base_ring is None:
            return FreeModule_submodule_with_basis_field(
                self.ambient_module(), basis=basis, check=check, already_echelonized=already_echelonized)
        else:
            try:
                M = self.change_ring(base_ring)
            except TypeError:
                raise ValueError("Argument base_ring (= %s) is not compatible with the base field (= %s)." % (
                    base_ring, self.base_field()))
            try:
                return M.span_of_basis(basis)
            except TypeError:
                raise ValueError("Argument basis (= %s) is not compatible with base_ring (= %s)." % (basis, base_ring))

    def subspace(self, gens, check=True, already_echelonized=False):
        """
        Return the subspace of ``self`` spanned by the elements of gens.

        INPUT:

        -  ``gens`` - list of vectors

        -  ``check`` - boolean (default: ``True``) verify that gens
           are all in ``self``.

        -  ``already_echelonized`` - boolean (default: ``False``) set
           to True if you know the gens are in Echelon form.

        EXAMPLES:

        First we create a 1-dimensional vector subspace of an
        ambient `3`-dimensional space over the finite field of
        order `7`::

            sage: V = VectorSpace(GF(7), 3)
            sage: W = V.subspace([[2,3,4]]); W
            Vector space of degree 3 and dimension 1 over Finite Field of size 7
            Basis matrix:
            [1 5 2]

        Next we create an invalid subspace, but it's allowed since
        ``check=False``. This is just equivalent to computing
        the span of the element::

            sage: W.subspace([[1,1,0]], check=False)
            Vector space of degree 3 and dimension 1 over Finite Field of size 7
            Basis matrix:
            [1 1 0]

        With ``check=True`` (the default) the mistake is correctly
        detected and reported with an ``ArithmeticError`` exception::

            sage: W.subspace([[1,1,0]], check=True)
            Traceback (most recent call last):
            ...
            ArithmeticError: argument gens (= [[1, 1, 0]]) does not generate a submodule of self
        """
        return self.submodule(gens, check=check, already_echelonized=already_echelonized)

    def subspaces(self, dim):
        """
        Iterate over all subspaces of dimension dim.

        INPUT:

        - ``dim`` - int, dimension of subspaces to be generated

        EXAMPLES::

            sage: V = VectorSpace(GF(3), 5)
            sage: len(list(V.subspaces(0)))
            1
            sage: len(list(V.subspaces(1)))
            121
            sage: len(list(V.subspaces(2)))
            1210
            sage: len(list(V.subspaces(3)))
            1210
            sage: len(list(V.subspaces(4)))
            121
            sage: len(list(V.subspaces(5)))
            1

        ::

            sage: V = VectorSpace(GF(3), 5)
            sage: V = V.subspace([V([1,1,0,0,0]), V([0,0,1,1,0])])
            sage: list(V.subspaces(1))
            [Vector space of degree 5 and dimension 1 over Finite Field of size 3
            Basis matrix:
            [1 1 0 0 0],
             Vector space of degree 5 and dimension 1 over Finite Field of size 3
            Basis matrix:
            [1 1 1 1 0],
             Vector space of degree 5 and dimension 1 over Finite Field of size 3
            Basis matrix:
            [1 1 2 2 0],
             Vector space of degree 5 and dimension 1 over Finite Field of size 3
            Basis matrix:
            [0 0 1 1 0]]
        """
        if not self.base_ring().is_finite():
            raise RuntimeError("Base ring must be finite.")
        b = self.basis_matrix()
        from sage.matrix.echelon_matrix import reduced_echelon_matrix_iterator
        for m in reduced_echelon_matrix_iterator(self.base_ring(), dim, self.dimension(), self.is_sparse(), copy=False):
            yield self.subspace((m*b).rows())

    def subspace_with_basis(self, gens, check=True, already_echelonized=False):
        """
        Same as ``self.submodule_with_basis(...)``.

        EXAMPLES:

        We create a subspace with a user-defined basis.

        ::

            sage: V = VectorSpace(GF(7), 3)
            sage: W = V.subspace_with_basis([[2,2,2], [1,2,3]]); W
            Vector space of degree 3 and dimension 2 over Finite Field of size 7
            User basis matrix:
            [2 2 2]
            [1 2 3]

        We then create a subspace of the subspace with user-defined basis.

        ::

            sage: W1 = W.subspace_with_basis([[3,4,5]]); W1
            Vector space of degree 3 and dimension 1 over Finite Field of size 7
            User basis matrix:
            [3 4 5]

        Notice how the basis for the same subspace is different if we
        merely use the ``subspace`` command.

        ::

            sage: W2 = W.subspace([[3,4,5]]); W2
            Vector space of degree 3 and dimension 1 over Finite Field of size 7
            Basis matrix:
            [1 6 4]

        Nonetheless the two subspaces are equal (as mathematical objects)::

            sage: W1 == W2
            True
        """
        return self.submodule_with_basis(gens, check=check, already_echelonized=already_echelonized)

    def complement(self):
        r"""
        Return the complement of ``self`` in the
        :meth:`~sage.modules.free_module.FreeModule_ambient_field.ambient_vector_space`.

        EXAMPLES::

            sage: V = QQ^3
            sage: V.complement()
            Vector space of degree 3 and dimension 0 over Rational Field
            Basis matrix:
            []
            sage: V == V.complement().complement()
            True
            sage: W = V.span([[1, 0, 1]])
            sage: X = W.complement(); X
            Vector space of degree 3 and dimension 2 over Rational Field
            Basis matrix:
            [ 1  0 -1]
            [ 0  1  0]
            sage: X.complement() == W
            True
            sage: X + W == V
            True

        Even though we construct a subspace of a subspace, the
        orthogonal complement is still done in the ambient vector
        space `\QQ^3`::

            sage: V = QQ^3
            sage: W = V.subspace_with_basis([[1,0,1],[-1,1,0]])
            sage: X = W.subspace_with_basis([[1,0,1]])
            sage: X.complement()
            Vector space of degree 3 and dimension 2 over Rational Field
            Basis matrix:
            [ 1  0 -1]
            [ 0  1  0]

        All these complements are only done with respect to the inner
        product in the usual basis.  Over finite fields, this means
        we can get complements which are only isomorphic to a vector
        space decomposition complement. ::

            sage: F2 = GF(2, 'x')
            sage: V = F2^6
            sage: W = V.span([[1,1,0,0,0,0]]); W
            Vector space of degree 6 and dimension 1 over Finite Field of size 2
            Basis matrix:
            [1 1 0 0 0 0]
            sage: W.complement()
            Vector space of degree 6 and dimension 5 over Finite Field of size 2
            Basis matrix:
            [1 1 0 0 0 0]
            [0 0 1 0 0 0]
            [0 0 0 1 0 0]
            [0 0 0 0 1 0]
            [0 0 0 0 0 1]
            sage: W.intersection(W.complement())
            Vector space of degree 6 and dimension 1 over Finite Field of size 2
            Basis matrix:
            [1 1 0 0 0 0]
        """
        # Check simple cases
        if self.dimension() == 0:
            return self.ambient_vector_space()
        if self.dimension() == self.ambient_vector_space().dimension():
            return self.submodule([])
        return self.basis_matrix().right_kernel()

    def vector_space(self, base_field=None):
        """
        Return the vector space associated to self. Since ``self`` is a vector
        space this function simply returns self, unless the base field is
        different.

        EXAMPLES::

            sage: V = span([[1,2,3]],QQ); V
            Vector space of degree 3 and dimension 1 over Rational Field
            Basis matrix:
            [1 2 3]
            sage: V.vector_space()
            Vector space of degree 3 and dimension 1 over Rational Field
            Basis matrix:
            [1 2 3]
        """
        if base_field is None:
            return self
        return self.change_ring(base_field)

    def zero_submodule(self):
        """
        Return the zero submodule of self.

        EXAMPLES::

            sage: (QQ^4).zero_submodule()
            Vector space of degree 4 and dimension 0 over Rational Field
            Basis matrix:
            []
        """
        return self.zero_subspace()

    def zero_subspace(self):
        """
        Return the zero subspace of self.

        EXAMPLES::

            sage: (QQ^4).zero_subspace()
            Vector space of degree 4 and dimension 0 over Rational Field
            Basis matrix:
            []
        """
        return self.submodule([], check=False, already_echelonized=True)

    def linear_dependence(self, vectors, zeros='left', check=True):
        r"""
        Returns a list of vectors giving relations of linear dependence for the input list of vectors.
        Can be used to check linear independence of a set of vectors.

        INPUT:

        - ``vectors`` -- A list of vectors, all from the same vector
          space.

        - ``zeros`` -- default: ``'left'`` - ``'left'`` or ``'right'``
          as a general preference for where zeros are located in the
          returned coefficients

        - ``check`` -- default: ``True`` - if ``True`` each item in
          the list ``vectors`` is checked for membership in ``self``.
          Set to ``False`` if you can be certain the vectors come from
          the vector space.

        OUTPUT:

        Returns a list of vectors.  The scalar entries of each vector provide
        the coefficients for a linear combination of the input vectors that
        will equal the zero vector in ``self``.  Furthermore, the returned list
        is linearly independent in the vector space over the same base field
        with degree equal to the length of the list ``vectors``.

        The linear independence of ``vectors`` is equivalent to the returned
        list being empty, so this provides a test - see the examples below.

        The returned vectors are always independent, and with ``zeros`` set to
        ``'left'`` they have 1's in their first non-zero entries and a qualitative
        disposition to having zeros in the low-index entries.  With ``zeros`` set
        to ``'right'`` the situation is reversed with a qualitative disposition
        for zeros in the high-index entries.

        If the vectors in ``vectors`` are made the rows of a matrix `V` and
        the returned vectors are made the rows of a matrix `R`, then the
        matrix product `RV` is a zero matrix of the proper size.  And
        `R` is a matrix of full rank.  This routine uses kernels of
        matrices to compute these relations of linear dependence,
        but handles all the conversions between sets of vectors
        and matrices. If speed is important, consider working with
        the appropriate matrices and kernels instead.

        EXAMPLES:

        We begin with two linearly independent vectors, and add three
        non-trivial linear combinations to the set.  We illustrate
        both types of output and check a selected relation of linear
        dependence. ::

            sage: v1 = vector(QQ, [2, 1, -4, 3])
            sage: v2 = vector(QQ, [1, 5, 2, -2])
            sage: V = QQ^4
            sage: V.linear_dependence([v1,v2])
            [
            <BLANKLINE>
            ]

            sage: v3 = v1 + v2
            sage: v4 = 3*v1 - 4*v2
            sage: v5 = -v1 + 2*v2
            sage: L = [v1, v2, v3, v4, v5]

            sage: relations = V.linear_dependence(L, zeros='left')
            sage: relations
            [
            (1, 0, 0, -1, -2),
            (0, 1, 0, -1/2, -3/2),
            (0, 0, 1, -3/2, -7/2)
            ]
            sage: v2 + (-1/2)*v4 + (-3/2)*v5
            (0, 0, 0, 0)

            sage: relations = V.linear_dependence(L, zeros='right')
            sage: relations
            [
            (-1, -1, 1, 0, 0),
            (-3, 4, 0, 1, 0),
            (1, -2, 0, 0, 1)
            ]
            sage: z = sum([relations[2][i]*L[i] for i in range(len(L))])
            sage: z == zero_vector(QQ, 4)
            True

        A linearly independent set returns an empty list,
        a result that can be tested. ::

            sage: v1 = vector(QQ, [0,1,-3])
            sage: v2 = vector(QQ, [4,1,0])
            sage: V = QQ^3
            sage: relations = V.linear_dependence([v1, v2]); relations
            [
            <BLANKLINE>
            ]
            sage: relations == []
            True

        Exact results result from exact fields. We start with three
        linearly independent vectors and add in two linear combinations
        to make a linearly dependent set of five vectors. ::

            sage: F = FiniteField(17)
            sage: v1 = vector(F, [1, 2, 3, 4, 5])
            sage: v2 = vector(F, [2, 4, 8, 16, 15])
            sage: v3 = vector(F, [1, 0, 0, 0, 1])
            sage: (F^5).linear_dependence([v1, v2, v3]) == []
            True
            sage: L = [v1, v2, v3, 2*v1+v2, 3*v2+6*v3]
            sage: (F^5).linear_dependence(L)
            [
            (1, 0, 16, 8, 3),
            (0, 1, 2, 0, 11)
            ]
            sage: v1 + 16*v3 + 8*(2*v1+v2) + 3*(3*v2+6*v3)
            (0, 0, 0, 0, 0)
            sage: v2 + 2*v3 + 11*(3*v2+6*v3)
            (0, 0, 0, 0, 0)
            sage: (F^5).linear_dependence(L, zeros='right')
            [
            (15, 16, 0, 1, 0),
            (0, 14, 11, 0, 1)
            ]

        TESTS:

        With ``check=True`` (the default) a mismatch between vectors
        and the vector space is caught. ::

            sage: v1 = vector(RR, [1,2,3])
            sage: v2 = vector(RR, [1,2,3,4])
            sage: (RR^3).linear_dependence([v1,v2], check=True)
            Traceback (most recent call last):
            ...
            ValueError: vector (1.00000000000000, 2.00000000000000, 3.00000000000000, 4.00000000000000) is not an element of Vector space of dimension 3 over Real Field with 53 bits of precision

        The ``zeros`` keyword is checked. ::

            sage: (QQ^3).linear_dependence([vector(QQ,[1,2,3])], zeros='bogus')
            Traceback (most recent call last):
            ...
            ValueError: 'zeros' keyword must be 'left' or 'right', not 'bogus'

        An empty input set is linearly independent, vacuously. ::

            sage: (QQ^3).linear_dependence([]) == []
            True
        """
        if check:
            for v in vectors:
                if v not in self:
                    raise ValueError('vector %s is not an element of %s' % (v, self))
        if zeros == 'left':
            basis = 'echelon'
        elif zeros == 'right':
            basis = 'pivot'
        else:
            raise ValueError("'zeros' keyword must be 'left' or 'right', not '%s'" % zeros)
        import sage.matrix.constructor
        A = sage.matrix.constructor.matrix(vectors)  # as rows, so get left kernel
        return A.left_kernel(basis=basis).basis()

    def __truediv__(self, sub):
        """
        Return the quotient of ``self`` by the given subspace sub.

        EXAMPLES::

            sage: V = RDF^3; W = V.span([[1,0,-1], [1,-1,0]])
            sage: Q = V/W; Q
            Vector space quotient V/W of dimension 1 over Real Double Field where
            V: Vector space of dimension 3 over Real Double Field
            W: Vector space of degree 3 and dimension 2 over Real Double Field
            Basis matrix:
            [ 1.0  0.0 -1.0]
            [ 0.0  1.0 -1.0]
            sage: type(Q)
            <class 'sage.modules.quotient_module.FreeModule_ambient_field_quotient_with_category'>
            sage: V([1,2,3])
            (1.0, 2.0, 3.0)
            sage: Q == V.quotient(W)
            True
            sage: Q(W.0)
            (0.0)
        """
        return self.quotient(sub, check=True)

    def quotient_module(self, sub, check=True):
        """
        Return the quotient of ``self`` by the given subspace sub.

        INPUT:

        - ``sub`` -- a submodule of ``self``, or something that can
          be turned into one via ``self.submodule(sub)``

        - ``check`` -- (default: ``True``) whether or not to check
          that ``sub`` is a submodule

        EXAMPLES::

            sage: A = QQ^3; V = A.span([[1,2,3], [4,5,6]])
            sage: Q = V.quotient( [V.0 + V.1] ); Q
            Vector space quotient V/W of dimension 1 over Rational Field where
            V: Vector space of degree 3 and dimension 2 over Rational Field
            Basis matrix:
            [ 1  0 -1]
            [ 0  1  2]
            W: Vector space of degree 3 and dimension 1 over Rational Field
            Basis matrix:
            [1 1 1]
            sage: Q(V.0 + V.1)
            (0)

        We illustrate that the base rings must be the same::

            sage: (QQ^2)/(ZZ^2)
            Traceback (most recent call last):
            ...
            ValueError: base rings must be the same
        """
        # Calling is_submodule may be way too slow and repeat work done below.
        # It will be very desirable to somehow do this step better.
        if is_FreeModule(sub) and self.base_ring() != sub.base_ring():
            raise ValueError("base rings must be the same")
        if check and (not is_FreeModule(sub) or not sub.is_subspace(self)):
            try:
                sub = self.subspace(sub)
            except (TypeError, ArithmeticError):
                raise ArithmeticError("sub must be a subspace of self")
        A, L = self.__quotient_matrices(sub)
        from sage.modules import quotient_module
        return quotient_module.FreeModule_ambient_field_quotient(self, sub, A, L)

    def __quotient_matrices(self, sub):
        r"""
        This internal function is used by
        ``self.quotient(...)``.

        EXAMPLES::

            sage: V = QQ^3; W = V.span([[1,0,-1], [1,-1,0]])
            sage: A, L = V._FreeModule_generic_field__quotient_matrices(W)
            sage: A
            [1]
            [1]
            [1]
            sage: L
            [1 0 0]

        The quotient and lift maps are used to compute in the quotient and
        to lift::

            sage: Q = V/W
            sage: Q(W.0)
            (0)
            sage: Q.lift_map()(Q.0)
            (1, 0, 0)
            sage: Q(Q.lift_map()(Q.0))
            (1)

        An example in characteristic 5::

            sage: A = GF(5)^2; B = A.span([[1,3]]); A / B
            Vector space quotient V/W of dimension 1 over Finite Field of size 5 where
            V: Vector space of dimension 2 over Finite Field of size 5
            W: Vector space of degree 2 and dimension 1 over Finite Field of size 5
            Basis matrix:
            [1 3]
        """
        # 2. Find a basis C for a another submodule of self, so that
        #    B + C is a basis for self.
        # 3. Then the quotient map is:
        #     x |---> 'write in terms of basis for C and take the last m = #C-#B components.
        # 4. And a section of this map is:
        #     x |---> corresponding linear combination of entries of last m entries
        #    of the basis C.

        # Step 1: Find bases for spaces
        B = sub.basis_matrix()
        S = self.basis_matrix()

        n = self.dimension()
        m = n - sub.dimension()

        # Step 2: Extend basis B to a basis for self.
        # We do this by simply finding the pivot rows of the matrix
        # whose rows are a basis for sub concatenated with a basis for
        # self.
        C = B.stack(S).transpose()
        A = C.matrix_from_columns(C.pivots()).transpose()

        # Step 3: Compute quotient map
        # The quotient map is given by writing in terms of the above basis,
        # then taking the last #C columns

        # Compute the matrix D "change of basis from S to A"
        # that writes each element of the basis
        # for ``self`` in terms of the basis of rows of A, i.e.,
        # want to find D such that
        #                D * A = S
        # where D is a square n x n matrix.
        # Our algorithm is to note that D is determined if we just
        # replace both A and S by the submatrix got from their pivot
        # columns.
        P  = A.pivots()
        AA = A.matrix_from_columns(P)
        SS = S.matrix_from_columns(P)
        D  = SS * AA**(-1)

        # Compute the image of each basis vector for ``self`` under the
        # map "write an element of ``self`` in terms of the basis A" then
        # take the last n-m components.
        Q = D.matrix_from_columns(range(n - m, n))

        # Step 4. Section map
        # The lifting or section map
        Dinv = D**(-1)
        L = Dinv.matrix_from_rows(range(n - m, n))

        return Q, L

    def quotient_abstract(self, sub, check=True, **kwds):
        r"""
        Return an ambient free module isomorphic to the quotient space
        of ``self`` modulo ``sub``, together with maps from ``self`` to
        the quotient, and a lifting map in the other direction.

        Use ``self.quotient(sub)`` to obtain the quotient
        module as an object equipped with natural maps in both directions,
        and a canonical coercion.

        INPUT:

        -  ``sub`` -- a submodule of ``self`` or something that can
           be turned into one via ``self.submodule(sub)``

        -  ``check`` -- (default: ``True``) whether or not to check
           that sub is a submodule

        - further named arguments, that are currently ignored.

        OUTPUT:

        -  ``U`` -- the quotient as an abstract *ambient* free module

        -  ``pi`` -- projection map to the quotient

        -  ``lift`` -- lifting map back from quotient


        EXAMPLES::

            sage: V = GF(19)^3
            sage: W = V.span_of_basis([[1,2,3], [1,0,1]])
            sage: U, pi, lift = V.quotient_abstract(W)
            sage: pi(V.2)
            (18)
            sage: pi(V.0)
            (1)
            sage: pi(V.0 + V.2)
            (0)

        Another example involving a quotient of one subspace by another::

            sage: A = matrix(QQ,4,4,[0,1,0,0, 0,0,1,0, 0,0,0,1, 0,0,0,0])
            sage: V = (A^3).kernel()
            sage: W = A.kernel()
            sage: U, pi, lift = V.quotient_abstract(W)
            sage: [pi(v) == 0 for v in W.gens()]
            [True]
            sage: [pi(lift(b)) == b for b in U.basis()]
            [True, True]
        """
        # Calling is_subspace may be way too slow and repeat work done below.
        # It will be very desirable to somehow do this step better.
        if check and (not is_FreeModule(sub) or not sub.is_subspace(self)):
            try:
                sub = self.subspace(sub)
            except (TypeError, ArithmeticError):
                raise ArithmeticError("sub must be a subspace of self")

        A, L = self.__quotient_matrices(sub)
        quomap = self.hom(A)
        quo = quomap.codomain()
        liftmap = quo.Hom(self)(L)

        return quomap.codomain(), quomap, liftmap


###############################################################################
#
# Generic ambient free module R^n for some commutative ring R
#
###############################################################################

class FreeModule_ambient(FreeModule_generic):
    """
    Ambient free module over a commutative ring.
    """
    def __init__(self, base_ring, rank, sparse=False, coordinate_ring=None, category=None):
        """
        The free module of given rank over the given base_ring.

        INPUT:

        -  ``base_ring`` -- a commutative ring

        -  ``rank`` -- a non-negative integer

        -  ``sparse`` -- boolean (default: ``False``)

        - ``coordinate_ring`` -- a ring containing ``base_ring``
          (default: equal to ``base_ring``)

        EXAMPLES::

            sage: FreeModule(ZZ, 4)
            Ambient free module of rank 4 over the principal ideal domain Integer Ring

        TESTS:

        We check that the creation of a submodule does not trigger
        the construction of a basis of the ambient space. See :trac:`15953`::

            sage: # needs sage.rings.finite_rings
            sage: F.<a> = GF(4)
            sage: V = VectorSpace(F, 1)
            sage: v = V.random_element()
            sage: _ = V.subspace([v])
            sage: hasattr(V, '_FreeModule_ambient__basis')
            False
            sage: _ = V.basis()
            sage: hasattr(V, '_FreeModule_ambient__basis')
            True
        """
        FreeModule_generic.__init__(self, base_ring, rank=rank,
                degree=rank, sparse=sparse, coordinate_ring=coordinate_ring, category=category)

    def __hash__(self):
        """
        The hash is obtained from the rank and the base ring.

        .. TODO::

            Make pickling so that the hash is available early enough.

        EXAMPLES::

            sage: V = QQ^7
            sage: hash(V) == hash((V.rank(), V.base_ring()))
            True
        """
        try:
            return hash((self.rank(), self.base_ring()))
        except AttributeError:
            # This is a fallback because sometimes hash is called during object
            # reconstruction (unpickle), and the above fields haven't been
            # filled in yet.
            return 0

    def _coerce_map_from_(self, M):
        """
        Return a coercion map from `M` to ``self``, or ``None``.

        TESTS:

        Make sure :trac:`10513` is fixed (no coercion from a quotient
        vector space to an isomorphic abstract vector space)::

            sage: M = QQ^3 / [[1,2,3]]
            sage: V = QQ^2
            sage: V.coerce_map_from(M)
        """
        from sage.modules.quotient_module import FreeModule_ambient_field_quotient
        from sage.modules.submodule import Submodule_free_ambient

        if isinstance(M, FreeModule_ambient_field_quotient):
            # No forgetful map.
            return None
        if isinstance(M, FreeModule_ambient):
            if (self.base_ring().has_coerce_map_from(M.base_ring()) and
                self.rank() == M.rank()):
                # We could return M.hom(self.basis(), self), but the
                # complexity of this is quadratic in space and time,
                # since it constructs a matrix.
                return True
        elif isinstance(M, Submodule_free_ambient):
            if (self.base_ring().has_coerce_map_from(M.base_ring()) and
                self.rank() == M.degree()):
                return True
        return super()._coerce_map_from_(M)

    def _dense_module(self):
        """
        Creates a dense module with the same defining data as self.

        N.B. This function is for internal use only! See dense_module for
        use.

        EXAMPLES::

            sage: M = FreeModule(Integers(8),3)
            sage: S = FreeModule(Integers(8),3, sparse=True)
            sage: M is S._dense_module()
            True
        """
        return FreeModule(base_ring=self.base_ring(), rank=self.rank(), sparse=False)

    def _sparse_module(self):
        """
        Creates a sparse module with the same defining data as self.

        N.B. This function is for internal use only! See sparse_module for
        use.

        EXAMPLES::

            sage: M = FreeModule(Integers(8),3)
            sage: S = FreeModule(Integers(8),3, sparse=True)
            sage: M._sparse_module() is S
            True
        """
        return FreeModule(base_ring=self.base_ring(), rank=self.rank(), sparse=True)

    def echelonized_basis_matrix(self):
        """
        The echelonized basis matrix of self.

        EXAMPLES::

            sage: V = ZZ^4
            sage: W = V.submodule([ V.gen(i)-V.gen(0) for i in range(1,4) ])
            sage: W.basis_matrix()
            [ 1  0  0 -1]
            [ 0  1  0 -1]
            [ 0  0  1 -1]
            sage: W.echelonized_basis_matrix()
            [ 1  0  0 -1]
            [ 0  1  0 -1]
            [ 0  0  1 -1]
            sage: U = V.submodule_with_basis([ V.gen(i)-V.gen(0) for i in range(1,4) ])
            sage: U.basis_matrix()
            [-1  1  0  0]
            [-1  0  1  0]
            [-1  0  0  1]
            sage: U.echelonized_basis_matrix()
            [ 1  0  0 -1]
            [ 0  1  0 -1]
            [ 0  0  1 -1]
        """
        return self.basis_matrix()

    def _echelon_matrix_richcmp(self, other, op):
        r"""
        Compare the free module ``self`` with ``other``.

        This compares modules by their ambient spaces, then by dimension,
        then in order by their echelon matrices. However, if
        ``other`` is a sub-module or is a quotient module then its
        total comparison method is used instead of generic comparison.

        EXAMPLES:

        We compare rank three free modules over the integers and
        rationals::

            sage: from sage.structure.richcmp import op_LT,op_LE,op_EQ,op_NE,op_GT,op_GE
            sage: (QQ^3)._echelon_matrix_richcmp(CC^3, op_LT)
            True
            sage: (CC^3)._echelon_matrix_richcmp(QQ^3, op_LT)
            False
            sage: (CC^3)._echelon_matrix_richcmp(QQ^3, op_GT)
            True

        ::

            sage: from sage.structure.richcmp import op_LT,op_LE,op_EQ,op_NE,op_GT,op_GE
            sage: Q = QQ; Z = ZZ
            sage: (Q^3)._echelon_matrix_richcmp(Z^3, op_GT)
            True
            sage: (Q^3)._echelon_matrix_richcmp(Z^3, op_LT)
            False
            sage: (Z^3)._echelon_matrix_richcmp(Q^3, op_LT)
            True
            sage: (Z^3)._echelon_matrix_richcmp(Q^3, op_GT)
            False
            sage: (Q^3)._echelon_matrix_richcmp(Z^3, op_EQ)
            False
            sage: (Q^3)._echelon_matrix_richcmp(Q^3, op_EQ)
            True

        Comparison with a sub-module::

            sage: from sage.structure.richcmp import op_LT,op_LE,op_EQ,op_NE,op_GT,op_GE
            sage: V = span([[1,2,3], [5,6,7], [8,9,10]], QQ)
            sage: V
            Vector space of degree 3 and dimension 2 over Rational Field
            Basis matrix:
            [ 1  0 -1]
            [ 0  1  2]
            sage: A = QQ^3
            sage: V._echelon_matrix_richcmp(A, op_LT)
            True
            sage: A._echelon_matrix_richcmp(V, op_LT)
            False

        Comparison with a quotient module (see :trac:`10513`)::

            sage: from sage.structure.richcmp import op_LT,op_LE,op_EQ,op_NE,op_GT,op_GE
            sage: M = QQ^3 / [[1,2,3]]
            sage: V = QQ^2
            sage: V._echelon_matrix_richcmp(M, op_EQ)
            False
            sage: M._echelon_matrix_richcmp(V, op_EQ)
            False
        """
        if self is other:
            return rich_to_bool(op, 0)

        if not isinstance(other, FreeModule_generic):
            return NotImplemented

        from sage.modules.quotient_module import FreeModule_ambient_field_quotient
        if isinstance(other, FreeModule_ambient):
            if (isinstance(other, FreeModule_ambient_field_quotient) or
                    isinstance(self, FreeModule_ambient_field_quotient)):
                return richcmp(self,other,op)

            lx = self.rank()
            rx = other.rank()
            if lx != rx:
                return richcmp_not_equal(lx, rx, op)

            lx = self.base_ring()
            rx = other.base_ring()
            if lx == rx:
                # We do not want to create an inner product matrix in memory if
                # self and other use the dot product
                if self._inner_product_is_dot_product() and other._inner_product_is_dot_product():
                    return rich_to_bool(op, 0)
                else:
                    #this only affects free_quadratic_modules
                    lx = self.inner_product_matrix()
                    rx = other.inner_product_matrix()
                    return richcmp(lx,rx,op)

            try:
                if lx.is_subring(rx):
                    return rich_to_bool(op, -1)
                elif rx.is_subring(lx):
                    return rich_to_bool(op, 1)
            except NotImplementedError:
                pass
            return richcmp_not_equal(lx, rx, op)
        else:
            # now other is not ambient or is a quotient;
            # it knows how to do the comparison.
            return other._echelon_matrix_richcmp(self, revop(op))

    def _repr_(self):
        """
        The printing representation of self.

        EXAMPLES::

            sage: R = ZZ.quo(12)
            sage: M = R^12
            sage: M
            Ambient free module of rank 12 over Ring of integers modulo 12
            sage: print(M._repr_())
            Ambient free module of rank 12 over Ring of integers modulo 12

        The system representation can be overwritten, but leaves _repr_
        unmodified.

        ::

            sage: M.rename('M')
            sage: M
            M
            sage: print(M._repr_())
            Ambient free module of rank 12 over Ring of integers modulo 12

        Sparse modules print this fact.

        ::

            sage: N = FreeModule(R,12,sparse=True)
            sage: N
            Ambient sparse free module of rank 12 over Ring of integers modulo 12

        (Now clean up again.)

        ::

            sage: M.reset_name()
            sage: M
            Ambient free module of rank 12 over Ring of integers modulo 12
        """
        if self.is_sparse():
            return "Ambient sparse free module of rank %s over %s" % (self.rank(), self.base_ring())
        else:
            return "Ambient free module of rank %s over %s" % (self.rank(), self.base_ring())

    def _latex_(self):
        r"""
        Return a latex representation of this ambient free module.

        EXAMPLES::

            sage: latex(QQ^3)   # indirect doctest
            \Bold{Q}^{3}

        ::

            sage: A = GF(5)^20
            sage: latex(A)      # indirect doctest
            \Bold{F}_{5}^{20}

        ::

            sage: A = PolynomialRing(QQ, 3, 'x')^20
            sage: latex(A)                              # indirect doctest
            (\Bold{Q}[x_{0}, x_{1}, x_{2}])^{20}
        """
        t = "%s" % latex.latex(self.base_ring())
        if t.find(" ") != -1:
            t = "(%s)" % t
        return "%s^{%s}" % (t, self.rank())

    def is_ambient(self):
        """
        Return ``True`` since this module is an ambient
        module.

        EXAMPLES::

            sage: A = QQ^5; A.is_ambient()
            True
            sage: A = (QQ^5).span([[1,2,3,4,5]]); A.is_ambient()
            False
        """
        return True

    def ambient_module(self):
        """
        Return ``self``, since ``self`` is ambient.

        EXAMPLES::

            sage: A = QQ^5; A.ambient_module()
            Vector space of dimension 5 over Rational Field
            sage: A = ZZ^5; A.ambient_module()
            Ambient free module of rank 5 over the principal ideal domain Integer Ring
        """
        return self

    def basis(self):
        """
        Return a basis for this ambient free module.

        OUTPUT:


        -  ``Sequence`` - an immutable sequence with universe
           this ambient free module


        EXAMPLES::

            sage: A = ZZ^3; B = A.basis(); B
            [
            (1, 0, 0),
            (0, 1, 0),
            (0, 0, 1)
            ]
            sage: B.universe()
            Ambient free module of rank 3 over the principal ideal domain Integer Ring
        """
        try:
            return self.__basis
        except AttributeError:
            ZERO = self(0)
            one = self.coordinate_ring().one()
            w = []
            for n in range(self.rank()):
                v = ZERO.__copy__()
                v.set(n, one)
                w.append(v)
            self.__basis = basis_seq(self, w)
            return self.__basis

    def echelonized_basis(self):
        """
        Return a basis for this ambient free module in echelon form.

        EXAMPLES::

            sage: A = ZZ^3; A.echelonized_basis()
            [
            (1, 0, 0),
            (0, 1, 0),
            (0, 0, 1)
            ]
        """
        return self.basis()

    def change_ring(self, R):
        """
        Return the ambient free module over ``R`` of the same rank as ``self``.

        This also preserves the sparsity.

        EXAMPLES::

            sage: A = ZZ^3; A.change_ring(QQ)
            Vector space of dimension 3 over Rational Field
            sage: A = ZZ^3; A.change_ring(GF(5))
            Vector space of dimension 3 over Finite Field of size 5

        For ambient modules any change of rings is defined::

            sage: A = GF(5)**3; A.change_ring(QQ)
            Vector space of dimension 3 over Rational Field

        TESTS:

        Check for :trac:`29630`::

            sage: V = VectorSpace(QQ, 2, sparse=True)
            sage: V.change_ring(RR).is_sparse()
            True
        """
        if self.base_ring() is R:
            return self
        from sage.modules.free_quadratic_module import is_FreeQuadraticModule
        if is_FreeQuadraticModule(self):
            return FreeModule(R, self.rank(),
                              inner_product_matrix=self.inner_product_matrix(),
                              sparse=self.is_sparse())
        return FreeModule(R, self.rank(), sparse=self.is_sparse())

    def linear_combination_of_basis(self, v):
        """
        Return the linear combination of the basis for ``self`` obtained from
        the elements of the list v.

        INPUT:

        - ``v`` - list

        EXAMPLES::

            sage: V = span([[1,2,3], [4,5,6]], ZZ)
            sage: V
            Free module of degree 3 and rank 2 over Integer Ring
            Echelon basis matrix:
            [1 2 3]
            [0 3 6]
            sage: V.linear_combination_of_basis([1,1])
            (1, 5, 9)

        This should raise an error if the resulting element is not in self::

            sage: W = span([[2,4]], ZZ)
            sage: W.linear_combination_of_basis([1/2])
            Traceback (most recent call last):
            ...
            TypeError: element [1, 2] is not in free module
        """
        return self(v)

    def coordinate_vector(self, v, check=True):
        """
        Write `v` in terms of the standard basis for ``self`` and
        return the resulting coefficients in a vector over the fraction
        field of the base ring.

        Returns a vector `c` such that if `B` is the basis for self, then

        .. MATH::

            \\sum c_i B_i = v.

        If `v` is not in self, raise an ``ArithmeticError`` exception.

        EXAMPLES::

            sage: V = Integers(16)^3
            sage: v = V.coordinate_vector([1,5,9]); v
            (1, 5, 9)
            sage: v.parent()
            Ambient free module of rank 3 over Ring of integers modulo 16
        """
        return self(v)

    def echelon_coordinate_vector(self, v, check=True):
        r"""
        Same as ``self.coordinate_vector(v)``, since ``self`` is
        an ambient free module.

        INPUT:

        -  ``v`` - vector

        -  ``check`` - boolean (default: ``True``); if True, also
           verify that `v` is really in ``self``.

        OUTPUT: list

        EXAMPLES::

            sage: V = QQ^4
            sage: v = V([-1/2,1/2,-1/2,1/2])
            sage: v
            (-1/2, 1/2, -1/2, 1/2)
            sage: V.coordinate_vector(v)
            (-1/2, 1/2, -1/2, 1/2)
            sage: V.echelon_coordinate_vector(v)
            (-1/2, 1/2, -1/2, 1/2)
            sage: W = V.submodule_with_basis([[1/2,1/2,1/2,1/2],[1,0,1,0]])
            sage: W.coordinate_vector(v)
            (1, -1)
            sage: W.echelon_coordinate_vector(v)
            (-1/2, 1/2)
        """
        return self.coordinate_vector(v, check=check)

    def echelon_coordinates(self, v, check=True):
        """
        Returns the coordinate vector of v in terms of the echelon basis
        for self.

        EXAMPLES::

            sage: U = VectorSpace(QQ,3)
            sage: [ U.coordinates(v) for v in U.basis() ]
            [[1, 0, 0], [0, 1, 0], [0, 0, 1]]
            sage: [ U.echelon_coordinates(v) for v in U.basis() ]
            [[1, 0, 0], [0, 1, 0], [0, 0, 1]]
            sage: V = U.submodule([[1,1,0],[0,1,1]])
            sage: V
            Vector space of degree 3 and dimension 2 over Rational Field
            Basis matrix:
            [ 1  0 -1]
            [ 0  1  1]
            sage: [ V.coordinates(v) for v in V.basis() ]
            [[1, 0], [0, 1]]
            sage: [ V.echelon_coordinates(v) for v in V.basis() ]
            [[1, 0], [0, 1]]
            sage: W = U.submodule_with_basis([[1,1,0],[0,1,1]])
            sage: W
            Vector space of degree 3 and dimension 2 over Rational Field
            User basis matrix:
            [1 1 0]
            [0 1 1]
            sage: [ W.coordinates(v) for v in W.basis() ]
            [[1, 0], [0, 1]]
            sage: [ W.echelon_coordinates(v) for v in W.basis() ]
            [[1, 1], [0, 1]]
        """
        return self.coordinates(v, check=check)

    def random_element(self, prob=1.0, *args, **kwds):
        """
        Returns a random element of self.

        INPUT:


        - ``prob`` - float. Each coefficient will be set to zero with
           probability `1-prob`. Otherwise coefficients will be chosen
           randomly from base ring (and may be zero).

        - ``*args, **kwds`` - passed on to random_element function of base
           ring.


        EXAMPLES::

            sage: M = FreeModule(ZZ, 3)
            sage: M.random_element().parent() is M
            True

        Passes extra positional or keyword arguments through::

            sage: all(i in range(5, 10) for i in M.random_element(1.0, 5, 10))
            True

        ::

            sage: M = FreeModule(ZZ, 16)
            sage: M.random_element().parent() is M
            True

            sage: def add_sample(**kwds):
            ....:     global total, zeros
            ....:     v = M.random_element(**kwds)
            ....:     total += M.rank()
            ....:     zeros += sum(i == 0 for i in v)

            sage: total = 0
            sage: zeros = 0
            sage: add_sample()
            sage: expected = 1/5
            sage: while abs(zeros/total - expected) > 0.01:
            ....:     add_sample()

            sage: total = 0
            sage: zeros = 0
            sage: add_sample(prob=0.3)
            sage: expected = 1/5 * 3/10 + 7/10
            sage: while abs(zeros/total - expected) > 0.01:
            ....:     add_sample(prob=0.3)

            sage: total = 0
            sage: zeros = 0
            sage: add_sample(prob=0.7)
            sage: expected = 1/5 * 7/10 + 3/10
            sage: while abs(zeros/total - expected) > 0.01:
            ....:     add_sample(prob=0.7)
        """
        rand = current_randstate().python_random().random
        R = self.base_ring()
        v = self(0)
        prob = float(prob)
        for i in range(self.rank()):
            if rand() <= prob:
                v[i] = R.random_element(*args, **kwds)
        return v

    def gen(self, i=0):
        """
        Return the `i`-th generator for ``self``.

        Here `i` is between 0 and rank - 1, inclusive.

        INPUT:

        - `i` -- an integer (default 0)

        OUTPUT: `i`-th basis vector for ``self``.

        EXAMPLES::

            sage: n = 5
            sage: V = QQ^n
            sage: B = [V.gen(i) for i in range(n)]
            sage: B
            [(1, 0, 0, 0, 0),
            (0, 1, 0, 0, 0),
            (0, 0, 1, 0, 0),
            (0, 0, 0, 1, 0),
            (0, 0, 0, 0, 1)]
            sage: V.gens() == tuple(B)
            True

        TESTS::

            sage: (QQ^3).gen(4/3)
            Traceback (most recent call last):
            ...
            TypeError: unable to convert rational 4/3 to an integer

        Check that :trac:`10262` and :trac:`13304` are fixed
        (coercions involving :class:`FreeModule_ambient` used to take
        quadratic time and space in the rank of the module)::

            sage: vector([0]*50000)/1
            (0, 0, 0, ..., 0)
        """
        if i < 0 or i >= self.rank():
            raise ValueError("Generator %s not defined." % i)
        try:
            return self.__basis[i]
        except AttributeError:
            v = self(0)
            v[i] = self.base_ring().one()
            v.set_immutable()
            return v

    def _sympy_(self):
        """
        Return a SymPy ``ProductSet`` corresponding to ``self``.

        EXAMPLES::

            sage: sZZ3 = (ZZ^3)._sympy_(); sZZ3                                         # needs sympy
            ProductSet(Integers, Integers, Integers)
            sage: (1, 2, 3) in sZZ3                                                     # needs sympy
            True
        """
        from sage.interfaces.sympy import sympy_init
        from sympy import ProductSet
        sympy_init()
        return ProductSet(*([self.coordinate_ring()] * self.rank()))


###############################################################################
#
# Ambient free modules over an integral domain
#
###############################################################################

class FreeModule_ambient_domain(FreeModule_generic_domain, FreeModule_ambient):
    """
    Ambient free module over an integral domain.

    EXAMPLES::

        sage: FreeModule(PolynomialRing(GF(5), 'x'), 3)
        Ambient free module of rank 3 over the principal ideal domain
        Univariate Polynomial Ring in x over Finite Field of size 5
    """
    def __init__(self, base_ring, rank, sparse=False, coordinate_ring=None, category=None):
        """
        Create the ambient free module of given rank over the given integral
        domain.

        TESTS::

            sage: A = FreeModule(PolynomialRing(GF(5),'x'), 3)
            sage: TestSuite(A).run()
        """
        FreeModule_ambient.__init__(self, base_ring, rank, sparse, coordinate_ring, category=category)

    def _repr_(self):
        """
        Return the string representation of this free module.

        EXAMPLES::

            sage: R = PolynomialRing(ZZ,'x')
            sage: M = FreeModule(R,7)
            sage: M
            Ambient free module of rank 7 over the integral domain Univariate Polynomial Ring in x over Integer Ring
            sage: print(M._repr_())
            Ambient free module of rank 7 over the integral domain Univariate Polynomial Ring in x over Integer Ring

        The system representation can be overwritten, but leaves ``_repr_`` unmodified.

        ::

            sage: M.rename('M')
            sage: M
            M
            sage: print(M._repr_())
            Ambient free module of rank 7 over the integral domain Univariate Polynomial Ring in x over Integer Ring

        Sparse modules print this fact.

        ::

            sage: N = FreeModule(R,7,sparse=True)
            sage: N
            Ambient sparse free module of rank 7 over the integral domain Univariate Polynomial Ring in x over Integer Ring

        (Now clean up again.)

        ::

            sage: M.reset_name()
            sage: M
            Ambient free module of rank 7 over the integral domain Univariate Polynomial Ring in x over Integer Ring
        """
        if self.is_sparse():
            return "Ambient sparse free module of rank %s over the integral domain %s" % (
                self.rank(), self.base_ring())
        else:
            return "Ambient free module of rank %s over the integral domain %s" % (
                self.rank(), self.base_ring())

    def ambient_vector_space(self):
        """
        Return the ambient vector space, which is this free module tensored
        with its fraction field.

        EXAMPLES::

            sage: M = ZZ^3
            sage: V = M.ambient_vector_space(); V
            Vector space of dimension 3 over Rational Field

        If an inner product on the module is specified, then this is preserved
        on the ambient vector space.

        ::

            sage: N = FreeModule(ZZ,4,inner_product_matrix=1)
            sage: U = N.ambient_vector_space()
            sage: U
            Ambient quadratic space of dimension 4 over Rational Field
            Inner product matrix:
            [1 0 0 0]
            [0 1 0 0]
            [0 0 1 0]
            [0 0 0 1]
            sage: P = N.submodule_with_basis([[1,-1,0,0],[0,1,-1,0],[0,0,1,-1]])
            sage: P.gram_matrix()
            [ 2 -1  0]
            [-1  2 -1]
            [ 0 -1  2]
            sage: U == N.ambient_vector_space()
            True
            sage: U == V
            False
        """
        try:
            return self.__ambient_vector_space
        except AttributeError:
            self.__ambient_vector_space = FreeModule(self.base_field(), self.rank(), sparse=self.is_sparse())
            return self.__ambient_vector_space

    def coordinate_vector(self, v, check=True):
        """
        Write `v` in terms of the standard basis for ``self`` and
        return the resulting coefficients in a vector over the fraction
        field of the base ring.

        INPUT:

        - ``v`` -- vector

        - ``check`` -- boolean (default: ``True``); if ``True``, also verify that
           `v` is really in ``self``.

        OUTPUT: list

        The output is a vector `c` such that if `B` is the basis for ``self``,
        then

        .. MATH::

            \\sum c_i B_i = v.

        If `v` is not in self, raise an ``ArithmeticError`` exception.

        EXAMPLES::

            sage: V = ZZ^3
            sage: v = V.coordinate_vector([1,5,9]); v
            (1, 5, 9)
            sage: v.parent()
            Vector space of dimension 3 over Rational Field
        """
        # Calling the element constructor directly, since the
        # usual call method indirectly relies on coordinate_vector,
        # hence, an infinite recursion would result
        try:
            out = self.ambient_vector_space()._element_constructor_(v)
        except TypeError:
            raise ArithmeticError("Error transforming the given vector into the ambient vector space")
        if check and out not in self:
            raise ArithmeticError("The given vector does not belong to this free module")
        return out

    def vector_space(self, base_field=None):
        """
        Returns the vector space obtained from ``self`` by tensoring with the
        fraction field of the base ring and extending to the field.

        EXAMPLES::

            sage: M = ZZ^3;  M.vector_space()
            Vector space of dimension 3 over Rational Field
        """
        if base_field is None:
            R = self.base_ring()
            return self.change_ring(R.fraction_field())
        else:
            return self.change_ring(base_field)


###############################################################################
#
# Ambient free modules over a principal ideal domain
#
###############################################################################

class FreeModule_ambient_pid(FreeModule_generic_pid, FreeModule_ambient_domain):
    """
    Ambient free module over a principal ideal domain.
    """
    def __init__(self, base_ring, rank, sparse=False, coordinate_ring=None, category=None):
        """
        Create the ambient free module of given rank over the given
        principal ideal domain.

        INPUT:

        - ``base_ring`` -- a principal ideal domain

        - ``rank`` -- a non-negative integer

        - ``sparse`` -- boolean (default: ``False``)

        - ``coordinate_ring`` -- a ring containing ``base_ring``
          (default: equal to ``base_ring``)

        EXAMPLES::

            sage: ZZ^3
            Ambient free module of rank 3 over the principal ideal domain Integer Ring

        We create the same module with coordinates in ``QQ``::

            sage: from sage.modules.free_module import FreeModule_ambient_pid
            sage: M = FreeModule_ambient_pid(ZZ, 3, coordinate_ring=QQ)
            sage: M
            Ambient free module of rank 3 over the principal ideal domain Integer Ring
            sage: v = M.basis()[0]; v
            (1, 0, 0)
            sage: type(v)
            <class 'sage.modules.vector_rational_dense.Vector_rational_dense'>
        """
        FreeModule_ambient_domain.__init__(self, base_ring=base_ring,
                rank=rank, sparse=sparse, coordinate_ring=coordinate_ring, category=category)

    def _repr_(self):
        """
        The printing representation of self.

        EXAMPLES::

            sage: M = FreeModule(ZZ,7)
            sage: M
            Ambient free module of rank 7 over the principal ideal domain Integer Ring
            sage: print(M._repr_())
            Ambient free module of rank 7 over the principal ideal domain Integer Ring

        The system representation can be overwritten, but leaves _repr_
        unmodified.

        ::

            sage: M.rename('M')
            sage: M
            M
            sage: print(M._repr_())
            Ambient free module of rank 7 over the principal ideal domain Integer Ring

        Sparse modules print this fact.

        ::

            sage: N = FreeModule(ZZ,7,sparse=True)
            sage: N
            Ambient sparse free module of rank 7 over the principal ideal domain Integer Ring

        (Now clean up again.)

        ::

            sage: M.reset_name()
            sage: M
            Ambient free module of rank 7 over the principal ideal domain Integer Ring
        """
        if self.is_sparse():
            return "Ambient sparse free module of rank %s over the principal ideal domain %s" % (
                self.rank(), self.base_ring())
        else:
            return "Ambient free module of rank %s over the principal ideal domain %s" % (
                self.rank(), self.base_ring())


###############################################################################
#
# Ambient free modules over a field (vector spaces)
#
###############################################################################

class FreeModule_ambient_field(FreeModule_generic_field, FreeModule_ambient_pid):
    """

    """
    def __init__(self, base_field, dimension, sparse=False, category=None):
        """
        Create the ambient vector space of given dimension over the given
        field.

        INPUT:

        -  ``base_field`` -- a field

        -  ``dimension`` -- a non-negative integer

        -  ``sparse`` -- boolean (default: ``False``)

        EXAMPLES::

            sage: QQ^3
            Vector space of dimension 3 over Rational Field
        """
        FreeModule_ambient_pid.__init__(self, base_field, dimension, sparse=sparse, category=category)

    def _repr_(self):
        """
        The printing representation of self.

        EXAMPLES::

            sage: V = FreeModule(QQ,7)
            sage: V
            Vector space of dimension 7 over Rational Field
            sage: print(V._repr_())
            Vector space of dimension 7 over Rational Field

        The system representation can be overwritten, but leaves _repr_
        unmodified.

        ::

            sage: V.rename('V')
            sage: V
            V
            sage: print(V._repr_())
            Vector space of dimension 7 over Rational Field

        Sparse modules print this fact.

        ::

            sage: U = FreeModule(QQ,7,sparse=True)
            sage: U
            Sparse vector space of dimension 7 over Rational Field

        (Now clean up again.)

        ::

            sage: V.reset_name()
            sage: V
            Vector space of dimension 7 over Rational Field
        """
        if self.is_sparse():
            return "Sparse vector space of dimension %s over %s" % (self.dimension(), self.base_ring())
        else:
            return "Vector space of dimension %s over %s" % (self.dimension(), self.base_ring())

    def ambient_vector_space(self):
        """
        Returns ``self`` as the ambient vector space.

        EXAMPLES::

            sage: M = QQ^3
            sage: M.ambient_vector_space()
            Vector space of dimension 3 over Rational Field
        """
        return self

    def base_field(self):
        """
        Returns the base field of this vector space.

        EXAMPLES::

            sage: M = QQ^3
            sage: M.base_field()
            Rational Field
        """
        return self.base_ring()

    def _element_constructor_(self, e, *args, **kwds):
        """
        Create an element of this vector space.

        EXAMPLES::

            sage: k.<a> = GF(3^4)                                                       # needs sage.rings.finite_rings
            sage: VS = k.vector_space(map=False)                                        # needs sage.rings.finite_rings
            sage: VS(a)                                                                 # needs sage.rings.finite_rings
            (0, 1, 0, 0)
        """
        try:
            k = e.parent()
            if isinstance(k, FiniteField) and k.base_ring() == self.base_ring() and k.degree() == self.degree():
                return self(e._vector_())
        except AttributeError:
            pass
        return FreeModule_generic_field._element_constructor_(self, e, *args, **kwds)


class RealDoubleVectorSpace_class(FreeModule_ambient_field):
    def __init__(self,n):
        FreeModule_ambient_field.__init__(self,sage.rings.real_double.RDF,n)

    def coordinates(self,v):
        return v


class ComplexDoubleVectorSpace_class(FreeModule_ambient_field):
    def __init__(self,n):
        FreeModule_ambient_field.__init__(self,sage.rings.complex_double.CDF,n)

    def coordinates(self,v):
        return v


###############################################################################
#
# R-Submodule of K^n where K is the fraction field of a principal ideal domain R
#
###############################################################################

class FreeModule_submodule_with_basis_pid(FreeModule_generic_pid):
    r"""
    Construct a submodule of a free module over PID with a distinguished basis.

    INPUT:

    - ``ambient`` -- ambient free module over a principal ideal domain `R`,
      i.e. `R^n`;

    - ``basis`` -- list of elements of `K^n`, where `K` is the fraction field
      of `R`. These elements must be linearly independent and will be used as
      the default basis of the constructed submodule;

    - ``check`` -- (default: ``True``) if ``False``, correctness of the input
      will not be checked and type conversion may be omitted, use with care;

    - ``echelonize`` -- (default:``False``) if ``True``, ``basis`` will be
      echelonized and the result will be used as the default basis of the
      constructed submodule;

    - `` echelonized_basis`` -- (default: ``None``) if not ``None``, must be
      the echelonized basis spanning the same submodule as ``basis``;

    - ``already_echelonized`` -- (default: ``False``) if ``True``, ``basis``
      must be already given in the echelonized form.

    OUTPUT:

    - `R`-submodule of `K^n` with the user-specified ``basis``.

    EXAMPLES::

        sage: M = ZZ^3
        sage: W = M.span_of_basis([[1,2,3],[4,5,6]]); W
        Free module of degree 3 and rank 2 over Integer Ring
        User basis matrix:
        [1 2 3]
        [4 5 6]

    Now we create a submodule of the ambient vector space, rather than
    ``M`` itself::

        sage: W = M.span_of_basis([[1,2,3/2],[4,5,6]]); W
        Free module of degree 3 and rank 2 over Integer Ring
        User basis matrix:
        [  1   2 3/2]
        [  4   5   6]
    """
    def __init__(self, ambient, basis, check=True,
        echelonize=False, echelonized_basis=None, already_echelonized=False,
        category=None):
        r"""
        See :class:`FreeModule_submodule_with_basis_pid` for documentation.

        TESTS::

            sage: M = ZZ^3
            sage: W = M.span_of_basis([[1,2,3],[4,5,6]])
            sage: TestSuite(W).run()

        We test that the issue at :trac:`9502` is solved::

            sage: parent(W.basis()[0])
            Free module of degree 3 and rank 2 over Integer Ring
            User basis matrix:
            [1 2 3]
            [4 5 6]
            sage: parent(W.echelonized_basis()[0])
            Free module of degree 3 and rank 2 over Integer Ring
            User basis matrix:
            [1 2 3]
            [4 5 6]

        Now we test that the issue introduced at :trac:`9502` and reported at
        :trac:`10250` is solved as well::

            sage: V = (QQ^2).span_of_basis([[1,1]])
            sage: w = sqrt(2) * V([1,1])                                                # needs sage.symbolic
            sage: 3 * w                                                                 # needs sage.symbolic
            (3*sqrt(2), 3*sqrt(2))

        TESTS:

        Test that the category is determined as intended::

            sage: from sage.modules.free_module import FreeModule_ambient_pid, FreeModule_submodule_with_basis_pid
            sage: V = FreeModule_ambient_pid(QQ, 3, category=Algebras(QQ))
            sage: V.category()
            Category of finite dimensional algebras with basis over Rational Field
            sage: W = FreeModule_submodule_with_basis_pid(V, [[1,2,3]])
            sage: W.category()
            Join of
             Category of finite dimensional vector spaces with basis over (number fields and quotient fields and metric spaces) and
             Category of subobjects of sets
            sage: W = FreeModule_submodule_with_basis_pid(V, [[1,2,3]], category=Algebras(QQ))
            sage: W.category()
            Join of
             Category of finite dimensional algebras with basis over Rational Field and
             Category of subobjects of sets
        """
        if not isinstance(ambient, FreeModule_ambient_pid):
            raise TypeError("ambient (=%s) must be ambient." % ambient)
        self.__ambient_module = ambient
        R = ambient.base_ring()
        R_coord = R

        # Convert all basis elements to the ambient module
        try:
            basis = [ambient(x) for x in basis]
        except TypeError:
            # That failed, try the ambient vector space instead
            V = ambient.ambient_vector_space()
            R_coord = V.base_ring()
            try:
                basis = [V(x) for x in basis]
            except TypeError:
                raise TypeError("each element of basis must be in "
                                "the ambient vector space")

        if echelonize and not already_echelonized:
            basis = self._echelonized_basis(ambient, basis)

        # Adapted from Module_free_ambient.__init__
        from sage.categories.modules_with_basis import ModulesWithBasis
        modules_category = ModulesWithBasis(R.category()).FiniteDimensional()
        try:
            if R.is_finite() or len(basis) == 0:
                modules_category = modules_category.Enumerated().Finite()
        except (ValueError, TypeError, AttributeError, NotImplementedError):
            pass
        modules_category = modules_category.Subobjects()
        category = modules_category.or_subcategory(category, join=True)

        FreeModule_generic_pid.__init__(self, base_ring=R, coordinate_ring=R_coord,
                                        rank=len(basis), degree=ambient.degree(),
                                        sparse=ambient.is_sparse(), category=category)
        C = self.element_class
        w = [C(self, x.list(), coerce=False, copy=False) for x in basis]
        self.__basis = basis_seq(self, w)

        if echelonize or already_echelonized:
            self.__echelonized_basis = self.__basis
        else:
            if echelonized_basis is None:
                echelonized_basis = self._echelonized_basis(ambient, basis)
            w = [C(self, x.list(), coerce=False, copy=True)
                 for x in echelonized_basis]
            self.__echelonized_basis = basis_seq(self, w)
        if check and len(basis) != len(self.__echelonized_basis):
            raise ValueError("The given basis vectors must be linearly "
                             "independent.")

    def __hash__(self):
        """
        The hash is given by the basis.

        EXAMPLES::

            sage: M = ZZ^3
            sage: W = M.span_of_basis([[1,2,3],[4,5,6]])
            sage: hash(W) == hash(W.basis())
            True
        """
        return hash(self.__basis)

    def _echelon_matrix_richcmp(self, other, op):
        r"""
        Compare the free module ``self`` with other.

        Modules are ordered by their ambient spaces, then by dimension,
        then in order by their echelon matrices.

        .. NOTE::

           Use :meth:`is_submodule` to determine if one
           module is a submodule of another.

        EXAMPLES:

        First we compare two equal vector spaces.

        ::

            sage: from sage.structure.richcmp import op_LT,op_LE,op_EQ,op_NE,op_GT,op_GE
            sage: V = span([[1,2,3], [5,6,7], [8,9,10]], QQ)
            sage: W = span([[5,6,7], [8,9,10]], QQ)
            sage: V._echelon_matrix_richcmp(W,op_EQ)
            True

        Next we compare a one dimensional space to the two dimensional
        space defined above.

        ::

            sage: from sage.structure.richcmp import op_LT,op_LE,op_EQ,op_NE,op_GT,op_GE
            sage: M = span([[5,6,7]], QQ)
            sage: V._echelon_matrix_richcmp(M,op_EQ)
            False
            sage: M._echelon_matrix_richcmp(V, op_LT)
            True
            sage: V._echelon_matrix_richcmp(M, op_LT)
            False

        We compare a `\ZZ`-module to the one-dimensional
        space above.::

            sage: from sage.structure.richcmp import op_LT,op_LE,op_EQ,op_NE,op_GT,op_GE
            sage: V = span([[5,6,7]], ZZ).scale(1/11);  V
            Free module of degree 3 and rank 1 over Integer Ring
            Echelon basis matrix:
            [5/11 6/11 7/11]
            sage: V._echelon_matrix_richcmp(M, op_LT)
            True
            sage: M._echelon_matrix_richcmp(V, op_LT)
            False
        """
        if self is other:
            return rich_to_bool(op, 0)
        if not isinstance(other, FreeModule_generic):
            return NotImplemented
        lx = self.ambient_vector_space()
        rx = other.ambient_vector_space()
        if lx != rx:
            return lx._echelon_matrix_richcmp(rx, op)

        lx = self.dimension()
        rx = other.dimension()
        if lx != rx:
            return richcmp_not_equal(lx, rx, op)

        lx = self.base_ring()
        rx = other.base_ring()
        if lx != rx:
            return richcmp_not_equal(lx, rx, op)

        # We use self.echelonized_basis_matrix() == other.echelonized_basis_matrix()
        # with the matrix to avoid a circular reference.
        return richcmp(self.echelonized_basis_matrix(),
                       other.echelonized_basis_matrix(), op)

    def construction(self):
        """
        Returns the functorial construction of self, namely, the subspace
        of the ambient module spanned by the given basis.

        EXAMPLES::

            sage: M = ZZ^3
            sage: W = M.span_of_basis([[1,2,3],[4,5,6]]); W
            Free module of degree 3 and rank 2 over Integer Ring
            User basis matrix:
            [1 2 3]
            [4 5 6]
            sage: c, V = W.construction()
            sage: c(V) == W
            True
        """
        from sage.categories.pushout import SubspaceFunctor
        return SubspaceFunctor(self.basis()), self.ambient_module()

    def echelonized_basis_matrix(self):
        """
        Return basis matrix for ``self`` in row echelon form.

        EXAMPLES::

            sage: V = FreeModule(ZZ, 3).span_of_basis([[1,2,3],[4,5,6]])
            sage: V.basis_matrix()
            [1 2 3]
            [4 5 6]
            sage: V.echelonized_basis_matrix()
            [1 2 3]
            [0 3 6]
        """
        try:
            return self.__echelonized_basis_matrix
        except AttributeError:
            pass
        self._echelonized_basis(self.ambient_module(), self.__basis)
        return self.__echelonized_basis_matrix

    def _echelonized_basis(self, ambient, basis):
        """
        Given the ambient space and a basis, construct and cache the
        echelonized basis matrix and returns its rows.

        N.B. This function is for internal use only!

        EXAMPLES::

            sage: M = ZZ^3
            sage: N = M.submodule_with_basis([[1,1,0],[0,2,1]])
            sage: N._echelonized_basis(M,N.basis())
            [(1, 1, 0), (0, 2, 1)]
            sage: V = QQ^3
            sage: W = V.submodule_with_basis([[1,1,0],[0,2,1]])
            sage: W._echelonized_basis(V,W.basis())
            [(1, 0, -1/2), (0, 1, 1/2)]
            sage: V = SR^3                                                              # needs sage.symbolic
            sage: W = V.submodule_with_basis([[1,0,1]])
            sage: W._echelonized_basis(V, W.basis())
            [(1, 0, 1)]
        """
        # Return the first rank rows (i.e., the nonzero rows).
        d = self._denominator(basis)
        MAT = sage.matrix.matrix_space.MatrixSpace(
            ambient.base_ring(), len(basis), ambient.degree(), sparse=ambient.is_sparse())
        if d != 1:
            basis = [x*d for x in basis]
        A = MAT(basis)
        E = A.echelon_form()
        if d != 1:
            E = E.matrix_over_field()*(~d)   # divide out denominator
        r = E.rank()
        if r < E.nrows():
            E = E.matrix_from_rows(range(r))
        self.__echelonized_basis_matrix = E
        return E.rows()

    def _denominator(self, B):
        """
        The LCM of the denominators of the given list B.

        N.B.: This function is for internal use only!

        EXAMPLES::

            sage: V = QQ^3
            sage: L = V.span([[1,1/2,1/3], [-1/5,2/3,3]],ZZ)
            sage: L
            Free module of degree 3 and rank 2 over Integer Ring
            Echelon basis matrix:
            [ 1/5 19/6 37/3]
            [   0 23/6 46/3]
            sage: L._denominator(L.echelonized_basis_matrix().list())
            30

        """
        if not B:
            return 1
        d = B[0].denominator()
        from sage.arith.functions import lcm
        for x in B[1:]:
            d = lcm(d,x.denominator())
        return d

    def _repr_(self):
        """
        The printing representation of self.

        EXAMPLES::

            sage: L = ZZ^8
            sage: E = L.submodule_with_basis([ L.gen(i) - L.gen(0) for i in range(1,8) ])
            sage: E # indirect doctest
            Free module of degree 8 and rank 7 over Integer Ring
            User basis matrix:
            [-1  1  0  0  0  0  0  0]
            [-1  0  1  0  0  0  0  0]
            [-1  0  0  1  0  0  0  0]
            [-1  0  0  0  1  0  0  0]
            [-1  0  0  0  0  1  0  0]
            [-1  0  0  0  0  0  1  0]
            [-1  0  0  0  0  0  0  1]

        ::

            sage: M = FreeModule(ZZ,8,sparse=True)
            sage: N = M.submodule_with_basis([ M.gen(i) - M.gen(0) for i in range(1,8) ])
            sage: N # indirect doctest
            Sparse free module of degree 8 and rank 7 over Integer Ring
            User basis matrix:
            [-1  1  0  0  0  0  0  0]
            [-1  0  1  0  0  0  0  0]
            [-1  0  0  1  0  0  0  0]
            [-1  0  0  0  1  0  0  0]
            [-1  0  0  0  0  1  0  0]
            [-1  0  0  0  0  0  1  0]
            [-1  0  0  0  0  0  0  1]
        """
        if self.is_sparse():
            s = "Sparse free module of degree %s and rank %s over %s\n" % (
                self.degree(), self.rank(), self.base_ring()) + \
                "User basis matrix:\n%r" % self.basis_matrix()
        else:
            s = "Free module of degree %s and rank %s over %s\n" % (
                self.degree(), self.rank(), self.base_ring()) + \
                "User basis matrix:\n%r" % self.basis_matrix()
        return s

    def _latex_(self):
        r"""
        Return latex representation of this free module.

        EXAMPLES::

            sage: A = ZZ^3
            sage: M = A.span_of_basis([[1,2,3],[4,5,6]])
            sage: M._latex_()
            '\\mathrm{RowSpan}_{\\Bold{Z}}\\left(\\begin{array}{rrr}\n1 & 2 & 3 \\\\\n4 & 5 & 6\n\\end{array}\\right)'
        """
        return "\\mathrm{RowSpan}_{%s}%s" % (latex.latex(self.base_ring()), latex.latex(self.basis_matrix()))

    def ambient_module(self):
        """
        Return the ambient module related to the `R`-module self,
        which was used when creating this module, and is of the form
        `R^n`. Note that ``self`` need not be contained in the ambient
        module, though ``self`` will be contained in the ambient vector space.

        EXAMPLES::

            sage: A = ZZ^3
            sage: M = A.span_of_basis([[1,2,'3/7'],[4,5,6]])
            sage: M
            Free module of degree 3 and rank 2 over Integer Ring
            User basis matrix:
            [  1   2 3/7]
            [  4   5   6]
            sage: M.ambient_module()
            Ambient free module of rank 3 over the principal ideal domain Integer Ring
            sage: M.is_submodule(M.ambient_module())
            False
        """
        return self.__ambient_module

    # Sets.Subquotients.ParentMethods
    def ambient(self):
        """
        Return the ambient module or space for ``self``.

        EXAMPLES::

            sage: M = ZZ^3
            sage: W = M.span_of_basis([[1,2,3],[4,5,6]]); W
            Free module of degree 3 and rank 2 over Integer Ring
            User basis matrix:
            [1 2 3]
            [4 5 6]
            sage: W.ambient()
            Ambient free module of rank 3 over the principal ideal domain Integer Ring

        Now we create a submodule of the ambient vector space, rather than
        ``M`` itself::

            sage: W = M.span_of_basis([[1,2,3/2],[4,5,6]]); W
            Free module of degree 3 and rank 2 over Integer Ring
            User basis matrix:
            [  1   2 3/2]
            [  4   5   6]
            sage: W.ambient()
            Vector space of dimension 3 over Rational Field

        A submodule of a submodule::

            sage: M = ZZ^3
            sage: W = M.span_of_basis([[1,2,3],[4,5,6]]); W
            Free module of degree 3 and rank 2 over Integer Ring
            User basis matrix:
            [1 2 3]
            [4 5 6]
            sage: U = W.span_of_basis([[5,7,9]]); U
            Free module of degree 3 and rank 1 over Integer Ring
            User basis matrix:
            [5 7 9]
            sage: U.ambient()
            Ambient free module of rank 3 over the principal ideal domain Integer Ring

        """
        if self.base_ring() == self.coordinate_ring():
            return self.ambient_module()
        else:
            return self.ambient_vector_space()

    # Sets.Subquotients.ParentMethods
    @lazy_attribute
    def lift(self):
        r"""
        The lift (embedding) map from ``self`` to the ambient module or space.

        EXAMPLES::

            sage: M = ZZ^3
            sage: W = M.span_of_basis([[1,2,3],[4,5,6]]); W
            Free module of degree 3 and rank 2 over Integer Ring
            User basis matrix:
            [1 2 3]
            [4 5 6]
            sage: W.lift
            Generic morphism:
            From: Free module of degree 3 and rank 2 over Integer Ring
            User basis matrix:
            [1 2 3]
            [4 5 6]
            To:   Ambient free module of rank 3 over the principal ideal domain Integer Ring
            sage: w = W([5,7,9])
            sage: m = W.lift(w); m
            (5, 7, 9)
            sage: m.parent()
            Ambient free module of rank 3 over the principal ideal domain Integer Ring
        """
        ambient = self.ambient()
        return self.module_morphism(function=ambient, codomain=ambient)

    # Sets.Subquotients.ParentMethods
    @lazy_attribute
    def retract(self):
        r"""
        The retract map from the ambient space.

        This is a partial map, which gives an error for elements not in the subspace.

        Calling this map on elements of the ambient space is the same as calling the
        element constructor of ``self``.

        EXAMPLES::

            sage: M = ZZ^3
            sage: W = M.span_of_basis([[1,2,3],[4,5,6]]); W
            Free module of degree 3 and rank 2 over Integer Ring
            User basis matrix:
            [1 2 3]
            [4 5 6]
            sage: W.retract
            Generic morphism:
            From: Ambient free module of rank 3 over the principal ideal domain Integer Ring
            To:   Free module of degree 3 and rank 2 over Integer Ring
            User basis matrix:
            [1 2 3]
            [4 5 6]
            sage: m = M([5, 7, 9])
            sage: w = W.retract(m); w
            (5, 7, 9)
            sage: w.parent()
            Free module of degree 3 and rank 2 over Integer Ring
            User basis matrix:
            [1 2 3]
            [4 5 6]
        """
        return self.ambient().module_morphism(function=self, codomain=self)

    def relations(self):
        r"""
        Return the submodule defining the relations of ``self`` as a
        subquotient (considering the ambient module as a quotient module).

        EXAMPLES::

            sage: V = GF(2)^2
            sage: W = V.subspace([[1, 0]])
            sage: W.relations() == V.zero_submodule()
            True

            sage: Q = V / W
            sage: Q.relations() == W
            True
            sage: Q.zero_submodule().relations() == W
            True
        """
        return self.__ambient_module.relations()

    def echelon_coordinates(self, v, check=True):
        r"""
        Write `v` in terms of the echelonized basis for ``self``.

        INPUT:

        -  ``v`` - vector

        -  ``check`` - boolean (default: ``True``); if ``True``, also
           verify that `v` is really in ``self``.

        OUTPUT: list

        Returns a list `c` such that if `B` is the basis
        for self, then

        .. MATH::

            \sum c_i B_i = v.

        If `v` is not in self, raise an ``ArithmeticError`` exception.

        EXAMPLES::

            sage: A = ZZ^3
            sage: M = A.span_of_basis([[1,2,'3/7'],[4,5,6]])
            sage: M.coordinates([8,10,12])
            [0, 2]
            sage: M.echelon_coordinates([8,10,12])
            [8, -2]
            sage: B = M.echelonized_basis(); B
            [
            (1, 2, 3/7),
            (0, 3, -30/7)
            ]
            sage: 8*B[0] - 2*B[1]
            (8, 10, 12)

        We do an example with a sparse vector space::

            sage: V = VectorSpace(QQ,5, sparse=True)
            sage: W = V.subspace_with_basis([[0,1,2,0,0], [0,-1,0,0,-1/2]])
            sage: W.echelonized_basis()
            [
            (0, 1, 0, 0, 1/2),
            (0, 0, 1, 0, -1/4)
            ]
            sage: W.echelon_coordinates([0,0,2,0,-1/2])
            [0, 2]
        """
        if not isinstance(v, free_module_element.FreeModuleElement):
            v = self.ambient_vector_space()(v)
        elif v.degree() != self.degree():
            raise ArithmeticError("vector is not in free module")
        # Find coordinates of v with respect to rref basis.
        E = self.echelonized_basis_matrix()
        P = E.pivots()
        w = v.list_from_positions(P)
        # Next use the transformation matrix from the rref basis
        # to the echelon basis.
        T = self._rref_to_echelon_matrix()
        x = T.linear_combination_of_rows(w).list(copy=False)
        if not check:
            return x
        if v.parent() is self:
            return x
        lc = E.linear_combination_of_rows(x)
        if list(lc) != list(v):
            raise ArithmeticError("vector is not in free module")
        return x

    def user_to_echelon_matrix(self):
        """
        Return matrix that transforms a vector written with respect to the
        user basis of ``self`` to one written with respect to the echelon
        basis. The matrix acts from the right, as is usual in Sage.

        EXAMPLES::

            sage: A = ZZ^3
            sage: M = A.span_of_basis([[1,2,3],[4,5,6]])
            sage: M.echelonized_basis()
            [
            (1, 2, 3),
            (0, 3, 6)
            ]
            sage: M.user_to_echelon_matrix()
            [ 1  0]
            [ 4 -1]

        The vector `v=(5,7,9)` in `M` is `(1,1)`
        with respect to the user basis. Multiplying the above matrix on the
        right by this vector yields `(5,-1)`, which has components
        the coordinates of `v` with respect to the echelon basis.

        ::

            sage: v0,v1 = M.basis(); v = v0+v1
            sage: e0,e1 = M.echelonized_basis()
            sage: v
            (5, 7, 9)
            sage: 5*e0 + (-1)*e1
            (5, 7, 9)
        """
        try:
            return self.__user_to_echelon_matrix
        except AttributeError:
            if self.base_ring().is_field():
                self.__user_to_echelon_matrix = self._user_to_rref_matrix()
            else:
                rows = sum([self.echelon_coordinates(b,check=False) for b in self.basis()], [])
                M = sage.matrix.matrix_space.MatrixSpace(self.base_ring().fraction_field(),
                                             self.dimension(),
                                             sparse=self.is_sparse())
                self.__user_to_echelon_matrix = M(rows)
        return self.__user_to_echelon_matrix

    def echelon_to_user_matrix(self):
        """
        Return matrix that transforms the echelon basis to the user basis
        of self. This is a matrix `A` such that if `v` is a
        vector written with respect to the echelon basis for ``self`` then
        `vA` is that vector written with respect to the user basis
        of self.

        EXAMPLES::

            sage: V = QQ^3
            sage: W = V.span_of_basis([[1,2,3],[4,5,6]])
            sage: W.echelonized_basis()
            [
            (1, 0, -1),
            (0, 1, 2)
            ]
            sage: A = W.echelon_to_user_matrix(); A
            [-5/3  2/3]
            [ 4/3 -1/3]

        The vector `(1,1,1)` has coordinates `v=(1,1)` with
        respect to the echelonized basis for self. Multiplying `vA`
        we find the coordinates of this vector with respect to the user
        basis.

        ::

            sage: v = vector(QQ, [1,1]); v
            (1, 1)
            sage: v * A
            (-1/3, 1/3)
            sage: u0, u1 = W.basis()
            sage: (-u0 + u1)/3
            (1, 1, 1)
        """
        try:
            return self.__echelon_to_user_matrix
        except AttributeError:
            self.__echelon_to_user_matrix = ~self.user_to_echelon_matrix()
            return self.__echelon_to_user_matrix

    def _user_to_rref_matrix(self):
        """
        Returns a transformation matrix from the user specified basis to row
        reduced echelon form, for this module over a PID.

        Note: For internal use only! See user_to_echelon_matrix.

        EXAMPLES::

            sage: M = ZZ^3
            sage: N = M.submodule_with_basis([[1,1,0],[0,1,1]])
            sage: T = N.user_to_echelon_matrix(); T # indirect doctest
            [1 1]
            [0 1]
            sage: N.basis_matrix()
            [1 1 0]
            [0 1 1]
            sage: N.echelonized_basis_matrix()
            [ 1  0 -1]
            [ 0  1  1]
            sage: T * N.echelonized_basis_matrix() == N.basis_matrix()
            True
        """
        try:
            return self.__user_to_rref_matrix
        except AttributeError:
            A = self.basis_matrix()
            P = self.echelonized_basis_matrix().pivots()
            T = A.matrix_from_columns(P)
            self.__user_to_rref_matrix = T
        return self.__user_to_rref_matrix

    def _rref_to_user_matrix(self):
        """
        Returns a transformation matrix from row reduced echelon form to
        the user specified basis, for this module over a PID.

        Note: For internal use only! See user_to_echelon_matrix.

        EXAMPLES::

            sage: M = ZZ^3
            sage: N = M.submodule_with_basis([[1,1,0],[0,1,1]])
            sage: U = N.echelon_to_user_matrix(); U # indirect doctest
            [ 1 -1]
            [ 0  1]
            sage: N.echelonized_basis_matrix()
            [ 1  0 -1]
            [ 0  1  1]
            sage: N.basis_matrix()
            [1 1 0]
            [0 1 1]
            sage: U * N.basis_matrix() == N.echelonized_basis_matrix()
            True
        """
        try:
            return self.__rref_to_user_matrix
        except AttributeError:
            self.__rref_to_user_matrix = ~self._user_to_rref_matrix()
            return self.__rref_to_user_matrix

    def _echelon_to_rref_matrix(self):
        """
        Returns a transformation matrix from the some matrix to the row
        reduced echelon form for this module over a PID.

        Note: For internal use only! and not used!

        EXAMPLES::

            sage: M = ZZ^3
            sage: N = M.submodule_with_basis([[1,1,0],[1,1,2]])
            sage: N
            Free module of degree 3 and rank 2 over Integer Ring
            User basis matrix:
            [1 1 0]
            [1 1 2]
            sage: T = N._echelon_to_rref_matrix(); T
            [1 0]
            [0 2]
            sage: type(T)
            <class 'sage.matrix.matrix_integer_dense.Matrix_integer_dense'>
            sage: U = N._rref_to_echelon_matrix(); U
            [  1   0]
            [  0 1/2]
            sage: type(U)
            <class 'sage.matrix.matrix_rational_dense.Matrix_rational_dense'>
        """
        try:
            return self.__echelon_to_rref_matrix
        except AttributeError:
            A = self.echelonized_basis_matrix()
            T = A.matrix_from_columns(A.pivots())
            self.__echelon_to_rref_matrix = T
        return self.__echelon_to_rref_matrix

    def _rref_to_echelon_matrix(self):
        """
        Returns a transformation matrix from row reduced echelon form to
        some matrix for this module over a PID.

        Note: For internal use only!

        EXAMPLES::

            sage: M = ZZ^3
            sage: N = M.submodule_with_basis([[1,1,0],[1,1,2]])
            sage: N
            Free module of degree 3 and rank 2 over Integer Ring
            User basis matrix:
            [1 1 0]
            [1 1 2]
            sage: T = N._echelon_to_rref_matrix(); T
            [1 0]
            [0 2]
            sage: type(T)
            <class 'sage.matrix.matrix_integer_dense.Matrix_integer_dense'>
            sage: U = N._rref_to_echelon_matrix(); U
            [  1   0]
            [  0 1/2]
            sage: type(U)
            <class 'sage.matrix.matrix_rational_dense.Matrix_rational_dense'>
        """
        try:
            return self.__rref_to_echelon_matrix
        except AttributeError:
            self.__rref_to_echelon_matrix = ~self._echelon_to_rref_matrix()
            return self.__rref_to_echelon_matrix

    def vector_space(self, base_field=None):
        """
        Return the vector space associated to this free module via tensor
        product with the fraction field of the base ring.

        EXAMPLES::

            sage: A = ZZ^3; A
            Ambient free module of rank 3 over the principal ideal domain Integer Ring
            sage: A.vector_space()
            Vector space of dimension 3 over Rational Field
            sage: M = A.span_of_basis([['1/3',2,'3/7'],[4,5,6]]); M
            Free module of degree 3 and rank 2 over Integer Ring
            User basis matrix:
            [1/3   2 3/7]
            [  4   5   6]
            sage: M.vector_space()
            Vector space of degree 3 and dimension 2 over Rational Field
            User basis matrix:
            [1/3   2 3/7]
            [  4   5   6]
        """
        if base_field is None:
            V = self.ambient_vector_space()
            return V.submodule_with_basis(self.basis())
        return self.change_ring(base_field)

    def ambient_vector_space(self):
        """
        Return the ambient vector space in which this free module is
        embedded.

        EXAMPLES::

            sage: M = ZZ^3;  M.ambient_vector_space()
            Vector space of dimension 3 over Rational Field

        ::

            sage: N = M.span_of_basis([[1,2,'1/5']])
            sage: N
            Free module of degree 3 and rank 1 over Integer Ring
            User basis matrix:
            [  1   2 1/5]
            sage: M.ambient_vector_space()
            Vector space of dimension 3 over Rational Field
            sage: M.ambient_vector_space() is N.ambient_vector_space()
            True

        If an inner product on the module is specified, then this
        is preserved on the ambient vector space.

        ::

            sage: M = FreeModule(ZZ,4,inner_product_matrix=1)
            sage: V = M.ambient_vector_space()
            sage: V
            Ambient quadratic space of dimension 4 over Rational Field
            Inner product matrix:
            [1 0 0 0]
            [0 1 0 0]
            [0 0 1 0]
            [0 0 0 1]
            sage: N = M.submodule([[1,-1,0,0],[0,1,-1,0],[0,0,1,-1]])
            sage: N.gram_matrix()
            [2 1 1]
            [1 2 1]
            [1 1 2]
            sage: V == N.ambient_vector_space()
            True
        """
        return self.ambient_module().ambient_vector_space()

    def basis(self):
        """
        Return the user basis for this free module.

        EXAMPLES::

            sage: V = ZZ^3
            sage: V.basis()
            [
            (1, 0, 0),
            (0, 1, 0),
            (0, 0, 1)
            ]
            sage: M = V.span_of_basis([['1/8',2,1]])
            sage: M.basis()
            [
            (1/8, 2, 1)
            ]
        """
        return self.__basis

    def change_ring(self, R):
        """
        Return the free module over `R` obtained by coercing each
        element of the basis of ``self`` into a vector over the
        fraction field of `R`, then taking the resulting `R`-module.

        INPUT:

        -  ``R`` - a principal ideal domain

        EXAMPLES::

            sage: V = QQ^3
            sage: W = V.subspace([[2, 1/2, 1]])
            sage: W.change_ring(GF(7))
            Vector space of degree 3 and dimension 1 over Finite Field of size 7
            Basis matrix:
            [1 2 4]

        ::

            sage: M = (ZZ^2) * (1/2)
            sage: N = M.change_ring(QQ)
            sage: N
            Vector space of degree 2 and dimension 2 over Rational Field
            Basis matrix:
            [1 0]
            [0 1]
            sage: N = M.change_ring(QQ['x'])
            sage: N
            Free module of degree 2 and rank 2 over Univariate Polynomial Ring in x over Rational Field
            Echelon basis matrix:
            [1/2   0]
            [  0 1/2]
            sage: N.coordinate_ring()
            Univariate Polynomial Ring in x over Rational Field

        The ring must be a principal ideal domain::

            sage: M.change_ring(ZZ['x'])
            Traceback (most recent call last):
            ...
            TypeError: the new ring Univariate Polynomial Ring in x over Integer Ring should be a principal ideal domain
        """
        if self.base_ring() is R:
            return self
        if R not in PrincipalIdealDomains():
            raise TypeError("the new ring %r should be a principal ideal domain" % R)

        K = R.fraction_field()
        V = VectorSpace(K, self.degree())
        B = [V(b) for b in self.basis()]
        M = self.ambient_module().change_ring(R)
        if self.has_user_basis():
            return M.span_of_basis(B)
        else:
            return M.span(B)

    def coordinate_vector(self, v, check=True):
        """
        Write `v` in terms of the user basis for ``self``.

        INPUT:

        - ``v`` -- vector

        - ``check`` -- boolean (default: ``True``); if ``True``, also verify that
           `v` is really in ``self``.

        OUTPUT: list

        The output is a vector `c` such that if `B` is the basis for ``self``,
        then

        .. MATH::

            \\sum c_i B_i = v.

        If `v` is not in self, raise an ``ArithmeticError`` exception.

        EXAMPLES::

            sage: V = ZZ^3
            sage: M = V.span_of_basis([['1/8',2,1]])
            sage: M.coordinate_vector([1,16,8])
            (8)
        """
        # First find the coordinates of v wrt echelon basis.
        w = self.echelon_coordinate_vector(v, check=check)
        # Next use transformation matrix from echelon basis to
        # user basis.
        T = self.echelon_to_user_matrix()
        return T.linear_combination_of_rows(w)

    def echelonized_basis(self):
        """
        Return the basis for ``self`` in echelon form.

        EXAMPLES::

            sage: V = ZZ^3
            sage: M = V.span_of_basis([['1/2',3,1], [0,'1/6',0]])
            sage: M.basis()
            [
            (1/2, 3, 1),
            (0, 1/6, 0)
            ]
            sage: B = M.echelonized_basis(); B
            [
            (1/2, 0, 1),
            (0, 1/6, 0)
            ]
            sage: V.span(B) == M
            True
        """
        return self.__echelonized_basis

    def echelon_coordinate_vector(self, v, check=True):
        """
        Write `v` in terms of the echelonized basis for ``self``.

        INPUT:

        -  ``v`` - vector

        -  ``check`` - boolean (default: ``True``); if ``True``, also
           verify that `v` is really in ``self``.

        Returns a list `c` such that if `B` is the echelonized basis
        for self, then

        .. MATH::

            \\sum c_i B_i = v.

        If `v` is not in self, raise an ``ArithmeticError`` exception.

        EXAMPLES::

            sage: V = ZZ^3
            sage: M = V.span_of_basis([['1/2',3,1], [0,'1/6',0]])
            sage: B = M.echelonized_basis(); B
            [
            (1/2, 0, 1),
            (0, 1/6, 0)
            ]
            sage: M.echelon_coordinate_vector(['1/2', 3, 1])
            (1, 18)
        """
        return FreeModule(self.base_ring().fraction_field(), self.rank())(self.echelon_coordinates(v, check=check))

    def has_user_basis(self):
        """
        Return ``True`` if the basis of this free module is
        specified by the user, as opposed to being the default echelon
        form.

        EXAMPLES::

            sage: V = ZZ^3; V.has_user_basis()
            False
            sage: M = V.span_of_basis([[1,3,1]]); M.has_user_basis()
            True
            sage: M = V.span([[1,3,1]]); M.has_user_basis()
            False
        """
        return True

    def linear_combination_of_basis(self, v):
        """
        Return the linear combination of the basis for ``self`` obtained from
        the coordinates of v.

        INPUT:

        - ``v`` - list

        EXAMPLES::

            sage: V = span([[1,2,3], [4,5,6]], ZZ); V
            Free module of degree 3 and rank 2 over Integer Ring
            Echelon basis matrix:
            [1 2 3]
            [0 3 6]
            sage: V.linear_combination_of_basis([1,1])
            (1, 5, 9)

        This should raise an error if the resulting element is not in self::

            sage: W = (QQ**2).span([[2, 0], [0, 8]], ZZ)
            sage: W.linear_combination_of_basis([1, -1/2])
            Traceback (most recent call last):
            ...
            TypeError: element [2, -4] is not in free module
        """
        R = self.base_ring()
        check = (not R.is_field()) and any(a not in R for a in list(v))
        return self(self.basis_matrix().linear_combination_of_rows(v),
                    check=check, copy=False, coerce=False)


class FreeModule_submodule_pid(FreeModule_submodule_with_basis_pid):
    """
    An `R`-submodule of `K^n` where `K` is the
    fraction field of a principal ideal domain `R`.

    EXAMPLES::

        sage: M = ZZ^3
        sage: W = M.span_of_basis([[1,2,3],[4,5,19]]); W
        Free module of degree 3 and rank 2 over Integer Ring
        User basis matrix:
        [ 1  2  3]
        [ 4  5 19]

    Generic tests, including saving and loading submodules and elements::

        sage: TestSuite(W).run()
        sage: v = W.0 + W.1
        sage: TestSuite(v).run()
    """
    def __init__(self, ambient, gens, check=True, already_echelonized=False,
                 category=None):
        """
        Create an embedded free module over a PID.

        EXAMPLES::

            sage: V = ZZ^3
            sage: W = V.span([[1,2,3],[4,5,6]])
            sage: W
            Free module of degree 3 and rank 2 over Integer Ring
            Echelon basis matrix:
            [1 2 3]
            [0 3 6]
        """
        FreeModule_submodule_with_basis_pid.__init__(self, ambient, basis=gens,
            echelonize=True, already_echelonized=already_echelonized,
            category=category)

    def _repr_(self):
        """
        The printing representation of self.

        EXAMPLES::

            sage: M = ZZ^8
            sage: L = M.submodule([ M.gen(i) - M.gen(0) for i in range(1,8) ])
            sage: L # indirect doctest
            Free module of degree 8 and rank 7 over Integer Ring
            Echelon basis matrix:
            [ 1  0  0  0  0  0  0 -1]
            [ 0  1  0  0  0  0  0 -1]
            [ 0  0  1  0  0  0  0 -1]
            [ 0  0  0  1  0  0  0 -1]
            [ 0  0  0  0  1  0  0 -1]
            [ 0  0  0  0  0  1  0 -1]
            [ 0  0  0  0  0  0  1 -1]
        """
        if self.is_sparse():
            s = "Sparse free module of degree %s and rank %s over %s\n" % (
                self.degree(), self.rank(), self.base_ring()) + \
                "Echelon basis matrix:\n%s" % self.basis_matrix()
        else:
            s = "Free module of degree %s and rank %s over %s\n" % (
                self.degree(), self.rank(), self.base_ring()) + \
                "Echelon basis matrix:\n%s" % self.basis_matrix()
        return s

    def coordinate_vector(self, v, check=True):
        """
        Write `v` in terms of the user basis for ``self``.

        INPUT:

        - ``v`` -- vector

        - ``check`` -- boolean (default: ``True``); if ``True``, also verify that
           `v` is really in ``self``.

        OUTPUT: list

        The output is a list `c` such that if `B` is the basis for ``self``,
        then

        .. MATH::

            \\sum c_i B_i = v.

        If `v` is not in self, raise an ``ArithmeticError`` exception.

        EXAMPLES::

            sage: V = ZZ^3
            sage: W = V.span_of_basis([[1,2,3],[4,5,6]])
            sage: W.coordinate_vector([1,5,9])
            (5, -1)
        """
        return self.echelon_coordinate_vector(v, check=check)

    def has_user_basis(self):
        r"""
        Return ``True`` if the basis of this free module is
        specified by the user, as opposed to being the default echelon
        form.

        EXAMPLES::

            sage: A = ZZ^3; A
            Ambient free module of rank 3 over the principal ideal domain Integer Ring
            sage: A.has_user_basis()
            False
            sage: W = A.span_of_basis([[2,'1/2',1]])
            sage: W.has_user_basis()
            True
            sage: W = A.span([[2,'1/2',1]])
            sage: W.has_user_basis()
            False
        """
        return False


FreeModule_generic_pid._submodule_class = FreeModule_submodule_pid


class FreeModule_submodule_with_basis_field(FreeModule_generic_field, FreeModule_submodule_with_basis_pid):
    """
    An embedded vector subspace with a distinguished user basis.

    EXAMPLES::

        sage: M = QQ^3; W = M.submodule_with_basis([[1,2,3], [4,5,19]]); W
        Vector space of degree 3 and dimension 2 over Rational Field
        User basis matrix:
        [ 1  2  3]
        [ 4  5 19]

    Since this is an embedded vector subspace with a distinguished user
    basis possibly different than the echelonized basis, the
    echelon_coordinates() and user coordinates() do not agree::

        sage: V = QQ^3

    ::

        sage: W = V.submodule_with_basis([[1,2,3], [4,5,6]])
        sage: W
        Vector space of degree 3 and dimension 2 over Rational Field
        User basis matrix:
        [1 2 3]
        [4 5 6]

    ::

        sage: v = V([1,5,9])
        sage: W.echelon_coordinates(v)
        [1, 5]
        sage: vector(QQ, W.echelon_coordinates(v)) * W.echelonized_basis_matrix()
        (1, 5, 9)

    ::

        sage: v = V([1,5,9])
        sage: W.coordinates(v)
        [5, -1]
        sage: vector(QQ, W.coordinates(v)) * W.basis_matrix()
        (1, 5, 9)

    Generic tests, including saving and loading submodules and elements::

        sage: TestSuite(W).run()

        sage: K.<x> = FractionField(PolynomialRing(QQ,'x'))
        sage: M = K^3; W = M.span_of_basis([[1,1,x]])
        sage: TestSuite(W).run()
    """
    def __init__(self, ambient, basis, check=True,
        echelonize=False, echelonized_basis=None, already_echelonized=False,
        category=None):
        """
        Create a vector space with given basis.

        EXAMPLES::

            sage: V = QQ^3
            sage: W = V.span_of_basis([[1,2,3],[4,5,6]])
            sage: W
            Vector space of degree 3 and dimension 2 over Rational Field
            User basis matrix:
            [1 2 3]
            [4 5 6]
        """
        FreeModule_submodule_with_basis_pid.__init__(
            self, ambient, basis=basis, check=check, echelonize=echelonize,
            echelonized_basis=echelonized_basis, already_echelonized=already_echelonized,
            category=category)

    def _repr_(self):
        """
        The printing representation of self.

        EXAMPLES::

            sage: V = VectorSpace(QQ,5)
            sage: U = V.submodule([ V.gen(i) - V.gen(0) for i in range(1,5) ])
            sage: U # indirect doctest
            Vector space of degree 5 and dimension 4 over Rational Field
            Basis matrix:
            [ 1  0  0  0 -1]
            [ 0  1  0  0 -1]
            [ 0  0  1  0 -1]
            [ 0  0  0  1 -1]
            sage: print(U._repr_())
            Vector space of degree 5 and dimension 4 over Rational Field
            Basis matrix:
            [ 1  0  0  0 -1]
            [ 0  1  0  0 -1]
            [ 0  0  1  0 -1]
            [ 0  0  0  1 -1]

        The system representation can be overwritten, but leaves _repr_
        unmodified.

        ::

            sage: U.rename('U')
            sage: U
            U
            sage: print(U._repr_())
            Vector space of degree 5 and dimension 4 over Rational Field
            Basis matrix:
            [ 1  0  0  0 -1]
            [ 0  1  0  0 -1]
            [ 0  0  1  0 -1]
            [ 0  0  0  1 -1]

        Sparse vector spaces print this fact.

        ::

            sage: VV = VectorSpace(QQ,5,sparse=True)
            sage: UU = VV.submodule([ VV.gen(i) - VV.gen(0) for i in range(1,5) ])
            sage: UU # indirect doctest
            Sparse vector space of degree 5 and dimension 4 over Rational Field
            Basis matrix:
            [ 1  0  0  0 -1]
            [ 0  1  0  0 -1]
            [ 0  0  1  0 -1]
            [ 0  0  0  1 -1]

        (Now clean up again.)

        ::

            sage: U.reset_name()
            sage: U
            Vector space of degree 5 and dimension 4 over Rational Field
            Basis matrix:
            [ 1  0  0  0 -1]
            [ 0  1  0  0 -1]
            [ 0  0  1  0 -1]
            [ 0  0  0  1 -1]
        """
        if self.is_sparse():
            return "Sparse vector space of degree %s and dimension %s over %s\n" % (
                    self.degree(), self.dimension(), self.base_field()) + \
                    "User basis matrix:\n%r" % self.basis_matrix()
        else:
            return "Vector space of degree %s and dimension %s over %s\n" % (
                    self.degree(), self.dimension(), self.base_field()) + \
                    "User basis matrix:\n%r" % self.basis_matrix()

    def _denominator(self, B):
        """
        Given a list (of field elements) returns 1 as the common
        denominator.

        N.B.: This function is for internal use only!

        EXAMPLES::

            sage: U = QQ^3
            sage: U
            Vector space of dimension 3 over Rational Field
            sage: U.denominator()
            1
            sage: V = U.span([[1,1/2,1/3], [-1/5,2/3,3]])
            sage: V
            Vector space of degree 3 and dimension 2 over Rational Field
            Basis matrix:
            [   1    0 -5/3]
            [   0    1    4]
            sage: W = U.submodule_with_basis([[1,1/2,1/3], [-1/5,2/3,3]])
            sage: W
            Vector space of degree 3 and dimension 2 over Rational Field
            User basis matrix:
            [   1  1/2  1/3]
            [-1/5  2/3    3]
            sage: W._denominator(W.echelonized_basis_matrix().list())
            1
        """
        return 1

    def _echelonized_basis(self, ambient, basis):
        """
        Given the ambient space and a basis, construct and cache the
        echelonized basis matrix and returns its rows.

        N.B. This function is for internal use only!

        EXAMPLES::

            sage: M = ZZ^3
            sage: N = M.submodule_with_basis([[1,1,0],[0,2,1]])
            sage: N._echelonized_basis(M,N.basis())
            [(1, 1, 0), (0, 2, 1)]
            sage: V = QQ^3
            sage: W = V.submodule_with_basis([[1,1,0],[0,2,1]])
            sage: W._echelonized_basis(V,W.basis())
            [(1, 0, -1/2), (0, 1, 1/2)]
        """
        MAT = sage.matrix.matrix_space.MatrixSpace(
            base_ring=ambient.base_ring(),
            nrows=len(basis), ncols=ambient.degree(),
            sparse=ambient.is_sparse())
        A = MAT(basis)
        E = A.echelon_form()
        # Return the first rank rows (i.e., the nonzero rows).
        return E.rows()[:E.rank()]

    def is_ambient(self):
        """
        Return False since this is not an ambient module.

        EXAMPLES::

            sage: V = QQ^3
            sage: V.is_ambient()
            True
            sage: W = V.span_of_basis([[1,2,3],[4,5,6]])
            sage: W.is_ambient()
            False
        """
        return False


class FreeModule_submodule_field(FreeModule_submodule_with_basis_field):
    """
    An embedded vector subspace with echelonized basis.

    EXAMPLES:

    Since this is an embedded vector subspace with echelonized basis,
    the echelon_coordinates() and user coordinates() agree::

        sage: V = QQ^3
        sage: W = V.span([[1,2,3],[4,5,6]])
        sage: W
        Vector space of degree 3 and dimension 2 over Rational Field
        Basis matrix:
        [ 1  0 -1]
        [ 0  1  2]

    ::

        sage: v = V([1,5,9])
        sage: W.echelon_coordinates(v)
        [1, 5]
        sage: vector(QQ, W.echelon_coordinates(v)) * W.basis_matrix()
        (1, 5, 9)
        sage: v = V([1,5,9])
        sage: W.coordinates(v)
        [1, 5]
        sage: vector(QQ, W.coordinates(v)) * W.basis_matrix()
        (1, 5, 9)
    """
    def __init__(self, ambient, gens, check=True, already_echelonized=False, category=None):
        """
        Create an embedded vector subspace with echelonized basis.

        EXAMPLES::

            sage: V = QQ^3
            sage: W = V.span([[1,2,3],[4,5,6]])
            sage: W
            Vector space of degree 3 and dimension 2 over Rational Field
            Basis matrix:
            [ 1  0 -1]
            [ 0  1  2]
        """
        if is_FreeModule(gens):
            gens = gens.gens()
        FreeModule_submodule_with_basis_field.__init__(self, ambient, basis=gens, check=check,
            echelonize=not already_echelonized, already_echelonized=already_echelonized,
            category=category)

    def _repr_(self):
        """
        The default printing representation of self.

        EXAMPLES::

            sage: V = VectorSpace(QQ,5)
            sage: U = V.submodule([ V.gen(i) - V.gen(0) for i in range(1,5) ])
            sage: U # indirect doctest
            Vector space of degree 5 and dimension 4 over Rational Field
            Basis matrix:
            [ 1  0  0  0 -1]
            [ 0  1  0  0 -1]
            [ 0  0  1  0 -1]
            [ 0  0  0  1 -1]
            sage: print(U._repr_())
            Vector space of degree 5 and dimension 4 over Rational Field
            Basis matrix:
            [ 1  0  0  0 -1]
            [ 0  1  0  0 -1]
            [ 0  0  1  0 -1]
            [ 0  0  0  1 -1]

        The system representation can be overwritten, but leaves _repr_
        unmodified.

        ::

            sage: U.rename('U')
            sage: U
            U
            sage: print(U._repr_())
            Vector space of degree 5 and dimension 4 over Rational Field
            Basis matrix:
            [ 1  0  0  0 -1]
            [ 0  1  0  0 -1]
            [ 0  0  1  0 -1]
            [ 0  0  0  1 -1]

        Sparse vector spaces print this fact.

        ::

            sage: VV = VectorSpace(QQ,5,sparse=True)
            sage: UU = VV.submodule([ VV.gen(i) - VV.gen(0) for i in range(1,5) ])
            sage: UU # indirect doctest
            Sparse vector space of degree 5 and dimension 4 over Rational Field
            Basis matrix:
            [ 1  0  0  0 -1]
            [ 0  1  0  0 -1]
            [ 0  0  1  0 -1]
            [ 0  0  0  1 -1]

        (Now clean up again.)

        ::

            sage: U.reset_name()
            sage: U
            Vector space of degree 5 and dimension 4 over Rational Field
            Basis matrix:
            [ 1  0  0  0 -1]
            [ 0  1  0  0 -1]
            [ 0  0  1  0 -1]
            [ 0  0  0  1 -1]
        """
        if self.is_sparse():
            return "Sparse vector space of degree %s and dimension %s over %s\n" % (
                self.degree(), self.dimension(), self.base_field()) + \
                "Basis matrix:\n%r" % self.basis_matrix()
        else:
            return "Vector space of degree %s and dimension %s over %s\n" % (
                self.degree(), self.dimension(), self.base_field()) + \
                "Basis matrix:\n%r" % self.basis_matrix()

    def echelon_coordinates(self, v, check=True):
        """
        Write `v` in terms of the echelonized basis of ``self``.

        INPUT:

        -  ``v`` -- vector

        -  ``check`` -- boolean (default: ``True``); if ``True``, also
           verify that `v` is really in ``self``

        OUTPUT: list

        The output is a list `c` such that if `B` is the basis for ``self``,
        then

        .. MATH::

            \\sum c_i B_i = v.

        If `v` is not in ``self``, raise an ``ArithmeticError`` exception.

        EXAMPLES::

            sage: V = QQ^3
            sage: W = V.span([[1,2,3],[4,5,6]])
            sage: W
            Vector space of degree 3 and dimension 2 over Rational Field
            Basis matrix:
            [ 1  0 -1]
            [ 0  1  2]

        ::

            sage: v = V([1,5,9])
            sage: W.echelon_coordinates(v)
            [1, 5]
            sage: vector(QQ, W.echelon_coordinates(v)) * W.basis_matrix()
            (1, 5, 9)
        """
        if not isinstance(v, free_module_element.FreeModuleElement):
            v = self.ambient_vector_space()(v)
        if v.degree() != self.degree():
            raise ArithmeticError("v (=%s) is not in self" % v)
        E = self.echelonized_basis_matrix()
        P = E.pivots()
        if not P:
            if check and v != 0:
                raise ArithmeticError("vector is not in free module")
            return []
        w = v.list_from_positions(P)
        if not check:
            # It's really really easy.
            return w
        if v.parent() is self:   # obvious that v is really in here.
            return w
        # the "linear_combination_of_rows" call dominates the runtime
        # of this function, in the check==False case when the parent
        # of v is not self.
        lc = E.linear_combination_of_rows(w)
        if lc.list() != v.list():
            raise ArithmeticError("vector is not in free module")
        return w

    def coordinate_vector(self, v, check=True):
        """
        Write `v` in terms of the user basis for ``self``.

        INPUT:

        - ``v`` -- vector

        - ``check`` -- boolean (default: ``True``); if ``True``, also verify that
           `v` is really in ``self``

        OUTPUT: list

        The output is a list `c` such that if `B` is the basis for ``self``, then

        .. MATH::

            \\sum c_i B_i = v.

        If `v` is not in ``self``, raise an ``ArithmeticError`` exception.

        EXAMPLES::

            sage: V = QQ^3
            sage: W = V.span([[1,2,3],[4,5,6]]); W
            Vector space of degree 3 and dimension 2 over Rational Field
            Basis matrix:
            [ 1  0 -1]
            [ 0  1  2]
            sage: v = V([1,5,9])
            sage: W.coordinate_vector(v)
            (1, 5)
            sage: W.coordinates(v)
            [1, 5]
            sage: vector(QQ, W.coordinates(v)) * W.basis_matrix()
            (1, 5, 9)

        ::

            sage: V = VectorSpace(QQ,5, sparse=True)
            sage: W = V.subspace([[0,1,2,0,0], [0,-1,0,0,-1/2]])
            sage: W.coordinate_vector([0,0,2,0,-1/2])
            (0, 2)
        """
        return self.echelon_coordinate_vector(v, check=check)

    def has_user_basis(self):
        """
        Return ``True`` if the basis of this free module is
        specified by the user, as opposed to being the default echelon
        form.

        EXAMPLES::

            sage: V = QQ^3
            sage: W = V.subspace([[2,'1/2', 1]])
            sage: W.has_user_basis()
            False
            sage: W = V.subspace_with_basis([[2,'1/2',1]])
            sage: W.has_user_basis()
            True
        """
        return False


FreeModule_generic_field._submodule_class = FreeModule_submodule_field


###############################################################################

def element_class(R, is_sparse):
    """
    The class of the vectors (elements of a free module) with base ring
    R and boolean is_sparse.

    EXAMPLES::

        sage: FF = FiniteField(2)
        sage: P = PolynomialRing(FF,'x')
        sage: sage.modules.free_module.element_class(QQ, is_sparse=True)
        <class 'sage.modules.free_module_element.FreeModuleElement_generic_sparse'>
        sage: sage.modules.free_module.element_class(QQ, is_sparse=False)
        <class 'sage.modules.vector_rational_dense.Vector_rational_dense'>
        sage: sage.modules.free_module.element_class(ZZ, is_sparse=True)
        <class 'sage.modules.free_module_element.FreeModuleElement_generic_sparse'>
        sage: sage.modules.free_module.element_class(ZZ, is_sparse=False)
        <class 'sage.modules.vector_integer_dense.Vector_integer_dense'>
        sage: sage.modules.free_module.element_class(FF, is_sparse=True)
        <class 'sage.modules.free_module_element.FreeModuleElement_generic_sparse'>
        sage: sage.modules.free_module.element_class(FF, is_sparse=False)               # needs sage.rings.finite_rings
        <class 'sage.modules.vector_mod2_dense.Vector_mod2_dense'>
        sage: sage.modules.free_module.element_class(GF(7), is_sparse=False)
        <class 'sage.modules.vector_modn_dense.Vector_modn_dense'>
        sage: sage.modules.free_module.element_class(P, is_sparse=True)
        <class 'sage.modules.free_module_element.FreeModuleElement_generic_sparse'>
        sage: sage.modules.free_module.element_class(P, is_sparse=False)
        <class 'sage.modules.free_module_element.FreeModuleElement_generic_dense'>
    """
    import sage.rings.integer_ring
    if sage.rings.integer_ring.is_IntegerRing(R) and not is_sparse:
        from sage.modules.vector_integer_dense import Vector_integer_dense
        return Vector_integer_dense
    elif sage.rings.rational_field.is_RationalField(R) and not is_sparse:
        from sage.modules.vector_rational_dense import Vector_rational_dense
        return Vector_rational_dense
    elif isinstance(R, sage.rings.abc.IntegerModRing) and not is_sparse:
        if R.order() == 2:
            try:
                from sage.modules.vector_mod2_dense import Vector_mod2_dense
            except ImportError:
                pass
            else:
                return Vector_mod2_dense
        try:
<<<<<<< HEAD
            from .vector_modn_dense import MAX_MODULUS, Vector_modn_dense
=======
            from sage.modules.vector_modn_dense import MAX_MODULUS, Vector_modn_dense
>>>>>>> 7e850378
        except ImportError:
            pass
        else:
            if R.order() < MAX_MODULUS:
                return Vector_modn_dense
        return free_module_element.FreeModuleElement_generic_dense
    elif isinstance(R, sage.rings.abc.RealDoubleField) and not is_sparse:
        try:
            from sage.modules.vector_real_double_dense import Vector_real_double_dense
        except ImportError:
            pass
        else:
            return Vector_real_double_dense
    elif isinstance(R, sage.rings.abc.ComplexDoubleField) and not is_sparse:
        try:
            from sage.modules.vector_complex_double_dense import (
                Vector_complex_double_dense,
            )
        except ImportError:
            pass
        else:
            return Vector_complex_double_dense
    elif isinstance(R, sage.rings.abc.CallableSymbolicExpressionRing) and not is_sparse:
        import sage.modules.vector_callable_symbolic_dense
        return sage.modules.vector_callable_symbolic_dense.Vector_callable_symbolic_dense
    elif isinstance(R, sage.rings.abc.SymbolicRing):
        if not is_sparse:
            import sage.modules.vector_symbolic_dense
            return sage.modules.vector_symbolic_dense.Vector_symbolic_dense
        else:
            import sage.modules.vector_symbolic_sparse
            return sage.modules.vector_symbolic_sparse.Vector_symbolic_sparse

    if is_sparse:
        return free_module_element.FreeModuleElement_generic_sparse
    else:
        return free_module_element.FreeModuleElement_generic_dense


@richcmp_method
class EchelonMatrixKey():
    r"""
    A total ordering on free modules for sorting.

    This class orders modules by their ambient spaces, then by dimension,
    then in order by their echelon matrices. If a function returns a list
    of free modules, this can be used to sort the output and thus render
    it deterministic.

    INPUT:

    - ``obj`` -- a free module

    EXAMPLES::

        sage: V = span([[1,2,3], [5,6,7], [8,9,10]], QQ)
        sage: W = span([[5,6,7], [8,9,10]], QQ)
        sage: X = span([[5,6,7]], ZZ).scale(1/11)
        sage: Y = CC^3
        sage: Z = ZZ^2
        sage: modules = [V,W,X,Y,Z]
        sage: modules_sorted = [Z,X,V,W,Y]
        sage: from sage.modules.free_module import EchelonMatrixKey
        sage: modules.sort(key=EchelonMatrixKey)
        sage: modules == modules_sorted
        True
    """
    def __init__(self, obj):
        r"""
        Create a container for a free module with a total ordering.

        EXAMPLES::

            sage: R.<x> = QQ[]
            sage: V = span(R,[[x,1+x],[x^2,2+x]])
            sage: W = R^2
            sage: from sage.modules.free_module import EchelonMatrixKey
            sage: V = EchelonMatrixKey(V)
            sage: W = EchelonMatrixKey(W)
            sage: V < W
            False
        """
        self.obj = obj

    def __richcmp__(self, other, op):
        r"""
        A total ordering on free modules.

        TESTS::

            sage: from sage.modules.free_module import EchelonMatrixKey
            sage: Y = EchelonMatrixKey(CC^3)
            sage: Z = EchelonMatrixKey(ZZ^2)
            sage: Z < Y
            True
        """
        return self.obj._echelon_matrix_richcmp(other.obj, op)<|MERGE_RESOLUTION|>--- conflicted
+++ resolved
@@ -4100,11 +4100,7 @@
         if base_ring is None or base_ring == self.base_ring():
             try:
                 if self.is_dense():
-<<<<<<< HEAD
-                    from .free_module_integer import (
-=======
                     from sage.modules.free_module_integer import (
->>>>>>> 7e850378
                         FreeModule_submodule_with_basis_integer,
                     )
                     return FreeModule_submodule_with_basis_integer(self.ambient_module(),
@@ -8216,11 +8212,7 @@
             else:
                 return Vector_mod2_dense
         try:
-<<<<<<< HEAD
-            from .vector_modn_dense import MAX_MODULUS, Vector_modn_dense
-=======
             from sage.modules.vector_modn_dense import MAX_MODULUS, Vector_modn_dense
->>>>>>> 7e850378
         except ImportError:
             pass
         else:
