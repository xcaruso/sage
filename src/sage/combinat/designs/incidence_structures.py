--- conflicted
+++ resolved
@@ -1024,7 +1024,6 @@
             deprecation(16553, "block_design_checker(type='connected') is deprecated, please use .is_connected() instead")
             return self.incidence_graph().is_connected()
 
-<<<<<<< HEAD
     def edge_coloring(self):
         r"""
         Compute a proper edge-coloring.
@@ -1178,7 +1177,7 @@
 
         tex += "\\end{tikzpicture}"
         return tex
-=======
+
 class GroupDivisibleDesign(IncidenceStructure):
     r"""
     Group Divisible Design (GDD)
@@ -1333,5 +1332,4 @@
 
         v = self.num_points()
 
-        return "Group Divisible Design on {} points and type {}".format(v,gdd_type)
->>>>>>> 494d8265
+        return "Group Divisible Design on {} points and type {}".format(v,gdd_type)