--- conflicted
+++ resolved
@@ -272,7 +272,7 @@
             [1, 2, 3, 4]
             sage: l.tau(1)
             [2, 1, 3, 4]
-            sage: for p in sorted(L):
+            sage: for p in L:
             ....:     for i in range(1,4):
             ....:         print("{} {} {}".format(i, p, p.tau(i)))
             1 [1, 2, 3, 4] [2, 1, 3, 4]
@@ -428,13 +428,8 @@
         The set of all linear extensions of Finite poset containing 4 elements with distinguished linear extension
         sage: L.cardinality()
         5
-<<<<<<< HEAD
-        sage: sorted(L)
-        [[1, 2, 3, 4], [1, 2, 4, 3], [1, 4, 2, 3], [2, 1, 3, 4], [2, 1, 4, 3]]
-=======
         sage: L.list()
         [[1, 2, 3, 4], [2, 1, 3, 4], [2, 1, 4, 3], [1, 4, 2, 3], [1, 2, 4, 3]]
->>>>>>> cca16168
         sage: L.an_element()
         [1, 2, 3, 4]
         sage: L.poset()
@@ -608,13 +603,8 @@
             sage: rels = [[1,3],[1,4],[2,3]]
             sage: P = Poset((elms, rels), linear_extension=True)
             sage: L = P.linear_extensions()
-<<<<<<< HEAD
-            sage: sorted(L)
-            [[1, 2, 3, 4], [1, 2, 4, 3], [1, 4, 2, 3], [2, 1, 3, 4], [2, 1, 4, 3]]
-=======
             sage: list(L)
             [[1, 2, 3, 4], [2, 1, 3, 4], [2, 1, 4, 3], [1, 4, 2, 3], [1, 2, 4, 3]]
->>>>>>> cca16168
         """
         from sage.combinat.combinat_cython import linear_extension_iterator
         vertex_to_element = self._poset._vertex_to_element
@@ -730,11 +720,7 @@
             sage: G = L.markov_chain_digraph(labeling = 'source'); G
             Looped multi-digraph on 5 vertices
         """
-<<<<<<< HEAD
-        L = sorted(self.list())
-=======
         L = sorted(self)
->>>>>>> cca16168
         d = dict([x,dict([y,[]] for y in L)] for x in L)
         if action == 'promotion':
             R = list(range(self.poset().cardinality()))
