r"""
Hadamard matrices

A Hadamard matrix is an `n\times n` matrix `H` whose entries are either `+1` or `-1`
and whose rows are mutually orthogonal. For example, the matrix `H_2`
defined by

.. MATH::

    \left(\begin{array}{rr}
    1 & 1 \\
    1 & -1
    \end{array}\right)

is a Hadamard matrix. An `n\times n` matrix `H` whose entries are either `+1` or
`-1` is a Hadamard matrix if and only if:

(a) `|det(H)|=n^{n/2}` or

(b)  `H*H^t = n\cdot I_n`, where `I_n` is the identity matrix.

In general, the tensor product of an `m\times m` Hadamard matrix and an
`n\times n` Hadamard matrix is an `(mn)\times (mn)` matrix. In
particular, if there is an `n\times n` Hadamard matrix then there is a
`(2n)\times (2n)` Hadamard matrix (since one may tensor with `H_2`).
This particular case is sometimes called the Sylvester construction.

The Hadamard conjecture (possibly due to Paley) states that a Hadamard
matrix of order `n` exists if and only if `n= 1, 2` or `n` is a multiple
of `4`.

The module below implements the Paley constructions (see for example
[Hora]_) and the Sylvester construction. It also allows you to pull a
Hadamard matrix from the database at [SloaHada]_.

AUTHORS:

- David Joyner (2009-05-17): initial version

REFERENCES:

- [SloaHada]_

- [HadaWiki]_

- [Hora]_
"""

# *****************************************************************************
# This program is free software: you can redistribute it and/or modify
# it under the terms of the GNU General Public License as published by
# the Free Software Foundation, either version 2 of the License, or
# (at your option) any later version.
#                  https://www.gnu.org/licenses/
# *****************************************************************************

from math import sqrt
from urllib.request import urlopen

from sage.arith.misc import divisors, is_prime_power, is_square
from sage.combinat.designs.difference_family import (get_fixed_relative_difference_set,
                                                     relative_difference_set_from_homomorphism,
                                                     skew_supplementary_difference_set)
from sage.combinat.t_sequences import T_sequences_smallcases
from sage.cpython.string import bytes_to_str
from sage.rings.integer_ring import ZZ
from sage.rings.polynomial.polynomial_ring_constructor import PolynomialRing
from sage.matrix.constructor import (block_matrix,
                                     block_diagonal_matrix,
                                     diagonal_matrix,
                                     identity_matrix as I,
                                     ones_matrix as J,
                                     matrix,
                                     matrix_method,
                                     zero_matrix)
from sage.misc.unknown import Unknown
from sage.modules.free_module_element import vector


def normalise_hadamard(H, skew=False):
    r"""
    Return the normalised Hadamard matrix corresponding to ``H``.

    The normalised Hadamard matrix corresponding to a Hadamard matrix `H` is a
    matrix whose every entry in the first row and column is +1.

    If ``skew`` is True, the matrix returned will be skew-normal: a skew Hadamard
    matrix with first row of all `+1`.

    EXAMPLES::

        sage: from sage.combinat.matrices.hadamard_matrix import normalise_hadamard, is_hadamard_matrix, skew_hadamard_matrix
        sage: H = normalise_hadamard(hadamard_matrix(4))
        sage: H == hadamard_matrix(4)
        True
        sage: H = normalise_hadamard(skew_hadamard_matrix(20, skew_normalize=False), skew=True)
        sage: is_hadamard_matrix(H, skew=True, normalized=True)
        True

    If ``skew`` is True but the Hadamard matrix is not skew, the matrix returned
    will not be normalized::

        sage: H = normalise_hadamard(hadamard_matrix(92), skew=True)
        sage: is_hadamard_matrix(H, normalized=True)
        False
    """

    if skew:
        dd = diagonal_matrix(H[0])
        return dd*H*dd
    else:
        for i in range(H.ncols()):
            if H[0, i] < 0:
                H.rescale_col(i, -1)
        for i in range(H.nrows()):
            if H[i, 0] < 0:
                H.rescale_row(i, -1)
        return H


def hadamard_matrix_paleyI(n, normalize=True):
    r"""
    Implement the Paley type I construction.

    The Paley type I case corresponds to the case `p=n-1 \cong 3 \mod{4}` for a
    prime power `p` (see [Hora]_).

    INPUT:

    - ``n`` -- the matrix size

    - ``normalize`` (boolean) -- whether to normalize the result.

    EXAMPLES:

    We note that this method by default returns a normalised Hadamard matrix ::

        sage: from sage.combinat.matrices.hadamard_matrix import hadamard_matrix_paleyI
        sage: hadamard_matrix_paleyI(4)
        [ 1  1  1  1]
        [ 1 -1  1 -1]
        [ 1 -1 -1  1]
        [ 1  1 -1 -1]

    Otherwise, it returns a skew Hadamard matrix `H`, i.e. `H=S+I`, with
    `S=-S^\top`  ::

        sage: M = hadamard_matrix_paleyI(4, normalize=False); M
        [ 1  1  1  1]
        [-1  1  1 -1]
        [-1 -1  1  1]
        [-1  1 -1  1]
        sage: S = M - identity_matrix(4); -S == S.T
        True

    TESTS::

        sage: from sage.combinat.matrices.hadamard_matrix import is_hadamard_matrix
        sage: test_cases = [x+1 for x in range(100) if is_prime_power(x) and x%4==3]
        sage: all(is_hadamard_matrix(hadamard_matrix_paleyI(n),normalized=True,verbose=True)
        ....:     for n in test_cases)
        True
        sage: all(is_hadamard_matrix(hadamard_matrix_paleyI(n,normalize=False),verbose=True)
        ....:     for n in test_cases)
        True
    """
    p = n - 1
    if not (is_prime_power(p) and (p % 4 == 3)):
        raise ValueError("The order %s is not covered by the Paley type I construction." % n)

    from sage.rings.finite_rings.finite_field_constructor import FiniteField
    K = FiniteField(p, 'x')
    K_list = list(K)
    K_list.insert(0, K.zero())
    H = matrix(ZZ, [[(1 if (x-y).is_square() else -1)
                     for x in K_list]
                    for y in K_list])
    for i in range(n):
        H[i, 0] = -1
        H[0, i] = 1
    if normalize:
        for i in range(n):
            H[i, i] = -1
        H = normalise_hadamard(H)
    return H


def symmetric_conference_matrix_paley(n):
    r"""
    Construct a symmetric conference matrix of order n.

    A conference matrix is an `n\times n` matrix `C` with 0s on the main diagonal
    and 1s and -1s elsewhere, satisfying `CC^\top=(n-1)I`. This construction assumes
    that `q = n-1` is a prime power, with `q \cong 1 \mod 4`. See [Hora]_ or [Lon2013]_.

    These matrices are used in :func:`hadamard_matrix_paleyII`.

    INPUT:

    - ``n`` -- integer, the order of the symmetric conference matrix to consruct.

    EXAMPLES::

        sage: from sage.combinat.matrices.hadamard_matrix import symmetric_conference_matrix_paley
        sage: symmetric_conference_matrix_paley(6)
        [ 0  1  1  1  1  1]
        [ 1  0  1 -1 -1  1]
        [ 1  1  0  1 -1 -1]
        [ 1 -1  1  0  1 -1]
        [ 1 -1 -1  1  0  1]
        [ 1  1 -1 -1  1  0]

    TESTS::

        sage: symmetric_conference_matrix_paley(5)
        Traceback (most recent call last):
        ...
        ValueError: The order 5 is not covered by Paley construction of symmetric conference matrices.
    """
    q = n - 1
    if not (is_prime_power(q) and (q % 4 == 1)):
        raise ValueError("The order %s is not covered by Paley construction of symmetric conference matrices." % n)

    from sage.rings.finite_rings.finite_field_constructor import FiniteField
    K = FiniteField(q, 'x')
    K_list = list(K)
    K_list.insert(0, K.zero())
    H = matrix(ZZ, [[(1 if (x-y).is_square() else -1)
                     for x in K_list]
                    for y in K_list])
    for i in range(n):
        H[0, i] = 1
        H[i, 0] = 1
        H[i, i] = 0
    return H


def hadamard_matrix_paleyII(n):
    r"""
    Implement the Paley type II construction.

    The Paley type II case corresponds to the case `p=n/2-1 \cong 1 \mod{4}` for a
    prime power `p` (see [Hora]_).

    EXAMPLES::

        sage: sage.combinat.matrices.hadamard_matrix.hadamard_matrix_paleyII(12).det()
        2985984
        sage: 12^6
        2985984

    We note that the method returns a normalised Hadamard matrix ::

        sage: sage.combinat.matrices.hadamard_matrix.hadamard_matrix_paleyII(12)
        [ 1  1| 1  1| 1  1| 1  1| 1  1| 1  1]
        [ 1 -1|-1  1|-1  1|-1  1|-1  1|-1  1]
        [-----+-----+-----+-----+-----+-----]
        [ 1 -1| 1 -1| 1  1|-1 -1|-1 -1| 1  1]
        [ 1  1|-1 -1| 1 -1|-1  1|-1  1| 1 -1]
        [-----+-----+-----+-----+-----+-----]
        [ 1 -1| 1  1| 1 -1| 1  1|-1 -1|-1 -1]
        [ 1  1| 1 -1|-1 -1| 1 -1|-1  1|-1  1]
        [-----+-----+-----+-----+-----+-----]
        [ 1 -1|-1 -1| 1  1| 1 -1| 1  1|-1 -1]
        [ 1  1|-1  1| 1 -1|-1 -1| 1 -1|-1  1]
        [-----+-----+-----+-----+-----+-----]
        [ 1 -1|-1 -1|-1 -1| 1  1| 1 -1| 1  1]
        [ 1  1|-1  1|-1  1| 1 -1|-1 -1| 1 -1]
        [-----+-----+-----+-----+-----+-----]
        [ 1 -1| 1  1|-1 -1|-1 -1| 1  1| 1 -1]
        [ 1  1| 1 -1|-1  1|-1  1| 1 -1|-1 -1]

    TESTS::

        sage: from sage.combinat.matrices.hadamard_matrix import (hadamard_matrix_paleyII, is_hadamard_matrix)
        sage: test_cases = [2*(x+1) for x in range(50) if is_prime_power(x) and x%4==1]
        sage: all(is_hadamard_matrix(hadamard_matrix_paleyII(n),normalized=True,verbose=True)
        ....:     for n in test_cases)
        True
    """
    q = n//2 - 1
    if not (n % 2 == 0 and is_prime_power(q) and (q % 4 == 1)):
        raise ValueError("The order %s is not covered by the Paley type II construction." % n)

    H = symmetric_conference_matrix_paley(q+1)

    tr = { 0: matrix(2, 2, [ 1, -1, -1, -1]),
           1: matrix(2, 2, [ 1,  1,  1, -1]),
          -1: matrix(2, 2, [-1, -1, -1,  1])}

    H = block_matrix(q+1, q+1, [tr[v] for r in H for v in r])

    return normalise_hadamard(H)


def hadamard_matrix_miyamoto_construction(n, existence=False, check=True):
    r"""
    Construct Hadamard matrix using Miyamoto construction.

    If `q = n/4` is a prime power, and there exists an Hadamard matrix of order
    `q-1`, then a Hadamard matrix of order `n` can be constructed (see [Miy1991]_).

    INPUT:

    - ``n`` -- integer, the order of the matrix to be constructed.

    - ``check`` -- boolean: if True (default), check the the matrix is a Hadamard
      before returning.

    - ``existence`` -- boolean (default False): if True, only check if the matrix exists.

    OUTPUT:

    If ``existence`` is false, returns the Hadamard matrix of order `n`. It raises
    an error if no data is available to construct the matrix of the given order,
    or if `n` does not satisfies the constraints.
    If ``existence`` is true, returns a boolean representing whether the matrix
    can be constructed or not.

    EXAMPLES:

    By default the function returns the Hadamard matrix ::

        sage: from sage.combinat.matrices.hadamard_matrix import hadamard_matrix_miyamoto_construction
        sage: hadamard_matrix_miyamoto_construction(20)
        20 x 20 dense matrix over Integer Ring...

    If ``existence`` is set to True, the function returns a boolean ::

        sage: hadamard_matrix_miyamoto_construction(36, existence=True)
        True

    TESTS::

        sage: from sage.combinat.matrices.hadamard_matrix import is_hadamard_matrix
        sage: is_hadamard_matrix(hadamard_matrix_miyamoto_construction(68, check=False))
        True
        sage: hadamard_matrix_miyamoto_construction(64, existence=True)
        False
        sage: hadamard_matrix_miyamoto_construction(64)
        Traceback (most recent call last):
        ...
        ValueError: The order 64 is not covered by Miyamoto construction.
        sage: hadamard_matrix_miyamoto_construction(14)
        Traceback (most recent call last):
        ...
        ValueError: No Hadamard matrix of order 14 exists.
    """
    if n < 0 or n % 4 != 0:
        raise ValueError(f'No Hadamard matrix of order {n} exists.')

    q = n // 4
    if existence:
        return is_prime_power(q) and q % 4 == 1 and hadamard_matrix(q-1, existence=True) is True

    if not (is_prime_power(q) and q % 4 == 1 and hadamard_matrix(q-1, existence=True)):
        raise ValueError(f'The order {n} is not covered by Miyamoto construction.')

    m = (q-1) // 2

    C = symmetric_conference_matrix_paley(q + 1)

    neg = [i for i in range(2, m+2) if C[1, i] == -1]
    pos = [i for i in range(m+2, 2*m+2) if C[1, i] == 1]

    for i, j in zip(neg, pos):
        C.swap_rows(i, j)
        C.swap_columns(i, j)

    C1 = -C.submatrix(row=2, col=2, nrows=m, ncols=m)
    C2 = C.submatrix(row=2, col=m+2, nrows=m, ncols=m)
    C4 = C.submatrix(row=m+2, col=m+2, nrows=m, ncols=m)

    K = hadamard_matrix(q - 1)
    K1 = K.submatrix(row=0, col=0, nrows=(q-1)//2, ncols=(q-1)//2)
    K2 = K.submatrix(row=0, col=(q-1)//2, nrows=(q-1)//2, ncols=(q-1)//2)
    K3 = -K.submatrix(row=(q-1)//2, col=0, nrows=(q-1)//2, ncols=(q-1)//2)
    K4 = K.submatrix(row=(q-1)//2, col=(q-1)//2, nrows=(q-1)//2, ncols=(q-1)//2)

    Zr = zero_matrix(m)
    Us = [[C1, C2, Zr, Zr], [C2.T, C4, Zr, Zr], [Zr, Zr, C1, C2], [Zr, Zr, C2.T, C4]]
    Vs = [[I(m), Zr, K1, K2], [Zr, I(m), K3, K4], [K1.T, K3.T, I(m), Zr], [K2.T, K4.T, Zr, I(m)]]

    def T(i, j):
        return block_matrix([[Us[i][j]+Vs[i][j], Us[i][j]-Vs[i][j]],
                             [Us[i][j]-Vs[i][j], Us[i][j]+Vs[i][j]]])

    e = matrix([[1] * (2*m)])
    one = matrix([1])
    H = block_matrix([[ one,       -e,  one,        e,  one,        e,  one,        e],
                      [-e.T,  T(0, 0),  e.T,  T(0, 1),  e.T,  T(0, 2),  e.T,  T(0, 3)],
                      [-one,       -e,  one,       -e,  one,        e, -one,       -e],
                      [-e.T, -T(1, 0), -e.T,  T(1, 1),  e.T,  T(1, 2), -e.T, -T(1, 3)],
                      [-one,       -e, -one,       -e,  one,       -e,  one,        e],
                      [-e.T, -T(2, 0), -e.T, -T(2, 1), -e.T,  T(2, 2),  e.T,  T(2, 3)],
                      [-one,       -e,  one,        e, -one,       -e,  one,       -e],
                      [-e.T, -T(3, 0),  e.T,  T(3, 1), -e.T, -T(3, 2), -e.T,  T(3, 3)]])

    if check:
        assert is_hadamard_matrix(H)
    return H


def hadamard_matrix_williamson_type(a, b, c, d, check=True):
    r"""
    Construction of Williamson type Hadamard matrix.

    Given `n\times n` circulant matrices `A`, `B`, `C`, `D` with 1,-1 entries,
    and satisfying `AA^\top + BB^\top + CC^\top + DD^\top = 4nI`,
    one can construct a  Hadamard matrix of order `4n`, cf. [Ha83]_.

    INPUT:

    - ``a`` -- (1,-1) list specifying the 1st row of `A`.

    - ``b`` -- (1,-1) list specifying the 1st row of `B`.

    - ``d`` -- (1,-1) list specifying the 1st row of `C`.

    - ``c`` -- (1,-1) list specifying the 1st row of `D`.

    - ``check`` (boolean) -- Whether to check that the output is an Hadamard matrix before returning it.

    EXAMPLES::

        sage: from sage.combinat.matrices.hadamard_matrix import hadamard_matrix_williamson_type
        sage: a = [ 1,  1, 1]
        sage: b = [ 1, -1, -1]
        sage: c = [ 1, -1, -1]
        sage: d = [ 1, -1, -1]
        sage: M = hadamard_matrix_williamson_type(a,b,c,d,check=True)

    TESTS::

        sage: from sage.combinat.matrices.hadamard_matrix import hadamard_matrix_williamson_type, is_hadamard_matrix
        sage: a = [ 1,  1, 1]
        sage: b = [ 1, -1, -1]
        sage: c = [ 1, -1, -1]
        sage: d = [ 1, -1, -1]
        sage: is_hadamard_matrix(hadamard_matrix_williamson_type(a,b,c,d))
        True
        sage: e = [1, 1, 1]
        sage: hadamard_matrix_williamson_type(a,b,c,e, check=True)
        Traceback (most recent call last):
        ...
        AssertionError
        sage: f = [1, -1, 1, -1]
        sage: hadamard_matrix_williamson_type(a,b,c,f, check=True)
        Traceback (most recent call last):
        ...
        AssertionError
    """
    A, B, C, D = map(matrix.circulant, [a, b, c, d])

    n = len(a)
    assert len(a) == len(b) == len(c) == len(d)
    assert A*A.T+B*B.T+C*C.T+D*D.T == 4*n*I(n)

    M = block_matrix([[ A,  B,  C,  D],
                      [-B,  A, -D,  C],
                      [-C,  D,  A, -B],
                      [-D, -C,  B,  A]])
    if check:
        assert is_hadamard_matrix(M, normalized=False, skew=False)
    return M


def williamson_type_quadruples_smallcases(n, existence=False):
    r"""
    Quadruples of matrices that can be used to construct Williamson type Hadamard matrices.

    This function contains for some values of n, four `n\times n` matrices used in the
    Williamson construction of Hadamard matrices. Namely, the function returns the first row of
    4 `n\times n` circulant matrices with the properties described in
    :func:`sage.combinat.matrices.hadamard_matrix.hadamard_matrix_williamson_type`.
    The matrices for `n = 3, 5, ..., 29, 37, 43` are given in [Ha83]_. The matrices
    for `n = 31, 33, 39, 41, 45, 49, 51, 55, 57, 61, 63` are given in [Lon2013]_.

    INPUT:

    - ``n`` -- the order of the matrices to be returned

    - ``existence`` -- if true, only check that we have the quadruple (default false).

    OUTPUT:

    If ``existence`` is false, returns a tuple containing four vectors, each being the first line
    of one of the four matrices. It raises an error if no such matrices are available.
    If ``existence`` is true, returns a boolean representing whether the matrices are available or not.

    EXAMPLES::

        sage: from sage.combinat.matrices.hadamard_matrix import williamson_type_quadruples_smallcases
        sage: williamson_type_quadruples_smallcases(29)
        ((1, 1, 1, -1, -1, -1, 1, 1, -1, -1, 1, -1, 1, -1, -1, -1, -1, 1, -1, 1, -1, -1, 1, 1, -1, -1, -1, 1, 1),
         (1, -1, 1, -1, -1, -1, 1, 1, -1, -1, 1, -1, 1, 1, 1, 1, 1, 1, -1, 1, -1, -1, 1, 1, -1, -1, -1, 1, -1),
         (1, 1, 1, 1, -1, 1, 1, -1, 1, -1, -1, -1, 1, 1, 1, 1, 1, 1, -1, -1, -1, 1, -1, 1, 1, -1, 1, 1, 1),
         (1, 1, -1, -1, 1, -1, -1, 1, -1, 1, 1, 1, -1, 1, 1, 1, 1, -1, 1, 1, 1, -1, 1, -1, -1, 1, -1, -1, 1))
        sage: williamson_type_quadruples_smallcases(43, existence=True)
        True

    TESTS::

        sage: williamson_type_quadruples_smallcases(123, existence=True)
        False
        sage: williamson_type_quadruples_smallcases(123)
        Traceback (most recent call last):
        ...
        ValueError: The Williamson type quadruple of order 123 is not yet implemented.
    """
    db = {
        1: ('+', '+', '+', '+'),
        3: ('+++', '+--', '+--', '+--'),
        5: ('+-++-', '++--+', '+----', '+----'),
        7: ('+--++--', '+-+--+-', '++----+', '+------'),
        9: ('+---++---', '+--+--+--', '+-+----+-', '++------+'),
        11: ('++--------+', '++-+-++-+-+', '++-++--++-+', '+-++----++-'),
        13: ('++++-+--+-+++', '+---+-++-+---', '++---+--+---+', '++---+--+---+'),
        15: ('+-+---++++---+-', '++-++------++-+',
             '++-++++--++++-+', '++-++-+--+-++-+'),
        17: ('+---+++----+++---', '++-+---+--+---+-+',
             '+--+-++++++++-+--', '+-++-+++--+++-++-'),
        19: ('++--+++-+--+-+++--+', '++-++--+-++-+--++-+',
             '+-+---++++++++---+-', '++--+-++++++++-+--+'),
        21: ('+--++++---++---++++--', '++++-+---+--+---+-+++',
             '++--+-+-++--++-+-+--+', '++-+++++-+--+-+++++-+'),
        23: ('++---+---+-++-+---+---+', '+-++-++--++++++--++-++-',
             '+++---++-+-++-+-++---++', '+++-+++-+------+-+++-++'),
        25: ('++++-+-+-+--++--+-+-+-+++', '++--+--+-++++++++-+--+--+',
             '+++--+--++++--++++--+--++', '+-+--+++--++++++--+++--+-'),
        27: ('+--+--+-+++--++--+++-+--+--', '+++-++-+---++--++---+-++-++',
             '+---+++++-+-++++-+-+++++---', '+---+++++-+-++++-+-+++++---'),
        29: ('+++---++--+-+----+-+--++---++', '+-+---++--+-++++++-+--++---+-',
             '++++-++-+---++++++---+-++-+++', '++--+--+-+++-++++-+++-+--+--+'),
        31: ('++++++-+--+---++++---+--+-+++++', '+--++---+-+-++----++-+-+---++--',
             '+--++---+-+-++----++-+-+---++--', '+-----+-++-+++----+++-++-+-----'),
        33: ('++++++-+-+-+++------+++-+-+-+++++', '++-+-++-+----+++--+++----+-++-+-+',
             '++--++-+++-+--+-++-+--+-+++-++--+', '+--++--+++++-++----++-+++++--++--'),
        37: ('+--+-+-+-++---+--++++--+---++-+-+-+--', '+---++-++--+-+-++----++-+-+--++-++---',
             '+++++-+-----++----++----++-----+-++++', '+--+++-+-----+----++----+-----+-+++--'),
        39: ('+++--+-+-----+--++----++--+-----+-+--++', '+++--++-+---+-+--+----+--+-+---+-++--++',
             '++++---+--++----+-+--+-+----++--+---+++', '+---++-+-+-----+++-++-+++-----+-+-++---'),
        41: ('++++--+-++++-++--++----++--++-++++-+--+++', '++++--+-++++-++--++----++--++-++++-+--+++',
             '+++-++-+-+-+-----+++--+++-----+-+-+-++-++', '+--+--+-+-+-+++++---++---+++++-+-+-+--+--'),
        43: ('++---++++-+--+--++--------++--+--+-++++---+', '+++-+-++--+-+-++++-+----+-++++-+-+--++-+-++',
             '++-++++++----+-+--++-++-++--+-+----++++++-+', '+---++--++++-+-+++-++--++-+++-+-++++--++---'),
        45: ('+++++-++----+-++--++-++-++--++-+----++-++++', '+++---++--+-+-+-++--------++-+-+-+--++---++',
             '++-+-++++-+--+--+++--++--+++--+--+-++++-+-+', '+-++-----++++-+-+++-++++-+++-+-++++-----++-'),
        49: ('++++-++-+---++-+++---++-++-++---+++-++---+-++-+++', '++++-++-+---++-+++---++-++-++---+++-++---+-++-+++',
             '+----+-++++--+-+++-+-+++--+++-+-+++-+--++++-+----', '+++++-+----++-+---+-+---++---+-+---+-++----+-++++'),
        51: ('+---+++-++-+-+++--+++++--++--+++++--+++-+-++-+++---', '----+++-++-+-+++--+++++--++--+++++--+++-+-++-+++---',
             '-+--+----+-+++-+-+++++--+--+--+++++-+-+++-+----+--+', '-+--+----+-+++-+-+++++--+--+--+++++-+-+++-+----+--+'),
        55: ('+-+--+-+-++--+-+++++-+++--++++--+++-+++++-+--++-+-+--+-', '--+--+-+-++--+-+++++-+++--++++--+++-+++++-+--++-+-+--+-',
             '+++----++-++--++----+-+-++++++++-+-+----++--++-++----++', '+++----++-++--++----+-+-++++++++-+-+----++--++-++----++'),
        57: ('+---++-+--++++-+++-++---+-++++++-+---++-+++-++++--+-++---', '----++-+--++++-+++-++---+-++++++-+---++-+++-++++--+-++---',
             '--+-+-+++--+--+-++---+++++-++++-+++++---++-+--+--+++-+-+-', '--+-+-+++--+--+-++---+++++-++++-+++++---++-+--+--+++-+-+-'),
        61: ('++--+--++--+-+-++++--+-----+------+-----+--++++-+-+--++--+--+', '++--+--++--+-+-++++--+-----+------+-----+--++++-+-+--++--+--+',
             '+---+-+-++++---++--+-++-+---++++++---+-++-+--++---++++-+-+---', '++++-+-+----+++--++-+--+-+++------+++-+--+-++--+++----+-+-+++'),
        63: ('++-+++--++-++--+--+-++-+-+++--------+++-+-++-+--+--++-++--+++-+', '-+-+++--++-++--+--+-++-+-+++--------+++-+-++-+--+--++-++--+++-+',
             '++++-++-+-++++-+---+---+++---++++++---+++---+---+-++++-+-++-+++', '++++-++-+-++++-+---+---+++---++++++---+++---+---+-++++-+-++-+++'),
    }

    def pmtoZ(s):
        return [1 if x == '+' else -1 for x in s]

    if existence:
        return n in db

    if n not in db:
        raise ValueError("The Williamson type quadruple of order %s is not yet implemented." % n)

    a, b, c, d = map(lambda s: vector(pmtoZ(s)), db[n])
    return a, b, c, d


def williamson_hadamard_matrix_smallcases(n, existence=False, check=True):
    r"""
    Construct Williamson type Hadamard matrices for some small values of n.

    This function uses the data contained in
    :func:`sage.combinat.matrices.hadamard_matrix.williamson_type_quadruples_smallcases`
    to create Hadamard matrices of the Williamson type, using the construction from
    :func:`sage.combinat.matrices.hadamard_matrix.hadamard_matrix_williamson_type`.

    INPUT:

    - ``n`` -- the order of the matrix.

    - ``existence`` -- if true, only check that we can do the construction (default false).

    - ``check`` -- if true (default), check the result.

    TESTS::

        sage: from sage.combinat.matrices.hadamard_matrix import williamson_hadamard_matrix_smallcases
        sage: williamson_hadamard_matrix_smallcases(116)
        116 x 116 dense matrix over Integer Ring...
        sage: williamson_hadamard_matrix_smallcases(172)
        172 x 172 dense matrix over Integer Ring...
        sage: williamson_hadamard_matrix_smallcases(1000)
        Traceback (most recent call last):
        ...
        ValueError: The Williamson type Hadamard matrix of order 1000 is not yet implemented.
    """
    assert n % 4 == 0

    if not williamson_type_quadruples_smallcases(n//4, existence=True):
        if existence:
            return False
        raise ValueError("The Williamson type Hadamard matrix of order %s is not yet implemented." % n)

    if existence:
        return True

    a, b, c, d = williamson_type_quadruples_smallcases(n//4)
    return hadamard_matrix_williamson_type(a, b, c, d, check=check)


def hadamard_matrix_156():
    r"""
    Construct an Hadamard matrix of order 156.

    The matrix is created using the construction detailed in [BH1965]_.
    This uses four circulant matrices of size `13\times 13`,
    which are composed into a `156\times 156` block matrix.

    TESTS::

        sage: from sage.combinat.matrices.hadamard_matrix import is_hadamard_matrix, hadamard_matrix_156
        sage: is_hadamard_matrix(hadamard_matrix_156())
        True
        sage: hadamard_matrix_156()
        156 x 156 dense matrix over Integer Ring...
    """
    a = [1, 1, -1, -1, 1, -1, 1, 1, -1, 1, -1, -1, 1]
    b = [1, -1, -1, -1, 1, 1, 1, 1, 1, 1, -1, -1, -1]
    c = [1, 1, 1, -1, 1, 1, -1, -1, 1, 1, -1, 1, 1]
    d = [1, 1, -1, 1, -1, 1, 1, 1, 1, -1, 1, -1, 1]

    A, B, C, D = map(matrix.circulant, [a, b, c, d])

    return block_matrix([[ A,  A,  A,  B, -B,  C, -C, -D,  B,  C, -D, -D],
                         [ A, -A,  B, -A, -B, -D,  D, -C, -B, -D, -C, -C],
                         [ A, -B, -A,  A, -D,  D, -B,  B, -C, -D,  C, -C],
                         [ B,  A, -A, -A,  D,  D,  D,  C,  C, -B, -B, -C],
                         [ B, -D,  D,  D,  A,  A,  A,  C, -C,  B, -C,  B],
                         [ B,  C, -D,  D,  A, -A,  C, -A, -D,  C,  B, -B],
                         [ D, -C,  B, -B,  A, -C, -A,  A,  B,  C,  D, -D],
                         [-C, -D, -C, -D,  C,  A, -A, -A, -D,  B, -B, -B],
                         [ D, -C, -B, -B, -B,  C,  C, -D,  A,  A,  A,  D],
                         [-D, -B,  C,  C,  C,  B,  B, -D,  A, -A,  D, -A],
                         [ C, -B, -C,  C,  D, -B, -D, -B,  A, -D, -A,  A],
                         [-C, -D, -D,  C, -C, -B,  B,  B,  D,  A, -A, -A]])


def construction_four_symbol_delta_code_I(X, Y, Z, W):
    r"""
    Construct 4-symbol `\delta` code of length `2n+1`.

    The 4-symbol `\delta` code is constructed from sequences `X, Y, Z, W` of
    length `n+1`, `n+1`, `n`, `n` satisfying for all `s > 0`:

    .. MATH::

        N_X(s) + N_Y(s) + N_Z(s) + N_W(s) = 0

    where `N_A(s)` is the nonperiodic correlation function:

    .. MATH::

        N_A(s) = \sum_{i=1}^{n-s}a_ia_{i+s}

    The construction (detailed in [Tur1974]_) is as follows:

    .. MATH::

        \begin{aligned}
        T_1 &= X;Z \\
        T_2 &= X;-Z \\
        T_3 &= Y;W \\
        T_4 &= Y;-W
        \end{aligned}

    INPUT:

    - ``X`` -- a list, representing the first sequence (length `n+1`).

    - ``Y`` -- a list, representing the second sequence (length `n+1`).

    - ``Z`` -- a list, representing the third sequence (length `n`).

    - ``W`` -- a list, representing the fourth sequence (length `n`).

    OUTPUT:
        A tuple containing the 4-symbol `\delta` code of length `2n+1`.

    EXAMPLES::

        sage: from sage.combinat.matrices.hadamard_matrix import construction_four_symbol_delta_code_I
        sage: construction_four_symbol_delta_code_I([1, 1], [1, -1], [1], [1])
        ([1, 1, 1], [1, 1, -1], [1, -1, 1], [1, -1, -1])

    TESTS::

        sage: construction_four_symbol_delta_code_I([1, 1], [1, -1], [1, 1], [1])
        Traceback (most recent call last):
        ...
        AssertionError
        sage: construction_four_symbol_delta_code_I([1, 1], [1, 1], [-1], [1])
        Traceback (most recent call last):
        ...
        AssertionError
    """
    n = len(X)
    assert len(Y) == n and len(Z) == n-1 and len(W) == n-1

    def autocorrelation(seq, j):
        return sum([seq[i]*seq[i+j] for i in range(len(seq)-j)])
    for j in range(1, n):
        assert sum(map(lambda seq: autocorrelation(seq, j), [X, Y, Z, W])) == 0

    T1 = X + Z
    T2 = X + [-z for z in Z]
    T3 = Y + W
    T4 = Y + [-w for w in W]
    return T1, T2, T3, T4


def construction_four_symbol_delta_code_II(X, Y, Z, W):
    r"""
    Construct 4-symbol `\delta` code of length `4n+3`.

    The 4-symbol `\delta` code is constructed from sequences  `X, Y, Z, W` of
    length `n+1`, `n+1`, `n`, `n` satisfying for all `s > 0`:

    .. MATH::
        N_X(s) + N_Y(s) + N_Z(s) + N_W(s) = 0

    where `N_A(s)` is the nonperiodic correlation function:

    .. MATH::

        N_A(s) = \sum_{i=1}^{n-s}a_ia_{i+s}

    The construction (detailed in [Tur1974]_) is as follows (writing
    `A/B` to mean `A` alternated with `B`):

    .. MATH::

        \begin{aligned}
        T_1 &= X/Z;Y/W;1 \\
        T_2 &= X/Z;Y/-W;-1 \\
        T_3 &= X/Z;-Y/-W;1 \\
        T_4 &= X/Z;-Y/W;-1
        \end{aligned}

    INPUT:

    - ``X`` -- a list, representing the first sequence (length `n+1`).

    - ``Y`` -- a list, representing the second sequence (length `n+1`).

    - ``Z`` -- a list, representing the third sequence (length `n`).

    - ``W`` -- a list, representing the fourth sequence (length `n`).

    OUTPUT:
        A tuple containing the four 4-symbol `\delta` code of length `4n+3`.

    EXAMPLES::

        sage: from sage.combinat.matrices.hadamard_matrix import construction_four_symbol_delta_code_II
        sage: construction_four_symbol_delta_code_II([1, 1], [1, -1], [1], [1])
        ([1, 1, 1, 1, 1, -1, 1],
         [1, 1, 1, 1, -1, -1, -1],
         [1, 1, 1, -1, -1, 1, 1],
         [1, 1, 1, -1, 1, 1, -1])

    TESTS::

        sage: construction_four_symbol_delta_code_II([1, 1], [1, -1], [1, 1], [1])
        Traceback (most recent call last):
        ...
        AssertionError
        sage: construction_four_symbol_delta_code_II([1, 1], [1, 1], [-1], [1, 1])
        Traceback (most recent call last):
        ...
        AssertionError

    """

    n = len(Z)
    assert len(X) == n+1 and len(Y) == n+1 and len(W) == n

    def autocorrelation(seq, j):
        return sum([seq[i]*seq[i+j] for i in range(len(seq)-j)])

    for j in range(1, n):
        assert sum(map(lambda seq: autocorrelation(seq, j), [X, Y, Z, W])) == 0

    def alternate(seq1, seq2):
        return [seq1[i//2] if i % 2 == 0 else seq2[(i-1)//2] for i in range(len(seq1)+len(seq2))]

    XaltZ = alternate(X, Z)
    Wneg = [-w for w in W]
    Yneg = [-y for y in Y]

    T1 = XaltZ + alternate(Y, W) + [1]
    T2 = XaltZ + alternate(Y, Wneg) + [-1]
    T3 = XaltZ + alternate(Yneg, Wneg) + [1]
    T4 = XaltZ + alternate(Yneg, W) + [-1]
    return T1, T2, T3, T4


def four_symbol_delta_code_smallcases(n, existence=False):
    r"""
    Return the 4-symobl `\delta` code of length `n` if available.

    The 4-symbol `\delta` codes are constructed using :func:`construction_four_symbol_delta_code_I`
    or :func:`construction_four_symbol_delta_code_II`.
    The base sequences used are taken from [Tur1974]_.

    INPUT:

    - ``n`` -- integer, the length of the desired 4-symbol `\delta` code.

    - ``existence`` -- boolean, if true only check if the sequences are available.

    EXAMPLES::

        sage: from sage.combinat.matrices.hadamard_matrix import four_symbol_delta_code_smallcases
        sage: four_symbol_delta_code_smallcases(3)
        ([1, -1, 1], [1, -1, -1], [1, 1, 1], [1, 1, -1])
        sage: four_symbol_delta_code_smallcases(3, existence=True)
        True

    TESTS::

        sage: four_symbol_delta_code_smallcases(17)
        Traceback (most recent call last):
        ...
        ValueError: The four-symbol delta code of length 17 have not yet been implemented
        sage: four_symbol_delta_code_smallcases(17, existence=True)
        False
    """
    db = {
        1: ([1, -1], [1, 1], [1], [1]),
        14: ([1, 1, -1, 1, 1, 1, -1, 1, -1, 1, 1, 1, -1, 1, 1],
             [1, 1, 1, -1, 1, 1, -1, -1, -1, 1, 1, -1, 1, 1, -1],
             [1, 1, 1, 1, -1, -1, 1, -1, 1, 1, -1, -1, -1, -1],
             [1, -1, -1, -1, -1, 1, -1, 1, -1, 1, 1, 1, 1, -1])
    }

    T1, T2, T3, T4 = None, None, None, None
    if n % 2 == 1 and (n-1)//2 in db:
        if existence:
            return True
        X, Y, Z, W = db[(n-1)//2]
        T1, T2, T3, T4 = construction_four_symbol_delta_code_I(X, Y, Z, W)
    elif n % 4 == 3 and (n-3) // 4 in db:
        if existence:
            return True
        X, Y, Z, W = db[(n-3)//4]
        T1, T2, T3, T4 = construction_four_symbol_delta_code_II(X, Y, Z, W)

    if existence:
        return False

    if T1 is None:
        raise ValueError("The four-symbol delta code of length %s have not yet been implemented" % n)

    return T1, T2, T3, T4


def _construction_goethals_seidel_matrix(A, B, C, D):
    r"""
    Construct the Goethals Seidel matrix.

    The matrix is described in [GS70s]_. Given matrices `A`, `B`, `C`, `D`
    the construction is:

    .. MATH::

        \left(\begin{array}{rrrr}
        A & BR & CR & DR \\
        -BR & A & -D\top R & C\top R \\
        -CR & D\top R & A & -B\top R \\
        -DR & -C\top R & B\top R & A
        \end{array}\right)

    Where `R` is the anti-diagonal matrix with all nonzero entries
    equal to one.

    INPUT:

    - ``A`` -- The first matrix used in the construction.

    - ``B`` -- The second matrix used in the construction.

    - ``C`` -- The third matrix used in the construction.

    - ``D`` -- The fourth matrix used in the construction.

    TESTS::

        sage: from sage.combinat.matrices.hadamard_matrix import _construction_goethals_seidel_matrix
        sage: A = matrix([[1, -1], [1, 1]])
        sage: B = matrix([[-1, -1], [-1, 1]])
        sage: C = matrix([[1, 1], [1, -1]])
        sage: D = matrix([[-1, 1], [-1, 1]])
        sage: _construction_goethals_seidel_matrix(A, B, C, D)
        [ 1 -1|-1 -1| 1  1| 1 -1]
        [ 1  1| 1 -1|-1  1| 1 -1]
        [-----+-----+-----+-----]
        [ 1  1| 1 -1| 1  1| 1  1]
        [-1  1| 1  1|-1 -1|-1  1]
        [-----+-----+-----+-----]
        [-1 -1|-1 -1| 1 -1| 1  1]
        [ 1 -1| 1  1| 1  1|-1  1]
        [-----+-----+-----+-----]
        [-1  1|-1 -1|-1 -1| 1 -1]
        [-1  1| 1 -1| 1 -1| 1  1]
    """
    n = len(A[0])
    R = matrix(ZZ, n, n, lambda i, j: 1 if i+j == n-1 else 0)
    return block_matrix([[   A,    B*R,    C*R,    D*R],
                         [-B*R,      A, -D.T*R,  C.T*R],
                         [-C*R,  D.T*R,      A, -B.T*R],
                         [-D*R, -C.T*R,  B.T*R,      A]])


def hadamard_matrix_from_sds(n, existence=False, check=True):
    r"""Construction of Hadamard matrices from supplementary difference sets.

    Given four SDS with parameters `4-\{n; n_1, n_2, n_3, n_4; \lambda\}` with
    `n_1 + n_2 + n_3 + n_4 = n+\lambda` we can construct four (-1,+1) sequences `a_i = (a_{i,0},...,a_{i,n-1})`
    where `a_{i,j} = -1` iff `j \in S_i`. These will be the fist rows of four circulant
    matrices `A_1, A_2, A_3, A_4` which, when plugged into the Goethals-Seidel array, create an
    Hadamard matrix of order `4n` (see [Djo1994b]_).

    The supplementary difference sets are taken from
    :func:`sage.combinat.designs.difference_family.supplementary_difference_set`.

    INPUT:

    - ``n`` -- integer, the order of the matrix to be constructed.

    - ``check`` -- boolean: if True (default), check the the matrix is a Hadamard
      before returning.

    - ``existence`` -- boolean (default False): if True, only check if the matrix exists.

    OUTPUT:

    If ``existence`` is false, returns the Hadamard matrix of order `n`. It raises
    an error if no data is available to construct the matrix of the given order,
    or if `n` is not a multiple of `4`.
    If ``existence`` is true, returns a boolean representing whether the matrix
    can be constructed or not.

    EXAMPLES:

    By default The function returns the Hadamard matrix ::

        sage: from sage.combinat.matrices.hadamard_matrix import hadamard_matrix_from_sds
        sage: hadamard_matrix_from_sds(148)
        148 x 148 dense matrix over Integer Ring...

    If ``existence`` is set to True, the function returns a boolean ::

        sage: hadamard_matrix_from_sds(764, existence=True)
        True

    TESTS::

        sage: from sage.combinat.matrices.hadamard_matrix import hadamard_matrix_from_sds, is_hadamard_matrix
        sage: is_hadamard_matrix(hadamard_matrix_from_sds(172))
        True
        sage: hadamard_matrix_from_sds(64, existence=True)
        False
        sage: hadamard_matrix_from_sds(64)
        Traceback (most recent call last):
        ...
        ValueError: SDS of order 16 not yet implemented.
        sage: hadamard_matrix_from_sds(14)
        Traceback (most recent call last):
        ...
        ValueError: n must be a positive multiple of four.
    """
    from sage.combinat.designs.difference_family import supplementary_difference_set

    if n <= 0 or n % 4 != 0:
        raise ValueError(f'n must be a positive multiple of four.')
    t = n // 4

    if existence:
        return supplementary_difference_set(t, existence=True)

    S1, S2, S3, S4 = supplementary_difference_set(t, check=False)
    a = [-1 if i in S1 else 1 for i in range(t)]
    b = [-1 if i in S2 else 1 for i in range(t)]
    c = [-1 if i in S3 else 1 for i in range(t)]
    d = [-1 if i in S4 else 1 for i in range(t)]

    if n == 956:
        a, b, c, d = [-el for el in d], a, b, c

    A, B, C, D = map(matrix.circulant, [a, b, c, d])
    if check:
        assert A*A.T+B*B.T+C*C.T+D*D.T == 4*t*I(t)

    H = _construction_goethals_seidel_matrix(A, B, C, D)
    if check:
        assert is_hadamard_matrix(H)
    return H


def hadamard_matrix_cooper_wallis_construction(x1, x2, x3, x4, A, B, C, D, check=True):
    r"""
    Create an Hadamard matrix using the contruction detailed in [CW1972]_.

    Given four circulant matrices `X_1`, X_2, X_3, X_4` of order `n` with entries (0, 1, -1)
    such that the entrywise product of two distinct matrices is always equal to `0` and that
    `\sum_{i=1}^{4}X_iX_i^\top = nI_n` holds, and four matrices `A, B, C, D` of order `m` with
    elements (1, -1) such that `MN^\top = NM^\top` for all distinct `M`, `N` and
    `AA^\top + BB^\top + CC^\top + DD^\top =  4mI_n` holds, we construct an Hadamard matrix
    of order `4nm`.

    INPUT:

    - ``x1`` -- a list or vector, representing the first row of the circulant matrix `X_1`.

    - ``x2`` -- a list or vector, representing the first row of the circulant matrix `X_2`.

    - ``x3`` -- a list or vector, representing the first row of the circulant matrix `X_3`.

    - ``x4`` -- a list or vector, representing the first row of the circulant matrix `X_4`.

    - ``A`` -- the matrix described above.

    - ``B`` -- the matrix described above.

    - ``C`` -- the matrix described above.

    - ``D`` -- the matrix described above.

    - ``check`` -- a boolean, if true (default) check that the resulting matrix is Hadamard
      before returing it.

    EXAMPLES::

        sage: from sage.combinat.matrices.hadamard_matrix import hadamard_matrix_cooper_wallis_construction
        sage: from sage.combinat.t_sequences import T_sequences_smallcases
        sage: seqs = T_sequences_smallcases(19)
        sage: hadamard_matrix_cooper_wallis_construction(seqs[0], seqs[1], seqs[2], seqs[3], matrix([1]), matrix([1]), matrix([1]), matrix([1]))
        76 x 76 dense matrix over Integer Ring...

    TESTS::

        sage: from sage.combinat.matrices.hadamard_matrix import hadamard_matrix_cooper_wallis_construction, is_hadamard_matrix
        sage: seqs = T_sequences_smallcases(13)
        sage: H = hadamard_matrix_cooper_wallis_construction(seqs[0], seqs[1], seqs[2], seqs[3], matrix([1]), matrix([1]), matrix([1]), matrix([1]))
        sage: is_hadamard_matrix(H)
        True
        sage: len(H[0]) == 13*4*1
        True
        sage: hadamard_matrix_cooper_wallis_construction(seqs[0], seqs[1], seqs[2], seqs[3], matrix([1]), matrix([1, -1]), matrix([1]), matrix([1]))
        Traceback (most recent call last):
        ...
        AssertionError
        sage: hadamard_matrix_cooper_wallis_construction([1,-1], [1, 1], [1,1], [1,1], matrix([1]), matrix([1]), matrix([1]), matrix([1]))
        Traceback (most recent call last):
        ...
        AssertionError
    """

    n = len(x1)
    assert n == len(x2) == len(x3) == len(x4)

    X1, X2, X3, X4 = map(matrix.circulant, [x1, x2, x3, x4])

    matrices = [X1, X2, X3, X4]
    for i in range(4):
        for j in range(i+1, 4):
            assert matrices[i].elementwise_product(matrices[j]) == zero_matrix(n)
    assert X1*X1.T + X2*X2.T + X3*X3.T + X4*X4.T == n*I(n)

    m = len(A[0])
    assert m == len(B[0]) == len(C[0]) == len(D[0])
    will_matrices = [A, B, C, D]
    for i in range(4):
        for j in range(i+1, 4):
            assert will_matrices[i]*will_matrices[j].T == will_matrices[j]*will_matrices[i].T
    assert A*A.T + B*B.T + C*C.T + D*D.T == 4*m*I(m)

    e1 = _construction_goethals_seidel_matrix(X1, X2, X3, X4)
    e2 = _construction_goethals_seidel_matrix(X2, -X1, X4, -X3)
    e3 = _construction_goethals_seidel_matrix(X3, -X4, -X1, X2)
    e4 = _construction_goethals_seidel_matrix(X4, X3, -X2, -X1)

    H = e1.tensor_product(A) + e2.tensor_product(B) + e3.tensor_product(C) + e4.tensor_product(D)
    if check:
        assert is_hadamard_matrix(H)
    return H


def hadamard_matrix_cooper_wallis_smallcases(n, check=True, existence=False):
    r"""
    Construct Hadamard matrices using the Cooper-Wallis construction for some small values of `n`.

    This function calls the function :func:`hadamard_matrix_cooper_wallis_construction`
    with the appropriate arguments.
    It constructs the matrices `X_1`, `X_2`, `X_3`, `X_4` using either
    T-matrices or the T-sequences from :func:`sage.combinat.t_sequences.T_sequences_smallcases`.
    The matrices `A`, `B`, `C`, `D` are taken from :func:`williamson_type_quadruples_smallcases`.

    Data for T-matrices of order 67 is taken from [Saw1985]_.

    INPUT:

    - ``n`` -- integer, the order of the matrix to be constructed.

    - ``check`` -- boolean: if True (default), check the the matrix is an Hadamard matrix before returning.

    - ``existence`` -- boolean (default False): if True, only check if matrix exists.

    OUTPUT:

    If ``existence`` is false, returns the Hadamard matrix of order `n`. It raises an error if no data
    is available to construct the matrix of the given order.
    If ``existence`` is true, returns a boolean representing whether the matrix can be constructed or not.

    .. SEEALSO::

        :func:`hadamard_matrix_cooper_wallis_construction`

    EXAMPLES:

    By default The function returns the Hadamard matrix ::

        sage: from sage.combinat.matrices.hadamard_matrix import hadamard_matrix_cooper_wallis_smallcases
        sage: hadamard_matrix_cooper_wallis_smallcases(28)
        28 x 28 dense matrix over Integer Ring...

    If ``existence`` is set to True, the function returns a boolean ::

        sage: hadamard_matrix_cooper_wallis_smallcases(20, existence=True)
        True

    TESTS::

        sage: from sage.combinat.matrices.hadamard_matrix import hadamard_matrix_cooper_wallis_smallcases, is_hadamard_matrix
        sage: is_hadamard_matrix(hadamard_matrix_cooper_wallis_smallcases(188))
        True
        sage: hadamard_matrix_cooper_wallis_smallcases(64, existence=True)
        False
        sage: hadamard_matrix_cooper_wallis_smallcases(64)
        Traceback (most recent call last):
        ...
        ValueError: The Cooper-Wallis construction for Hadamard matrices of order 64 is not yet implemented.
        sage: hadamard_matrix_cooper_wallis_smallcases(14)
        Traceback (most recent call last):
        ...
        AssertionError
    """
    assert n % 4 == 0 and n > 0

    db = {
        67: (
            [1, 0, 0, 0, -1, 0, 0, 0, -1, 0, 0, 0, -1, -1, -1, 0, 0, -1, 0, 0, 0, 0, 0, 0, -1, 0, -1, 0, -1, 0, 1, -1, 0, 0, 0, 0, 0, 0, 1, 0, 0, 0, -1, 0, 0, 0, 0, 0, 0, -1, 0, 0, 0, 0, 0, 0, 0, 0, 0, 0, 0, 0, 0, 0, 0, 0, 1],
            [0, 1, 0, 0, 0, 0, 0, -1, 0, 0, 0, -1, 0, 0, 0, 1, 1, 0, 0, 0, 0, 0, 1, 0, 0, 0, 0, 0, 0, 0, 0, 0, 0, 0, 0, 0, 0, 0, 0, -1, 1, 1, 0, 0, -1, -1, -1, 0, 0, 0, 0, 0, -1, 1, 0, -1, 0, 0, 0, 0, 0, 0, 0, 0, 1, 1, 0],
            [0, 0, 0, 0, 0, -1, 1, 0, 0, 0, 1, 0, 0, 0, 0, 0, 0, 0, 1, 1, -1, 0, 0, 1, 0, -1, 0, -1, 0, 0, 0, 0, 0, 0, 0, 0, -1, 1, 0, 0, 0, 0, 0, 1, 0, 0, 0, 0, -1, 0, 0, 0, 0, 0, 0, 0, 1, -1, -1, 0, 1, 0, 0, 0, 0, 0, 0],
            [0, 0, -1, -1, 0, 0, 0, 0, 0, 1, 0, 0, 0, 0, 0, 0, 0, 0, 0, 0, 0, 1, 0, 0, 0, 0, 0, 0, 0, 1, 0, 0, -1, 1, -1, 1, 0, 0, 0, 0, 0, 0, 0, 0, 0, 0, 0, 1, 0, 0, 1, -1, 0, 0, -1, 0, 0, 0, 0, -1, 0, -1, 1, 1, 0, 0, 0]
        )
    }

    for T_seq_len in divisors(n//4):
        will_size = n // (4*T_seq_len)
        if (T_seq_len in db or T_sequences_smallcases(T_seq_len, existence=True)) and williamson_type_quadruples_smallcases(will_size, existence=True):
            if existence:
                return True

            e1, e2, e3, e4 = None, None, None, None
            if T_seq_len in db:
                e1, e2, e3, e4 = db[T_seq_len]
            else:
                e1, e2, e3, e4 = T_sequences_smallcases(T_seq_len, check=False)

            will_matrices = williamson_type_quadruples_smallcases(will_size)
            A, B, C, D = map(matrix.circulant, will_matrices)
            M = hadamard_matrix_cooper_wallis_construction(e1, e2, e3, e4, A, B, C, D, check=False)

            if check:
                assert is_hadamard_matrix(M)
            return M

    if existence:
        return False
    raise ValueError("The Cooper-Wallis construction for Hadamard matrices of order %s is not yet implemented." % n)


def _get_baumert_hall_units(n, existence=False):
    r"""
    Construct Baumert-Hall units of size `n` from available 4-symbol `\delta` codes.

    The construction is detailed in Theroem 2 from [Tur1974]_, and is based on the
    Goethals-Seidel construction of Hadamard matrices.
    We need a 4-symbol `\delta` code to detail the first row of circulant matrices M1, M2, M3, M4
    used in the construction.

    INPUT:

    - ``n`` -- integer, the size of the Baumert-Hall units.

    - ``existence`` -- boolean (default False): if true only check whether the units can be contructed.

    OUTPUT:

        If ``existence`` is true, return a boolean representing whether the Baumert-Hall units can
        be constructed. Otherwise, return a tuple containing the four Baumert-Hall units.

    EXAMPLES::

        sage: from sage.combinat.matrices.hadamard_matrix import _get_baumert_hall_units
        sage: _get_baumert_hall_units(28)
        (28 x 28 dense matrix over Integer Ring,
         28 x 28 dense matrix over Integer Ring,
         28 x 28 dense matrix over Integer Ring,
         28 x 28 dense matrix over Integer Ring)

    TESTS::

        sage: _get_baumert_hall_units(116, existence=True)
        True
        sage: _get_baumert_hall_units(200, existence=True)
        False
        sage: _get_baumert_hall_units(15)
        Traceback (most recent call last):
        ...
        AssertionError
        sage: _get_baumert_hall_units(200)
        Traceback (most recent call last):
        ...
        ValueError: The Baumert-Hall units of size 200 have not yet been implemented
    """
<<<<<<< HEAD
    assert n%4 == 0 and n > 0
=======
    assert n % 4 == 0 and n > 0
>>>>>>> c00e6c20

    delta_codes_len = n//4
    if not four_symbol_delta_code_smallcases(delta_codes_len, existence=True):
        if existence:
            return False
        raise ValueError("The Baumert-Hall units of size %s have not yet been implemented" % n)

    if existence:
        return True

    T1, T2, T3, T4 = four_symbol_delta_code_smallcases(delta_codes_len)
    M1 = matrix.circulant(T1)
    M2 = matrix.circulant(T2)
    M3 = matrix.circulant(T3)
    M4 = matrix.circulant(T4)

    M1hat = matrix(ZZ, 0.25*(M1+M2+M3+M4))
    M2hat = matrix(ZZ, 0.25*(M1-M2-M3+M4))
    M3hat = matrix(ZZ, 0.25*(M1+M2-M3-M4))
    M4hat = matrix(ZZ, 0.25*(M1-M2+M3-M4))

    e1 = _construction_goethals_seidel_matrix(M1hat, -M2hat, -M3hat, -M4hat)
    e2 = _construction_goethals_seidel_matrix(M2hat, M1hat, M4hat, -M3hat)
    e3 = _construction_goethals_seidel_matrix(M3hat, -M4hat, M1hat, M2hat)
    e4 = _construction_goethals_seidel_matrix(M4hat, M3hat, -M2hat, M1hat)
    return e1, e2, e3, e4


def hadamard_matrix_turyn_type(a, b, c, d, e1, e2, e3, e4, check=True):
    r"""
    Construction of Turyn type Hadamard matrix.

    Given `n\times n` circulant matrices `A`, `B`, `C`, `D` with 1,-1 entries,
    satisfying `AA^\top + BB^\top + CC^\top + DD^\top = 4nI`, and a set of
    Baumert-Hall units of order `4t`, one can construct a Hadamard matrix of order
    `4tn` as detailed by Turyn in [Tur1974]_.

    INPUT:

    - ``a`` -- 1,-1 list specifying the 1st row of `A`.

    - ``b`` -- 1,-1 list specifying the 1st row of `B`.

    - ``d`` -- 1,-1 list specifying the 1st row of `C`.

    - ``c`` -- 1,-1 list specifying the 1st row of `D`.

    - ``e1`` -- Matrix representing the first Baumert-Hall unit.

    - ``e2`` -- Matrix representing the second Baumert-Hall unit.

    - ``e3`` -- Matrix representing the third Baumert-Hall unit.

    - ``e4`` -- Matrix representing the fourth Baumert-Hall unit.

    - ``check`` -- Whether to check that the output is an Hadamard matrix before returning it.

    EXAMPLES::

        sage: from sage.combinat.matrices.hadamard_matrix import hadamard_matrix_turyn_type, _get_baumert_hall_units
        sage: A, B, C, D = _get_baumert_hall_units(28)
        sage: hadamard_matrix_turyn_type([1], [1], [1], [1], A, B, C, D)
        28 x 28 dense matrix over Integer Ring...

    TESTS::

        sage: from sage.combinat.matrices.hadamard_matrix import hadamard_matrix_turyn_type, _get_baumert_hall_units, is_hadamard_matrix
        sage: A, B, C, D = _get_baumert_hall_units(12)
        sage: is_hadamard_matrix(hadamard_matrix_turyn_type([1], [1], [1], [1], A, B, C, D))
        True
        sage: hadamard_matrix_turyn_type([1, -1], [1], [1], [1], A, B, C, D)
        Traceback (most recent call last):
        ...
        AssertionError
        sage: hadamard_matrix_turyn_type([1, -1], [1, 1], [1, 1], [1, 1], A, B, C, D)
        Traceback (most recent call last):
        ...
        AssertionError
    """
    A, B, C, D = map(matrix.circulant, [a, b, c, d])

    n = len(a)
    assert len(a) == len(b) == len(c) == len(d)
    assert A*A.T+B*B.T+C*C.T+D*D.T == 4*n*I(n)

    t4 = len(e1[0])
    assert t4 % 4 == 0
    t = t4 // 4

    # Check that e1, e2, e3, e4 are valid Baumert-Hall units
    for i in range(t4):
        for j in range(t4):
            assert abs(e1[i, j]) + abs(e2[i, j]) + abs(e3[i, j]) + abs(e4[i, j]) == 1

    assert e1*e1.T == t*I(t4) and e2*e2.T == t*I(t4) and e3*e3.T == t*I(t4) and e4*e4.T == t*I(t4)

    units = [e1, e2, e3, e4]
    for i in range(len(units)):
        for j in range(i+1, len(units)):
            assert units[i]*units[j].T + units[j]*units[i].T == 0*I(t4)

    H = e1.tensor_product(A) + e2.tensor_product(B) + e3.tensor_product(C) + e4.tensor_product(D)
    if check:
        assert is_hadamard_matrix(H)
    return H


def turyn_type_hadamard_matrix_smallcases(n, existence=False, check=True):
    r"""
    Construct an Hadamard matrix of order `n` from available 4-symbol `\delta` codes and Williamson quadruples.

    The function looks for Baumert-Hall units and Williamson type matrices from
    :func:`four_symbol_delta_code_smallcases` and :func:`williamson_type_quadruples_smallcases`
    and use them to construct an Hadamard matrix with the Turyn construction
    defined in :func:`hadamard_matrix_turyn_type`.

    INPUT:

    - ``n`` -- integer, the order of the matrix to be constructed.

    - ``existence`` -- boolean (default False): if True, only check if matrix exists.

    - ``check`` -- boolean: if True (default), check the the matrix is an Hadamard matrix before returning.

    EXAMPLES::

        sage: from sage.combinat.matrices.hadamard_matrix import turyn_type_hadamard_matrix_smallcases
        sage: turyn_type_hadamard_matrix_smallcases(28, existence=True)
        True
        sage: turyn_type_hadamard_matrix_smallcases(28)
        28 x 28 dense matrix over Integer Ring...

    TESTS::

        sage: from sage.combinat.matrices.hadamard_matrix import turyn_type_hadamard_matrix_smallcases, is_hadamard_matrix
        sage: is_hadamard_matrix(turyn_type_hadamard_matrix_smallcases(236)) # long time
        True
        sage: turyn_type_hadamard_matrix_smallcases(64, existence=True)
        False
        sage: turyn_type_hadamard_matrix_smallcases(64)
        Traceback (most recent call last):
        ...
        ValueError: The Turyn type construction for Hadamard matrices of order 64 is not yet implemented.
    """
    assert n % 4 == 0 and n > 0

    for delta_code_len in divisors(n//4):
        units_size = delta_code_len*4
        will_size = n//units_size
        if _get_baumert_hall_units(units_size, existence=True) and williamson_type_quadruples_smallcases(will_size, existence=True):
            if existence:
                return True

            e1, e2, e3, e4 = _get_baumert_hall_units(units_size)
            a, b, c, d = williamson_type_quadruples_smallcases(will_size)
            return hadamard_matrix_turyn_type(a, b, c, d, e1, e2, e3, e4, check=check)

    if existence:
        return False
    raise ValueError("The Turyn type construction for Hadamard matrices of order %s is not yet implemented." % n)


def hadamard_matrix_spence_construction(n, existence=False, check=True):
    r"""Create an Hadamard matrix of order `n` using Spence construction.

    This construction (detailed in [Spe1975]_), uses supplementary difference sets implemented in
    :func:`sage.combinat.designs.difference_family.supplementary_difference_set_from_rel_diff_set` to create the
    desired matrix.

    INPUT:

    - ``n`` -- integer, the order of the matrix to be constructed.

    - ``existence`` -- boolean (default False): if True, only check if matrix exists.

    - ``check`` -- bolean: if True (default), check the the matrix is an Hadamard matrix before returning.

    OUTPUT:

    If ``existence`` is true, returns a boolean representing whether the Hadamard matrix can
    be constructed. Otherwise, returns the Hadamard matrix, or raises an error if it cannot be constructed.

    EXAMPLES::

        sage: from sage.combinat.matrices.hadamard_matrix import hadamard_matrix_spence_construction
        sage: hadamard_matrix_spence_construction(36)
        36 x 36 dense matrix over Integer Ring...

    If ``existence`` is ``True``, the function returns a boolean ::

        sage: hadamard_matrix_spence_construction(52, existence=True)
        True

    TESTS::

        sage: from sage.combinat.matrices.hadamard_matrix import is_hadamard_matrix
        sage: is_hadamard_matrix(hadamard_matrix_spence_construction(100))
        True
        sage: hadamard_matrix_spence_construction(48, existence=True)
        False
        sage: hadamard_matrix_spence_construction(48)
        Traceback (most recent call last):
        ...
        ValueError: The order 48 is not covered by Spence construction.
        sage: hadamard_matrix_spence_construction(5)
        Traceback (most recent call last):
        ...
        AssertionError
        sage: hadamard_matrix_spence_construction(0)
        Traceback (most recent call last):
        ...
        AssertionError
    """
    from sage.combinat.designs.difference_family import supplementary_difference_set_from_rel_diff_set

    assert n % 4 == 0 and n > 0

    q = n//4

    if existence:
        return supplementary_difference_set_from_rel_diff_set(q, existence=True)

    if not supplementary_difference_set_from_rel_diff_set(q, existence=True):
        raise ValueError(f'The order {n} is not covered by Spence construction.')

    S1, S2, S3, S4 = supplementary_difference_set_from_rel_diff_set(q, check=False)

    A1 = matrix.circulant([1 if j in S1 else -1 for j in range(q-1)])
    A2 = matrix.circulant([1 if j in S4 else -1 for j in range(q-1)])
    A3 = matrix.circulant([1 if j in S3 else -1 for j in range(q-1)])
    A4 = matrix.circulant([1 if j in S2 else -1 for j in range(q-1)])

    P = matrix(ZZ, [[1 if (i + j) % (q-1) == 0 else 0 for i in range(1, q)] for j in range(1, q)])

    e = matrix([1]*(q-1))
    m1 = matrix([-1])
    p1 = matrix([1])
    H = block_matrix([[  p1,   m1,   p1,   p1,     e,       e,       e,       e],
                      [  p1,   p1,   m1,   p1,    -e,       e,      -e,       e],
                      [  m1,   p1,   p1,   p1,    -e,       e,       e,      -e],
                      [  m1,   m1,   m1,   p1,    -e,      -e,       e,       e],
                      [-e.T,  e.T,  e.T, -e.T,    A1,    A2*P,    A3*P,    A4*P],
                      [-e.T, -e.T,  e.T,  e.T, -A2*P,      A1, -A4.T*P,  A3.T*P],
                      [-e.T, -e.T, -e.T, -e.T, -A3*P,  A4.T*P,      A1, -A2.T*P],
                      [ e.T, -e.T,  e.T, -e.T, -A4*P, -A3.T*P,  A2.T*P,      A1]])
    if check:
        assert is_hadamard_matrix(H, verbose=True)

    return H


def is_hadamard_matrix(M, normalized=False, skew=False, verbose=False):
    r"""
    Test if `M` is a Hadamard matrix.

    INPUT:

    - ``M`` -- a matrix

    - ``normalized`` (boolean) -- whether to test if ``M`` is a normalized
      Hadamard matrix, i.e. has its first row/column filled with +1.

    - ``skew`` (boolean) -- whether to test if ``M`` is a skew
      Hadamard matrix, i.e. `M=S+I` for `-S=S^\top`, and `I` the identity matrix.

    - ``verbose`` (boolean) -- whether to be verbose when the matrix is not
      Hadamard.

    EXAMPLES::

        sage: from sage.combinat.matrices.hadamard_matrix import is_hadamard_matrix
        sage: h = matrix.hadamard(12)
        sage: is_hadamard_matrix(h)
        True
        sage: from sage.combinat.matrices.hadamard_matrix import skew_hadamard_matrix
        sage: h = skew_hadamard_matrix(12)
        sage: is_hadamard_matrix(h, skew=True)
        True
        sage: h = matrix.hadamard(12)
        sage: h[0,0] = 2
        sage: is_hadamard_matrix(h,verbose=True)
        The matrix does not only contain +1 and -1 entries, e.g. 2
        False
        sage: h = matrix.hadamard(12)
        sage: for i in range(12):
        ....:     h[i,2] = -h[i,2]
        sage: is_hadamard_matrix(h,verbose=True,normalized=True)
        The matrix is not normalized
        False

    TESTS::

        sage: h = matrix.hadamard(12)
        sage: is_hadamard_matrix(h, skew=True)
        False
        sage: is_hadamard_matrix(h, skew=True, verbose=True)
        The matrix is not skew
        False
        sage: h = skew_hadamard_matrix(12)
        sage: is_hadamard_matrix(h, skew=True, verbose=True)
        True
        sage: is_hadamard_matrix(h, skew=False, verbose=True)
        True
        sage: h = -h
        sage: is_hadamard_matrix(h, skew=True, verbose=True)
        The matrix is not skew - diagonal entries must be all 1
        False
        sage: is_hadamard_matrix(h, skew=False, verbose=True)
        True
        sage: h = skew_hadamard_matrix(20, skew_normalize=False)
        sage: is_hadamard_matrix(h, skew=True, normalized=True, verbose=True)
        The matrix is not skew-normalized
        False
        sage: from sage.combinat.matrices.hadamard_matrix import normalise_hadamard
        sage: h = normalise_hadamard(h, skew=True)
        sage: is_hadamard_matrix(h, skew=True, normalized=True, verbose=True)
        True
    """
    n = M.ncols()
    if n != M.nrows():
        if verbose:
            print("The matrix is not square ({}x{})".format(M.nrows(), n))
        return False

    if n == 0:
        return True

    for r in M:
        for v in r:
            if v*v != 1:
                if verbose:
                    print("The matrix does not only contain +1 and -1 entries, e.g. " + str(v))
                return False

    prod = (M*M.transpose()).dict()
    if (len(prod) != n or set(prod.values()) != {n} or any((i, i) not in prod for i in range(n))):
        if verbose:
            print("The product M*M.transpose() is not equal to nI")
        return False

    if normalized:
        if skew and (set(M.row(0)) != {1}):
            if verbose:
                print("The matrix is not skew-normalized")
            return False
        elif not skew and (set(M.row(0)) != {1} or set(M.column(0)) != {1}):
            if verbose:
                print("The matrix is not normalized")
            return False

    if skew:
        for i in range(n-1):
            for j in range(i+1, n):
                if M[i, j] != -M[j, i]:
                    if verbose:
                        print("The matrix is not skew")
                    return False
        for i in range(n):
            if M[i, i] != 1:
                if verbose:
                    print("The matrix is not skew - diagonal entries must be all 1")
                return False
    return True


def is_skew_hadamard_matrix(M, normalized=False, verbose=False):
    r"""
    Test if `M` is a skew Hadamard matrix.

    this is a wrapper around the function :func:`is_hadamard_matrix`

    INPUT:

    - ``M`` -- a matrix

    - ``normalized`` (boolean) -- whether to test if ``M`` is a skew-normalized
      Hadamard matrix, i.e. has its first row filled with +1.

    - ``verbose`` (boolean) -- whether to be verbose when the matrix is not
      skew Hadamard.

    EXAMPLES::

        sage: from sage.combinat.matrices.hadamard_matrix import is_skew_hadamard_matrix, skew_hadamard_matrix
        sage: h = matrix.hadamard(12)
        sage: is_skew_hadamard_matrix(h, verbose=True)
        The matrix is not skew
        False
        sage: h = skew_hadamard_matrix(12)
        sage: is_skew_hadamard_matrix(h)
        True
        sage: from sage.combinat.matrices.hadamard_matrix import normalise_hadamard
        sage: h = normalise_hadamard(skew_hadamard_matrix(12), skew=True)
        sage: is_skew_hadamard_matrix(h, verbose=True, normalized=True)
        True
    """
    return is_hadamard_matrix(M, skew=True, normalized=normalized, verbose=verbose)


@matrix_method
def hadamard_matrix(n, existence=False, check=True):
    r"""
    Tries to construct a Hadamard matrix using the available methods.

    INPUT:

    - ``n`` (integer) -- dimension of the matrix

    - ``existence`` (boolean) -- whether to build the matrix or merely query if
      a construction is available in Sage. When set to ``True``, the function
      returns:

        - ``True`` -- meaning that Sage knows how to build the matrix

        - ``Unknown`` -- meaning that Sage does not know how to build the
          matrix, although the matrix may exist (see :mod:`sage.misc.unknown`).

        - ``False`` -- meaning that the matrix does not exist.

    - ``check`` (boolean) -- whether to check that output is correct before
      returning it. As this is expected to be useless (but we are cautious
      guys), you may want to disable it whenever you want speed. Set to ``True``
      by default.

    EXAMPLES::

        sage: hadamard_matrix(12).det()
        2985984
        sage: 12^6
        2985984
        sage: hadamard_matrix(1)
        [1]
        sage: hadamard_matrix(2)
        [ 1  1]
        [ 1 -1]
        sage: hadamard_matrix(8) # random
        [ 1  1  1  1  1  1  1  1]
        [ 1 -1  1 -1  1 -1  1 -1]
        [ 1  1 -1 -1  1  1 -1 -1]
        [ 1 -1 -1  1  1 -1 -1  1]
        [ 1  1  1  1 -1 -1 -1 -1]
        [ 1 -1  1 -1 -1  1 -1  1]
        [ 1  1 -1 -1 -1 -1  1  1]
        [ 1 -1 -1  1 -1  1  1 -1]
        sage: hadamard_matrix(8).det() == 8^4
        True

    We note that :func:`hadamard_matrix` returns a normalised Hadamard matrix
    (the entries in the first row and column are all +1) ::

        sage: hadamard_matrix(12) # random
        [ 1  1| 1  1| 1  1| 1  1| 1  1| 1  1]
        [ 1 -1|-1  1|-1  1|-1  1|-1  1|-1  1]
        [-----+-----+-----+-----+-----+-----]
        [ 1 -1| 1 -1| 1  1|-1 -1|-1 -1| 1  1]
        [ 1  1|-1 -1| 1 -1|-1  1|-1  1| 1 -1]
        [-----+-----+-----+-----+-----+-----]
        [ 1 -1| 1  1| 1 -1| 1  1|-1 -1|-1 -1]
        [ 1  1| 1 -1|-1 -1| 1 -1|-1  1|-1  1]
        [-----+-----+-----+-----+-----+-----]
        [ 1 -1|-1 -1| 1  1| 1 -1| 1  1|-1 -1]
        [ 1  1|-1  1| 1 -1|-1 -1| 1 -1|-1  1]
        [-----+-----+-----+-----+-----+-----]
        [ 1 -1|-1 -1|-1 -1| 1  1| 1 -1| 1  1]
        [ 1  1|-1  1|-1  1| 1 -1|-1 -1| 1 -1]
        [-----+-----+-----+-----+-----+-----]
        [ 1 -1| 1  1|-1 -1|-1 -1| 1  1| 1 -1]
        [ 1  1| 1 -1|-1  1|-1  1| 1 -1|-1 -1]

    TESTS::

        sage: matrix.hadamard(10,existence=True)
        False
        sage: matrix.hadamard(12,existence=True)
        True
        sage: matrix.hadamard(668,existence=True)
        Unknown
        sage: matrix.hadamard(10)
        Traceback (most recent call last):
        ...
        ValueError: The Hadamard matrix of order 10 does not exist
        sage: matrix.hadamard(312, existence=True)
        True
        sage: matrix.hadamard(1904, existence=True)
        True
        sage: matrix.hadamard(324, existence=True)
        True
    """
    if not (n % 4 == 0) and (n > 2):
        if existence:
            return False
        raise ValueError("The Hadamard matrix of order %s does not exist" % n)
    if n == 2:
        if existence:
            return True
        M = matrix([[1, 1], [1, -1]])
    elif n == 1:
        if existence:
            return True
        M = matrix([1])
    elif is_prime_power(n//2 - 1) and (n//2 - 1) % 4 == 1:
        if existence:
            return True
        M = hadamard_matrix_paleyII(n)
    elif n == 4 or n % 8 == 0 and hadamard_matrix(n//2, existence=True) is True:
        if existence:
            return True
        had = hadamard_matrix(n//2, check=False)
        chad1 = matrix([list(r) + list(r) for r in had.rows()])
        mhad = (-1) * had
        R = len(had.rows())
        chad2 = matrix([list(had.rows()[i]) + list(mhad.rows()[i])
                       for i in range(R)])
        M = chad1.stack(chad2)
    elif is_prime_power(n - 1) and (n - 1) % 4 == 3:
        if existence:
            return True
        M = hadamard_matrix_paleyI(n)
    elif williamson_hadamard_matrix_smallcases(n, existence=True):
        if existence:
            return True
        M = williamson_hadamard_matrix_smallcases(n, check=False)
    elif n == 156:
        if existence:
            return True
        M = hadamard_matrix_156()
    elif hadamard_matrix_cooper_wallis_smallcases(n, existence=True):
        if existence:
            return True
        M = hadamard_matrix_cooper_wallis_smallcases(n, check=False)
    elif turyn_type_hadamard_matrix_smallcases(n, existence=True):
        if existence:
            return True
        M = turyn_type_hadamard_matrix_smallcases(n, check=False)
    elif hadamard_matrix_miyamoto_construction(n, existence=True):
        if existence:
            return True
        M = hadamard_matrix_miyamoto_construction(n, check=False)
    elif hadamard_matrix_from_sds(n, existence=True):
        if existence:
            return True
        M = hadamard_matrix_from_sds(n, check=False)
    elif hadamard_matrix_spence_construction(n, existence=True):
        if existence:
            return True
        M = hadamard_matrix_spence_construction(n, check=False)
    elif skew_hadamard_matrix(n, existence=True) is True:
        if existence:
            return True
        M = skew_hadamard_matrix(n, check=False)
    elif regular_symmetric_hadamard_matrix_with_constant_diagonal(n, 1, existence=True) is True:
        if existence:
            return True
        M = regular_symmetric_hadamard_matrix_with_constant_diagonal(n, 1)
    else:
        if existence:
            return Unknown
        raise ValueError("The Hadamard matrix of order %s is not yet implemented." % n)

    if check:
        assert is_hadamard_matrix(M)

    return M


def hadamard_matrix_www(url_file, comments=False):
    r"""
    Pull file from Sloane's database and return the corresponding Hadamard
    matrix as a Sage matrix.

    You must input a filename of the form "had.n.xxx.txt" as described
    on the webpage http://neilsloane.com/hadamard/, where
    "xxx" could be empty or a number of some characters.

    If ``comments=True`` then the "Automorphism..." line of the had.n.xxx.txt
    file is printed if it exists. Otherwise nothing is done.

    EXAMPLES::

        sage: hadamard_matrix_www("had.4.txt")      # optional - internet
        [ 1  1  1  1]
        [ 1 -1  1 -1]
        [ 1  1 -1 -1]
        [ 1 -1 -1  1]
        sage: hadamard_matrix_www("had.16.2.txt",comments=True)   # optional - internet
        Automorphism group has order = 49152 = 2^14 * 3
        [ 1  1  1  1  1  1  1  1  1  1  1  1  1  1  1  1]
        [ 1 -1  1 -1  1 -1  1 -1  1 -1  1 -1  1 -1  1 -1]
        [ 1  1 -1 -1  1  1 -1 -1  1  1 -1 -1  1  1 -1 -1]
        [ 1 -1 -1  1  1 -1 -1  1  1 -1 -1  1  1 -1 -1  1]
        [ 1  1  1  1 -1 -1 -1 -1  1  1  1  1 -1 -1 -1 -1]
        [ 1 -1  1 -1 -1  1 -1  1  1 -1  1 -1 -1  1 -1  1]
        [ 1  1 -1 -1 -1 -1  1  1  1  1 -1 -1 -1 -1  1  1]
        [ 1 -1 -1  1 -1  1  1 -1  1 -1 -1  1 -1  1  1 -1]
        [ 1  1  1  1  1  1  1  1 -1 -1 -1 -1 -1 -1 -1 -1]
        [ 1  1  1  1 -1 -1 -1 -1 -1 -1 -1 -1  1  1  1  1]
        [ 1  1 -1 -1  1 -1  1 -1 -1 -1  1  1 -1  1 -1  1]
        [ 1  1 -1 -1 -1  1 -1  1 -1 -1  1  1  1 -1  1 -1]
        [ 1 -1  1 -1  1 -1 -1  1 -1  1 -1  1 -1  1  1 -1]
        [ 1 -1  1 -1 -1  1  1 -1 -1  1 -1  1  1 -1 -1  1]
        [ 1 -1 -1  1  1  1 -1 -1 -1  1  1 -1 -1 -1  1  1]
        [ 1 -1 -1  1 -1 -1  1  1 -1  1  1 -1  1  1 -1 -1]
    """
    n = eval(url_file.split(".")[1])
    rws = []
    url = "http://neilsloane.com/hadamard/" + url_file
    with urlopen(url) as f:
        s = [bytes_to_str(line) for line in f.readlines()]
    for i in range(n):
        line = s[i]
        rws.append([1 if line[j] == "+" else -1 for j in range(n)])
    if comments:
        lastline = s[-1]
        if lastline[0] == "A":
            print(lastline)
    return matrix(rws)


_rshcd_cache = {}


def regular_symmetric_hadamard_matrix_with_constant_diagonal(n, e, existence=False):
    r"""
    Return a Regular Symmetric Hadamard Matrix with Constant Diagonal.

    A Hadamard matrix is said to be *regular* if its rows all sum to the same
    value.

    For `\epsilon\in\{-1,+1\}`, we say that `M` is a `(n,\epsilon)-RSHCD` if
    `M` is a regular symmetric Hadamard matrix with constant diagonal
    `\delta\in\{-1,+1\}` and row sums all equal to `\delta \epsilon
    \sqrt(n)`. For more information, see [HX2010]_ or 10.5.1 in
    [BH2012]_. For the case `n=324`, see :func:`RSHCD_324` and [CP2016]_.

    INPUT:

    - ``n`` (integer) -- side of the matrix

    - ``e`` -- one of `-1` or `+1`, equal to the value of `\epsilon`

    EXAMPLES::

        sage: from sage.combinat.matrices.hadamard_matrix import regular_symmetric_hadamard_matrix_with_constant_diagonal
        sage: regular_symmetric_hadamard_matrix_with_constant_diagonal(4,1)
        [ 1  1  1 -1]
        [ 1  1 -1  1]
        [ 1 -1  1  1]
        [-1  1  1  1]
        sage: regular_symmetric_hadamard_matrix_with_constant_diagonal(4,-1)
        [ 1 -1 -1 -1]
        [-1  1 -1 -1]
        [-1 -1  1 -1]
        [-1 -1 -1  1]

    Other hardcoded values::

        sage: for n,e in [(36,1),(36,-1),(100,1),(100,-1),(196, 1)]:  # long time
        ....:     print(repr(regular_symmetric_hadamard_matrix_with_constant_diagonal(n,e)))
        36 x 36 dense matrix over Integer Ring
        36 x 36 dense matrix over Integer Ring
        100 x 100 dense matrix over Integer Ring
        100 x 100 dense matrix over Integer Ring
        196 x 196 dense matrix over Integer Ring

        sage: for n,e in [(324,1),(324,-1)]: # not tested - long time, tested in RSHCD_324
        ....:     print(repr(regular_symmetric_hadamard_matrix_with_constant_diagonal(n,e)))
        324 x 324 dense matrix over Integer Ring
        324 x 324 dense matrix over Integer Ring

    From two close prime powers::

        sage: regular_symmetric_hadamard_matrix_with_constant_diagonal(64,-1)
        64 x 64 dense matrix over Integer Ring (use the '.str()' method to see the entries)

    From a prime power and a conference matrix::

        sage: regular_symmetric_hadamard_matrix_with_constant_diagonal(676,1)  # long time
        676 x 676 dense matrix over Integer Ring (use the '.str()' method to see the entries)

    Recursive construction::

        sage: regular_symmetric_hadamard_matrix_with_constant_diagonal(144,-1)
        144 x 144 dense matrix over Integer Ring (use the '.str()' method to see the entries)

    REFERENCE:

    - [BH2012]_

    - [HX2010]_
    """
    if existence and (n, e) in _rshcd_cache:
        return _rshcd_cache[n, e]

    from sage.graphs.strongly_regular_db import strongly_regular_graph

    def true():
        _rshcd_cache[n, e] = True
        return True

    M = None
    if abs(e) != 1:
        raise ValueError
    sqn = None
    if is_square(n):
        sqn = int(sqrt(n))
    if n < 0:
        if existence:
            return False
        raise ValueError
    elif n == 4:
        if existence:
            return true()
        if e == 1:
            M = J(4)-2*matrix(4, [[int(i+j == 3) for i in range(4)] for j in range(4)])
        else:
            M = -J(4)+2*I(4)
    elif n == 36:
        if existence:
            return true()
        if e == 1:
            M = strongly_regular_graph(36, 15, 6, 6).adjacency_matrix()
            M = J(36) - 2*M
        else:
            M = strongly_regular_graph(36, 14, 4, 6).adjacency_matrix()
            M = -J(36) + 2*M + 2*I(36)
    elif n == 100:
        if existence:
            return true()
        if e == -1:
            M = strongly_regular_graph(100, 44, 18, 20).adjacency_matrix()
            M = 2*M - J(100) + 2*I(100)
        else:
            M = strongly_regular_graph(100, 45, 20, 20).adjacency_matrix()
            M = J(100) - 2*M
    elif n == 196 and e == 1:
        if existence:
            return true()
        M = strongly_regular_graph(196, 91, 42, 42).adjacency_matrix()
        M = J(196) - 2*M
    elif n == 324:
        if existence:
            return true()
        M = RSHCD_324(e)
    elif (e == 1 and
          n % 16 == 0 and
          sqn is not None and
          is_prime_power(sqn - 1) and
          is_prime_power(sqn + 1)):
        if existence:
            return true()
        M = -rshcd_from_close_prime_powers(sqn)

    elif (e == 1 and
          sqn is not None and
          sqn % 4 == 2 and
          strongly_regular_graph(sqn-1, (sqn-2)//2, (sqn-6)//4,
            existence=True) is True and
          is_prime_power(ZZ(sqn + 1))):
        if existence:
            return true()
        M = rshcd_from_prime_power_and_conference_matrix(sqn+1)

    # Recursive construction: the Kronecker product of two RSHCD is a RSHCD
    else:
        from itertools import product
        for n1, e1 in product(divisors(n)[1:-1], [-1, 1]):
            e2 = e1*e
            n2 = n//n1
            if (regular_symmetric_hadamard_matrix_with_constant_diagonal(n1, e1, existence=True) is True and
                regular_symmetric_hadamard_matrix_with_constant_diagonal(n2, e2, existence=True)) is True:
                if existence:
                    return true()
                M1 = regular_symmetric_hadamard_matrix_with_constant_diagonal(n1, e1)
                M2 = regular_symmetric_hadamard_matrix_with_constant_diagonal(n2, e2)
                M = M1.tensor_product(M2)
                break

    if M is None:
        from sage.misc.unknown import Unknown
        _rshcd_cache[n, e] = Unknown
        if existence:
            return Unknown
        raise ValueError("I do not know how to build a {}-RSHCD".format((n, e)))

    assert M*M.transpose() == n*I(n)
    assert set(map(sum, M)) == {ZZ(e*sqn)}

    return M


def RSHCD_324(e):
    r"""
    Return a size 324x324 Regular Symmetric Hadamard Matrix with Constant Diagonal.

    We build the matrix `M` for the case `n=324`, `\epsilon=1` directly from
    :meth:`JankoKharaghaniTonchevGraph
    <sage.graphs.graph_generators.GraphGenerators.JankoKharaghaniTonchevGraph>`
    and for the case `\epsilon=-1` from the "twist" `M'` of `M`, using Lemma 11
    in [HX2010]_. Namely, it turns out that the matrix

    .. MATH::

        M'=\begin{pmatrix} M_{12} & M_{11}\\ M_{11}^\top & M_{21} \end{pmatrix},
        \quad\text{where}\quad
        M=\begin{pmatrix} M_{11} & M_{12}\\ M_{21} & M_{22} \end{pmatrix},

    and the `M_{ij}` are 162x162-blocks, also RSHCD, its diagonal blocks having zero row
    sums, as needed by [loc.cit.]. Interestingly, the corresponding
    `(324,152,70,72)`-strongly regular graph
    has a vertex-transitive automorphism group of order 2592, twice the order of the
    (intransitive) automorphism group of the graph corresponding to `M`. Cf. [CP2016]_.

    INPUT:

    - ``e`` -- one of `-1` or `+1`, equal to the value of `\epsilon`

    TESTS::

        sage: from sage.combinat.matrices.hadamard_matrix import RSHCD_324, is_hadamard_matrix
        sage: for e in [1,-1]:  # long time
        ....:     M = RSHCD_324(e)
        ....:     print("{} {} {}".format(M==M.T,is_hadamard_matrix(M),all(M[i,i]==1 for i in range(324))))
        ....:     print(list(set(sum(x) for x in M)))
        True True True
        [18]
        True True True
        [-18]

    REFERENCE:

    - [CP2016]_
    """
    from sage.graphs.generators.smallgraphs import JankoKharaghaniTonchevGraph as JKTG
    M = JKTG().adjacency_matrix()
    M = J(324) - 2*M
    if e == -1:
        M1 = M[:162].T
        M2 = M[162:].T
        M11 = M1[:162]
        M12 = M1[162:].T
        M21 = M2[:162].T
        M = block_matrix([[M12, -M11], [-M11.T, M21]])
    return M


def _helper_payley_matrix(n, zero_position=True):
    r"""
    Return the matrix constructed in Lemma 1.19 page 291 of [SWW1972]_.

    This function return a `n^2` matrix `M` whose rows/columns are indexed by
    the element of a finite field on `n` elements `x_1,...,x_n`. The value
    `M_{i,j}` is equal to `\chi(x_i-x_j)`.

    The elements `x_1,...,x_n` are ordered in such a way that the matrix
    (respectively, its submatrix obtained by removing first row and first column in the case
    ``zero_position=False``) is symmetric with respect to its second diagonal.
    The matrix is symmetric if `n=4k+1`, and skew-symmetric otherwise.

    INPUT:

    - ``n`` -- an odd prime power.

    - ``zero_position`` -- if it is true (default), place 0 of ``F_n`` in the middle,
      otherwise place it first.

    .. SEEALSO::

        :func:`rshcd_from_close_prime_powers`

    EXAMPLES::

        sage: from sage.combinat.matrices.hadamard_matrix import _helper_payley_matrix
        sage: _helper_payley_matrix(5)
        [ 0  1  1 -1 -1]
        [ 1  0 -1  1 -1]
        [ 1 -1  0 -1  1]
        [-1  1 -1  0  1]
        [-1 -1  1  1  0]

    TESTS::

        sage: _helper_payley_matrix(11,zero_position=True)
        [ 0 -1  1 -1 -1  1 -1  1  1  1 -1]
        [ 1  0 -1  1 -1 -1 -1 -1  1  1  1]
        [-1  1  0 -1  1  1 -1 -1 -1  1  1]
        [ 1 -1  1  0 -1  1  1 -1 -1 -1  1]
        [ 1  1 -1  1  0  1 -1  1 -1 -1 -1]
        [-1  1 -1 -1 -1  0  1  1  1 -1  1]
        [ 1  1  1 -1  1 -1  0 -1  1 -1 -1]
        [-1  1  1  1 -1 -1  1  0 -1  1 -1]
        [-1 -1  1  1  1 -1 -1  1  0 -1  1]
        [-1 -1 -1  1  1  1  1 -1  1  0 -1]
        [ 1 -1 -1 -1  1 -1  1  1 -1  1  0]
        sage: _helper_payley_matrix(11,zero_position=False)
        [ 0 -1  1 -1 -1 -1  1  1  1 -1  1]
        [ 1  0 -1  1 -1 -1 -1  1  1  1 -1]
        [-1  1  0 -1  1 -1 -1 -1  1  1  1]
        [ 1 -1  1  0 -1  1 -1 -1 -1  1  1]
        [ 1  1 -1  1  0 -1  1 -1 -1 -1  1]
        [ 1  1  1 -1  1  0 -1  1 -1 -1 -1]
        [-1  1  1  1 -1  1  0 -1  1 -1 -1]
        [-1 -1  1  1  1 -1  1  0 -1  1 -1]
        [-1 -1 -1  1  1  1 -1  1  0 -1  1]
        [ 1 -1 -1 -1  1  1  1 -1  1  0 -1]
        [-1  1 -1 -1 -1  1  1  1 -1  1  0]
    """
    from sage.rings.finite_rings.finite_field_constructor import FiniteField
    K = FiniteField(n, prefix='x')

    # Order the elements of K in K_list
    # so that K_list[i] = -K_list[n - i - 1]
    K_pairs = set(tuple(sorted([x, -x])) for x in K if x)
    K_list = [K.zero()] * n
    shift = 0 if zero_position else 1

    for i, (x, y) in enumerate(sorted(K_pairs)):
        K_list[i + shift] = x
        K_list[-i - 1] = y

    M = matrix(ZZ, n, n, [(1 if (x - y).is_square() else -1)
                          for x in K_list for y in K_list])
    M -= I(n)
    assert (M * J(n)).is_zero()
    assert M * M.transpose() == n * I(n) - J(n)
    return M


def rshcd_from_close_prime_powers(n):
    r"""
    Return a `(n^2,1)`-RSHCD when `n-1` and `n+1` are odd prime powers and `n=0\pmod{4}`.

    The construction implemented here appears in Theorem 4.3 from [GS1970]_.

    Note that the authors of [SWW1972]_ claim in Corollary 5.12 (page 342) to have
    proved the same result without the `n=0\pmod{4}` restriction with a *very*
    similar construction. So far, however, I (Nathann Cohen) have not been able
    to make it work.

    INPUT:

    - ``n`` -- an integer congruent to `0\pmod{4}`

    .. SEEALSO::

        :func:`regular_symmetric_hadamard_matrix_with_constant_diagonal`

    EXAMPLES::

        sage: from sage.combinat.matrices.hadamard_matrix import rshcd_from_close_prime_powers
        sage: rshcd_from_close_prime_powers(4)
        [-1 -1  1 -1  1 -1 -1  1 -1  1 -1 -1  1 -1  1 -1]
        [-1 -1 -1  1  1 -1 -1  1 -1 -1  1 -1 -1  1 -1  1]
        [ 1 -1 -1  1  1  1  1 -1 -1 -1 -1 -1 -1 -1  1 -1]
        [-1  1  1 -1  1  1 -1 -1 -1 -1 -1  1 -1 -1 -1  1]
        [ 1  1  1  1 -1 -1 -1 -1 -1 -1  1 -1  1 -1 -1 -1]
        [-1 -1  1  1 -1 -1  1 -1 -1  1 -1  1 -1  1 -1 -1]
        [-1 -1  1 -1 -1  1 -1 -1  1 -1  1 -1 -1  1  1 -1]
        [ 1  1 -1 -1 -1 -1 -1 -1 -1  1 -1 -1 -1  1  1  1]
        [-1 -1 -1 -1 -1 -1  1 -1 -1 -1  1  1  1 -1  1  1]
        [ 1 -1 -1 -1 -1  1 -1  1 -1 -1 -1  1  1  1 -1 -1]
        [-1  1 -1 -1  1 -1  1 -1  1 -1 -1 -1  1  1 -1 -1]
        [-1 -1 -1  1 -1  1 -1 -1  1  1 -1 -1  1 -1 -1  1]
        [ 1 -1 -1 -1  1 -1 -1 -1  1  1  1  1 -1 -1 -1 -1]
        [-1  1 -1 -1 -1  1  1  1 -1  1  1 -1 -1 -1 -1 -1]
        [ 1 -1  1 -1 -1 -1  1  1  1 -1 -1 -1 -1 -1 -1  1]
        [-1  1 -1  1 -1 -1 -1  1  1 -1 -1  1 -1 -1  1 -1]

    REFERENCE:

    - [SWW1972]_
    """
    if n % 4:
        raise ValueError("n(={}) must be congruent to 0 mod 4")

    a, b = sorted([n-1, n+1], key=lambda x: -x % 4)
    Sa = _helper_payley_matrix(a)
    Sb = _helper_payley_matrix(b)
    U = matrix(a, [[int(i+j == a-1) for i in range(a)] for j in range(a)])

    K = (U*Sa).tensor_product(Sb) + U.tensor_product(J(b)-I(b)) - J(a).tensor_product(I(b))

    F = lambda x: diagonal_matrix([-(-1)**i for i in range(x)])
    G = block_diagonal_matrix([J(1), I(a).tensor_product(F(b))])
    e = matrix(a*b, [1]*(a*b))
    H = block_matrix(2, [-J(1), e.transpose(), e, K])

    HH = G*H*G
    assert len(set(map(sum, HH))) == 1
    assert HH**2 == n**2*I(n**2)
    return HH


def williamson_goethals_seidel_skew_hadamard_matrix(a, b, c, d, check=True):
    r"""
    Williamson-Goethals-Seidel construction of a skew Hadamard matrix

    Given `n\times n` (anti)circulant matrices `A`, `B`, `C`, `D` with 1,-1 entries,
    and satisfying `A+A^\top = 2I`, `AA^\top + BB^\top + CC^\top + DD^\top = 4nI`,
    one can construct a skew Hadamard matrix of order `4n`, cf. [GS70s]_.

    INPUT:

    - ``a`` -- 1,-1 list specifying the 1st row of `A`

    - ``b`` -- 1,-1 list specifying the 1st row of `B`

    - ``d`` -- 1,-1 list specifying the 1st row of `C`

    - ``c`` -- 1,-1 list specifying the 1st row of `D`

    EXAMPLES::

        sage: from sage.combinat.matrices.hadamard_matrix import williamson_goethals_seidel_skew_hadamard_matrix as WGS
        sage: a = [ 1,  1, 1, -1,  1, -1,  1, -1, -1]
        sage: b = [ 1, -1, 1,  1, -1, -1,  1,  1, -1]
        sage: c = [-1, -1]+[1]*6+[-1]
        sage: d = [ 1,  1, 1, -1,  1,  1, -1,  1,  1]
        sage: M = WGS(a,b,c,d,check=True)

    REFERENCES:

    - [GS70s]_

    - [Wall71]_

    - [KoSt08]_
    """
    n = len(a)
    A, B, C, D = map(matrix.circulant, [a, b, c, d])
    if check:
        assert A*A.T+B*B.T+C*C.T+D*D.T == 4*n*I(n)
        assert A+A.T == 2*I(n)

    M = _construction_goethals_seidel_matrix(A, B, C, D)
    if check:
        assert is_hadamard_matrix(M, normalized=False, skew=True)
    return M


def skew_hadamard_matrix_spence_construction(n, check=True):
    r"""
    Construct skew Hadamard matrix of order `n` using Spence constrution.

    This function will construct skew Hadamard matrix of order `n=2(q+1)` where `q` is
    a prime power with `q = 5` (mod 8). The construction is taken from [Spe1977]_, and the
    relative difference sets are constructed using :func:`sage.combinat.designs.difference_family.relative_difference_set_from_homomorphism`.

    INPUT:

    - ``n`` -- A positive integer.

    - ``check`` --  boolean. If true (default), check that the resulting matrix is Hadamard
      before returning it.

    OUTPUT:

    If `n` satisfies the requirements described above, the function returns a `n\times n` Hadamard matrix.
    Otherwise, an exception is raised.

    EXAMPLES::

        sage: from sage.combinat.matrices.hadamard_matrix import skew_hadamard_matrix_spence_construction
        sage: skew_hadamard_matrix_spence_construction(28)
        28 x 28 dense matrix over Integer Ring...

    TESTS::

        sage: from sage.combinat.matrices.hadamard_matrix import is_hadamard_matrix
        sage: is_hadamard_matrix(skew_hadamard_matrix_spence_construction(12, check=False), skew=True)
        True
        sage: is_hadamard_matrix(skew_hadamard_matrix_spence_construction(60, check=False), skew=True)
        True
        sage: skew_hadamard_matrix_spence_construction(31)
        Traceback (most recent call last):
        ...
        ValueError: The order 31 is not covered by the Spence construction.
        sage: skew_hadamard_matrix_spence_construction(16)
        Traceback (most recent call last):
        ...
        ValueError: The order 16 is not covered by the Spence construction.
    """
    q = n//2 - 1
    m = (q+1)//2
    if n % 4 != 0 or not is_prime_power(q) or q % 8 != 5:
        raise ValueError(f'The order {n} is not covered by the Spence construction.')

    D = relative_difference_set_from_homomorphism(q, 2, (q-1)//4, check=False)
    D_fixed = get_fixed_relative_difference_set(D)
    D_union = D_fixed + [q+1+el for el in D_fixed]
    D_union = list(set([el % (4*(q+1)) for el in D_union]))

    def find_a(i):
        for a in range(8):
            if (a*(q+1)//2+i) % 8 == 0:
                return a

    ai = [find_a(0), find_a(1), find_a(2), find_a(3)]
    P = PolynomialRing(ZZ, 'x')

    Tm = 0
    for i in range(m):
        Tm += P.monomial(i)

    Ds = [[] for i in range(4)]

    for el in D_union:
        i = el % 8
        if i > 3:
            continue
        Ds[i].append(((el + ai[i] * m) // 8) % m)

    psis = [0 for i in range(4)]
    for i in range(4):
        for el in Ds[i]:
            psis[i] += P.monomial(el)

    diffs = [(2*psis[i] - Tm).mod(P.monomial(m)-1) for i in range(4)]
    a = [-el for el in diffs[1].coefficients()]
    b = diffs[0].coefficients()
    c = diffs[2].coefficients()
    d = diffs[3].coefficients()

    return williamson_goethals_seidel_skew_hadamard_matrix(a, b, c, d, check=check)


def GS_skew_hadamard_smallcases(n, existence=False, check=True):
    r"""
    Data for Williamson-Goethals-Seidel construction of skew Hadamard matrices

    Here we keep the data for this construction.
    Namely, it needs 4 circulant matrices with extra properties, as described in
    :func:`sage.combinat.matrices.hadamard_matrix.williamson_goethals_seidel_skew_hadamard_matrix`
    Matrices are taken from:

    * `n=36, 52`: [GS70s]_
    * `n=92`: [Wall71]_
    * `n=188`: [Djo2008a]_
    * `n=236`: [FKS2004]_
    * `n=276`: [Djo2023a]_

    Additional data is obtained from skew supplementary difference sets contained in
    :func:`sage.combinat.designs.difference_family.skew_supplementary_difference_set`, using the
    construction described in [Djo1992a]_.

    INPUT:

    - ``n`` -- the order of the matrix

    - ``existence`` -- if true (default), only check that we can do the construction

    - ``check`` -- if true (default), check the result.

    TESTS::

        sage: from sage.combinat.matrices.hadamard_matrix import GS_skew_hadamard_smallcases
        sage: GS_skew_hadamard_smallcases(36)
        36 x 36 dense matrix over Integer Ring...
        sage: GS_skew_hadamard_smallcases(52)
        52 x 52 dense matrix over Integer Ring...
        sage: GS_skew_hadamard_smallcases(92)
        92 x 92 dense matrix over Integer Ring...
        sage: GS_skew_hadamard_smallcases(100)
    """
    WGS = williamson_goethals_seidel_skew_hadamard_matrix

    def pmtoZ(s):
        return [1 if x == '+' else -1 for x in s]

    db = {
        36: ['+++-+-+--', '+-++--++-', '--++++++-', '+++-++-++'],
        52: ['++++-++--+---', '-+-++----++-+', '--+-+++++-+++', '--+-+++++-+++'],
        92: ['+-------++-+-+--+++++++', '++--+--++++--++++--+--+', '++---+-+-+-++-+-+-+---+', '+----+--+--++--+--+----'],
        188: ['+----+----++-+-+---++-++--+--+++-+-+--++++-++++',
              '++--+---+------++------++-+-++--+-+-+----+---++',
              '+-+-++---++-+---+++---++-++-++-++-+++++-+-+----',
              '+++-++-+-+---+-+++++--+-----++---+--+++++--++-+'],
        236: ['+-+---+-+-++-++---+----++-----+++++--++++-+++--+--+-+-+++-+',
              '+-+---+-+-++-++---+----++-----+++++--++++-+++--+--+-+-+++-+',
              '+++-++----+++-+-+++--+--++------+---+-----+--+-+--+---+----',
              '++++++--+++--+---++-+-+-+---+-+----++++-++-+--++-+--+------'],
        276: ['+--+++--+-+++--+---++-+++++-+++-++-+--+---+-----+--+++-++---+-++---++',
              '+-++--+-+----++-+---++++-+---+-++++++++-+---+-++++---+-++----+-+--++-',
              '--+--+-++---+--++--+-+-+++-+--++---++++-+-+-+--+-++-+++++++--+--+++++',
              '-+---+++-----++---+++-+++--+++++--+---+-+-++++-++++-++-++-+-+++++++++']
    }

    if existence:
        return n in db or skew_supplementary_difference_set(n//4, existence=True)

    if n in db:
        a, b, c, d = map(pmtoZ, db[n])
        return WGS(a, b, c, d, check=check)

    if skew_supplementary_difference_set(n//4, existence=True):
        t = n//4
        S1, S2, S3, S4 = skew_supplementary_difference_set(t, check=False)
        a = [-1 if i in S1 else 1 for i in range(t)]
        b = [-1 if i in S2 else 1 for i in range(t)]
        c = [-1 if i in S3 else 1 for i in range(t)]
        d = [-1 if i in S4 else 1 for i in range(t)]
        return WGS(a, b, c, d, check=check)

    return None


def skew_hadamard_matrix_whiteman_construction(n, existence=False, check=True):
    r"""
    Construct a skew Hadamard matrix of order `n=2(q+1)` where `q=p^t` is a prime power with `p \cong 5 \mod 8` and `t \cong 2 \mod 4`.

    Assuming `n` satisfies the conditions above, it is possible to construct two supplementary difference sets
    `A, B` (see [Whi1971]_), and these can be used to construct a skew Hadamard matrix, as described in [BS1969]_.

    INPUT:

    - ``n`` -- A positive integer, the order of the matrix to be constructed.

    - ``existence`` -- boolean (default False). If True, only return whether the Hadamard matrix can be constructed.

    - ``check`` -- boolean: if True (default), check the the result is a skew Hadamard matrix
      before returning it.

    OUTPUT:

    If ``existence`` is false, returns the skew Hadamard matrix of order `n`. It raises an error if `n` does
    not satisfy the required conditions.
    If ``existence`` is true, returns a boolean representing whether the matrix can be constructed or not.

    EXAMPLES::

        sage: from sage.combinat.matrices.hadamard_matrix import skew_hadamard_matrix_whiteman_construction
        sage: skew_hadamard_matrix_whiteman_construction(52)
        52 x 52 dense matrix over Integer Ring...
        sage: skew_hadamard_matrix_whiteman_construction(52, existence=True)
        True

    TESTS::

        sage: from sage.combinat.matrices.hadamard_matrix import is_hadamard_matrix
        sage: is_hadamard_matrix(skew_hadamard_matrix_whiteman_construction(52, check=False), skew=True)
        True
        sage: is_hadamard_matrix(skew_hadamard_matrix_whiteman_construction(340, check=False), skew=True)
        True
        sage: skew_hadamard_matrix_whiteman_construction(31)
        Traceback (most recent call last):
        ...
        ValueError: The order 31 is not covered by the Whiteman construction.
        sage: skew_hadamard_matrix_whiteman_construction(100)
        Traceback (most recent call last):
        ...
        ValueError: The order 100 is not covered by the Whiteman construction.
        sage: skew_hadamard_matrix_whiteman_construction(100, existence=True)
        False
    """

    q = n // 2 - 1
    p, t = is_prime_power(q, get_data=True)

    is_order_valid = n % 4 == 0 and t > 0 and p % 8 == 5 and t % 4 == 2
    if existence:
        return is_order_valid

    if not is_order_valid:
        raise ValueError(f'The order {n} is not covered by the Whiteman construction.')

    from sage.rings.finite_rings.finite_field_constructor import GF
    G = GF(q)
    f = (q-1) // 8
    Cs = {i: [G.gen()**(8*s+i) for s in range(f)] for i in [0, 1, 2, 3, 6, 7]}
    A = Cs[0] + Cs[1] + Cs[2] + Cs[3]
    B = Cs[0] + Cs[1] + Cs[6] + Cs[7]

    m = n//4 - 1
    Glist = list(G)

    S = [[0 for i in range(n)] for j in range(n)]
    for i in range(2*m + 1):
        for j in range(2*m + 1):
            S[2*m + 1 + i][2*m + 1 + j] = -1 if Glist[j] - Glist[i] in A else 1
            S[i][j] = -S[2*m + 1 + i][2*m + 1 + j]
            S[2*m + 1 + j][i] = -1 if Glist[j] - Glist[i] in B else 1
            S[i][2*m + 1 + j] = -S[2*m + 1 + j][i]
        S[4*m + 2][i] = -1
        S[4*m + 2][2*m + 1 + i] = 1
        S[i][4*m + 2] = 1
        S[i + 2*m + 1][4*m + 2] = -1
    for i in range(4*m + 3):
        S[4*m + 3][i] = 1
        S[i][4*m + 3] = -1
    for i in range(4*m + 4):
        S[i][i] = 1

    H = matrix(S)

    if check:
        assert is_hadamard_matrix(H, skew=True)
    return H


def skew_hadamard_matrix_324():
    r"""
    Construct a skew Hadamard matrix of order 324.

    The construction is taken from [Djo1994a]_. It uses four supplementary difference sets `S_1, S_2, S_3, S_4`,
    with `S_1` of skew type. These are then used to generate four matrices of order `81`, which are
    inserted into the Goethals-Seidel array.

    EXAMPLES::

        sage: from sage.combinat.matrices.hadamard_matrix import skew_hadamard_matrix_324
        sage: skew_hadamard_matrix_324()
        324 x 324 dense matrix over Integer Ring...

    TESTS::

        sage: from sage.combinat.matrices.hadamard_matrix import is_hadamard_matrix
        sage: is_hadamard_matrix(skew_hadamard_matrix_324(), skew=True)
        True
    """
    from sage.symbolic.ring import SymbolicRing
    from sage.rings.finite_rings.integer_mod_ring import Zmod

    R = SymbolicRing()
    x = R.var('x')
    Z3 = Zmod(3)
    F = Z3.extension(x**4 - x**3 - 1)
    H = [(F.gen()**16)**i for i in range(10)]

    cosets = []
    for i in range(8):
        cosets.append([F.gen()**i * el for el in H])
        cosets.append([-F.gen()**i * el for el in H])

    def generate_set(index_set, cosets):
        S = []
        for idx in index_set:
            S += cosets[idx]
        return S

    S1 = generate_set([1, 2, 4, 6, 8, 10, 12, 14], cosets)
    S2 = generate_set([1, 2, 3, 4, 10, 11, 13], cosets)
    S3 = generate_set([4, 5, 6, 8, 12, 13, 14], cosets)
    S4 = generate_set([2, 4, 5, 6, 7, 11, 12, 13, 15], cosets)

    A = matrix([[-1 if y-x in S1 else +1 for y in F] for x in F])
    B = matrix([[-1 if y-x in S2 else +1 for y in F] for x in F])
    C = matrix([[-1 if y-x in S3 else +1 for y in F] for x in F])
    D = matrix([[-1 if y-x in S4 else +1 for y in F] for x in F])

    return _construction_goethals_seidel_matrix(A, B, C, D)


def skew_hadamard_matrix_from_good_matrices(a, b, c, d, check=True):
    r"""
    Construct skew Hadamard matrix from good matrices.

    Given good matrices `A`, `B`, `C`, `D` (`A` circulant, `B, C, D` back-circulant) they can be used to construct
    a skew Hadamard matrix using the following block matrix (as described in [Sze1988]_):

    .. MATH::

        \left(\begin{array}{rrrr}
        A & B & C & D \\
        -B & A & D & -C \\
        -C & -D & A & B \\
        -D & C & -B & A
        \end{array}\right)

    INPUT:

    - ``a`` -- (1,-1) list specifying the 1st row of `A`.

    - ``b`` -- (1,-1) list specifying the 1st row of `B`.

    - ``d`` -- (1,-1) list specifying the 1st row of `C`.

    - ``c`` -- (1,-1) list specifying the 1st row of `D`.

    - ``check`` -- boolean: if True (default), check that the matrix is a skew Hadamard matrix before returning it.

    EXAMPLES::

        sage: from sage.combinat.matrices.hadamard_matrix import skew_hadamard_matrix_from_good_matrices
        sage: a, b, c, d = ([1, 1, 1, -1, -1], [1, -1, 1, 1, -1], [1, -1, -1, -1, -1], [1, -1, -1, -1, -1])
        sage: skew_hadamard_matrix_from_good_matrices(a, b, c, d)
        20 x 20 dense matrix over Integer Ring...

    TESTS::

        sage: from sage.combinat.matrices.hadamard_matrix import is_hadamard_matrix
        sage: a, b, c, d = ([1, 1, 1, -1, -1], [1, -1, 1, 1, -1], [1, -1, -1, -1, -1], [1, -1, -1, -1, -1])
        sage: is_hadamard_matrix(skew_hadamard_matrix_from_good_matrices(a, b, c, d, check=False), skew=True)
        True
        sage: a, b, c, d = ([1, 1, 1, -1, -1], [1, -1, 1, 1, -1], [1, -1, -1, -1, -1], [1, -1, -1, -1, 1])
        sage: skew_hadamard_matrix_from_good_matrices(a, b, c, d)
        Traceback (most recent call last):
        ...
        AssertionError
        sage: a, b, c, d = ([1, 1, 1], [1, -1, 1, 1, -1], [1, -1, -1, -1, -1], [1, -1, -1, -1, -1])
        sage: skew_hadamard_matrix_from_good_matrices(a, b, c, d)
        Traceback (most recent call last):
        ...
        AssertionError
    """
    n = len(a)
    m = (n-1) // 2

    assert len(a) == len(b) == len(c) == len(d)
    assert a[0] == 1 and b[0] == 1 and c[0] == 1 and d[0] == 1
    for i in range(1, m+1):
        assert a[i] == -a[n-i] and b[i] == b[n-i] and c[i] == c[n-i] and d[i] == d[n-i]

    def back_circulant(row):
        length = len(row)
        return matrix([[row[(j+i) % length] for j in range(length)] for i in range(length)])

    A = matrix.circulant(a)
    B = back_circulant(b)
    C = back_circulant(c)
    D = back_circulant(d)

    H = block_matrix([[ A,  B,  C,  D],
                      [-B,  A,  D, -C],
                      [-C, -D,  A,  B],
                      [-D,  C, -B,  A]])

    if check:
        assert is_hadamard_matrix(H, skew=True)
    return H


def skew_hadamard_matrix_from_good_matrices_smallcases(n, existence=False, check=True):
    r"""
    Construct skew Hadamard matrices from good matrices for some small values of `n=4m`, with `m` odd.

    The function stores good matrices of odd orders `\le 31`, taken from [Sze1988]_.
    These are used to create skew Hadamard matrices of order `4m`, `1 \le m \le 31` (`m` odd), using the function
    :func:`skew_hadamard_matrix_from_good_matrices`.

    ALGORITHM:

    Given four sequences (stored in ``E_sequences``) of length `m`, they can be used to construct four `E-sequences`
    of length `n=2m+1`, as follows:

    .. MATH::

        \begin{aligned}
        a &= 1, a_0, a_1, ..., a_m, -a_m, -a_{m-1}, ..., -a_0 \\
        b &= 1, b_0, b_1, ..., b_m, b_m, b_{m-1}, ..., b_0 \\
        c &= 1, c_0, c_1, ..., c_m, c_m, c_{m-1}, ..., c_0 \\
        d &= 1, d_0, d_1, ..., d_m, d_m, d_{m-1}, ..., d_0 \\
        \end{aligned}

    These E-sequences will be the first rows of the four good matrices needed to construct a skew Hadamard matrix
    of order `4n`.

    INPUT:

    - ``n`` -- the order of the skew Hadamard matrix to be constructed.

    - ``existence`` -- boolean (default False). If True, only return whether the Hadamard matrix can be constructed.

    - ``check`` -- boolean: if True (default), check the the matrix is an Hadamard matrix before returning it.

    OUTPUT:

    If ``existence`` is false, returns the skew Hadamard matrix of order `n`. It raises an error if no data
    is available to construct the matrix of the given order.
    If ``existence`` is true, returns a boolean representing whether the matrix can be constructed or not.

    EXAMPLES::

        sage: from sage.combinat.matrices.hadamard_matrix import skew_hadamard_matrix_from_good_matrices_smallcases
        sage: skew_hadamard_matrix_from_good_matrices_smallcases(20)
        20 x 20 dense matrix over Integer Ring...
        sage: skew_hadamard_matrix_from_good_matrices_smallcases(20, existence=True)
        True

    TESTS::

        sage: from sage.combinat.matrices.hadamard_matrix import is_hadamard_matrix
        sage: is_hadamard_matrix(skew_hadamard_matrix_from_good_matrices_smallcases(28, check=False), skew=True)
        True
        sage: skew_hadamard_matrix_from_good_matrices_smallcases(140)
        Traceback (most recent call last):
        ...
        ValueError: The Good matrices of order 35 are not yet implemented.
        sage: skew_hadamard_matrix_from_good_matrices_smallcases(14)
        Traceback (most recent call last):
        ...
        ValueError: The skew Hadamard matrix of order 14 from good matrices does not exist.
        sage: skew_hadamard_matrix_from_good_matrices_smallcases(140, existence=True)
        False
        sage: skew_hadamard_matrix_from_good_matrices_smallcases(14, existence=True)
        False
    """
    E_sequences = {
        0: ['', '', '', ''],
        1: ['+', '-', '-', '+'],
        2: ['++', '-+', '--', '--'],
        3: ['++-', '++-', '+-+', '-++'],
        4: ['+++-', '+-+-', '---+', '++-+'],
        5: ['+-+--', '+++--', '-+++-', '---+-'],
        6: ['+-+---', '---+++', '+-+--+', '----+-'],
        7: ['+++++--', '-++--++', '----+-+', '-+---+-'],
        8: ['+--++-+-', '+--+----', '++----+-', '+---+-+-'],
        9: ['-+-----++', '+-+++++--', '-+----++-', '--+-+-++-'],
        10: ['+--+++++++', '++--++++-+', '--++-+-+-+', '---+++-+-+'],
        11: ['++-+-------', '+----+--+--', '+-+--++---+', '--++-+-+-++'],
        12: ['+-----+-+---', '+-++++-+-++-', '---+--++++--', '--+-+++--+--'],
        13: ['+---+-+--++-+', '+++---++-++-+', '+++-+++-++---', '+---++++-+-+-'],
        14: ['+--+----+-+-++', '+---++++-++--+', '+-+----++-+--+', '++++++---+-+-+'],
        15: ['+--++----+---+-', '-++-+---+-+++--', '++---+--+--+++-', '-++++++++--+-+-']
    }

    def pm_to_good_matrix(s, sign=1):
        e1 = [1 if x == '+' else -1 for x in s]
        e2 = [sign * (1 if x == '+' else -1) for x in s]
        e2.reverse()
        return [1] + e1 + e2

    if not (n % 4 == 0 and (n//4) % 2 == 1):
        if existence:
            return False
        raise ValueError("The skew Hadamard matrix of order %s from good matrices does not exist." % n)

    m = n//4
    l = (m-1) // 2

    if existence:
        return l in E_sequences

    if l not in E_sequences:
        raise ValueError("The Good matrices of order %s are not yet implemented." % m)

    e1, e2, e3, e4 = E_sequences[l]
    a = pm_to_good_matrix(e1, sign=-1)
    b = pm_to_good_matrix(e2)
    c = pm_to_good_matrix(e3)
    d = pm_to_good_matrix(e4)
    return skew_hadamard_matrix_from_good_matrices(a, b, c, d, check=check)


_skew_had_cache = {}


def skew_hadamard_matrix(n, existence=False, skew_normalize=True, check=True):
    r"""
    Tries to construct a skew Hadamard matrix

    A Hadamard matrix `H` is called skew if `H=S-I`, for `I` the identity matrix
    and `-S=S^\top`. Currently constructions from Section 14.1 of [Ha83]_ and few
    more exotic ones are implemented.

    INPUT:

    - ``n`` (integer) -- dimension of the matrix

    - ``existence`` (boolean) -- whether to build the matrix or merely query if
      a construction is available in Sage. When set to ``True``, the function
      returns:

        - ``True`` -- meaning that Sage knows how to build the matrix

        - ``Unknown`` -- meaning that Sage does not know how to build the
          matrix, but that the design may exist (see :mod:`sage.misc.unknown`).

        - ``False`` -- meaning that the matrix does not exist.

    - ``skew_normalize`` (boolean) -- whether to make the 1st row all-one, and
      adjust the 1st column accordingly. Set to ``True`` by default.

    - ``check`` (boolean) -- whether to check that output is correct before
      returning it. As this is expected to be useless (but we are cautious
      guys), you may want to disable it whenever you want speed. Set to ``True``
      by default.

    EXAMPLES::

        sage: from sage.combinat.matrices.hadamard_matrix import skew_hadamard_matrix
        sage: skew_hadamard_matrix(12).det()
        2985984
        sage: 12^6
        2985984
        sage: skew_hadamard_matrix(1)
        [1]
        sage: skew_hadamard_matrix(2)
        [ 1  1]
        [-1  1]

    TESTS::

        sage: skew_hadamard_matrix(10,existence=True)
        False
        sage: skew_hadamard_matrix(12,existence=True)
        True
        sage: skew_hadamard_matrix(784,existence=True)
        True
        sage: skew_hadamard_matrix(10)
        Traceback (most recent call last):
        ...
        ValueError: A skew Hadamard matrix of order 10 does not exist
        sage: skew_hadamard_matrix(36)
        36 x 36 dense matrix over Integer Ring...
        sage: skew_hadamard_matrix(36)==skew_hadamard_matrix(36,skew_normalize=False)
        False
        sage: skew_hadamard_matrix(52)
        52 x 52 dense matrix over Integer Ring...
        sage: skew_hadamard_matrix(92)
        92 x 92 dense matrix over Integer Ring...
        sage: skew_hadamard_matrix(816)     # long time
        816 x 816 dense matrix over Integer Ring...
        sage: skew_hadamard_matrix(356)
        Traceback (most recent call last):
        ...
        ValueError: A skew Hadamard matrix of order 356 is not yet implemented.
        sage: skew_hadamard_matrix(356,existence=True)
        Unknown

    Check that :trac:`28526` is fixed::

        sage: skew_hadamard_matrix(0)
        Traceback (most recent call last):
        ...
        ValueError: parameter n must be strictly positive

    REFERENCES:

    - [Ha83]_
    """
    if n < 1:
        raise ValueError("parameter n must be strictly positive")

    def true():
        _skew_had_cache[n] = True
        return True
    M = None
    if existence and n in _skew_had_cache:
        return True
    if not (n % 4 == 0) and (n > 2):
        if existence:
            return False
        raise ValueError("A skew Hadamard matrix of order %s does not exist" % n)
    if n == 2:
        if existence:
            return true()
        M = matrix([[1, 1], [-1, 1]])
    elif n == 1:
        if existence:
            return true()
        M = matrix([1])
    elif n == 324:
        if existence:
            return true()
        M = skew_hadamard_matrix_324()
    elif skew_hadamard_matrix_from_good_matrices_smallcases(n, existence=True):
        if existence:
            return true()
        M = skew_hadamard_matrix_from_good_matrices_smallcases(n, check=False)
    elif is_prime_power(n - 1) and ((n - 1) % 4 == 3):
        if existence:
            return true()
        M = hadamard_matrix_paleyI(n, normalize=False)
    elif is_prime_power(n//2 - 1) and (n//2 - 1) % 8 == 5:
        if existence:
            return true()
        M = skew_hadamard_matrix_spence_construction(n, check=False)
    elif skew_hadamard_matrix_whiteman_construction(n, existence=True):
        if existence:
            return true()
        M = skew_hadamard_matrix_whiteman_construction(n, check=False)
    elif n % 8 == 0:
        if skew_hadamard_matrix(n//2, existence=True) is True:  # (Lemma 14.1.6 in [Ha83]_)
            if existence:
                return true()
            H = skew_hadamard_matrix(n//2, check=False)
            M = block_matrix([[H, H], [-H.T, H.T]])

        else:  # try Williamson construction (Lemma 14.1.5 in [Ha83]_)
            for d in divisors(n)[2:-2]:  # skip 1, 2, n/2, and n
                n1 = n//d
                if is_prime_power(d - 1) and (d % 4 == 0) and (n1 % 4 == 0)\
                    and skew_hadamard_matrix(n1, existence=True) is True:
                    if existence:
                        return true()
                    H = skew_hadamard_matrix(n1, check=False)-I(n1)
                    U = matrix(ZZ, d, lambda i, j: -1 if i == j == 0 else
                                        1 if i == j == 1 or (i > 1 and j-1 == d-i)
                                          else 0)
                    A = block_matrix([[matrix([0]), matrix(ZZ, 1, d-1, [1]*(d-1))],
                                      [matrix(ZZ, d-1, 1, [-1]*(d-1)),
                                       _helper_payley_matrix(d-1, zero_position=0)]])+I(d)
                    M = A.tensor_product(I(n1))+(U*A).tensor_product(H)
                    break
    if M is None:  # try Williamson-Goethals-Seidel construction
        if GS_skew_hadamard_smallcases(n, existence=True) is True:
            if existence:
                return true()
            M = GS_skew_hadamard_smallcases(n)

        else:
            if existence:
                return Unknown
            raise ValueError("A skew Hadamard matrix of order %s is not yet implemented." % n)
    if skew_normalize:
        M = normalise_hadamard(M, skew=True)
    if check:
        assert is_hadamard_matrix(M, normalized=skew_normalize, skew=True)
    _skew_had_cache[n] = True
    return M


def symmetric_conference_matrix(n, check=True):
    r"""
    Tries to construct a symmetric conference matrix

    A conference matrix is an `n\times n` matrix `C` with 0s on the main diagonal
    and 1s and -1s elsewhere, satisfying `CC^\top=(n-1)I`.
    If `C=C^\top` then `n \cong 2 \mod 4` and `C` is Seidel adjacency matrix of
    a graph, whose descendent graphs are strongly regular graphs with parameters
    `(n-1,(n-2)/2,(n-6)/4,(n-2)/4)`, see Sec.10.4 of [BH2012]_. Thus we build `C`
    from the Seidel adjacency matrix of the latter by adding row and column of 1s.

    INPUT:

    - ``n`` (integer) -- dimension of the matrix

    - ``check`` (boolean) -- whether to check that output is correct before
      returning it. As this is expected to be useless (but we are cautious
      guys), you may want to disable it whenever you want speed. Set to ``True``
      by default.

    EXAMPLES::

        sage: from sage.combinat.matrices.hadamard_matrix import symmetric_conference_matrix
        sage: C = symmetric_conference_matrix(10); C
        [ 0  1  1  1  1  1  1  1  1  1]
        [ 1  0 -1 -1  1 -1  1  1  1 -1]
        [ 1 -1  0 -1  1  1 -1 -1  1  1]
        [ 1 -1 -1  0 -1  1  1  1 -1  1]
        [ 1  1  1 -1  0 -1 -1  1 -1  1]
        [ 1 -1  1  1 -1  0 -1  1  1 -1]
        [ 1  1 -1  1 -1 -1  0 -1  1  1]
        [ 1  1 -1  1  1  1 -1  0 -1 -1]
        [ 1  1  1 -1 -1  1  1 -1  0 -1]
        [ 1 -1  1  1  1 -1  1 -1 -1  0]
        sage: C^2 == 9*identity_matrix(10) and C == C.T
        True
    """
    from sage.graphs.strongly_regular_db import strongly_regular_graph as srg
    try:
        m = srg(n-1, (n-2)/2, (n-6)/4, (n-2)/4)
    except ValueError:
        raise
    C = matrix([0]+[1]*(n-1)).stack(matrix([1]*(n-1)).stack(m.seidel_adjacency_matrix()).T)
    if check:
        assert (C == C.T and C**2 == (n-1)*I(n))
    return C


def szekeres_difference_set_pair(m, check=True):
    r"""
    Construct Szekeres `(2m+1,m,1)`-cyclic difference family

    Let `4m+3` be a prime power. Theorem 3 in [Sz1969]_ contains a construction of a pair
    of *complementary difference sets* `A`, `B` in the subgroup `G` of the quadratic
    residues in `F_{4m+3}^*`. Namely `|A|=|B|=m`, `a\in A` whenever `a-1\in G`, `b\in B`
    whenever `b+1 \in G`. See also Theorem 2.6 in [SWW1972]_ (there the formula for `B` is
    correct, as opposed to (4.2) in [Sz1969]_, where the sign before `1` is wrong.

    In modern terminology, for `m>1` the sets `A` and `B` form a
    :func:`difference family<sage.combinat.designs.difference_family>` with parameters `(2m+1,m,1)`.
    I.e. each non-identity `g \in G` can be expressed uniquely as `xy^{-1}` for `x,y \in A` or `x,y \in B`.
    Other, specific to this construction, properties of `A` and `B` are: for `a` in `A` one has
    `a^{-1}` not in `A`, whereas for `b` in `B` one has `b^{-1}` in `B`.

    INPUT:

    - ``m`` (integer) -- dimension of the matrix

    - ``check`` (default: ``True``) -- whether to check `A` and `B` for correctness

    EXAMPLES::

        sage: from sage.combinat.matrices.hadamard_matrix import szekeres_difference_set_pair
        sage: G,A,B=szekeres_difference_set_pair(6)
        sage: G,A,B=szekeres_difference_set_pair(7)

    REFERENCE:

    - [Sz1969]_
    """
    from sage.rings.finite_rings.finite_field_constructor import GF
    F = GF(4*m+3)
    t = F.multiplicative_generator()**2
    G = F.cyclotomic_cosets(t, cosets=[F.one()])[0]
    sG = set(G)
    A = [a for a in G if a - F.one() in sG]
    B = [b for b in G if b + F.one() in sG]
    if check:
        from itertools import product, chain
        assert (len(A) == len(B) == m)
        if m > 1:
            assert (sG == set([xy[0] / xy[1]
                              for xy in chain(product(A, A), product(B, B))]))
        assert (all(F.one() / b + F.one() in sG for b in B))
        assert (not any(F.one() / a - F.one() in sG for a in A))
    return G, A, B


def typeI_matrix_difference_set(G, A):
    r"""
    (1,-1)-incidence type I matrix of a difference set `A` in `G`

    Let `A` be a difference set in a group `G` of order `n`. Return `n\times n`
    matrix `M` with `M_{ij}=1` if `A_i A_j^{-1} \in A`, and `M_{ij}=-1` otherwise.

    EXAMPLES::

        sage: from sage.combinat.matrices.hadamard_matrix import szekeres_difference_set_pair
        sage: from sage.combinat.matrices.hadamard_matrix import typeI_matrix_difference_set
        sage: G,A,B=szekeres_difference_set_pair(2)
        sage: typeI_matrix_difference_set(G,A)
        [-1  1 -1 -1  1]
        [-1 -1 -1  1  1]
        [ 1  1 -1 -1 -1]
        [ 1 -1  1 -1 -1]
        [-1 -1  1  1 -1]
    """
    n = len(G)
    return matrix(n, n, lambda i, j: 1 if G[i]/G[j] in A else -1)


def rshcd_from_prime_power_and_conference_matrix(n):
    r"""
    Return a `((n-1)^2,1)`-RSHCD if `n` is prime power, and symmetric `(n-1)`-conference matrix exists

    The construction implemented here is Theorem 16 (and Corollary 17) from [WW1972]_.

    In [SWW1972]_ this construction (Theorem 5.15 and Corollary 5.16)
    is reproduced with a typo. Note that [WW1972]_ refers to [Sz1969]_ for the construction,
    provided by :func:`szekeres_difference_set_pair`,
    of complementary difference sets, and the latter has a typo.

    From a :func:`symmetric_conference_matrix`, we only need the Seidel
    adjacency matrix of the underlying strongly regular conference (i.e. Paley
    type) graph, which we construct directly.

    INPUT:

    - ``n`` -- an integer

    .. SEEALSO::

        :func:`regular_symmetric_hadamard_matrix_with_constant_diagonal`

    EXAMPLES:

    A 36x36 example ::

        sage: from sage.combinat.matrices.hadamard_matrix import rshcd_from_prime_power_and_conference_matrix
        sage: from sage.combinat.matrices.hadamard_matrix import is_hadamard_matrix
        sage: H = rshcd_from_prime_power_and_conference_matrix(7); H
        36 x 36 dense matrix over Integer Ring (use the '.str()' method to see the entries)
        sage: H == H.T and is_hadamard_matrix(H) and H.diagonal() == [1]*36 and list(sum(H)) == [6]*36
        True

    Bigger examples, only provided by this construction ::

        sage: H = rshcd_from_prime_power_and_conference_matrix(27)  # long time
        sage: H == H.T and is_hadamard_matrix(H)                    # long time
        True
        sage: H.diagonal() == [1]*676 and list(sum(H)) == [26]*676  # long time
        True

    In this example the conference matrix is not Paley, as 45 is not a prime power ::

        sage: H = rshcd_from_prime_power_and_conference_matrix(47)  # not tested (long time)

    REFERENCE:

    - [WW1972]_
    """
    from sage.graphs.strongly_regular_db import strongly_regular_graph as srg
    if is_prime_power(n) and 2 == (n-1) % 4:
        try:
            M = srg(n-2, (n-3)//2, (n-7)//4)
        except ValueError:
            return
        m = (n-3)//4
        Q, X, Y = szekeres_difference_set_pair(m)
        B = typeI_matrix_difference_set(Q, X)
        A = -typeI_matrix_difference_set(Q, Y)  # must be symmetric
        W = M.seidel_adjacency_matrix()
        f = J(1, 4*m+1)
        e = J(1, 2*m+1)
        JJ = J(2*m+1, 2*m+1)
        II = I(n-2)
        Ib = I(2*m+1)
        J4m = J(4*m+1, 4*m+1)
        H34 = -(B+Ib).tensor_product(W)+Ib.tensor_product(J4m)+(Ib-JJ).tensor_product(II)
        A_t_W = A.tensor_product(W)
        e_t_f = e.tensor_product(f)
        H = block_matrix([
            [J(1, 1),                f,                      e_t_f,                  -e_t_f],
            [f.T,                  J4m,     e.tensor_product(W-II),  e.tensor_product(W+II)],
            [ e_t_f.T, (e.T).tensor_product(W-II), A_t_W+JJ.tensor_product(II),         H34],
            [-e_t_f.T, (e.T).tensor_product(W+II), H34.T,      -A_t_W+JJ.tensor_product(II)]])
        return H<|MERGE_RESOLUTION|>--- conflicted
+++ resolved
@@ -1243,11 +1243,7 @@
         ...
         ValueError: The Baumert-Hall units of size 200 have not yet been implemented
     """
-<<<<<<< HEAD
-    assert n%4 == 0 and n > 0
-=======
     assert n % 4 == 0 and n > 0
->>>>>>> c00e6c20
 
     delta_codes_len = n//4
     if not four_symbol_delta_code_smallcases(delta_codes_len, existence=True):
