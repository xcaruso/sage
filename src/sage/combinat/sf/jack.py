--- conflicted
+++ resolved
@@ -52,10 +52,6 @@
 class Jack(UniqueRepresentation):
     @staticmethod
     def __classcall__(cls, Sym, t='t'):
-<<<<<<< HEAD
-        return super().__classcall__(cls, Sym, Sym.base_ring()(t))
-
-=======
         """
         Normalize the arguments.
 
@@ -72,7 +68,6 @@
         """
         return super().__classcall__(cls, Sym, Sym.base_ring()(t))
 
->>>>>>> 6184336d
     def __init__(self, Sym, t):
         r"""
         The family of Jack symmetric functions including the `P`, `Q`, `J`, `Qp`
@@ -915,7 +910,6 @@
         self._m_to_self_cache = m_to_p_cache
         self._self_to_m_cache = p_to_m_cache
         JackPolynomials_generic.__init__(self, jack)
-        self._descriptor = (("jack", {"t": self.t}), ("P",))
 
     def _m_cache(self, n):
         r"""
@@ -1118,7 +1112,6 @@
         self._name = "Jack polynomials in the J basis"
         self._prefix = "JackJ"
         JackPolynomials_generic.__init__(self, jack)
-        self._descriptor = (("jack", {"t": self.t}), ("J",))
 
         # Should be shared with _q (and possibly other bases in Macdo/HL) as BasesByRenormalization
         self._P = self._jack.P()
@@ -1155,7 +1148,6 @@
         self._name = "Jack polynomials in the Q basis"
         self._prefix = "JackQ"
         JackPolynomials_generic.__init__(self, jack)
-        self._descriptor = (("jack", {"t": self.t}), ("Q",))
 
         # Should be shared with _j (and possibly other bases in Macdo/HL) as BasesByRenormalization
         self._P = self._jack.P()
@@ -1194,7 +1186,6 @@
         self._name = "Jack polynomials in the Qp basis"
         self._prefix = "JackQp"
         JackPolynomials_generic.__init__(self, jack)
-        self._descriptor = (("jack", {"t": self.t}), ("Qp",))
         self._P = self._jack.P()
         self._self_to_h_cache = qp_to_h_cache
         self._h_to_self_cache = h_to_qp_cache
@@ -1399,7 +1390,6 @@
         #self._self_to_m_cache = {} and we don't need to compute it separately for zonals
         sfa.SymmetricFunctionAlgebra_generic.__init__(self, self._sym,
                                                       prefix="Z", basis_name="zonal")
-        self._descriptor = (("zonal",),)
         category = sage.categories.all.ModulesWithBasis(self._sym.base_ring())
         self   .register_coercion(SetMorphism(Hom(self._P, self, category), self.sum_of_terms))
         self._P.register_coercion(SetMorphism(Hom(self, self._P, category), self._P.sum_of_terms))
