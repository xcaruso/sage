--- conflicted
+++ resolved
@@ -80,11 +80,7 @@
             sage: e = SymmetricFunctions(QQ).e()
             sage: f = e.dual_basis(prefix="m", basis_name="Forgotten symmetric functions"); f
             Symmetric Functions over Rational Field in the Forgotten symmetric functions basis
-<<<<<<< HEAD
-            sage: TestSuite(f).run(skip='_test_construction', elements = [f[1,1]+2*f[2], f[1]+3*f[1,1]])
-=======
             sage: TestSuite(f).run(elements=[f[1,1]+2*f[2], f[1]+3*f[1,1]])
->>>>>>> b6a6a104
             sage: TestSuite(f).run() # long time (11s on sage.math, 2011)
 
         This class defines canonical coercions between ``self`` and
@@ -166,9 +162,6 @@
         category = sage.categories.all.ModulesWithBasis(self.base_ring())
         self.register_coercion(SetMorphism(Hom(self._dual_basis, self, category), self._dual_to_self))
         self._dual_basis.register_coercion(SetMorphism(Hom(self, self._dual_basis, category), self._self_to_dual))
-
-    def construction(self):
-        raise NotImplementedError
 
     def _dual_to_self(self, x):
         """
