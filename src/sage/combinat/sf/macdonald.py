--- conflicted
+++ resolved
@@ -899,13 +899,8 @@
             ((-q^3*t^2+q*t^2+q^2-1)/(-q^3*t^2+q^2*t+q*t-1))*McdP[2, 1] + McdP[3]
             sage: Q.product(Q[1],Q[2])
             McdQ[2, 1] + ((q^2*t-q^2+q*t-q+t-1)/(q^2*t-1))*McdQ[3]
-<<<<<<< HEAD
-            sage: Ht._multiply(Ht[1],Ht[2])
+            sage: Ht.product(Ht[1],Ht[2])
             ((q^2-1)/(q^2-t))*McdHt[2, 1] + ((t-1)/(-q^2+t))*McdHt[3]
-=======
-            sage: Ht.product(Ht[1],Ht[2])
-            ((-q^2+1)/(-q^2+t))*McdHt[2, 1] + ((-t+1)/(q^2-t))*McdHt[3]
->>>>>>> 9d686f22
         """
         return self(self._s(left) * self._s(right))
 
