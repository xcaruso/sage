--- conflicted
+++ resolved
@@ -263,16 +263,10 @@
         return self._Q
 
     @cached_method
-<<<<<<< HEAD
-    def level(self):
-        r"""
-        Return the level of ``self``.
-=======
     def level(self, mu=None):
-        """
+        r"""
         By default, returns the level of ``self``. If a parameter ``mu``
         in the weight lattice is supplied, returns the level of ``mu``.
->>>>>>> 07c97545
 
         OPTIONAL:
 
