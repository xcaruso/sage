r"""
Kirillov-Reshetikhin Tableaux

Kirillov-Reshetikhin tableaux are rectangular tableaux with `r` rows and
`s` columns that naturally arise under the bijection between rigged
configurations and tableaux [RigConBijection]_. They are in bijection with
the elements of the Kirillov-Reshetikhin crystal `B^{r,s}` under the (inverse)
filling map. They do not have to satisfy the semistandard row or column
restrictions. These tensor products are the result from the bijection from
rigged configurations [RigConBijection]_.

For more information, see :class:`KirillovReshetikhinTableaux`
and :class:`TensorProductOfKirillovReshetikhinTableaux`.

AUTHORS:

- Travis Scrimshaw (2012-01-03): Initial version
- Travis Scrimshaw (2012-11-14): Added bijection to KR crystals
"""

#*****************************************************************************
#       Copyright (C) 2012 Travis Scrimshaw <tscrim@ucdavis.edu>
#
#  Distributed under the terms of the GNU General Public License (GPL)
#
#    This code is distributed in the hope that it will be useful,
#    but WITHOUT ANY WARRANTY; without even the implied warranty of
#    MERCHANTABILITY or FITNESS FOR A PARTICULAR PURPOSE.  See the GNU
#    General Public License for more details.
#
#  The full text of the GPL is available at:
#
#                  http://www.gnu.org/licenses/
#*****************************************************************************

# This contains both the parent and element classes. These should be split if
#   the classes grow larger.

from sage.misc.cachefunc import cached_method
from sage.misc.abstract_method import abstract_method
from sage.misc.flatten import flatten

from sage.structure.parent import Parent
from sage.structure.element_wrapper import ElementWrapper

from sage.categories.finite_crystals import FiniteCrystals
from sage.categories.regular_crystals import RegularCrystals

from sage.combinat.crystals.letters import CrystalOfLetters, EmptyLetter
from sage.combinat.root_system.cartan_type import CartanType
from sage.combinat.crystals.tensor_product import CrystalOfWords
from sage.combinat.crystals.tensor_product import TensorProductOfRegularCrystalsElement
from sage.combinat.crystals.kirillov_reshetikhin import horizontal_dominoes_removed, \
  KirillovReshetikhinCrystal, KirillovReshetikhinGenericCrystalElement, \
  partitions_in_box, vertical_dominoes_removed
from sage.combinat.partition import Partition
from sage.combinat.tableau import Tableau

class KirillovReshetikhinTableaux(CrystalOfWords):
    r"""
    Kirillov-Reshetikhin tableaux.

    Kirillov-Reshetikhin tableaux are rectangular tableaux with `r` rows and
    `s` columns that naturally arise under the bijection between rigged
    configurations and tableaux [RigConBijection]_. They are in bijection with
    the elements of the Kirillov-Reshetikhin crystal `B^{r,s}` under the
    (inverse) filling map.

    Whenever `B^{r,s} \cong B(s\Lambda_r)` as a classical crystal (which is
    the case for `B^{r,s}` in type `A_n^{(1)}`, `B^{n,s}` in type `C_n^{(1)}` and `D_{n+1}^{(2)}`,
    `B^{n,s}` and `B^{n-1,s}` in type `D_n^{(1)}`) then the filling map is trivial.

    For `B^{r,s}` in:

    - type `D_n^{(1)}` when `r \leq n-2`,
    - type `B_n^{(1)}` when `r < n`,
    - type `A_{2n-1}^{(2)}` for all `r`,

    the filling map is defined in [OSS2011]_.

    For the spinor cases in type `D_n^{(1)}`, the crystal `B^{k,s}` where
    `k = n-1, n`,  is isomorphic as a classical crystal to `B(s\Lambda_k)`,
    and here we consider the Kirillov-Reshetikhin tableaux as living in
    `B(2s \Lambda_k)` under the natural doubling map. In this case, the
    crystal operators `e_i` and `f_i` act as `e_i^2` and `f_i^2` respectively.
    See [BijectionDn]_.

    For the spinor case in type `B_n^{(1)}`, the crystal `B^{n,s}`, we
    consider the images under the natural doubling map into `B^{n,2s}`.
    The classical components of this crystal are now given by
    removing `2 \times 2` boxes. The filling map is the same as below
    (see the non-spin type `C_n^{(1)}`).

    For `B^{r,s}` in:

    - type `C_n^{(1)}` when `r < n`,
    - type `A_{2n}^{(2)\dagger}` for all `r`,

    the filling map is given as follows. Suppose we are considering the
    (classically) highest weight element in the classical component
    `B(\lambda)`. Then we fill it in with the horizontal dominoes
    `[\bar{\imath}, i]` in the `i`-th row from the top (in English notation)
    and reordering the columns so that they are increasing. Recall from above
    that `B^{n,s} \cong B(s\Lambda_n)` in type `C^{(1)}_n`.

    For `B^{r,s}` in:

    - type `A_{2n}^{(2)}` for all `r`,
    - type `D_{n+1}^{(2)}` when `r < n`,

    the filling map is the same as given in [OSS2011]_ except for
    the rightmost column which is given by the column `[1, 2, \ldots, k,
    \emptyset, \ldots \emptyset]` where `k = (r+x-1)/2` in Step 3 of
    [OSS2011]_.

    For the spinor case in type `D_{n+1}^{(2)}`, the crystal `B^{n,s}`, we
    define the filling map in the same way as in type `D_n^{(1)}`.

    .. NOTE::

        The filling map and classical decompositions in non-spinor cases can
        be classified by how the special node `0` connects with the
        corresponding classical diagram.

    The classical crystal stucture is given by the usual Kashiwara-Nakashima
    tableaux rules. That is to embed this into `B(\Lambda_1)^{\otimes n s}`
    by using the reading word and then applying the classical crystal
    operator. The affine crystal stucture is given by converting to
    the corresponding KR crystal element, performing the affine crystal
    operator, and pulling back to a KR tableau.

    For more information about the bijection between rigged configurations
    and tensor products of Kirillov-Reshetikhin tableaux, see
    :class:`TensorProductOfKirillovReshetikhinTableaux`.

    .. NOTE::

        The tableaux for all non-simply-laced types are provably correct if the
        bijection with :class:`rigged configurations <RiggedConfigurations>`
        holds. Therefore this is currently only proven for `B^{r,1}` or
        `B^{1,s}` and in general for types `A_n^{(1)}` and `D_n^{(1)}`.

    INPUT:

    - ``cartan_type`` -- the Cartan type

    - ``r`` -- the Dynkin diagram index (typically the number of rows)

    - ``s`` -- the number of columns

    EXAMPLES::

        sage: KRT = KirillovReshetikhinTableaux(['A', 4, 1], 2, 1)
        sage: elt = KRT(4, 3); elt
        [[3], [4]]

        sage: KRT = KirillovReshetikhinTableaux(['D', 4, 1], 2, 1)
        sage: elt = KRT(-1, 1); elt
        [[1], [-1]]

    We can create highest weight crystals from a given shape or weight::

        sage: KRT = KirillovReshetikhinTableaux(['D', 4, 1], 2, 2)
        sage: KRT.module_generator(shape=[1,1])
        [[1, 1], [2, -1]]
        sage: KRT.module_generator(column_shape=[2])
        [[1, 1], [2, -1]]
        sage: WS = RootSystem(['D',4,1]).weight_space()
        sage: KRT.module_generator(weight=WS.sum_of_terms([[0,-2],[2,1]]))
        [[1, 1], [2, -1]]
        sage: WSC = RootSystem(['D',4]).weight_space()
        sage: KRT.module_generator(classical_weight=WSC.fundamental_weight(2))
        [[1, 1], [2, -1]]

    We can go between :func:`KirillovReshetikhinCrystal` and
    :class:`KirillovReshetikhinTableaux` elements::

        sage: KRCrys = KirillovReshetikhinCrystal(['D', 4, 1], 2, 2)
        sage: KRTab = KirillovReshetikhinTableaux(['D', 4, 1], 2, 2)
        sage: elt = KRCrys(3, 2); elt
        [[2], [3]]
        sage: k = KRTab(elt); k
        [[2, 1], [3, -1]]
        sage: KRCrys(k)
        [[2], [3]]

    We check that the classical weights in the classical decompositions
    agree in a few different type::

        sage: KRCrys = KirillovReshetikhinCrystal(['D', 4, 1], 2, 2)
        sage: KRTab = KirillovReshetikhinTableaux(['D', 4, 1], 2, 2)
        sage: all(t.classical_weight() == KRCrys(t).classical_weight() for t in KRTab)
        True
        sage: KRCrys = KirillovReshetikhinCrystal(['B', 3, 1], 2, 2)
        sage: KRTab = KirillovReshetikhinTableaux(['B', 3, 1], 2, 2)
        sage: all(t.classical_weight() == KRCrys(t).classical_weight() for t in KRTab)
        True
        sage: KRCrys = KirillovReshetikhinCrystal(['C', 3, 1], 2, 2)
        sage: KRTab = KirillovReshetikhinTableaux(['C', 3, 1], 2, 2)
        sage: all(t.classical_weight() == KRCrys(t).classical_weight() for t in KRTab)
        True
        sage: KRCrys = KirillovReshetikhinCrystal(['D', 4, 2], 2, 2)
        sage: KRTab = KirillovReshetikhinTableaux(['D', 4, 2], 2, 2)
        sage: all(t.classical_weight() == KRCrys(t).classical_weight() for t in KRTab)
        True
        sage: KRCrys = KirillovReshetikhinCrystal(['A', 4, 2], 2, 2)
        sage: KRTab = KirillovReshetikhinTableaux(['A', 4, 2], 2, 2)
        sage: all(t.classical_weight() == KRCrys(t).classical_weight() for t in KRTab)
        True
    """
    @staticmethod
    def __classcall_private__(cls, cartan_type, r, s):
        """
        Normalize the input arguments to ensure unique representation.

        EXAMPLES::

            sage: KRT1 = KirillovReshetikhinTableaux(CartanType(['A',3,1]), 2, 3)
            sage: KRT2 = KirillovReshetikhinTableaux(['A',3,1], 2, 3)
            sage: KRT1 is KRT2
            True
        """
        ct = CartanType(cartan_type)
        if not ct.is_affine():
            raise ValueError("The Cartan type must be affine")

        type = ct.type()
        if ct.is_untwisted_affine():
            if type == 'A':
                return KRTableauxRectangle(ct, r, s)
            if type == 'B':
                if r == ct.classical().rank():
                    return KRTableauxBn(ct, r, s)
                return KRTableauxTypeVertical(ct, r, s)
            if type == 'C':
                if r == ct.classical().rank():
                    return KRTableauxRectangle(ct, r, s)
                return KRTableauxTypeHorizonal(ct, r, s)
            if type == 'D':
                if r == ct.classical().rank() or r == ct.classical().rank() - 1:
                    return KRTableauxSpin(ct, r, s)
                return KRTableauxTypeVertical(ct, r, s)
        else:
            if type == 'BC': # A_{2n}^{(2)}
                return KRTableauxTypeBox(ct, r, s)
            if ct.dual().type() == 'BC': # A_{2n}^{(2)\dagger}
                return KRTableauxTypeHorizonal(ct, r, s)
            if ct.dual().type() == 'B': # A_{2n-1}^{(2)}
                return KRTableauxTypeVertical(ct, r, s)
            if ct.dual().type() == 'C': # D_{n+1}^{(2)}
                if r == ct.dual().classical().rank():
                    return KRTableauxDTwistedSpin(ct, r, s)
                return KRTableauxTypeBox(ct, r, s)
            #if ct.dual().letter == 'F': # E_6^{(2)}
            #if ct.dual().letter == 'G': # D_4^{(3)}

        raise NotImplementedError
        #return super(KirillovReshetikhinTableaux, cls).__classcall__(cls, ct, r, s)

    def __init__(self, cartan_type, r, s):
        r"""
        Initialize ``self``.

        EXAMPLES::

            sage: KRT = KirillovReshetikhinTableaux(['A', 4, 1], 2, 3); KRT
            Kirillov-Reshetikhin tableaux of type ['A', 4, 1] and shape (2, 3)
            sage: TestSuite(KRT).run()  # long time (4s on sage.math, 2013)
            sage: KRT = KirillovReshetikhinTableaux(['D', 4, 1], 2, 3); KRT
            Kirillov-Reshetikhin tableaux of type ['D', 4, 1] and shape (2, 3)
            sage: TestSuite(KRT).run()  # long time (53s on sage.math, 2013)
            sage: KRT = KirillovReshetikhinTableaux(['D', 4, 1], 4, 1); KRT
            Kirillov-Reshetikhin tableaux of type ['D', 4, 1] and shape (4, 1)
            sage: TestSuite(KRT).run()
        """
        self._r = r
        self._s = s
        self._cartan_type = cartan_type

        Parent.__init__(self, category=(RegularCrystals(), FiniteCrystals()))

        self.letters = CrystalOfLetters(cartan_type.classical())
        self.module_generators = self._build_module_generators()

    def _repr_(self):
        """
        Return a string representation of ``self``.

        EXAMPLES::

            sage: KirillovReshetikhinTableaux(['A', 4, 1], 2, 3)
            Kirillov-Reshetikhin tableaux of type ['A', 4, 1] and shape (2, 3)
        """
        return "Kirillov-Reshetikhin tableaux of type {} and shape ({}, {})".format(
                self._cartan_type, self._r, self._s)

    def __iter__(self):
        """
        Return the iterator of ``self``.

        EXAMPLES::

            sage: KR = KirillovReshetikhinTableaux(['A', 3, 1], 2, 1)
            sage: g = KR.__iter__()
            sage: g.next()
            [[1], [2]]
            sage: g.next()
            [[1], [3]]
            sage: g.next()
            [[2], [3]]
        """
        index_set = self._cartan_type.classical().index_set()
        from sage.combinat.backtrack import TransitiveIdeal
        return TransitiveIdeal(lambda x: [x.f(i) for i in index_set],
                               self.module_generators).__iter__()

    def module_generator(self, i=None, **options):
        r"""
        Return the specified module generator.

        INPUT:

<<<<<<< HEAD
        - ``i`` -- The index of the module generator
=======
        - ``i`` -- the index of the module generator
>>>>>>> cba6e81b

        We can also get a module generator by using one of the following
        optional arguments:

<<<<<<< HEAD
        - ``shape`` -- The associated shape
        - ``column_shape`` -- The shape given as columns (a column of length
          `k` correspond to a classical weight `\omega_k`)
        - ``weight`` -- The weight
        - ``classical_weight`` -- The classical weight
=======
        - ``shape`` -- the associated shape
        - ``column_shape`` -- the shape given as columns (a column of length
          `k` correspond to a classical weight `\omega_k`)
        - ``weight`` -- the weight
        - ``classical_weight`` -- the classical weight

        If no arugments are specified, then return the unique module generator
        of classical weight `s \Lambda_r`.
>>>>>>> cba6e81b

        EXAMPLES::

            sage: KRT = KirillovReshetikhinTableaux(['D', 4, 1], 2, 2)
            sage: KRT.module_generator(1)
            [[1, 1], [2, -1]]
            sage: KRT.module_generator(shape=[1,1])
            [[1, 1], [2, -1]]
            sage: KRT.module_generator(column_shape=[2])
            [[1, 1], [2, -1]]
            sage: WS = RootSystem(['D',4,1]).weight_space()
            sage: KRT.module_generator(weight=WS.sum_of_terms([[0,-2],[2,1]]))
            [[1, 1], [2, -1]]
            sage: WSC = RootSystem(['D',4]).weight_space()
            sage: KRT.module_generator(classical_weight=WSC.fundamental_weight(2))
            [[1, 1], [2, -1]]
<<<<<<< HEAD
=======
            sage: KRT.module_generator()
            [[1, 1], [2, 2]]
>>>>>>> cba6e81b

            sage: KRT = KirillovReshetikhinTableaux(['A', 3, 1], 2, 2)
            sage: KRT.module_generator()
            [[1, 1], [2, 2]]
        """
        if i is not None:
            return self.module_generators[i]
        n = self._cartan_type.classical().rank()
<<<<<<< HEAD
=======

>>>>>>> cba6e81b
        if "shape" in options:
            shape = list(options["shape"])
            # Make sure the shape is the correct length
            if len(shape) < n:
                shape.extend( [0]*(n - len(shape)) )
            for mg in self.module_generators:
                if list(mg.classical_weight().to_vector()) == shape:
                    return mg
            return None
<<<<<<< HEAD
        if "column_shape" in options:
            shape = list(Partition(options["column_shape"]).conjugate())
            if len(shape) < self._cartan_type.classical().rank():
=======

        if "column_shape" in options:
            shape = list(Partition(options["column_shape"]).conjugate())
            if len(shape) < n:
>>>>>>> cba6e81b
                shape.extend( [0]*(n - len(shape)) )
            for mg in self.module_generators:
                if list(mg.classical_weight().to_vector()) == shape:
                    return mg
            return None
<<<<<<< HEAD
=======

>>>>>>> cba6e81b
        if "weight" in options:
            wt = options["weight"]
            for mg in self.module_generators:
                if mg.weight() == wt:
                    return mg
            return None
<<<<<<< HEAD
=======

>>>>>>> cba6e81b
        if "classical_weight" in options:
            wt = options["classical_weight"]
            for mg in self.module_generators:
                if mg.classical_weight() == wt:
                    return mg
            return None
<<<<<<< HEAD
        if len(self.module_generators) == 1:
            return self.module_generators[0]
        raise ValueError("Invalid parameter")
=======

        # Otherwise return the unique module generator of classical weight `s \Lambda_r`
        R = self.weight_lattice_realization()
        Lambda = R.fundamental_weights()
        r = self.r()
        s = self.s()
        weight = s*Lambda[r] - s*Lambda[0] * Lambda[r].level() / Lambda[0].level()
        for b in self.module_generators:
            if b.weight() == weight:
                return b
        assert False
>>>>>>> cba6e81b

    @abstract_method
    def _build_module_generators(self):
        """
        Build the module generators.

        EXAMPLES::

            sage: KRT = KirillovReshetikhinTableaux(['A', 4, 1], 2, 3)
            sage: KRT._build_module_generators()
            ([[1, 1, 1], [2, 2, 2]],)
        """

    @abstract_method
    def from_kirillov_reshetikhin_crystal(self, krc):
        """
        Construct an element of ``self`` from the Kirillov-Reshetikhin
        crystal element ``krc``.

        EXAMPLES::

            sage: KRT = KirillovReshetikhinTableaux(['A', 4, 1], 2, 1)
            sage: C = KirillovReshetikhinCrystal(['A',4,1], 2, 1)
            sage: krc = C(4,3); krc
            [[3], [4]]
            sage: KRT.from_kirillov_reshetikhin_crystal(krc)
            [[3], [4]]
        """

    def _element_constructor_(self, *lst, **options):
        """
        Construct a :class:`KirillovReshetikhinTableauxElement`.

        EXAMPLES::

            sage: KRT = KirillovReshetikhinTableaux(['A', 4, 1], 2, 1)
            sage: KRT(3, 4) # indirect doctest
            [[4], [3]]
            sage: KRT(4, 3)
            [[3], [4]]
        """
        if isinstance(lst[0], KirillovReshetikhinGenericCrystalElement):
            # Check to make sure it can be converted
            if lst[0].cartan_type() != self.cartan_type() \
              or lst[0].parent().r() != self._r or lst[0].parent().s() != self._s:
                raise ValueError("The Kirillov-Reshetikhin crystal must have the same Cartan type and (r,s)")
            return self.from_kirillov_reshetikhin_crystal(lst[0])

        return self.element_class(self, list(lst), **options)

    def r(self):
        """
        Return the value `r` for this tableaux class which corresponds to the
        number of rows.

        EXAMPLES::

            sage: KRT = KirillovReshetikhinTableaux(['A', 4, 1], 2, 1)
            sage: KRT.r()
            2
        """
        return self._r

    def s(self):
        """
        Return the value `s` for this tableaux class which corresponds to the
        number of columns.

        EXAMPLES::

            sage: KRT = KirillovReshetikhinTableaux(['A', 4, 1], 2, 1)
            sage: KRT.s()
            1
        """
        return self._s

    @cached_method
    def kirillov_reshetikhin_crystal(self):
        """
        Return the corresponding
        :func:`Kirillov-Reshetikhin crystal<KirillovReshetikhinCrystal>`.

        EXAMPLES::

            sage: KirillovReshetikhinTableaux(['A', 4, 1], 2, 1).kirillov_reshetikhin_crystal()
            Kirillov-Reshetikhin crystal of type ['A', 4, 1] with (r,s)=(2,1)
        """
        return KirillovReshetikhinCrystal(self._cartan_type, self._r, self._s)
<<<<<<< HEAD
=======

    def affinization(self):
        """
        Return the corresponding affinization crystal of ``self``.

        EXAMPLES::

            sage: K = KirillovReshetikhinTableaux(['A',2,1], 1, 1)
            sage: K.affinization()
            Affinization of Kirillov-Reshetikhin tableaux of type ['A', 2, 1] and shape (1, 1)
        """
        from sage.combinat.crystals.affinization import AffinizationCrystal
        return AffinizationCrystal(self)
>>>>>>> cba6e81b

class KRTableauxRectangle(KirillovReshetikhinTableaux):
    r"""
    Kirillov-Reshetkhin tableaux `B^{r,s}` whose module generator is a single
    `r \times s` rectangle.

    These are Kirillov-Reshetkhin tableaux `B^{r,s}` of type:

    - `A_n^{(1)}` for all `1 \leq r \leq n`,
    - `C_n^{(1)}` when `r = n`.

    TESTS::

        sage: KRT = KirillovReshetikhinTableaux(['A', 3, 1], 2, 2)
        sage: TestSuite(KRT).run()
        sage: KRT = KirillovReshetikhinTableaux(['C', 3, 1], 3, 2)
        sage: TestSuite(KRT).run() # long time
    """
    def _build_module_generators(self):
        r"""
        Build the module generators.

        There is only one module generator which corresponds to a single
        `r \times s` rectangle.

        EXAMPLES::

            sage: KRT = KirillovReshetikhinTableaux(['A', 4, 1], 2, 3)
            sage: KRT._build_module_generators()
            ([[1, 1, 1], [2, 2, 2]],)
        """
        tableau = []
        for i in range(self._s):
            tableau.append( [self._r - j for j in range(self._r)] )

        return (self.element_class(self, [self.letters(x) for x in flatten(tableau)]),)

    def from_kirillov_reshetikhin_crystal(self, krc):
        """
        Construct a :class:`KirillovReshetikhinTableauxElement`.

        EXAMPLES::

            sage: KRT = KirillovReshetikhinTableaux(['A', 4, 1], 2, 1)
            sage: C = KirillovReshetikhinCrystal(['A',4,1], 2, 1)
            sage: krc = C(4,3); krc
            [[3], [4]]
            sage: KRT.from_kirillov_reshetikhin_crystal(krc)
            [[3], [4]]
        """
        # To build a KR tableau from a KR crystal:
        # 1 - start with the highest weight KR tableau
        # 2 - determine a path from the KR crystal to its highest weight
        # 3 - apply the inverse path to the highest weight KR tableau
        f_str = reversed(krc.lift().to_highest_weight()[1])
        return self.module_generators[0].f_string(f_str)

class KRTableauxTypeVertical(KirillovReshetikhinTableaux):
    r"""
    Kirillov-Reshetkihn tableaux `B^{r,s}` of type:

    - `D_n^{(1)}` for all `1 \leq r < n-1`,
    - `B_n^{(1)}` for all `1 \leq r < n`,
    - `A_{2n-1}^{(2)}` for all `1 \leq r \leq n`.

    TESTS::

        sage: KRT = KirillovReshetikhinTableaux(['D', 4, 1], 1, 1)
        sage: TestSuite(KRT).run()
        sage: KRT = KirillovReshetikhinTableaux(['B', 3, 1], 2, 2)
        sage: TestSuite(KRT).run() # long time
        sage: KRT = KirillovReshetikhinTableaux(['A', 5, 2], 2, 2)
        sage: TestSuite(KRT).run() # long time
    """
    def _fill(self, weight):
        r"""
        Return the highest weight KR tableau of weight ``weight``.

        INPUT:

        - ``weight`` -- The weight of the highest weight KR tableau (the
          conjugate of the shape of the KR crystal's tableau)

        OUTPUT:

        - A `r \times s` tableau

        EXAMPLES::

            sage: KRT = KirillovReshetikhinTableaux(['D', 4, 1], 2, 1)
            sage: KRT._fill([])
            [[1], [-1]]
            sage: KRT = KirillovReshetikhinTableaux(['D', 14, 1], 12, 7)
            sage: KRT._fill([10,10,8,2,2,2])
            [[1, 1, 1, 1, 1, 7, 1], [2, 2, 2, 2, 2, 8, 2], [3, 3, 7, 9, 7, 9, 3], [4, 4, 8, 10, 8, 10, 4], [5, 5, 9, 11, 9, 11, 5], [6, 6, 10, 12, 10, 12, 6], [7, 7, 11, -12, 11, -12, 7], [8, 8, 12, -11, 12, -11, 8], [9, 9, -12, -10, -12, -10, 9], [10, 10, -11, -9, -11, -9, -9], [-12, 11, -10, -8, -10, -8, -8], [-11, 12, -9, -7, -9, -7, -7]]
            sage: KRT._fill([10,10,6,2,2,2])
            [[1, 1, 1, 1, 1, 5, 1], [2, 2, 2, 2, 2, 6, 2], [3, 3, 9, 7, 9, 7, 3], [4, 4, 10, 8, 10, 8, 4], [5, 5, 11, 9, 11, 9, 5], [6, 6, 12, 10, 12, 10, 6], [7, 7, -12, 11, -12, 11, 7], [8, 8, -11, 12, -11, 12, 8], [9, 9, -10, -12, -10, -12, -8], [10, 10, -9, -11, -9, -11, -7], [-12, 11, -8, -10, -8, -10, -6], [-11, 12, -7, -9, -7, -9, -5]]
        """
        # Add zeros until the shape has length s
        weight_list = list(weight) # Make sure we have a list
        while len(weight_list) != self._s:
            weight_list.append(0)

        tableau = []
        i = 0
        # Step 0 - Fill first columns of height r
        while i < self._s and weight_list[i] == self._r:
            tableau.append( [self._r - j for j in range(self._r)] )
            i += 1

        # Step 1 - Add the alternating columns until we hit an odd number of columns
        c = -1
        while i < self._s:
            # If it is an odd number of columns
            if i == self._s - 1 or weight_list[i] != weight_list[i+1]:
                c = weight_list[i]
                i += 1
                break
            temp_list = [-(weight_list[i] + j + 1) for j in range(self._r - weight_list[i])]
            for j in range(weight_list[i]):
                temp_list.append(weight_list[i] - j)
            tableau.append(temp_list)
            tableau.append( [self._r - j for j in range(self._r)] )
            i += 2

        # Step 2 - Add the x dependent columns
        x = c + 1
        while i < self._s:
            temp_list = [-x - j for j in range(self._r - x + 1)] # +1 for indexing
            for j in range(x - weight_list[i] - 1): # +1 for indexing
                temp_list.append(self._r - j)
            x = temp_list[-1] # This is the h+1 entry of the column
            for j in range(weight_list[i]):
                temp_list.append(weight_list[i] - j)

            tableau.append(temp_list)
            i += 1

        # Step 3 - Add the final column
        if c > -1:
            val = (self._r + x - 1) / 2
            temp_list = [-x - j for j in range(self._r - val)]
            for j in range(val):
                temp_list.append(val - j)
            tableau.append(temp_list)

        return self.element_class(self, [self.letters(x) for x in flatten(tableau)])

    def _build_module_generators(self):
        """
        Build the module generators.

        EXAMPLES::

            sage: KRT = KirillovReshetikhinTableaux(['D',4,1], 2, 3)
            sage: KRT._build_module_generators()
            ([[-2, 1, 1], [-1, 2, -1]], [[1, -2, 1], [2, -1, 2]],
             [[1, 1, 1], [2, 2, -1]], [[1, 1, 1], [2, 2, 2]])
        """
        return tuple(self._fill(weight) for weight in
                     horizontal_dominoes_removed(self._s, self._r))

    def from_kirillov_reshetikhin_crystal(self, krc):
        """
        Construct an element of ``self`` from the Kirillov-Reshetikhin
        crystal element ``krc``.

        EXAMPLES::

            sage: KRT = KirillovReshetikhinTableaux(['D',4,1], 2,3)
            sage: C = KirillovReshetikhinCrystal(['D',4,1], 2,3)
            sage: krc = C(4,3); krc
            [[3], [4]]
            sage: KRT.from_kirillov_reshetikhin_crystal(krc)
            [[3, -2, 1], [4, -1, 2]]
        """
        # To build a KR tableau from a KR crystal:
        # 1 - start with a highest weight KR tableau generated from the
        #  shape of the KR crystal
        # 2 - determine a path from the KR crystal to its highest weight
        # 3 - apply the inverse path to the highest weight KR tableau
        lifted = krc.lift()
        weight = lifted.to_tableau().shape().conjugate()
        f_str = reversed(lifted.to_highest_weight()[1])
        return self._fill(weight).f_string(f_str)

class KRTableauxTypeHorizonal(KirillovReshetikhinTableaux):
    r"""
    Kirillov-Reshetikhin tableaux `B^{r,s}` of type:

    - `C_n^{(1)}` for `1 \leq r < n`,
    - `A_{2n}^{(2)\dagger}` for `1 \leq r \leq n`.

    TESTS::

        sage: KRT = KirillovReshetikhinTableaux(['C', 3, 1], 2, 2)
        sage: TestSuite(KRT).run() # long time
        sage: KRT = KirillovReshetikhinTableaux(CartanType(['A', 4, 2]).dual(), 2, 2)
        sage: TestSuite(KRT).run()
    """
    def _fill(self, shape):
        r"""
        Return the highest weight KR tableau of weight ``shape``.

        INPUT:

        - ``shape`` -- The shape of the KR crystal's tableau

        OUTPUT:

        - A `r \times s` tableau

        EXAMPLES::

            sage: KRT = KirillovReshetikhinTableaux(['C', 5, 1], 3, 5)
            sage: KRT._fill([3,3,1])
            [[1, 1, 1, -3, 1], [2, 2, 2, -2, 2], [3, -3, 3, -1, 3]]
            sage: KRT = KirillovReshetikhinTableaux(['C', 10, 1], 5, 6)
            sage: KRT._fill([6,4,2,2])
            [[1, 1, 1, 1, 1, 1], [2, 2, 2, 2, -5, 2], [3, 3, -5, 3, -4, 3], [4, 4, -4, 4, -3, 4], [-5, 5, -3, 5, -2, 5]]
            sage: KRT._fill([6,4])
            [[1, 1, 1, 1, 1, 1], [2, 2, 2, 2, -5, 2], [-5, 3, -5, 3, -4, 3], [-4, 4, -4, 4, -3, 4], [-3, 5, -3, 5, -2, 5]]
        """
        # Add zeros until the shape has length s
        shape_list = list(shape) # Make sure we have a list
        while len(shape_list) != self._r:
            shape_list.append(0)

        lst = []
        for col in range(1, self._s+1):
            if (self._s - col) % 2 == 0:
                lst.extend( [self.letters(self._r - x) for x in range(self._r)] )
            else:
                m = self._r
                for j, val in enumerate(shape_list):
                    if col >= val:
                        m = j
                        break
                lst.extend([self.letters(-x) for x in range(m+1, self._r+1)])
                lst.extend([self.letters(m - x) for x in range(m)])

        return self.element_class(self, lst)

    def _build_module_generators(self):
        """
        Build the module generators.

        EXAMPLES::

            sage: KRT = KirillovReshetikhinTableaux(['C',4,1], 2, 3)
            sage: KRT._build_module_generators()
            ([[1, -2, 1], [2, -1, 2]], [[1, 1, 1], [2, -2, 2]], [[1, 1, 1], [2, 2, 2]])
        """
        return tuple(self._fill(shape) for shape in horizontal_dominoes_removed(self._r, self._s))

    def from_kirillov_reshetikhin_crystal(self, krc):
        """
        Construct an element of ``self`` from the Kirillov-Reshetikhin
        crystal element ``krc``.

        EXAMPLES::

            sage: KRT = KirillovReshetikhinTableaux(['C',4,1], 2,3)
            sage: C = KirillovReshetikhinCrystal(['C',4,1], 2,3)
            sage: krc = C(4,3); krc
            [[3], [4]]
            sage: KRT.from_kirillov_reshetikhin_crystal(krc)
            [[3, -2, 1], [4, -1, 2]]
        """
        # To build a KR tableau from a KR crystal:
        # 1 - start with a highest weight KR tableau generated from the
        #  shape of the KR crystal
        # 2 - determine a path from the KR crystal to its highest weight
        # 3 - apply the inverse path to the highest weight KR tableau
        lifted = krc.lift()
        shape = lifted.to_tableau().shape()
        f_str = reversed(lifted.to_highest_weight()[1])
        return self._fill(shape).f_string(f_str)

class KRTableauxTypeBox(KRTableauxTypeVertical):
    r"""
    Kirillov-Reshetikhin tableaux `B^{r,s}` of type:

    - `A_{2n}^{(2)}` for all `r \leq n`,
    - `D_{n+1}^{(2)}` for all `r < n`.

    TESTS::

        sage: KRT = KirillovReshetikhinTableaux(['A', 4, 2], 2, 2)
        sage: TestSuite(KRT).run()
        sage: KRT = KirillovReshetikhinTableaux(['D', 4, 2], 2, 2)
        sage: TestSuite(KRT).run() # long time
    """
    def _fill(self, weight):
        r"""
        Return the highest weight KR tableau of weight ``weight``.

        INPUT:

        - ``weight`` -- The weight of the highest weight KR tableau (the
          conjugate of the shape of the KR crystal's tableau)

        OUTPUT:

        - A `r \times s` tableau

        EXAMPLES::

            sage: KRT = KirillovReshetikhinTableaux(['D', 4, 1], 2, 1)
            sage: KRT._fill([])
            [[1], [-1]]
            sage: KRT = KirillovReshetikhinTableaux(['D', 14, 1], 12, 7)
            sage: KRT._fill([10,10,8,2,2,2])
            [[1, 1, 1, 1, 1, 7, 1], [2, 2, 2, 2, 2, 8, 2], [3, 3, 7, 9, 7, 9, 3], [4, 4, 8, 10, 8, 10, 4], [5, 5, 9, 11, 9, 11, 5], [6, 6, 10, 12, 10, 12, 6], [7, 7, 11, -12, 11, -12, 7], [8, 8, 12, -11, 12, -11, 8], [9, 9, -12, -10, -12, -10, 9], [10, 10, -11, -9, -11, -9, -9], [-12, 11, -10, -8, -10, -8, -8], [-11, 12, -9, -7, -9, -7, -7]]
            sage: KRT._fill([10,10,6,2,2,2])
            [[1, 1, 1, 1, 1, 5, 1], [2, 2, 2, 2, 2, 6, 2], [3, 3, 9, 7, 9, 7, 3], [4, 4, 10, 8, 10, 8, 4], [5, 5, 11, 9, 11, 9, 5], [6, 6, 12, 10, 12, 10, 6], [7, 7, -12, 11, -12, 11, 7], [8, 8, -11, 12, -11, 12, 8], [9, 9, -10, -12, -10, -12, -8], [10, 10, -9, -11, -9, -11, -7], [-12, 11, -8, -10, -8, -10, -6], [-11, 12, -7, -9, -7, -9, -5]]
        """
        # Add zeros until the shape has length s
        weight_list = list(weight) # Make sure we have a list
        while len(weight_list) != self._s:
            weight_list.append(0)

        tableau = []
        i = 0
        # Step 0 - Fill first columns of height r
        while i < self._s and weight_list[i] == self._r:
            tableau.append( [self._r - j for j in range(self._r)] )
            i += 1

        # Step 1 - Add the alternating columns until we hit an odd number of columns
        c = -1
        while i < self._s:
            # If it is an odd number of columns
            if i == self._s - 1 or weight_list[i] != weight_list[i+1]:
                c = weight_list[i]
                i += 1
                break
            temp_list = [-(weight_list[i] + j + 1) for j in range(self._r - weight_list[i])]
            for j in range(weight_list[i]):
                temp_list.append(weight_list[i] - j)
            tableau.append(temp_list)
            tableau.append( [self._r - j for j in range(self._r)] )
            i += 2

        # Step 2 - Add the x dependent columns
        x = c + 1
        while i < self._s:
            temp_list = [-x - j for j in range(self._r - x + 1)] # +1 for indexing
            for j in range(x - weight_list[i] - 1): # +1 for indexing
                temp_list.append(self._r - j)
            x = temp_list[-1] # This is the h+1 entry of the column
            for j in range(weight_list[i]):
                temp_list.append(weight_list[i] - j)

            tableau.append(temp_list)
            i += 1

        # Step 3 - Add the final column
        if c > -1:
            val = x - 1
            temp_list = ['E' for j in range(self._r - val)]
            for j in range(val):
                temp_list.append(val - j)
            tableau.append(temp_list)

        return self.element_class(self, [self.letters(x) for x in flatten(tableau)])

    def _build_module_generators(self):
        """
        Build the module generators.

        EXAMPLES::

            sage: KRT = KirillovReshetikhinTableaux(['A',4,2], 2, 2)
            sage: KRT._build_module_generators()
            ([[-2, 1], [-1, 2]], [[2, 1], [-2, E]], [[1, E], [2, E]],
             [[1, 1], [-2, 2]], [[1, 1], [2, E]], [[1, 1], [2, 2]])
        """
        return tuple(self._fill(weight) for weight in partitions_in_box(self._s, self._r))

class KRTableauxSpin(KRTableauxRectangle):
    r"""
    Kirillov-Reshetikhin tableaux `B^{r,s}` of type `D_n^{(1)}` with
    `r = n, n-1`.

    TESTS::

        sage: KRT = KirillovReshetikhinTableaux(['D', 4, 1], 3, 2)
        sage: TestSuite(KRT).run()
        sage: KRT = KirillovReshetikhinTableaux(['D', 4, 1], 4, 2)
        sage: TestSuite(KRT).run()
    """
    def _build_module_generators(self):
        r"""
        Build the module generators.

        There is only one module generator which corresponds to a single
        `n \times s` rectangle.

        EXAMPLES::

            sage: KRT = KirillovReshetikhinTableaux(['D', 4, 1], 3, 3)
            sage: KRT._build_module_generators()
            ([[1, 1, 1], [2, 2, 2], [3, 3, 3], [-4, -4, -4]],)
            sage: KRT = KirillovReshetikhinTableaux(['D', 4, 1], 4, 3)
            sage: KRT._build_module_generators()
            ([[1, 1, 1], [2, 2, 2], [3, 3, 3], [4, 4, 4]],)
        """
        n = self.cartan_type().classical().rank()
        if self._r == n:
            return KRTableauxRectangle._build_module_generators(self)

        tableau = []
        for i in range(self._s):
            tableau.append( [-n] + [self._r - j for j in range(self._r)] )

        return (self.element_class(self, [self.letters(x) for x in flatten(tableau)]),)

class KRTableauxBn(KRTableauxTypeHorizonal):
    """
    Kirillov-Reshetkhin tableaux `B^{n,s}` of type `B_n^{(1)}`.

    TESTS::

        sage: KRT = KirillovReshetikhinTableaux(['B', 2, 1], 2, 3)
        sage: TestSuite(KRT).run()
    """
    def _build_module_generators(self):
        """
        Build the module generators.

        EXAMPLES::

            sage: KRT = KirillovReshetikhinTableaux(['B', 2, 1], 2, 2)
            sage: KRT._build_module_generators()
            ([[-2, 1], [-1, 2]], [[1, 1], [2, 2]])
        """
        odd = int(self._s % 2)
        shapes = [[int(x * 2 + odd) for x in sh] for sh
                   in vertical_dominoes_removed(self._r, self._s // 2)]
        return tuple(self._fill(sh) for sh in shapes)

    def from_kirillov_reshetikhin_crystal(self, krc):
        """
        Construct an element of ``self`` from the Kirillov-Reshetikhin
        crystal element ``krc``.

        EXAMPLES::

            sage: KR = KirillovReshetikhinTableaux(['B',3,1], 3,3)
            sage: C = KirillovReshetikhinCrystal(['B',3,1], 3,3)
            sage: krc = C.module_generators[1].f_string([3,2,3,1,3,3]); krc
            [++-, [[2], [0], [-3]]]
            sage: KR.from_kirillov_reshetikhin_crystal(krc)
            [[1, 1, 2], [2, 2, -3], [-3, -3, -1]]
        """
        # To build a KR tableau from a type B_n spinor KR crystal:
        # 1 - determine a path from the KR crystal to its highest weight
        # 2 - find the corresponding highest weight KR tableau
        # 3 - apply the inverse path to the highest weight KR tableau
        lifted = krc.lift()
        to_hw = lifted.to_highest_weight()
        f_str = reversed(to_hw[1])
        wt = to_hw[0].weight()
        for x in self.module_generators:
            if x.classical_weight() / 2 == wt:
                return x.f_string(f_str)
        raise ValueError("No matching highest weight element found")

class KirillovReshetikhinTableauxElement(TensorProductOfRegularCrystalsElement):
    r"""
    A Kirillov-Reshetikhin tableau.

    For more information, see :class:`KirillovReshetikhinTableaux` and
    :class:`TensorProductOfKirillovReshetikhinTableaux`.
    """
    def __init__(self, parent, list, **options):
        r"""
        Initialize ``self``.

        EXAMPLES::

            sage: KRT = KirillovReshetikhinTableaux(['A', 4, 1], 2, 1)
            sage: elt = KRT(4, 3); elt
            [[3], [4]]
            sage: TestSuite(elt).run()
        """
        # Make sure we are a list of letters
        if list != [] and not isinstance(list[0], (parent.letters.element_class, EmptyLetter)):
            list = [parent.letters(x) for x in list]
        TensorProductOfRegularCrystalsElement.__init__(self, parent, list)

    def _repr_(self):
        """
        Return the string representation of ``self``.

        EXAMPLES::

            sage: KRT = KirillovReshetikhinTableaux(['A', 4, 1], 2, 1)
            sage: KRT(3,2)
            [[2], [3]]
        """
        return repr(self.to_array())

    def _repr_diagram(self):
<<<<<<< HEAD
        """
        Return a string representation of ``self`` as a diagram.

        EXAMPLES::

            sage: KRT = KirillovReshetikhinTableaux(['A',4,1], 2,2)
            sage: elt = KRT(2,1,4,3)
            sage: print elt._repr_diagram()
              1  3
              2  4
        """
=======
        """
        Return a string representation of ``self`` as a diagram.

        EXAMPLES::

            sage: KRT = KirillovReshetikhinTableaux(['A',4,1], 2,2)
            sage: elt = KRT(2,1,4,3)
            sage: print elt._repr_diagram()
              1  3
              2  4
        """
>>>>>>> cba6e81b
        return self.to_tableau()._repr_diagram()

    def _latex_(self):
        r"""
        Return a latex representation of ``self``.

        EXAMPLES::

            sage: KRT = KirillovReshetikhinTableaux(['A', 4, 1], 2, 3)
            sage: latex(KRT(3,2,4,2,4,3))
            {\def\lr#1{\multicolumn{1}{|@{\hspace{.6ex}}c@{\hspace{.6ex}}|}{\raisebox{-.3ex}{$#1$}}}
            \raisebox{-.6ex}{$\begin{array}[b]{*{3}c}\cline{1-3}
            \lr{2}&\lr{2}&\lr{3}\\\cline{1-3}
            \lr{3}&\lr{4}&\lr{4}\\\cline{1-3}
            \end{array}$}
            }
        """
        from sage.combinat.output import tex_from_array
        return tex_from_array([[val._latex_() for val in row] for row in self.to_array()])

    def _ascii_art_(self):
        r"""
        Return an ASCII art representation of ``self``.

        EXAMPLES::
<<<<<<< HEAD

            sage: KRT = KirillovReshetikhinTableaux(['A',4,1], 2,2)
            sage: ascii_art(KRT(2,1,4,3))
              1  3
              2  4
        """
        from sage.misc.ascii_art import AsciiArt
        return AsciiArt(self._repr_diagram().splitlines())

=======

            sage: KRT = KirillovReshetikhinTableaux(['A',4,1], 2,2)
            sage: ascii_art(KRT(2,1,4,3))
              1  3
              2  4
        """
        from sage.misc.ascii_art import AsciiArt
        return AsciiArt(self._repr_diagram().splitlines())

>>>>>>> cba6e81b
    def to_kirillov_reshetikhin_crystal(self):
        r"""
        Construct a :func:`KirillovReshetikhinCrystal` element from ``self``.

        We construct the Kirillov-Reshetikhin crystal element as follows:

        1. Determine the shape `\lambda` of the KR crystal from the weight.
        2. Determine a path `e_{i_1} e_{i_2} \cdots e_{i_k}` to the highest
           weight.
        3. Apply `f_{i_k} \cdots f_{i_2} f_{i_1}` to a highest weight KR
           crystal of shape `\lambda`.

        EXAMPLES::

            sage: KRT = KirillovReshetikhinTableaux(['D',4,1], 2,2)
            sage: elt = KRT(3,2,-1,1); elt
            [[2, 1], [3, -1]]
            sage: elt.to_kirillov_reshetikhin_crystal()
            [[2], [3]]

        TESTS:

        Spinor tests::

            sage: KRT = KirillovReshetikhinTableaux(['D',4,1], 4, 3)
            sage: KRC = KirillovReshetikhinCrystal(['D',4,1], 4, 3)
            sage: elt = KRT(-3,-4,2,1,-3,-4,2,1,-2,-4,3,1); elt
            [[1, 1, 1], [2, 2, 3], [-4, -4, -4], [-3, -3, -2]]
            sage: ret = elt.to_kirillov_reshetikhin_crystal(); ret
            [++--, [[1], [3], [-4], [-3]]]
            sage: test = KRT(ret); test
            [[1, 1, 1], [2, 2, 3], [-4, -4, -4], [-3, -3, -2]]
            sage: test == elt
            True
        """
        return self.parent().kirillov_reshetikhin_crystal()(self)

    @cached_method
    def to_array(self, rows=True):
        r"""
        Return a 2-dimensional array representation of this
        Kirillov-Reshetikhin element.

        If the output is in rows, then it outputs the top row first (in the
        English convention) from left to right.

        For example: if the reading word is `[2, 1, 4, 3]`, so as a
        `2 \times 2` tableau::

            1 3
            2 4

        we output ``[[1, 3], [2, 4]]``.

        If the output is in columns, then it outputs the leftmost column first
        with the bottom element first. In other words this parses the reading
        word into its columns.

        Continuing with the previous example, the output would be
        ``[[2, 1], [4, 3]]``.

        INPUT:

        - ``rows`` -- (Default: ``True``) Set to ``True`` if the resulting
          array is by row, otherwise it is by column.

        EXAMPLES::

            sage: KRT = KirillovReshetikhinTableaux(['A', 4, 1], 2, 2)
            sage: elt = KRT(2, 1, 4, 3)
            sage: elt.to_array()
            [[1, 3], [2, 4]]
            sage: elt.to_array(False)
            [[2, 1], [4, 3]]
        """
        ret_list = []
        h = self.parent()._r
        s = self.parent()._s
        if rows:
            for i in reversed(range(h)):
                row = []
                for j in range(s):
                    row.append(self[j * h + i])
                ret_list.append(row)
        else:
            for j in range(s):
                col = []
                for i in range(h):
                    col.append(self[j * h + i])
                ret_list.append(col)

        return ret_list

    @cached_method
    def to_tableau(self):
        """
        Return a :class:`Tableau` object of ``self``.

        EXAMPLES::

            sage: KRT = KirillovReshetikhinTableaux(['A', 4, 1], 2, 2)
            sage: elt = KRT(2, 1, 4, 3); elt
            [[1, 3], [2, 4]]
            sage: t = elt.to_tableau(); t
            [[1, 3], [2, 4]]
            sage: type(t)
            <class 'sage.combinat.tableau.Tableaux_all_with_category.element_class'>
        """
        return Tableau(self.to_array())

    def pp(self):
        """
        Pretty print ``self``.

        EXAMPLES::

            sage: KRT = KirillovReshetikhinTableaux(['A', 4, 1], 2, 2)
            sage: elt = KRT(2, 1, 4, 3); elt
            [[1, 3], [2, 4]]
            sage: elt.pp()
            1  3
            2  4
        """
        self.to_tableau().pp()

    def to_classical_highest_weight(self, index_set=None):
        r"""
        Return the classical highest weight element corresponding to ``self``.

        INPUT:

        - ``index_set`` -- (Default: ``None``) Return the highest weight
          with respect to the index set. If ``None`` is passed in, then this
          uses the classical index set.

        OUTPUT:

        A pair ``[H, f_str]`` where ``H`` is the highest weight element and
        ``f_str`` is a list of `a_i` of `f_{a_i}` needed to reach ``H``.

        EXAMPLES::

            sage: KRTab = KirillovReshetikhinTableaux(['D',4,1], 2,2)
            sage: elt = KRTab(3,2,-1,1); elt
            [[2, 1], [3, -1]]
            sage: elt.to_classical_highest_weight()
            [[[1, 1], [2, -1]], [1, 2]]
        """
        if index_set is None:
            index_set = self.parent()._cartan_type.classical().index_set()
        for i in index_set:
            next = self.e(i)
            if next is not None:
                hw = next.to_classical_highest_weight(index_set=index_set)
                return [hw[0], [i] + hw[1]]
        return [self, []]

    def weight(self):
        """
        Return the weight of ``self``.

        EXAMPLES::

            sage: KR = KirillovReshetikhinTableaux(['D',4,1], 2, 2)
            sage: KR.module_generators[1].weight()
            -2*Lambda[0] + Lambda[2]
        """
        return self.Phi() - self.Epsilon()

    @cached_method
    def classical_weight(self):
        r"""
        Return the classical weight of ``self``.

        EXAMPLES::

            sage: KRT = KirillovReshetikhinTableaux(['D',4,1], 2,2)
            sage: elt = KRT(3,2,-1,1); elt
            [[2, 1], [3, -1]]
            sage: elt.classical_weight()
            (0, 1, 1, 0)
        """
        F = self.cartan_type().classical().root_system()
        if F.ambient_space() is None:
            WLR = F.weight_lattice()
        else:
            WLR = F.ambient_space()
        weight = lambda x: x.weight()
        return sum((weight(self[j]) for j in range(len(self))), WLR.zero())

    def e(self, i):
        """
        Perform the action of `e_i` on ``self``.

        .. TODO::

            Implement a direct action of `e_0` without moving to KR crystals.

        EXAMPLES::

            sage: KRT = KirillovReshetikhinTableaux(['D',4,1], 2,2)
            sage: KRT.module_generators[0].e(0)
            [[-2, 1], [-1, -1]]
        """
        if i == 0:
            ret = self.to_kirillov_reshetikhin_crystal().e0()
            if ret is None:
                return None
            return ret.to_kirillov_reshetikhin_tableau()
        return TensorProductOfRegularCrystalsElement.e(self, i)

    def f(self, i):
        """
        Perform the action of `f_i` on ``self``.

        .. TODO::

            Implement a direct action of `f_0` without moving to KR crystals.

        EXAMPLES::

            sage: KRT = KirillovReshetikhinTableaux(['D',4,1], 2,2)
            sage: KRT.module_generators[0].f(0)
            [[1, 1], [2, -1]]
        """
        if i == 0:
            ret = self.to_kirillov_reshetikhin_crystal().f0()
            if ret is None:
                return None
            return ret.to_kirillov_reshetikhin_tableau()
        return TensorProductOfRegularCrystalsElement.f(self, i)

    def epsilon(self, i):
        r"""
        Compute `\epsilon_i` of ``self``.

        .. TODO::

            Implement a direct action of `\epsilon_0` without moving to
            KR crystals.

        EXAMPLES::

            sage: KRT = KirillovReshetikhinTableaux(['D',4,1], 2,2)
            sage: KRT.module_generators[0].epsilon(0)
            2
        """
        if i == 0:
            return self.to_kirillov_reshetikhin_crystal().epsilon0()
        return TensorProductOfRegularCrystalsElement.epsilon(self, i)

    def phi(self, i):
        r"""
        Compute `\phi_i` of ``self``.

        .. TODO::

            Compute `\phi_0` without moving to KR crystals.

        EXAMPLES::

            sage: KRT = KirillovReshetikhinTableaux(['D',4,1], 2,2)
            sage: KRT.module_generators[0].phi(0)
            2
        """
        if i == 0:
            return self.to_kirillov_reshetikhin_crystal().phi0()
        return TensorProductOfRegularCrystalsElement.phi(self, i)

KirillovReshetikhinTableaux.Element = KirillovReshetikhinTableauxElement

class KRTableauxSpinElement(KirillovReshetikhinTableauxElement):
    r"""
    Kirillov-Reshetikhin tableau for spinors.

    Here we are in the embedding `B(\Lambda_n) \hookrightarrow
    B(2 \Lambda_n)`, so `e_i` and `f_i` act by `e_i^2` and `f_i^2`
    respectively for all `i \neq 0`. We do this so our columns are full
    width (as opposed to half width and/or uses a `\pm` representation).
    """
    def e(self, i):
        r"""
        Calculate the action of `e_i` on ``self``.

        EXAMPLES::

            sage: KRT = KirillovReshetikhinTableaux(['D',4,1], 4, 1)
            sage: KRT(-1, -4, 3, 2).e(1)
            [[1], [3], [-4], [-2]]
            sage: KRT(-1, -4, 3, 2).e(3)
        """
        if i == 0: # Only need to do it once since we pull to the KR crystal
            return KirillovReshetikhinTableauxElement.e(self, i)

        half = KirillovReshetikhinTableauxElement.e(self, i)
        if half is None:
            return None
        return KirillovReshetikhinTableauxElement.e(half, i)

    def f(self, i):
        r"""
        Calculate the action of `f_i` on ``self``.

        EXAMPLES::

            sage: KRT = KirillovReshetikhinTableaux(['D',4,1], 4, 1)
            sage: KRT(-1, -4, 3, 2).f(1)
            sage: KRT(-1, -4, 3, 2).f(3)
            [[2], [4], [-3], [-1]]
        """
        if i == 0: # Only need to do it once since we pull to the KR crystal
            return KirillovReshetikhinTableauxElement.f(self, i)

        half = KirillovReshetikhinTableauxElement.f(self, i)
        if half is None:
            return None

        return KirillovReshetikhinTableauxElement.f(half, i)

    def epsilon(self, i):
        r"""
        Compute `\varepsilon_i` of ``self``.

        EXAMPLES::

            sage: KRT = KirillovReshetikhinTableaux(['D',4,1], 4, 1)
            sage: KRT(-1, -4, 3, 2).epsilon(1)
            1
            sage: KRT(-1, -4, 3, 2).epsilon(3)
            0
        """
        if i == 0: # Don't need to half it since we pull to the KR crystal
            return KirillovReshetikhinTableauxElement.epsilon(self, i)
        return KirillovReshetikhinTableauxElement.epsilon(self, i) / 2

    def phi(self, i):
        r"""
        Compute `\varphi_i` of ``self``.

        EXAMPLES::

            sage: KRT = KirillovReshetikhinTableaux(['D',4,1], 4, 1)
            sage: KRT(-1, -4, 3, 2).phi(1)
            0
            sage: KRT(-1, -4, 3, 2).phi(3)
            1
        """
        if i == 0: # Don't need to half it since we pull to the KR crystal
            return KirillovReshetikhinTableauxElement.phi(self, i)
        return KirillovReshetikhinTableauxElement.phi(self, i) / 2

    @cached_method
    def to_array(self, rows=True):
        r"""
        Return a 2-dimensional array representation of this
        Kirillov-Reshetikhin element.

        If the output is in rows, then it outputs the top row first (in the
        English convention) from left to right.

        For example: if the reading word is `[2, 1, 4, 3]`, so as a
        `2 \times 2` tableau::

            1 3
            2 4

        we output ``[[1, 3], [2, 4]]``.

        If the output is in columns, then it outputs the leftmost column first
        with the bottom element first. In other words this parses the reading
        word into its columns.

        Continuing with the previous example, the output would be
        ``[[2, 1], [4, 3]]``.

        INPUT:

        - ``rows`` -- (Default: ``True``) Set to ``True`` if the resulting
          array is by row, otherwise it is by column.

        EXAMPLES::

            sage: KRT = KirillovReshetikhinTableaux(['D', 4, 1], 4, 3)
            sage: elt = KRT(-3,-4,2,1,-3,-4,2,1,-2,-4,3,1)
            sage: elt.to_array()
            [[1, 1, 1], [2, 2, 3], [-4, -4, -4], [-3, -3, -2]]
            sage: elt.to_array(False)
            [[-3, -4, 2, 1], [-3, -4, 2, 1], [-2, -4, 3, 1]]
        """
        ret_list = []
        h = self.parent()._cartan_type.classical().rank()
        s = self.parent()._s
        if rows:
            for i in reversed(range(h)):
                row = []
                for j in range(s):
                    row.append(self[j * h + i])
                ret_list.append(row)
        else:
            for j in range(s):
                col = []
                for i in range(h):
                    col.append(self[j * h + i])
                ret_list.append(col)

        return ret_list

KRTableauxBn.Element = KRTableauxSpinElement
KRTableauxSpin.Element = KRTableauxSpinElement

class KRTableauxDTwistedSpin(KRTableauxRectangle):
    r"""
    Kirillov-Reshetikhin tableaux `B^{r,s}` of type `D_n^{(2)}` with `r = n`.

    EXAMPLES::

        sage: KRT = KirillovReshetikhinTableaux(['D', 4, 2], 1, 1)
        sage: KRT.cardinality()
        8
        sage: KRC = KirillovReshetikhinCrystal(['D', 4, 2], 1, 1)
        sage: KRT.cardinality() == KRC.cardinality()
        True
    """
    Element = KRTableauxSpinElement
<|MERGE_RESOLUTION|>--- conflicted
+++ resolved
@@ -320,22 +320,11 @@
 
         INPUT:
 
-<<<<<<< HEAD
-        - ``i`` -- The index of the module generator
-=======
         - ``i`` -- the index of the module generator
->>>>>>> cba6e81b
 
         We can also get a module generator by using one of the following
         optional arguments:
 
-<<<<<<< HEAD
-        - ``shape`` -- The associated shape
-        - ``column_shape`` -- The shape given as columns (a column of length
-          `k` correspond to a classical weight `\omega_k`)
-        - ``weight`` -- The weight
-        - ``classical_weight`` -- The classical weight
-=======
         - ``shape`` -- the associated shape
         - ``column_shape`` -- the shape given as columns (a column of length
           `k` correspond to a classical weight `\omega_k`)
@@ -344,7 +333,6 @@
 
         If no arugments are specified, then return the unique module generator
         of classical weight `s \Lambda_r`.
->>>>>>> cba6e81b
 
         EXAMPLES::
 
@@ -361,11 +349,8 @@
             sage: WSC = RootSystem(['D',4]).weight_space()
             sage: KRT.module_generator(classical_weight=WSC.fundamental_weight(2))
             [[1, 1], [2, -1]]
-<<<<<<< HEAD
-=======
             sage: KRT.module_generator()
             [[1, 1], [2, 2]]
->>>>>>> cba6e81b
 
             sage: KRT = KirillovReshetikhinTableaux(['A', 3, 1], 2, 2)
             sage: KRT.module_generator()
@@ -374,10 +359,7 @@
         if i is not None:
             return self.module_generators[i]
         n = self._cartan_type.classical().rank()
-<<<<<<< HEAD
-=======
-
->>>>>>> cba6e81b
+
         if "shape" in options:
             shape = list(options["shape"])
             # Make sure the shape is the correct length
@@ -387,46 +369,29 @@
                 if list(mg.classical_weight().to_vector()) == shape:
                     return mg
             return None
-<<<<<<< HEAD
-        if "column_shape" in options:
-            shape = list(Partition(options["column_shape"]).conjugate())
-            if len(shape) < self._cartan_type.classical().rank():
-=======
 
         if "column_shape" in options:
             shape = list(Partition(options["column_shape"]).conjugate())
             if len(shape) < n:
->>>>>>> cba6e81b
                 shape.extend( [0]*(n - len(shape)) )
             for mg in self.module_generators:
                 if list(mg.classical_weight().to_vector()) == shape:
                     return mg
             return None
-<<<<<<< HEAD
-=======
-
->>>>>>> cba6e81b
+
         if "weight" in options:
             wt = options["weight"]
             for mg in self.module_generators:
                 if mg.weight() == wt:
                     return mg
             return None
-<<<<<<< HEAD
-=======
-
->>>>>>> cba6e81b
+
         if "classical_weight" in options:
             wt = options["classical_weight"]
             for mg in self.module_generators:
                 if mg.classical_weight() == wt:
                     return mg
             return None
-<<<<<<< HEAD
-        if len(self.module_generators) == 1:
-            return self.module_generators[0]
-        raise ValueError("Invalid parameter")
-=======
 
         # Otherwise return the unique module generator of classical weight `s \Lambda_r`
         R = self.weight_lattice_realization()
@@ -438,7 +403,6 @@
             if b.weight() == weight:
                 return b
         assert False
->>>>>>> cba6e81b
 
     @abstract_method
     def _build_module_generators(self):
@@ -527,8 +491,6 @@
             Kirillov-Reshetikhin crystal of type ['A', 4, 1] with (r,s)=(2,1)
         """
         return KirillovReshetikhinCrystal(self._cartan_type, self._r, self._s)
-<<<<<<< HEAD
-=======
 
     def affinization(self):
         """
@@ -542,7 +504,6 @@
         """
         from sage.combinat.crystals.affinization import AffinizationCrystal
         return AffinizationCrystal(self)
->>>>>>> cba6e81b
 
 class KRTableauxRectangle(KirillovReshetikhinTableaux):
     r"""
@@ -1048,7 +1009,6 @@
         return repr(self.to_array())
 
     def _repr_diagram(self):
-<<<<<<< HEAD
         """
         Return a string representation of ``self`` as a diagram.
 
@@ -1060,19 +1020,6 @@
               1  3
               2  4
         """
-=======
-        """
-        Return a string representation of ``self`` as a diagram.
-
-        EXAMPLES::
-
-            sage: KRT = KirillovReshetikhinTableaux(['A',4,1], 2,2)
-            sage: elt = KRT(2,1,4,3)
-            sage: print elt._repr_diagram()
-              1  3
-              2  4
-        """
->>>>>>> cba6e81b
         return self.to_tableau()._repr_diagram()
 
     def _latex_(self):
@@ -1098,7 +1045,6 @@
         Return an ASCII art representation of ``self``.
 
         EXAMPLES::
-<<<<<<< HEAD
 
             sage: KRT = KirillovReshetikhinTableaux(['A',4,1], 2,2)
             sage: ascii_art(KRT(2,1,4,3))
@@ -1108,17 +1054,6 @@
         from sage.misc.ascii_art import AsciiArt
         return AsciiArt(self._repr_diagram().splitlines())
 
-=======
-
-            sage: KRT = KirillovReshetikhinTableaux(['A',4,1], 2,2)
-            sage: ascii_art(KRT(2,1,4,3))
-              1  3
-              2  4
-        """
-        from sage.misc.ascii_art import AsciiArt
-        return AsciiArt(self._repr_diagram().splitlines())
-
->>>>>>> cba6e81b
     def to_kirillov_reshetikhin_crystal(self):
         r"""
         Construct a :func:`KirillovReshetikhinCrystal` element from ``self``.
