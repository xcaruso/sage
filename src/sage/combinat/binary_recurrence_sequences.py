# sage.doctest: needs sage.combinat sage.modules
"""
Binary Recurrence Sequences

This class implements several methods relating to general linear binary
recurrence sequences, including a sieve to find perfect powers in integral
linear binary recurrence sequences.

EXAMPLES::

    sage: R = BinaryRecurrenceSequence(1,1)        #the Fibonacci sequence
    sage: R(137)        #the 137th term of the Fibonacci sequence
    19134702400093278081449423917
    sage: R(137) == fibonacci(137)
    True
    sage: [R(i) % 4 for i in range(12)]
    [0, 1, 1, 2, 3, 1, 0, 1, 1, 2, 3, 1]
    sage: R.period(4)        #the period of the fibonacci sequence modulo 4
    6
    sage: R.pthpowers(2, 10**10)        # long time (7 seconds) -- in fact these are all squares, c.f. [BMS06]
    [0, 1, 2, 12]

    sage: S = BinaryRecurrenceSequence(8,1)  #a Lucas sequence
    sage: S.period(73)
    148
    sage: S(5) % 73 == S(5 +148) %73
    True
    sage: S.pthpowers(3, 10**10)    # long time (3 seconds) -- provably finds the indices of all 3rd powers less than 10^10
    [0, 1, 2]

    sage: T = BinaryRecurrenceSequence(2,0,1,2)
    sage: [T(i) for i in range(10)]
    [1, 2, 4, 8, 16, 32, 64, 128, 256, 512]
    sage: T.is_degenerate()
    True
    sage: T.is_geometric()
    True
    sage: T.pthpowers(7, 10**30)                                                        # needs sage.symbolic
    Traceback (most recent call last):
    ...
    ValueError: the degenerate binary recurrence sequence is geometric or quasigeometric
    and has many pth powers


AUTHORS:

- Isabel Vogt (2013): initial version

See [SV2013]_, [BMS2006]_, and [SS1983]_.
"""

# ****************************************************************************
#       Copyright (C) 2013 Isabel Vogt <ivogt161@gmail.com>
#
# This program is free software: you can redistribute it and/or modify
# it under the terms of the GNU General Public License as published by
# the Free Software Foundation, either version 2 of the License, or
# (at your option) any later version.
#                  https://www.gnu.org/licenses/
# ****************************************************************************


from sage.structure.sage_object import SageObject
from sage.rings.finite_rings.integer_mod_ring import Integers
from sage.rings.finite_rings.finite_field_constructor import GF
from sage.rings.integer import Integer
from sage.arith.functions import lcm
from sage.arith.misc import is_prime, next_prime, next_prime_power, legendre_symbol
from sage.misc.lazy_import import lazy_import
from sage.misc.functional import sqrt

lazy_import("sage.functions.log", "log")
lazy_import("sage.rings.number_field.number_field", "QuadraticField")
lazy_import("sage.matrix.constructor", "matrix")
lazy_import("sage.modules.free_module_element", "vector")


class BinaryRecurrenceSequence(SageObject):
    """
    Create a linear binary recurrence sequence defined by initial conditions
    `u_0` and `u_1` and recurrence relation `u_{n+2} = b*u_{n+1}+c*u_n`.

    INPUT:

    - ``b`` -- integer; (partially determining the recurrence relation)

    - ``c`` -- integer; (partially determining the recurrence relation)

    - ``u0`` -- integer; (the `0`-th term of the binary recurrence sequence)

    - ``u1`` -- integer; (the `1`-st term of the binary recurrence sequence)

    OUTPUT: an integral linear binary recurrence sequence defined by `u_0`,
    `u_1`, and `u_{n+2} = b u_{n+1}+c u_n`

    .. SEEALSO::

        :func:`fibonacci`, :func:`lucas_number1`, :func:`lucas_number2`

    EXAMPLES::

        sage: R = BinaryRecurrenceSequence(3,3,2,1)
        sage: R
        Binary recurrence sequence defined by: u_n = 3 * u_{n-1} + 3 * u_{n-2};
        With initial conditions: u_0 = 2, and u_1 = 1
    """

    def __init__(self, b, c, u0=0, u1=1):
        """
        See :class:`BinaryRecurrenceSequence` for full documentation.

        EXAMPLES::

            sage: R = BinaryRecurrenceSequence(3,3,2,1)
            sage: R
            Binary recurrence sequence defined by: u_n = 3 * u_{n-1} + 3 * u_{n-2};
            With initial conditions: u_0 = 2, and u_1 = 1

            sage: R = BinaryRecurrenceSequence(1,1)
            sage: loads(R.dumps()) == R
            True
        """
        self.b = b
        self.c = c
        self.u0 = u0
        self.u1 = u1
        self._period_dict = {}  # dictionary to cache the period of a sequence for future lookup
        self._PGoodness = {}  # dictionary to cache primes that are "good" by some prime power
        self._ell = 1  # variable that keeps track of the last prime power to be used as a goodness

    def __repr__(self) -> str:
        """
        Give string representation of the class.

        EXAMPLES::

            sage: R = BinaryRecurrenceSequence(3,3,2,1)
            sage: R
            Binary recurrence sequence defined by: u_n = 3 * u_{n-1} + 3 * u_{n-2};
            With initial conditions: u_0 = 2, and u_1 = 1
        """
        return 'Binary recurrence sequence defined by: u_n = ' + str(self.b) + ' * u_{n-1} + ' + str(self.c) + ' * u_{n-2};\nWith initial conditions: u_0 = ' + str(self.u0) + ', and u_1 = ' + str(self.u1)

    def __eq__(self, other) -> bool:
        """
        Compare two binary recurrence sequences.

        EXAMPLES::

            sage: R = BinaryRecurrenceSequence(3,3,2,1)
            sage: S = BinaryRecurrenceSequence(3,3,2,1)
            sage: R == S
            True

            sage: T = BinaryRecurrenceSequence(3,3,2,2)
            sage: R == T
            False
        """
        return (self.u0 == other.u0) and (self.u1 == other.u1) and (self.b == other.b) and (self.c == other.c)

    def __call__(self, n, modulus=0):
        """
        Give the `n`-th term of a binary recurrence sequence, possibly mod some modulus.

        INPUT:

        - ``n`` -- integer; the index of the term in the binary recurrence sequence

        - ``modulus`` -- a natural number (optional --  default value is 0)

        OUTPUT:

        - An integer (the `n`-th term of the binary recurrence sequence modulo ``modulus``)

        EXAMPLES::

            sage: R = BinaryRecurrenceSequence(3,3,2,1)
            sage: R(2)
            9
            sage: R(101)
            16158686318788579168659644539538474790082623100896663971001
            sage: R(101,12)
            9
            sage: R(101)%12
            9
        """
        R = Integers(modulus)
        F = matrix(R, [[0, 1], [self.c, self.b]])
        # F*[u_{n}, u_{n+1}]^T = [u_{n+1}, u_{n+2}]^T (T indicates transpose).
        v = vector(R, [self.u0, self.u1])
        return list(F**n * v)[0]

    def is_degenerate(self) -> bool:
        """
        Decide whether the binary recurrence sequence is degenerate.

        Let `\\alpha` and `\\beta` denote the roots of the characteristic polynomial
        `p(x) = x^2-bx -c`.  Let `a = u_1-u_0\\beta/(\\beta - \\alpha)` and
        `b = u_1-u_0\\alpha/(\\beta - \\alpha)`.  The sequence is, thus, given by
        `u_n = a \\alpha^n - b\\beta^n`.  Then we say that the sequence is nondegenerate
        if and only if `a*b*\\alpha*\\beta \\neq 0` and `\\alpha/\\beta` is not a
        root of unity.

        More concretely, there are 4 classes of degeneracy, that can all be formulated
        in terms of the matrix `F = [[0,1], [c, b]]`.

        - `F` is singular -- this corresponds to ``c`` = 0, and thus
          `\\alpha*\\beta = 0`. This sequence is geometric after term ``u0``
          and so we call it ``quasigeometric``

        - `v = [[u_0], [u_1]]` is an eigenvector of `F` -- this corresponds to
          a ``geometric`` sequence with `a*b = 0`

        - `F` is nondiagonalizable -- this corresponds to `\\alpha = \\beta`.
          This sequence will be the point-wise product of an arithmetic and
          geometric sequence.

<<<<<<< HEAD
        - `F^k` is scalar, for some `k>1` -- this corresponds to `\\alpha/\\beta` a `k` th root of unity. This sequence is a union of several geometric sequences, and so we again call it ``quasigeometric``.
=======
        - `F^k` is scalar, for some `k>1` -- this corresponds to
          `\\alpha/\\beta` a `k` th root of unity. This sequence is a union of
          several geometric sequences, and so we again call it ``quasigeometric``.
>>>>>>> e042294b

        EXAMPLES::

            sage: S = BinaryRecurrenceSequence(0,1)
            sage: S.is_degenerate()
            True
            sage: S.is_geometric()
            False
            sage: S.is_quasigeometric()
            True

            sage: R = BinaryRecurrenceSequence(3,-2)
            sage: R.is_degenerate()
            False

            sage: T = BinaryRecurrenceSequence(2,-1)
            sage: T.is_degenerate()
            True
            sage: T.is_arithmetic()
            True
        """
        D = self.b**2 + 4 * self.c
        if D != 0:
            if D.is_square():
                A = sqrt(D)
            else:
                A = QuadraticField(D, 'x').gen()

            aa = (self.u1 - self.u0 * (self.b + A)/2)/(A)     # called `a` in Docstring
            bb = (self.u1 - self.u0 * (self.b - A)/2)/(A)     # called `b` in Docstring

            # (b+A)/2 is called alpha in Docstring, (b-A)/2 is called beta in Docstring

            if self.b != A:
                if ((self.b+A)/(self.b-A))**6 == 1:
                    return True
            else:
                return True

            return aa*bb*(self.b + A)*(self.b - A) == 0

        return True

    def is_geometric(self) -> bool:
        """
        Decide whether the binary recurrence sequence is geometric - ie a geometric sequence.

        This is a subcase of a degenerate binary recurrence sequence, for which `ab=0`, i.e.
        `u_{n}/u_{n-1}=r` for some value of `r`.

        See :meth:`is_degenerate` for a description of
        degeneracy and definitions of `a` and `b`.

        EXAMPLES::

            sage: S = BinaryRecurrenceSequence(2,0,1,2)
            sage: [S(i) for i in range(10)]
            [1, 2, 4, 8, 16, 32, 64, 128, 256, 512]
            sage: S.is_geometric()
            True
        """
        # If [u_0, u_1]^T is an eigenvector for the incrementation matrix F = [[0,1],[c,b]], then the sequence
        # is geometric, ie we can write u_n = a*r^n for some a and r.

        # We decide if u0, u1, u2 = b*u1+c*u0 are in geometric progression by whether u1^2 = (b*u1+c*u0)*u0

        return (self.u1)**2 == (self.b*self.u1 + self.c*self.u0)*self.u0

    def is_quasigeometric(self) -> bool:
        """
        Decide whether the binary recurrence sequence is degenerate and similar to a geometric sequence,
        i.e. the union of multiple geometric sequences, or geometric after term ``u0``.

        If `\\alpha/\\beta` is a `k` th root of unity, where `k>1`, then necessarily `k = 2, 3, 4, 6`.
        Then `F = [[0,1],[c,b]` is diagonalizable, and `F^k = [[\\alpha^k, 0], [0,\\beta^k]]` is a diagonal
        matrix.  Thus for all values of `j` mod `k`, the `j` mod `k` terms of `u_n` form a geometric
        series.

        If `\\alpha` or `\\beta` is zero, this implies that `c=0`.  This is the case when `F` is
        singular.  In this case, `u_1, u_2, u_3, ...` is geometric.

        EXAMPLES::

            sage: S = BinaryRecurrenceSequence(0,1)
            sage: [S(i) for i in range(10)]
            [0, 1, 0, 1, 0, 1, 0, 1, 0, 1]
            sage: S.is_quasigeometric()
            True

            sage: R = BinaryRecurrenceSequence(3,0)
            sage: [R(i) for i in range(10)]
            [0, 1, 3, 9, 27, 81, 243, 729, 2187, 6561]
            sage: R.is_quasigeometric()
            True
        """
        # First test if F is singular... i.e. beta = 0
        if self.c == 0:
            return True

        # Otherwise test if alpha/beta is a root of unity that is not 1
        D = self.b**2 + 4 * self.c
        if D != 0:    # thus alpha/beta != 1
            if D.is_square():
                A = sqrt(D)
            else:
                A = QuadraticField(D, 'x').gen()
            if ((self.b+A)/(self.b-A))**6 == 1:
                return True

        return False

    def is_arithmetic(self) -> bool:
        """
        Decide whether the sequence is degenerate and an arithmetic sequence.

        The sequence is arithmetic if and only if `u_1 - u_0 = u_2 - u_1 = u_3 - u_2`.

        This corresponds to the matrix `F = [[0,1],[c,b]]` being nondiagonalizable
        and `\\alpha/\\beta = 1`.

        EXAMPLES::

            sage: S = BinaryRecurrenceSequence(2,-1)
            sage: [S(i) for i in range(10)]
            [0, 1, 2, 3, 4, 5, 6, 7, 8, 9]
            sage: S.is_arithmetic()
            True
        """
        return self(1) - self(0) == self(2) - self(1) == self(3) - self(2)

    def period(self, m):
        """
        Return the period of the binary recurrence sequence modulo
        an integer ``m``.

        If `n_1` is congruent to `n_2` modulo ``period(m)``, then `u_{n_1}` is
        is congruent to `u_{n_2}` modulo ``m``.

        INPUT:

        - ``m`` -- integer; modulo which the period of the recurrence relation is calculated

        OUTPUT: integer (the period of the sequence modulo m)

        EXAMPLES:

        If `p = \\pm 1 \\mod 5`, then the period of the Fibonacci sequence
        mod `p` is `p-1` (c.f. Lemma 3.3 of [BMS2006]_).

        ::

            sage: R = BinaryRecurrenceSequence(1,1)
            sage: R.period(31)
            30

            sage: [R(i) % 4 for i in range(12)]
            [0, 1, 1, 2, 3, 1, 0, 1, 1, 2, 3, 1]
            sage: R.period(4)
            6

        This function works for degenerate sequences as well.

        ::

            sage: S = BinaryRecurrenceSequence(2,0,1,2)
            sage: S.is_degenerate()
            True
            sage: S.is_geometric()
            True
            sage: [S(i) % 17 for i in range(16)]
            [1, 2, 4, 8, 16, 15, 13, 9, 1, 2, 4, 8, 16, 15, 13, 9]
            sage: S.period(17)
            8

        .. NOTE:: The answer is cached.
        """

        # If we have already computed the period mod m, then we return the stored value.

        if m in self._period_dict:
            return self._period_dict[m]

        else:
            R = Integers(m)
            A = matrix(R, [[0, 1], [self.c, self.b]])
            w = vector(R, [self.u0, self.u1])
            Fac = list(m.factor())
            Periods = {}

            # To compute the period mod m, we compute the least integer n such that A^n*w == w.  This necessarily
            # divides the order of A as a matrix in GL_2(Z/mZ).

            # We compute the period modulo all distinct prime powers dividing m, and combine via the lcm.
            # To compute the period mod p^e, we first compute the order mod p.  Then the period mod p^e
            # must divide p^{4e-4}*period(p), as the subgroup of matrices mod p^e, which reduce to
            # the identity mod p is of order (p^{e-1})^4.  So we compute the period mod p^e by successively
            # multiplying the period mod p by powers of p.

            for p, e in Fac:
                # first compute the period mod p
                if p in self._period_dict:
                    perp = self._period_dict[p]
                else:
                    F = A.change_ring(GF(p))
                    v = w.change_ring(GF(p))
                    FF = F**(p-1)
                    p1fac = list((p-1).factor())

                    # The order of any matrix in GL_2(F_p) either divides p(p-1) or (p-1)(p+1).
                    # The order divides p-1 if it is diagonalizable.  In any case, det(F^(p-1))=1,
                    # so if tr(F^(p-1)) = 2, then it must be triangular of the form [[1,a],[0,1]].
                    # The order of the subgroup of matrices of this form is p, so the order must divide
                    # p(p-1) -- in fact it must be a multiple of p.  If this is not the case, then the
                    # order divides (p-1)(p+1).  As the period divides the order of the matrix in GL_2(F_p),
                    # these conditions hold for the period as well.

                    # check if the order divides (p-1)
                    if FF*v == v:
                        M = p-1
                        Mfac = p1fac

                    # check if the trace is 2, then the order is a multiple of p dividing p*(p-1)
                    elif FF.trace() == 2:
                        M = p-1
                        Mfac = p1fac
                        F = F**p        # replace F by F^p as now we only need to determine the factor dividing (p-1)

                    # otherwise it will divide (p+1)(p-1)
                    else:
                        M = (p+1)*(p-1)
                        p2fac = list((p+1).factor())        # factor the (p+1) and (p-1) terms separately and then combine for speed
                        Mfac_dic = {}
                        for i0, i1 in list(p1fac + p2fac):
                            if i0 not in Mfac_dic:
                                Mfac_dic[i0] = i1
                            else:
                                Mfac_dic[i0] += i1
                        Mfac = list(Mfac_dic.items())

                    # Now use a fast order algorithm to compute the period.  We know that the period divides
                    # M = i_1*i_2*...*i_l where the i_j denote not necessarily distinct prime factors.  As
                    # F^M*v == v, for each i_j, if F^(M/i_j)*v == v, then the period divides (M/i_j).  After
                    # all factors have been iterated over, the result is the period mod p.

                    Mfac = list(Mfac)

                    # expand the list of prime factors so every factor is with multiplicity 1
                    C = [i0 for i0, i1 in Mfac for _ in range(i1)]

                    Mfac = C
                    n = M
                    for ii in Mfac:
                        b = n // ii
                        if F**b * v == v:
                            n = b
                    perp = n

                # Now compute the period mod p^e by stepping up by multiples of p
                F = A.change_ring(Integers(p**e))
                v = w.change_ring(Integers(p**e))
                FF = F**perp
                if FF*v == v:
                    perpe = perp
                else:
                    tries = 0
                    while True:
                        tries += 1
                        FF = FF**p
                        if FF*v == v:
                            perpe = perp*p**tries
                            break
                Periods[p] = perpe

            # take the lcm of the periods mod all distinct primes dividing m
            period = lcm(Periods.values())

            self._period_dict[m] = period        # cache the period mod m
            return period

    def pthpowers(self, p, Bound):
        """
        Find the indices of proveably all `p`-th powers in the recurrence sequence
        bounded by Bound.

        Let `u_n` be a binary recurrence sequence.  A ``p`` th power in `u_n`
        is a solution to `u_n = y^p` for some integer `y`.  There are only
        finitely many ``p`` th powers in any recurrence sequence [SS1983]_.

        INPUT:

        - ``p`` -- a rational prime integer (the fixed p in `u_n = y^p`)

        - ``Bound`` -- a natural number (the maximum index `n` in `u_n = y^p` that is checked)

        OUTPUT:

        A list of the indices of all ``p`` th powers less bounded by
        ``Bound``. If the sequence is degenerate and there are many
        ``p`` th powers, raises :exc:`ValueError`.

        EXAMPLES::

            sage: R = BinaryRecurrenceSequence(1,1)        #the Fibonacci sequence
            sage: R.pthpowers(2, 10**10)        # long time (7 seconds) -- in fact these are all squares, c.f. [BMS2006]_
            [0, 1, 2, 12]

            sage: S = BinaryRecurrenceSequence(8,1) #a Lucas sequence
            sage: S.pthpowers(3,10**10)    # long time (3 seconds) -- provably finds the indices of all 3rd powers less than 10^10
            [0, 1, 2]

            sage: Q = BinaryRecurrenceSequence(3,3,2,1)
            sage: Q.pthpowers(11,10**10)          # long time (7.5 seconds)
            [1]

        If the sequence is degenerate, and there are no ``p`` th powers, returns `[]`.  Otherwise, if
        there are many ``p`` th powers, raises :exc:`ValueError`.

        ::

            sage: T = BinaryRecurrenceSequence(2,0,1,2)
            sage: T.is_degenerate()
            True
            sage: T.is_geometric()
            True
            sage: T.pthpowers(7, 10**30)                                                # needs sage.symbolic
            Traceback (most recent call last):
            ...
            ValueError: the degenerate binary recurrence sequence is geometric or
            quasigeometric and has many pth powers

            sage: L = BinaryRecurrenceSequence(4,0,2,2)
            sage: [L(i).factor() for i in range(10)]
            [2, 2, 2^3, 2^5, 2^7, 2^9, 2^11, 2^13, 2^15, 2^17]
            sage: L.is_quasigeometric()
            True
            sage: L.pthpowers(2, 10**30)                                                # needs sage.symbolic
            []

        .. NOTE::

            This function is primarily optimized in the range where
            ``Bound`` is much larger than ``p``.
        """
        # Thanks to Jesse Silliman for helpful conversations!

        # Reset the dictionary of good primes, as this depends on p
        self._PGoodness = {}
        # Starting lower bound on good primes
        self._ell = 1

        # If the sequence is geometric, then the `n`th term is `a*r^n`.  Thus the
        # property of being a ``p`` th power is periodic mod ``p``.  So there are either
        # no ``p`` th powers if there are none in the first ``p`` terms, or many if there
        # is at least one in the first ``p`` terms.

        if self.is_geometric() or self.is_quasigeometric():
            no_powers = True
            for i in range(1, 6*p+1):
                if _is_p_power(self(i), p):
                    no_powers = False
                    break
            if no_powers:
                if _is_p_power(self.u0, p):
                    return [0]
                return []
            else:
                raise ValueError("the degenerate binary recurrence sequence is geometric or quasigeometric and has many pth powers")

        # If the sequence is degenerate without being geometric or quasigeometric, there
        # may be many ``p`` th powers or no ``p`` th powers.

        elif (self.b**2+4*self.c) == 0:

            # This is the case if the matrix F is not diagonalizable, ie b^2 +4c = 0, and alpha/beta = 1.

            alpha = self.b/2

            # In this case, u_n = u_0*alpha^n + (u_1 - u_0*alpha)*n*alpha^(n-1) = alpha^(n-1)*(u_0 +n*(u_1 - u_0*alpha)),
            # that is, it is a geometric term (alpha^(n-1)) times an arithmetic term (u_0 + n*(u_1-u_0*alpha)).

            # Look at classes n = k mod p, for k = 1,...,p.

            for k in range(1, p + 1):

                # The linear equation alpha^(k-1)*u_0 + (k+pm)*(alpha^(k-1)*u1 - u0*alpha^k)
                # must thus be a pth power.  This is a linear equation in m, namely, A + B*m, where

                A = (alpha**(k-1)*self.u0 + k*(alpha**(k-1)*self.u1 - self.u0*alpha**k))
                B = p*(alpha**(k-1)*self.u1 - self.u0*alpha**k)

                # This linear equation represents a pth power iff A is a pth power mod B.

                if _is_p_power_mod(A, p, B):
                    raise ValueError("the degenerate binary recurrence sequence has many pth powers")
            return []

        # We find ``p`` th powers using an elementary sieve.  Term `u_n` is a ``p`` th
        # power if and only if it is a ``p`` th power modulo every prime `\\ell`.  This condition
        # gives nontrivial information if ``p`` divides the order of the multiplicative group of
        # `\\Bold(F)_{\\ell}`, i.e. if `\\ell` is ` 1 \mod{p}`, as then only `1/p` terms are ``p`` th
        # powers modulo `\\ell``.

        # Thus, given such an `\\ell`, we get a set of necessary congruences for the index modulo the
        # the period of the sequence mod `\\ell`.  Then we intersect these congruences for many primes
        # to get a tight list modulo a growing modulus.  In order to keep this step manageable, we
        # only use primes `\\ell` that have particularly smooth periods.

        # Some congruences in the list will remain as the modulus grows.  If a congruence remains through
        # 7 rounds of increasing the modulus, then we check if this corresponds to a perfect power (if
        # it does, we add it to our list of indices corresponding to ``p`` th powers).  The rest of the congruences
        # are transient and grow with the modulus.  Once the smallest of these is greater than the bound,
        # the list of known indices corresponding to ``p`` th powers is complete.

        else:

            if Bound < 3 * p:

                powers = []
                ell = p + 1

                while not is_prime(ell):
                    ell += p

                F = GF(ell)
                a0 = F(self.u0)
                a1 = F(self.u1)  # a0 and a1 are variables for terms in sequence
                bf, cf = F(self.b), F(self.c)

                for n in range(Bound):  # n is the index of the a0

                    # Check whether a0 is a perfect power mod ell
                    if _is_p_power_mod(a0, p, ell):
                        # if a0 is a perfect power mod ell, check if nth term is ppower
                        if _is_p_power(self(n), p):
                            powers.append(n)

                    a0, a1 = a1, bf*a1 + cf*a0      # step up the variables

            else:

                powers = []      # documents the indices of the sequence that provably correspond to pth powers
                cong = [0]       # list of necessary congruences on the index for it to correspond to pth powers
                Possible_count = {}   # keeps track of the number of rounds a congruence lasts in cong

                # These parameters are involved in how we choose primes to increase the modulus
                qqold = 1        # we believe that we know complete information coming from primes good by qqold
                M1 = 1            # we have congruences modulo M1, this may not be the tightest list
                M2 = p            # we want to move to have congruences mod M2
                qq = 1            # the largest prime power divisor of M1 is qq

                # This loop ups the modulus.
                while True:

                    # Try to get good data mod M2

                    # patience of how long we should search for a "good prime"
                    patience = 0.01 * _estimated_time(lcm(M2, p * next_prime_power(qq)),
                                                      M1, len(cong), p)
                    tries = 0

                    # This loop uses primes to get a small set of congruences mod M2.
                    while True:

                        # only proceed if took less than patience time to find the next good prime
                        ell = _next_good_prime(p, self, qq, patience, qqold)
                        if ell:

                            # gather congruence data for the sequence mod ell, which will be mod period(ell) = modu
                            cong1, modu = _find_cong1(p, self, ell)

                            # makes a new list from cong that is now mod M = lcm(M1, modu) instead of M1
                            M = lcm(M1, modu)
                            CongNew = [k * M1 + i for k in range(M // M1)
                                       for i in cong]
                            cong = set(CongNew)

                            M1 = M

                            killed_something = False        # keeps track of when cong1 can rule out a congruence in cong

                            # CRT by hand to gain speed
                            for i in list(cong):
                                if i % modu not in cong1:     # congruence in cong is inconsistent with any in cong1
                                    cong.remove(i)            # remove that congruence
                                    killed_something = True

                            if M1 == M2:
                                if not killed_something:
                                    tries += 1
                                    if tries == 2:            # try twice to rule out congruences
                                        cong = list(cong)
                                        qqold = qq
                                        qq = next_prime_power(qq)
                                        M2 = lcm(M2, p * qq)
                                        break

                        else:
                            qq = next_prime_power(qq)
                            M2 = lcm(M2, p * qq)
                            cong = list(cong)
                            break

                    # Document how long each element of cong has been there
                    for i in cong:
                        if i in Possible_count:
                            Possible_count[i] += 1
                        else:
                            Possible_count[i] = 1

                    # Check how long each element has persisted, if it is for at least 7 cycles,
                    # then we check to see if it is actually a perfect power
                    for i in Possible_count:
                        if Possible_count[i] == 7:
                            n = Integer(i)
                            if n < Bound:
                                if _is_p_power(self(n), p):
                                    powers.append(n)

                    # check for a contradiction
                    if len(cong) > len(powers):
                        if cong[len(powers)] > Bound:
                            break
                    elif M1 > Bound:
                        break

            return powers


def _prime_powers(N):
    r"""
    Find the prime powers dividing `N`.

    In other words, if `N = q_1^{e_1} q_2^{e_2} \cdots q_n^{e_n}`, it returns
    `[q_1^{e_1}, q_2^{e_2}, \ldots, q_n^{e_n}]`.

    INPUT:

    - ``N`` -- integer

    OUTPUT: list of the prime powers dividing N

    EXAMPLES::

        sage: sage.combinat.binary_recurrence_sequences._prime_powers(124656)
        [3, 16, 49, 53]

        sage: sage.combinat.binary_recurrence_sequences._prime_powers(65537)
        [65537]
    """
    return sorted(i**j for i, j in N.factor())


def _largest_ppower_divisor(N):
    """
    Find the largest prime power divisor of `N`.

    INPUT:

    - ``N`` -- integer

    OUTPUT: the largest prime power dividing `N`

    EXAMPLES::

        sage: sage.combinat.binary_recurrence_sequences._largest_ppower_divisor(124656)
        53
        sage: sage.combinat.binary_recurrence_sequences._largest_ppower_divisor(65537)
        65537
    """
    return _prime_powers(N)[-1]


def _goodness(n, R, p):
    """
    Return the goodness of `n` for the sequence `R` and the prime `p` -- that is the largest
    non-`p` prime power dividing ``period(n)``.

    INPUT:

    - ``n`` -- an integer

    - ``R`` -- an object in the class ``BinaryRecurrenceSequence``

    - ``p`` -- a rational prime

    OUTPUT:

    - An integer which is the "goodness" of ``n``, i.e. the largest non-``p`` prime power dividing ``period(n)``.

    EXAMPLES::

        sage: R = BinaryRecurrenceSequence(11,2)
        sage: sage.combinat.binary_recurrence_sequences._goodness(89,R,7)
        11

        sage: R = BinaryRecurrenceSequence(1,1)
        sage: sage.combinat.binary_recurrence_sequences._goodness(13,R,7)
        4
        sage: R.period(13)        #the period of R mod 13 is divisible by 7
        28
    """
    # The period of R mod ell
    K = R.period(n)
    return _largest_ppower_divisor(K // K.gcd(p))


def _next_good_prime(p, R, qq, patience, qqold):
    r"""
    Find the next prime `\ell` which is good by ``qq`` but not by ``qqold``, 1 mod ``p``, and for which
    ``b^2+4*c`` is a square mod `\ell`, for the sequence ``R`` if it is possible in runtime patience.

    INPUT:

    - ``p`` -- a prime

    - ``R`` -- an object in the class ``BinaryRecurrenceSequence``

    - ``qq`` -- a perfect power

    - ``patience`` -- a real number

    - ``qqold`` -- a perfect power less than or equal to ``qq``

    OUTPUT: a prime `\ell` such that `\ell` is 1 mod `p`, `b^2+4 c` is a
    square mod `\ell` and the period of `\ell` has ``goodness`` by ``qq`` but
    not ``qqold``, if patience has not be surpased; otherwise ``False``

    EXAMPLES::

        sage: R = BinaryRecurrenceSequence(1,1)
        sage: sage.combinat.binary_recurrence_sequences._next_good_prime(7,R,1,100,1)        #ran out of patience to search for good primes
        False
        sage: sage.combinat.binary_recurrence_sequences._next_good_prime(7,R,2,100,1)
        29
        sage: sage.combinat.binary_recurrence_sequences._next_good_prime(7,R,2,100,2)        #ran out of patience, as qqold == qq, so no primes work
        False
    """
    # We are looking for pth powers in R.
    # Our primes must be good by qq, but not qqold.
    # We only allow patience number of iterations to find a good prime.

    # The variable _ell for R keeps track of the last "good" prime returned
    # that was not found from the dictionary _PGoodness
<<<<<<< HEAD

    # First, we check to see if we have already computed the goodness of a prime that fits
    # our requirement of being good by qq but not by qqold.  This is stored in the _PGoodness
    # dictionary.

    # Then if we have, we return the smallest such prime and delete it from the list.  If not, we
    # search through patience number of primes R._ell to find one good by qq but not qqold.  If it is
    # not good by either qqold or qq, then we add this prime to R._PGoodness under its goodness.

    # Possible_Primes keeps track of possible primes satisfying our goodness requirements we might return
    # check to see if anything in R._PGoodness fits our goodness requirements
    Possible_Primes = [item[0] for j, item in R._PGoodness.items()
                       if qqold < j <= qq and item]

=======

    # First, we check to see if we have already computed the goodness of a prime that fits
    # our requirement of being good by qq but not by qqold.  This is stored in the _PGoodness
    # dictionary.

    # Then if we have, we return the smallest such prime and delete it from the list.  If not, we
    # search through patience number of primes R._ell to find one good by qq but not qqold.  If it is
    # not good by either qqold or qq, then we add this prime to R._PGoodness under its goodness.

    # Possible_Primes keeps track of possible primes satisfying our goodness requirements we might return
    # check to see if anything in R._PGoodness fits our goodness requirements
    Possible_Primes = [item[0] for j, item in R._PGoodness.items()
                       if qqold < j <= qq and item]

>>>>>>> e042294b
    # If we found good primes, we take the smallest
    if Possible_Primes:
        q = min(Possible_Primes)
        n = _goodness(q, R, p)
        del R._PGoodness[n][0]   # if we are going to use it, then we delete it from R._PGoodness
        return q

    # If nothing is already stored in R._PGoodness, we start (from where we left off at R._ell) checking
    # for good primes.  We only tolerate patience number of tries before giving up.
    else:
        i = 0
        while i < patience:
            i += 1
            R._ell = next_prime(R._ell)

            # we require that R._ell is 1 mod p, so that p divides the order of the multiplicative
            # group mod R._ell, so that not all elements of GF(R._ell) are pth powers.
            if R._ell % p == 1:

                # requiring that b^2 + 4c is a square in GF(R._ell) ensures that the period mod R._ell
                # divides R._ell - 1
                if legendre_symbol(R.b**2 + 4*R.c, R._ell) == 1:

                    N = _goodness(R._ell, R, p)

                    # proceed only if R._ell satisfies the goodness requirements
                    if qqold < N <= qq:
                        return R._ell

                    # if we do not use the prime, we store it in R._PGoodness
                    else:
                        if N in R._PGoodness:
                            R._PGoodness[N].append(R._ell)
                        else:
                            R._PGoodness[N] = [R._ell]

        return False


def _is_p_power_mod(a, p, N):
    """
    Determine if ``a`` is a ``p`` th power modulo ``N``.

    By the CRT, this is equivalent to the condition that ``a`` be a ``p`` th power mod all
    distinct prime powers dividing ``N``.  For each of these, we use the strong statement of
    Hensel's lemma to lift ``p`` th powers mod `q` or `q^2` or `q^3` to ``p`` th powers mod `q^e`.

    INPUT:

    - ``a`` -- integer

    - ``p`` -- a rational prime number

    - ``N`` -- positive integer

    OUTPUT: ``True`` if `a` is a `p`-th power modulo `N`; ``False`` otherwise

    EXAMPLES::

        sage: sage.combinat.binary_recurrence_sequences._is_p_power_mod(2**3,7,29)
        False
        sage: sage.combinat.binary_recurrence_sequences._is_p_power_mod(2**3,3,29)
        True
    """
    # By the chinese remainder theorem, we can answer this question by examining whether
    # a is a pth power mod q^e, for all distinct prime powers q^e dividing N.

    for q, e in N.factor():

        # If a = q^v*x, with

        v = a.valuation(q)

        # then if v>=e, a is congruent to 0 mod q^e and is thus a pth power trivially.

        if v >= e:
            continue

        # otherwise, it can only be a pth power if v is a multiple of p.
        if v % p:
            return False

        # in this cse it is a pth power if x is a pth power mod q^(e-v), so let x = aa,
        # and (e-v) = ee:

        aa = a / q**v
        ee = e - v

        # The above steps are equivalent to the statement that we may assume a and qq are
        # relatively prime, if we replace a with aa and e with ee.  Now we must determine when
        # aa is a pth power mod q^ee for (aa,q)=1.

        # If q != p, then by Hensel's lemma, we may lift a pth power mod q, to a pth power
        # mod q^2, etc.

        if q != p:

            # aa is necessarily a pth power mod q if p does not divide the order of the multiplicative
            # group mod q, ie if q is not 1 mod p.

            if q % p == 1:

                # otherwise aa if a pth power mod q iff aa^(q-1)/p == 1

                if GF(q)(aa)**((q - 1) / p) != 1:
                    return False

        # If q = p and ee = 1, then everything is a pth power p by Fermat's little theorem.

        elif ee > 1:

            # We use the strong statement of Hensel's lemma, which implies that if p is odd
            # and aa is a pth power mod p^2, then aa is a pth power mod any higher power of p

            if p % 2:

                # ZZ/(p^2)ZZ^\times is abstractly isomorphic to ZZ/(p)ZZ cross ZZ/(p-1)ZZ. then
                # aa is a pth power mod p^2 if (aa)^(p*(p-1)/p) == 1, ie if aa^(p-1) == 1.

                if Integers(p**2)(aa)**(p - 1) != 1:
                    return False

            # Otherwise, p=2.  By the strong statement of Hensel's lemma, if aa is a pth power
            # mod p^3, then it is a pth power mod higher powers of p.  So we need only check if it
            # is a pth power mod p^2 and p^3.

            elif ee == 2:

                # all odd squares a 1 mod 4

                if aa % 4 != 1:
                    return False

            # all odd squares are 1 mod 8

            elif aa % 8 != 1:
                return False

    return True


def _estimated_time(M2, M1, length, p):
    """
    Find the estimated time to extend congruences mod M1 to consistent congruences mod M2.

    INPUT:

    - ``M2`` -- integer; (the new modulus)

    - ``M1`` -- integer; (the old modulus)

    - ``length`` -- list (the current length of the list of congruences mod ``M1``)

    - ``p`` -- a prime

    OUTPUT: the estimated run time of the "CRT" step to combine consistent congruences

    EXAMPLES::

        sage: from sage.combinat.binary_recurrence_sequences import _estimated_time
        sage: _estimated_time(2**4*3**2*5*7*11*13*17, 2**4*3**2*5*7*11*13, 20, 7)       # needs sage.symbolic
        106.211159309421
    """
    # The heuristic run time of the CRT step to go from modulus M1 to M2

    # length is the current length of cong

    Q = p * log(M2)  # Size of our primes.
    NPrimes = log(M2 / M1) / log(Q)  # The number of primes

    return (length * (Q / p)**NPrimes).n()


# Find the list of necessary congruences for the index n of binary recurrence
# sequence R using the fact that the reduction mod ell must be a pth power
def _find_cong1(p, R, ell):
    """
    Find the list of permissible indices `n` for which `u_n = y^p` mod ``ell``.

    INPUT:

    - ``p`` -- a prime number

    - ``R`` -- an object in class :class:`BinaryRecurrenceSequence`

    - ``ell`` -- a prime number

    OUTPUT:

    - A list of permissible values of `n` modulo ``period(ell)`` and the integer ``period(ell)``.

    EXAMPLES::

        sage: R = BinaryRecurrenceSequence(1,1)
        sage: sage.combinat.binary_recurrence_sequences._find_cong1(7, R, 29)           # needs sage.rings.finite_rings
        ([0, 1, 2, 12, 13], 14)
    """
    F = GF(ell)
    u0 = F(R.u0)
    u1 = F(R.u1)
    bf, cf = F(R.b), F(R.c)
    a0 = u0
    a1 = u1      # a0 and a1 are variables for terms in sequence

    # The set of pth powers mod ell
    PPowers = set(i**p for i in F)

    # The period of R mod ell
    modu = R.period(ell)

    # cong1 keeps track of congruences mod modu for the sequence mod ell
    cong1 = []

    for n in range(modu):  # n is the index of the a0

        # Check whether a0 is a perfect power mod ell
        if a0 in PPowers:
            # if a0 is a perfect power mod ell, add the index
            # to the list of necessary congruences
            cong1.append(n)

        a0, a1 = a1, bf * a1 + cf * a0      # step up the variables

    cong1.sort()

    return cong1, modu


def _is_p_power(a, p) -> bool:
    """
    Determine whether `a` is a perfect `p`-th power.

    INPUT:

    - ``a`` -- integer

    - ``p`` -- a prime number

<<<<<<< HEAD
    OUTPUT:

    boolean, whether ``a`` is a ``p`` th power
=======
    OUTPUT: boolean
>>>>>>> e042294b

    EXAMPLES::

        sage: from sage.combinat.binary_recurrence_sequences import _is_p_power
        sage: _is_p_power(2**7, 7)
        True
        sage: _is_p_power(2**7*3**2, 7)
        False
    """
    try:
        Integer(a).nth_root(p)
    except ValueError:
        return False
    return True<|MERGE_RESOLUTION|>--- conflicted
+++ resolved
@@ -215,13 +215,9 @@
           This sequence will be the point-wise product of an arithmetic and
           geometric sequence.
 
-<<<<<<< HEAD
-        - `F^k` is scalar, for some `k>1` -- this corresponds to `\\alpha/\\beta` a `k` th root of unity. This sequence is a union of several geometric sequences, and so we again call it ``quasigeometric``.
-=======
         - `F^k` is scalar, for some `k>1` -- this corresponds to
           `\\alpha/\\beta` a `k` th root of unity. This sequence is a union of
           several geometric sequences, and so we again call it ``quasigeometric``.
->>>>>>> e042294b
 
         EXAMPLES::
 
@@ -865,7 +861,6 @@
 
     # The variable _ell for R keeps track of the last "good" prime returned
     # that was not found from the dictionary _PGoodness
-<<<<<<< HEAD
 
     # First, we check to see if we have already computed the goodness of a prime that fits
     # our requirement of being good by qq but not by qqold.  This is stored in the _PGoodness
@@ -880,22 +875,6 @@
     Possible_Primes = [item[0] for j, item in R._PGoodness.items()
                        if qqold < j <= qq and item]
 
-=======
-
-    # First, we check to see if we have already computed the goodness of a prime that fits
-    # our requirement of being good by qq but not by qqold.  This is stored in the _PGoodness
-    # dictionary.
-
-    # Then if we have, we return the smallest such prime and delete it from the list.  If not, we
-    # search through patience number of primes R._ell to find one good by qq but not qqold.  If it is
-    # not good by either qqold or qq, then we add this prime to R._PGoodness under its goodness.
-
-    # Possible_Primes keeps track of possible primes satisfying our goodness requirements we might return
-    # check to see if anything in R._PGoodness fits our goodness requirements
-    Possible_Primes = [item[0] for j, item in R._PGoodness.items()
-                       if qqold < j <= qq and item]
-
->>>>>>> e042294b
     # If we found good primes, we take the smallest
     if Possible_Primes:
         q = min(Possible_Primes)
@@ -1134,13 +1113,7 @@
 
     - ``p`` -- a prime number
 
-<<<<<<< HEAD
-    OUTPUT:
-
-    boolean, whether ``a`` is a ``p`` th power
-=======
     OUTPUT: boolean
->>>>>>> e042294b
 
     EXAMPLES::
 
