--- conflicted
+++ resolved
@@ -767,12 +767,8 @@
 
             sage: cat = Algebras(GF(3)).FiniteDimensional().WithBasis()
             sage: A = FiniteDimensionalAlgebra(GF(3), [Matrix([[1, 0], [0, 1]]),
-<<<<<<< HEAD
-            ....:                                      Matrix([[0, 1], [0, 0]])], assume_associative=True)
-=======
             ....:                                      Matrix([[0, 1], [0, 0]])],
             ....:                              category=cat)
->>>>>>> 24698e7e
             sage: q0 = A.quotient_map(A.zero_ideal()); q0
             Morphism
              from Finite-dimensional algebra of degree 2 over Finite Field of size 3
