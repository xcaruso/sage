--- conflicted
+++ resolved
@@ -441,11 +441,7 @@
 
         INPUT:
 
-<<<<<<< HEAD
-        - ``mvp_expression``  -- element of GAP3 interface containing
-=======
-        - ``string`` -- string produced via GAP3 interface and containing
->>>>>>> 0f347739
+        - ``mvp_expression``  -- element of ``GAP3`` interface containing
           Jean Michel's ``MVP`` (multivariate polynomials)
 
         EXAMPLES::
