--- conflicted
+++ resolved
@@ -469,93 +469,6 @@
   - xorg-libxi=1.7.10=h7f98852_0
   - xorg-libxrender=0.9.11=hd590300_0
   - xorg-libxt=1.3.0=hd590300_1
-<<<<<<< HEAD
-  - zipp=3.17.0=pyhd8ed1ab_0
-  - anyio=4.2.0=pyhd8ed1ab_0
-  - asttokens=2.4.1=pyhd8ed1ab_0
-  - async-lru=2.0.4=pyhd8ed1ab_0
-  - babel=2.14.0=pyhd8ed1ab_0
-  - beautifulsoup4=4.12.2=pyha770c72_0
-  - beniget=0.4.1=pyhd8ed1ab_0
-  - bleach=6.1.0=pyhd8ed1ab_0
-  - boost-cpp=1.84.0=h44aadfe_0
-  - brial=1.2.12=pyh694c41f_1
-  - cached-property=1.5.2=hd8ed1ab_1
-  - cairo=1.18.0=h3faef2a_0
-  - cffi=1.16.0=py310h2fee648_0
-  - cmake=3.28.1=hcfe8598_0
-  - comm=0.1.4=pyhd8ed1ab_0
-  - cppy=1.2.1=pyhd8ed1ab_0
-  - curl=8.5.0=hca28451_0
-  - cxx-compiler=1.6.0=h00ab1b0_0
-  - cypari2=2.1.3=py310h14ed79e_2
-  - deprecation=2.1.0=pyh9f0ad1d_0
-  - fonttools=4.47.0=py310h2372a71_0
-  - fortran-compiler=1.6.0=heb67821_0
-  - glib=2.78.3=hfc55251_0
-  - importlib-metadata=7.0.0=pyha770c72_0
-  - importlib_resources=6.1.1=pyhd8ed1ab_0
-  - jedi=0.19.1=pyhd8ed1ab_0
-  - jinja2=3.1.2=pyhd8ed1ab_1
-  - jupyter_core=5.5.1=py310hff52083_0
-  - jupyterlab_pygments=0.3.0=pyhd8ed1ab_0
-  - libcblas=3.9.0=20_linux64_openblas
-  - libclang=15.0.7=default_hb11cfb5_4
-  - libgd=2.3.3=h119a65a_9
-  - liblapack=3.9.0=20_linux64_openblas
-  - libxkbcommon=1.6.0=h5d7e998_0
-  - matplotlib-inline=0.1.6=pyhd8ed1ab_0
-  - memory-allocator=0.1.3=py310h2372a71_0
-  - meson=1.3.2=pyhd8ed1ab_0
-  - overrides=7.7.0=pyhd8ed1ab_0
-  - pexpect=4.9.0=pyhd8ed1ab_0
-  - pillow=10.2.0=py310h01dd4db_0
-  - pip=24.0=pyhd8ed1ab_0
-  - pplpy=0.8.9=py310h28f6eb6_0
-  - primecountpy=0.1.0=py310hd41b1e2_4
-  - prompt-toolkit=3.0.42=pyha770c72_0
-  - pulseaudio-client=16.1=hb77b528_5
-  - pybind11=2.11.1=py310hd41b1e2_2
-  - pyproject-api=1.6.1=pyhd8ed1ab_0
-  - python-dateutil=2.8.2=pyhd8ed1ab_0
-  - pytz-deprecation-shim=0.1.0.post0=py310hff52083_4
-  - referencing=0.32.0=pyhd8ed1ab_0
-  - rfc3339-validator=0.1.4=pyhd8ed1ab_0
-  - sip=6.7.12=py310hc6cd4ac_0
-  - sympy=1.12=pypyh9d50eac_103
-  - terminado=0.18.0=pyh0d859eb_0
-  - tinycss2=1.2.1=pyhd8ed1ab_0
-  - typing-extensions=4.9.0=hd8ed1ab_0
-  - urllib3=2.1.0=pyhd8ed1ab_0
-  - virtualenv=20.25.0=pyhd8ed1ab_0
-  - xorg-libxi=1.7.10=h7f98852_0
-  - argon2-cffi-bindings=21.2.0=py310h2372a71_4
-  - arpack=3.8.0=nompi_h0baa96a_101
-  - arrow=1.3.0=pyhd8ed1ab_0
-  - compilers=1.6.0=ha770c72_0
-  - dsdp=5.8=hd9d9efa_1203
-  - fflas-ffpack=2.4.3=h912ac81_2
-  - fqdn=1.5.1=pyhd8ed1ab_0
-  - gsl=2.7=he838d99_0
-  - gstreamer=1.22.8=h98fc4e7_0
-  - harfbuzz=8.3.0=h3d44ed6_0
-  - hatchling=1.21.0=pyhd8ed1ab_0
-  - iml=1.0.5=hd75c201_1003
-  - importlib-resources=6.1.1=pyhd8ed1ab_0
-  - importlib_metadata=7.0.0=hd8ed1ab_0
-  - jsonschema-specifications=2023.11.2=pyhd8ed1ab_0
-  - jupyter_server_terminals=0.5.0=pyhd8ed1ab_0
-  - liblapacke=3.9.0=20_linux64_openblas
-  - meson-python=0.15.0=pyh0c530f3_0
-  - numpy=1.26.4=py310hb13e2d6_0
-  - prompt_toolkit=3.0.42=hd8ed1ab_0
-  - pyqt5-sip=12.12.2=py310hc6cd4ac_5
-  - requests=2.31.0=pyhd8ed1ab_0
-  - setuptools-scm=8.0.4=pyhd8ed1ab_0
-  - stack_data=0.6.2=pyhd8ed1ab_0
-  - suitesparse=5.10.1=h3ec001c_2
-=======
->>>>>>> d1f99d11
   - xorg-libxtst=1.2.3=h7f98852_1002
   - xorg-recordproto=1.14.2=h7f98852_1002
   - xorg-renderproto=0.11.1=h7f98852_1002
