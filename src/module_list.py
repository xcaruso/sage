import os
from glob import glob
from distutils.extension import Extension
from sage.env import SAGE_LOCAL

SAGE_INC = os.path.join(SAGE_LOCAL, 'include')

#########################################################
### pkg-config setup
#########################################################

import pkgconfig

# CBLAS can be one of multiple implementations
cblas_pc = pkgconfig.parse('cblas')
cblas_libs = list(cblas_pc['libraries'])
cblas_library_dirs = list(cblas_pc['library_dirs'])
cblas_include_dirs = list(cblas_pc['include_dirs'])

# TODO: Remove Cygwin hack by installing a suitable cblas.pc
if os.path.exists('/usr/lib/libblas.dll.a'):
    cblas_libs = ['gslcblas']

# LAPACK can be one of multiple implementations
lapack_pc = pkgconfig.parse('lapack')
lapack_libs = list(lapack_pc['libraries'])
lapack_library_dirs = list(lapack_pc['library_dirs'])
lapack_include_dirs = list(lapack_pc['include_dirs'])

# GNU Scientific Library
# Note we replace the built-in gslcblas with the above cblas
gsl_pc = pkgconfig.parse('gsl')
gsl_libs = list(gsl_pc['libraries'].difference(['gslcblas']).union(cblas_libs))
gsl_library_dirs = list(gsl_pc['library_dirs'])
gsl_include_dirs = list(gsl_pc['include_dirs'])

# GD image library
gd_pc = pkgconfig.parse('gdlib')
gd_libs = list(gd_pc['libraries'])
gd_library_dirs = list(gd_pc['library_dirs'])
gd_include_dirs = list(gd_pc['include_dirs'])

# PNG image library
png_pc = pkgconfig.parse('libpng')
png_libs = list(png_pc['libraries'])
png_library_dirs = list(png_pc['library_dirs'])
png_include_dirs = list(png_pc['include_dirs'])

# zlib
zlib_pc = pkgconfig.parse('zlib')
zlib_libs = list(zlib_pc['libraries'])
zlib_library_dirs = list(zlib_pc['library_dirs'])
zlib_include_dirs = list(zlib_pc['include_dirs'])


#########################################################
### Commonly used definitions and aliases
#########################################################

aliases = dict(
    GSL_LIBRARIES=gsl_libs,
    GSL_LIBDIR=gsl_library_dirs,
    GSL_INCDIR=gsl_include_dirs,
)

#########################################################
### M4RI flags
#########################################################

m4ri_pc = pkgconfig.parse('m4ri')
m4ri_libs = list(m4ri_pc['libraries'])
m4ri_library_dirs = list(m4ri_pc['library_dirs'])
m4ri_include_dirs = list(m4ri_pc['include_dirs'])

m4ri_extra_compile_args = pkgconfig.cflags('m4ri').split()
try:
    m4ri_extra_compile_args.remove("-pedantic")
except ValueError:
    pass

#########################################################
### Singular
#########################################################

singular_libs = ['singular', 'flint', 'ntl', 'gmpxx', 'gmp', 'readline', 'm']

#########################################################
### Givaro flags
#########################################################

givaro_extra_compile_args =['-D__STDC_LIMIT_MACROS']

#########################################################
### Library order
#########################################################

# This list defines the *order* of linking libraries. A library should
# be put *before* any library it links to. Cython allows
# defining libraries using "# distutils: libraries = LIB". However, if
# there are multiple libraries, the order is undefined so we need to
# manually reorder the libraries according to this list. The order is
# important in particular for Cygwin. Any libraries which are not
# listed here will be added at the end of the list (without changing
# their relative order). There is one exception: stdc++ is always put
# at the very end of the list.
library_order_list = [
    "singular", "ec", "ecm",
    "linboxsage", "ntl", "iml", "linbox", "givaro",
] + gsl_libs + [
    "pari", "flint", "ratpoints", "ecl", "glpk", "ppl",
    "arb", "fplll", "mpfi", "mpfr", "mpc", "gmp", "gmpxx",
    "polybori",
    "polybori_groebner",
    "m4rie",
] + m4ri_libs + [
    "zn_poly", "gap",
] + gd_libs + png_libs + [
    "m", "readline", "Lfunction" ,
] + cblas_libs + [
    "cryptominisat",
] + zlib_libs

# Make a dict with library:order pairs, where the order are negative
# integers sorted according to library_order_list. When sorting,
# unlisted libraries have order 0, so they appear after the libraries
# in library_order_list.
n = len(library_order_list)
library_order = {}
for i in range(n):
    lib = library_order_list[i]
    library_order[lib] = i-n

library_order["stdc++"] = 1000

#############################################################
### List of modules
###
### Note that the list of modules is sorted alphabetically
### by extension name. Please keep this list sorted when
### adding new modules!
###
#############################################################

from sage_setup.optional_extension import OptionalExtension
UNAME = os.uname()

def uname_specific(name, value, alternative):
    if name in UNAME[0]:
        return value
    else:
        return alternative


ext_modules = [

    ################################
    ##
    ## sage.algebras
    ##
    ################################

    Extension('sage.algebras.quatalg.quaternion_algebra_element',
               sources = ['sage/algebras/quatalg/quaternion_algebra_element.pyx'],
               language='c++',
               libraries = ["flint", "gmp", "gmpxx", "m", "ntl"]),

    Extension('sage.algebras.letterplace.free_algebra_letterplace',
              sources = ['sage/algebras/letterplace/free_algebra_letterplace.pyx'],
              libraries = singular_libs,
              language="c++"),

    Extension('sage.algebras.letterplace.free_algebra_element_letterplace',
              sources = ['sage/algebras/letterplace/free_algebra_element_letterplace.pyx'],
              libraries = singular_libs,
              language="c++"),

    Extension('sage.algebras.letterplace.letterplace_ideal',
              sources = ['sage/algebras/letterplace/letterplace_ideal.pyx'],
              libraries = singular_libs,
              language="c++"),

    Extension('sage.algebras.quatalg.quaternion_algebra_cython',
               sources = ['sage/algebras/quatalg/quaternion_algebra_cython.pyx'],
               language='c++',
               libraries = ["flint", "gmp", "gmpxx", "m", "ntl"]),

    ################################
    ##
    ## sage.arith
    ##
    ################################

    Extension('*', ['sage/arith/*.pyx']),

    ################################
    ##
    ## sage.calculus
    ##
    ################################

    Extension('*', ['sage/calculus/*.pyx']),

    ################################
    ##
    ## sage.categories
    ##
    ################################

    Extension('*', ['sage/categories/**/*.pyx']),

    ################################
    ##
    ## sage.coding
    ##
    ################################

    Extension('sage.coding.codecan.codecan',
              sources = ['sage/coding/codecan/codecan.pyx'],
              libraries = ['flint']),

    Extension('*', ['sage/coding/**/*.pyx']),

    ################################
    ##
    ## sage.combinat
    ##
    ################################

    Extension('*', ['sage/combinat/**/*.pyx']),

    Extension('sage.combinat.subword_complex_c',
              sources=['sage/combinat/subword_complex_c.pyx']),

    ################################
    ##
    ## sage.crypto
    ##
    ################################

    Extension('*', ['sage/crypto/*.pyx']),

    ################################
    ##
    ## sage.data_structures
    ##
    ################################

    Extension('*', ['sage/data_structures/*.pyx']),

    ################################
    ##
    ## sage.ext
    ##
    ################################

    Extension('*', ['sage/ext/**/*.pyx']),

    ################################
    ##
    ## sage.finance
    ##
    ################################

    Extension('*', ['sage/finance/*.pyx']),

    ################################
    ##
    ## sage.functions
    ##
    ################################

    Extension('sage.functions.prime_pi',
        sources = ['sage/functions/prime_pi.pyx'],
        extra_compile_args = ['-std=c99']),

    ################################
    ##
    ## sage.games
    ##
    ################################

    Extension('*', ['sage/games/*.pyx']),

    ################################
    ##
    ## sage.geometry
    ##
    ################################

    Extension('sage.geometry.point_collection',
              sources = ['sage/geometry/point_collection.pyx']),

    Extension('sage.geometry.toric_lattice_element',
              sources = ['sage/geometry/toric_lattice_element.pyx']),

    Extension('sage.geometry.integral_points',
              sources = ['sage/geometry/integral_points.pyx']),

    Extension('sage.geometry.triangulation.base',
              sources = ['sage/geometry/triangulation/base.pyx',
                         'sage/geometry/triangulation/functions.cc',
                         'sage/geometry/triangulation/data.cc',
                         'sage/geometry/triangulation/triangulations.cc'],
              depends = ['sage/geometry/triangulation/functions.h',
                         'sage/geometry/triangulation/data.h',
                         'sage/geometry/triangulation/triangulations.h'],
              language="c++"),

    ################################
    ##
    ## sage.graphs
    ##
    ################################

    Extension('sage.graphs.asteroidal_triples',
              sources = ['sage/graphs/asteroidal_triples.pyx']),

    Extension('sage.graphs.chrompoly',
              sources = ['sage/graphs/chrompoly.pyx']),

    Extension('sage.graphs.cliquer',
              sources = ['sage/graphs/cliquer.pyx']),

    Extension('sage.graphs.centrality',
              sources = ['sage/graphs/centrality.pyx']),

    Extension('sage.graphs.independent_sets',
              sources = ['sage/graphs/independent_sets.pyx']),

    Extension('sage.graphs.graph_decompositions.fast_digraph',
              sources = ['sage/graphs/graph_decompositions/fast_digraph.pyx']),

    Extension('sage.graphs.graph_decompositions.vertex_separation',
              sources = ['sage/graphs/graph_decompositions/vertex_separation.pyx']),

    Extension('sage.graphs.graph_decompositions.graph_products',
              sources = ['sage/graphs/graph_decompositions/graph_products.pyx']),

    Extension('sage.graphs.convexity_properties',
              sources = ['sage/graphs/convexity_properties.pyx']),

    Extension('sage.graphs.comparability',
              sources = ['sage/graphs/comparability.pyx']),

    Extension('sage.graphs.generic_graph_pyx',
              sources = ['sage/graphs/generic_graph_pyx.pyx']),

    Extension('sage.graphs.graph_generators_pyx',
              sources = ['sage/graphs/graph_generators_pyx.pyx']),

    Extension('sage.graphs.distances_all_pairs',
              sources = ['sage/graphs/distances_all_pairs.pyx']),

    Extension('sage.graphs.base.graph_backends',
              sources = ['sage/graphs/base/graph_backends.pyx']),

    Extension('sage.graphs.base.static_dense_graph',
              sources = ['sage/graphs/base/static_dense_graph.pyx']),

    Extension('sage.graphs.base.static_sparse_graph',
              sources = ['sage/graphs/base/static_sparse_graph.pyx'],
              language = 'c++'),

    Extension('sage.graphs.base.static_sparse_backend',
              sources = ['sage/graphs/base/static_sparse_backend.pyx']),

    Extension('sage.graphs.weakly_chordal',
              sources = ['sage/graphs/weakly_chordal.pyx']),

    Extension('sage.graphs.matchpoly',
              sources = ['sage/graphs/matchpoly.pyx'],
              libraries = ['flint'],
              extra_compile_args = ['-std=c99']),

    OptionalExtension("sage.graphs.mcqd",
              ["sage/graphs/mcqd.pyx"],
              language = "c++",
              package = 'mcqd'),

    OptionalExtension("sage.graphs.bliss",
              ["sage/graphs/bliss.pyx"],
              language = "c++",
              libraries = ['bliss'],
              package = 'bliss'),

    OptionalExtension('sage.graphs.modular_decomposition',
              sources = ['sage/graphs/modular_decomposition.pyx'],
              libraries = ['modulardecomposition'],
              package = 'modular_decomposition'),

    Extension('sage.graphs.planarity',
              sources = ['sage/graphs/planarity.pyx'],
              libraries=['planarity']),

    Extension('sage.graphs.strongly_regular_db',
              sources = ['sage/graphs/strongly_regular_db.pyx']),

    Extension('sage.graphs.graph_decompositions.rankwidth',
              sources = ['sage/graphs/graph_decompositions/rankwidth.pyx'],
              libraries=['rw']),

    Extension('sage.graphs.graph_decompositions.bandwidth',
              sources = ['sage/graphs/graph_decompositions/bandwidth.pyx']),

    Extension('sage.graphs.graph_decompositions.cutwidth',
              sources = ['sage/graphs/graph_decompositions/cutwidth.pyx']),

    OptionalExtension('sage.graphs.graph_decompositions.tdlib',
              sources = ['sage/graphs/graph_decompositions/tdlib.pyx'],
              language="c++",
              package = 'tdlib'),

    Extension('sage.graphs.spanning_tree',
              sources = ['sage/graphs/spanning_tree.pyx']),

    Extension('sage.graphs.trees',
              sources = ['sage/graphs/trees.pyx']),

    Extension('sage.graphs.genus',
              sources = ['sage/graphs/genus.pyx']),

    Extension('sage.graphs.hyperbolicity',
              sources = ['sage/graphs/hyperbolicity.pyx']),

    Extension('sage.graphs.base.c_graph',
              sources = ['sage/graphs/base/c_graph.pyx']),

    Extension('sage.graphs.base.sparse_graph',
              sources = ['sage/graphs/base/sparse_graph.pyx']),

    Extension('sage.graphs.base.dense_graph',
              sources = ['sage/graphs/base/dense_graph.pyx']),

    Extension('sage.graphs.base.boost_graph',
              sources = ['sage/graphs/base/boost_graph.pyx'],
              language = 'c++'),

    ################################
    ##
    ## sage.groups
    ##
    ################################

    Extension('*', ['sage/groups/*.pyx']),

    Extension('sage.groups.semimonomial_transformations.semimonomial_transformation',
              sources = ['sage/groups/semimonomial_transformations/semimonomial_transformation.pyx']),
    Extension('sage.groups.matrix_gps.group_element',
              sources = ['sage/groups/matrix_gps/group_element.pyx']),

    ###################################
    ##
    ## sage.groups.perm_gps
    ##
    ###################################

    Extension('sage.groups.perm_gps.permgroup_element',
              sources = ['sage/groups/perm_gps/permgroup_element.pyx']),

    Extension('sage.groups.perm_gps.partn_ref.automorphism_group_canonical_label',
              sources = ['sage/groups/perm_gps/partn_ref/automorphism_group_canonical_label.pyx'],
              libraries = ['flint'],
              extra_compile_args = ['-std=c99']),

    Extension('sage.groups.perm_gps.partn_ref.canonical_augmentation',
              sources = ['sage/groups/perm_gps/partn_ref/canonical_augmentation.pyx'],
              libraries = ['flint'],
              extra_compile_args = ['-std=c99']),

    Extension('sage.groups.perm_gps.partn_ref.double_coset',
              sources = ['sage/groups/perm_gps/partn_ref/double_coset.pyx'],
              libraries = ['flint'],
              extra_compile_args = ['-std=c99']),

    Extension('sage.groups.perm_gps.partn_ref.refinement_binary',
              sources = ['sage/groups/perm_gps/partn_ref/refinement_binary.pyx'],
              libraries = ['flint'],
              extra_compile_args = ['-std=c99']),

    Extension('sage.groups.perm_gps.partn_ref.refinement_graphs',
              sources = ['sage/groups/perm_gps/partn_ref/refinement_graphs.pyx'],
              libraries = ['flint'],
              extra_compile_args = ['-std=c99']),

    Extension('sage.groups.perm_gps.partn_ref.refinement_lists',
              sources = ['sage/groups/perm_gps/partn_ref/refinement_lists.pyx'],
              libraries = ['flint'],
              extra_compile_args = ['-std=c99']),

    Extension('sage.groups.perm_gps.partn_ref.refinement_matrices',
              sources = ['sage/groups/perm_gps/partn_ref/refinement_matrices.pyx'],
              libraries = ['flint'],
              extra_compile_args = ['-std=c99']),

    Extension('sage.groups.perm_gps.partn_ref.refinement_python',
              sources = ['sage/groups/perm_gps/partn_ref/refinement_python.pyx'],
              libraries = ['flint'],
              extra_compile_args = ['-std=c99']),

    Extension('sage.groups.perm_gps.partn_ref.refinement_sets',
              sources = ['sage/groups/perm_gps/partn_ref/refinement_sets.pyx'],
              libraries = ['flint'],
              extra_compile_args = ['-std=c99']),

    Extension('sage.groups.perm_gps.partn_ref2.refinement_generic',
              sources = ['sage/groups/perm_gps/partn_ref2/refinement_generic.pyx'],
              libraries = ["flint", "gmp", "gmpxx", "stdc++"],
              extra_compile_args=["-std=c99"]),

    ################################
    ##
    ## sage.gsl
    ##
    ################################

    Extension('*', ['sage/gsl/*.pyx']),

    ################################
    ##
    ## sage.interacts
    ##
    ################################

    Extension('*', ['sage/interacts/*.pyx']),

    ################################
    ##
    ## sage.interfaces
    ##
    ################################

    Extension('*', ['sage/interfaces/*.pyx']),

    ################################
    ##
    ## sage.lfunctions
    ##
    ################################

    Extension('sage.lfunctions.zero_sums',
              sources = ['sage/lfunctions/zero_sums.pyx'],
              libraries = ["m","flint"]),

    ################################
    ##
    ## sage.libs
    ##
    ################################

    OptionalExtension('sage.libs.coxeter3.coxeter',
              sources = ['sage/libs/coxeter3/coxeter.pyx'],
              include_dirs = [os.path.join(SAGE_INC, 'coxeter')],
              language="c++",
              libraries = ['coxeter3'],
              package = 'coxeter3'),

    Extension('sage.libs.ecl',
              sources = ["sage/libs/ecl.pyx"],
              libraries = ["ecl"]),

    OptionalExtension("sage.libs.fes",
             ["sage/libs/fes.pyx"],
             language = "c",
             libraries = ['fes'],
             package = 'fes'),

    Extension('sage.libs.flint.flint',
              sources = ["sage/libs/flint/flint.pyx"],
              libraries = ["flint", "gmp", "gmpxx", "m", "stdc++"],
              extra_compile_args = ["-std=c99", "-D_XPG6"]),

    Extension('sage.libs.flint.fmpz_poly',
              sources = ["sage/libs/flint/fmpz_poly.pyx"],
              libraries = ["flint", "gmp", "gmpxx", "m", "stdc++"],
              extra_compile_args = ["-std=c99", "-D_XPG6"]),

    Extension('sage.libs.flint.arith',
              sources = ["sage/libs/flint/arith.pyx"],
              libraries = ["flint", "gmp", "gmpxx", "m", "stdc++"],
              extra_compile_args = ["-std=c99", "-D_XPG6"]),

    Extension('sage.libs.fplll.fplll',
              sources = ['sage/libs/fplll/fplll.pyx']),

    Extension("sage.libs.glpk.error",
             ["sage/libs/glpk/error.pyx"]),

    Extension('sage.libs.gmp.pylong',
              sources = ['sage/libs/gmp/pylong.pyx']),

    Extension('sage.libs.gmp.rational_reconstruction',
              sources = ['sage/libs/gmp/rational_reconstruction.pyx']),

    Extension('sage.libs.linbox.linbox',
              sources = ['sage/libs/linbox/linbox.pyx'],
              libraries = ['linboxsage', 'ntl', 'iml', 'linbox',
                           'givaro', 'mpfr', 'gmp', 'gmpxx'] + cblas_libs,
              language = 'c++',
              library_dirs = cblas_library_dirs,
              include_dirs = cblas_include_dirs,
              extra_compile_args = givaro_extra_compile_args,
              depends = [os.path.join(SAGE_INC, 'givaro', 'givconfig.h')]),

    Extension('sage.libs.lcalc.lcalc_Lfunction',
              sources = ['sage/libs/lcalc/lcalc_Lfunction.pyx'],
              libraries = ['m', 'ntl', 'mpfr', 'gmp', 'gmpxx',
                           'Lfunction'],
              extra_compile_args=["-O3", "-ffast-math"],
              language = 'c++'),

    Extension('sage.libs.libecm',
              sources = ['sage/libs/libecm.pyx'],
              libraries = ['ecm'],
              extra_link_args = uname_specific("Linux", ["-Wl,-z,noexecstack"],
                                                        [])),

    Extension('sage.libs.lrcalc.lrcalc',
              sources = ["sage/libs/lrcalc/lrcalc.pyx"]),

    Extension('sage.libs.pari.closure',
              sources = ["sage/libs/pari/closure.pyx"],
              libraries = ['pari', 'gmp']),

    Extension('sage.libs.pari.gen',
              sources = ["sage/libs/pari/gen.pyx"]),

    Extension('sage.libs.pari.handle_error',
              sources = ["sage/libs/pari/handle_error.pyx"]),

    Extension('sage.libs.pari.pari_instance',
              sources = ["sage/libs/pari/pari_instance.pyx"],
              extra_compile_args = ["-std=c99", "-D_XPG6"],
              libraries = ['flint']),

    Extension('sage.libs.ppl',
              sources = ['sage/libs/ppl.pyx', 'sage/libs/ppl_shim.cc']),

    Extension('sage.libs.ratpoints',
              sources = ["sage/libs/ratpoints.pyx"],
              libraries = ["ratpoints"]),

    Extension('sage.libs.readline',
              sources = ['sage/libs/readline.pyx'],
              libraries = ['readline']),

    Extension('sage.libs.singular.singular',
              sources = ['sage/libs/singular/singular.pyx'],
              libraries = ['givaro'] + singular_libs,
              language="c++",
              extra_compile_args = givaro_extra_compile_args),

    Extension('sage.libs.singular.polynomial',
              sources = ['sage/libs/singular/polynomial.pyx'],
              libraries = singular_libs,
              language="c++"),

    Extension('sage.libs.singular.ring',
              sources = ['sage/libs/singular/ring.pyx'],
              libraries = singular_libs,
              language="c++"),

    Extension('sage.libs.singular.groebner_strategy',
              sources = ['sage/libs/singular/groebner_strategy.pyx'],
              libraries = singular_libs,
              language="c++"),

    Extension('sage.libs.singular.function',
              sources = ['sage/libs/singular/function.pyx'],
              libraries = singular_libs,
              language="c++",
              extra_compile_args = givaro_extra_compile_args),

    Extension('sage.libs.singular.option',
              sources = ['sage/libs/singular/option.pyx'],
              libraries = singular_libs,
              language="c++"),

    Extension('sage.libs.symmetrica.symmetrica',
              sources = ["sage/libs/symmetrica/symmetrica.pyx"],
              libraries = ["symmetrica"]),

    Extension('sage.libs.mpmath.utils',
              sources = ["sage/libs/mpmath/utils.pyx"],
              libraries = ['mpfr']),

    Extension('sage.libs.mpmath.ext_impl',
              sources = ["sage/libs/mpmath/ext_impl.pyx"],
              libraries = ['mpfr']),

    Extension('sage.libs.mpmath.ext_main',
              sources = ["sage/libs/mpmath/ext_main.pyx"]),

    Extension('sage.libs.mpmath.ext_libmp',
              sources = ["sage/libs/mpmath/ext_libmp.pyx"]),

<<<<<<< HEAD
    ###################################
    ##
    ## sage.libs.arb
    ##
    ###################################

    Extension('*', ["sage/libs/arb/*.pyx"]),

    ###################################
    ##
    ## sage.libs.eclib
    ##
    ###################################

    Extension('*', ["sage/libs/eclib/*.pyx"]),

=======
>>>>>>> d3e96fc2
    Extension('sage.libs.homfly',
              sources = ["sage/libs/homfly.pyx"],
              libraries = ['homfly', 'gc']),

<<<<<<< HEAD
    ################################
    ##
    ## sage.libs.gap
    ##
    ################################
=======
        ################################
        ##
        ## sage.libs.gap
        ##
        ################################
>>>>>>> d3e96fc2

    Extension('sage.libs.gap.util',
              sources = ["sage/libs/gap/util.pyx"],
              libraries = ['gmp', 'gap', 'm']),

    Extension('sage.libs.gap.element',
              sources = ["sage/libs/gap/element.pyx"],
              libraries = ['gmp', 'gap', 'm']),

    Extension('sage.libs.gap.libgap',
              sources = ["sage/libs/gap/libgap.pyx"],
              libraries = ['gmp', 'gap', 'm']),

    ###################################
    ##
    ## sage.libs.ntl
    ##
    ###################################

    Extension('sage.libs.ntl.convert',
              sources = ["sage/libs/ntl/convert.pyx"],
              libraries = ["ntl", "gmp", "gmpxx"],
              language='c++'),

    Extension('sage.libs.ntl.error',
              sources = ["sage/libs/ntl/error.pyx"],
              libraries = ["ntl", "gmp", "gmpxx"],
              language='c++'),

    Extension('sage.libs.ntl.ntl_GF2',
              sources = ["sage/libs/ntl/ntl_GF2.pyx"],
              libraries = ["ntl", "gmp", "gmpxx"],
              language='c++'),

    Extension('sage.libs.ntl.ntl_GF2E',
              sources = ["sage/libs/ntl/ntl_GF2E.pyx"],
              libraries = ["ntl", "gmp", "gmpxx", "m"],
              language='c++'),

    Extension('sage.libs.ntl.ntl_GF2EContext',
              sources = ["sage/libs/ntl/ntl_GF2EContext.pyx"],
              libraries = ["ntl", "gmp", "gmpxx", "m"],
              language='c++'),

    Extension('sage.libs.ntl.ntl_GF2EX',
              sources = ["sage/libs/ntl/ntl_GF2EX.pyx"],
              libraries = ["ntl", "gmp", "gmpxx", "m"],
              language='c++'),

    Extension('sage.libs.ntl.ntl_GF2X',
              sources = ["sage/libs/ntl/ntl_GF2X.pyx"],
              libraries = ["ntl", "gmp", "gmpxx", "m"],
              language='c++'),

    Extension('sage.libs.ntl.ntl_lzz_p',
              sources = ["sage/libs/ntl/ntl_lzz_p.pyx"],
              libraries = ["ntl", "gmp", "gmpxx", "m"],
              language='c++'),

    Extension('sage.libs.ntl.ntl_lzz_pContext',
              sources = ["sage/libs/ntl/ntl_lzz_pContext.pyx"],
              libraries = ["ntl", "gmp", "gmpxx", "m"],
              language='c++'),

    Extension('sage.libs.ntl.ntl_lzz_pX',
              sources = ["sage/libs/ntl/ntl_lzz_pX.pyx"],
              libraries = ["ntl", "gmp", "gmpxx", "m"],
              language='c++'),

    Extension('sage.libs.ntl.ntl_mat_GF2',
              sources = ["sage/libs/ntl/ntl_mat_GF2.pyx"],
              libraries = ["ntl", "gmp", "gmpxx", "m"],
              language='c++'),

    Extension('sage.libs.ntl.ntl_mat_GF2E',
              sources = ["sage/libs/ntl/ntl_mat_GF2E.pyx"],
              libraries = ["ntl", "gmp", "gmpxx", "m"],
              language='c++'),

    Extension('sage.libs.ntl.ntl_mat_ZZ',
              sources = ["sage/libs/ntl/ntl_mat_ZZ.pyx"],
              libraries = ["ntl", "gmp", "gmpxx", "m"],
              language='c++'),

    Extension('sage.libs.ntl.ntl_ZZ',
              sources = ["sage/libs/ntl/ntl_ZZ.pyx"],
              libraries = ["ntl", "gmp", "gmpxx", "m"],
              language='c++'),

    Extension('sage.libs.ntl.ntl_ZZX',
              sources = ["sage/libs/ntl/ntl_ZZX.pyx"],
              libraries = ["ntl", "gmp", "gmpxx", "m"],
              language='c++'),

    Extension('sage.libs.ntl.ntl_ZZ_p',
              sources = ["sage/libs/ntl/ntl_ZZ_p.pyx"],
              libraries = ["ntl", "gmp", "gmpxx", "m"],
              language='c++'),

    Extension('sage.libs.ntl.ntl_ZZ_pContext',
              sources = ["sage/libs/ntl/ntl_ZZ_pContext.pyx"],
              libraries = ["ntl", "gmp", "gmpxx", "m"],
              language='c++'),

    Extension('sage.libs.ntl.ntl_ZZ_pE',
              sources = ["sage/libs/ntl/ntl_ZZ_pE.pyx"],
              libraries = ["ntl", "gmp", "gmpxx", "m"],
              language='c++'),

    Extension('sage.libs.ntl.ntl_ZZ_pEContext',
              sources = ["sage/libs/ntl/ntl_ZZ_pEContext.pyx"],
              libraries = ["ntl", "gmp", "gmpxx", "m"],
              language='c++'),

    Extension('sage.libs.ntl.ntl_ZZ_pEX',
              sources = ["sage/libs/ntl/ntl_ZZ_pEX.pyx"],
              libraries = ["ntl", "gmp", "gmpxx", "m"],
              language='c++'),

    Extension('sage.libs.ntl.ntl_ZZ_pX',
              sources = ["sage/libs/ntl/ntl_ZZ_pX.pyx"],
              libraries = ["ntl", "gmp", "gmpxx", "m"],
              language='c++'),

    ################################
    ##
    ## sage.matrix
    ##
    ################################

    Extension('sage.matrix.action',
              sources = ['sage/matrix/action.pyx']),

    Extension('sage.matrix.echelon_matrix',
              sources = ['sage/matrix/echelon_matrix.pyx']),

    Extension('sage.matrix.change_ring',
              sources = ['sage/matrix/change_ring.pyx']),

    Extension('sage.matrix.constructor',
              sources = ['sage/matrix/constructor.pyx']),

    Extension('sage.matrix.matrix',
              sources = ['sage/matrix/matrix.pyx']),

    Extension('sage.matrix.matrix0',
              sources = ['sage/matrix/matrix0.pyx']),

    Extension('sage.matrix.matrix1',
              sources = ['sage/matrix/matrix1.pyx']),

    Extension('sage.matrix.matrix2',
              sources = ['sage/matrix/matrix2.pyx']),

    Extension("sage.matrix.matrix_complex_ball_dense",
              ["sage/matrix/matrix_complex_ball_dense.pyx"],
              libraries=['arb', 'mpfi', 'mpfr'],
              include_dirs=[SAGE_INC + '/flint'],
              language = "c++"),

    Extension('sage.matrix.matrix_complex_double_dense',
              sources = ['sage/matrix/matrix_complex_double_dense.pyx']),

    Extension('sage.matrix.matrix_cyclo_dense',
              sources = ['sage/matrix/matrix_cyclo_dense.pyx'],
              language = "c++",
              libraries=['ntl']),

    Extension('sage.matrix.matrix_dense',
              sources = ['sage/matrix/matrix_dense.pyx']),

    Extension('sage.matrix.matrix_double_dense',
              sources = ['sage/matrix/matrix_double_dense.pyx']),

    Extension('sage.matrix.matrix_generic_dense',
              sources = ['sage/matrix/matrix_generic_dense.pyx']),

    Extension('sage.matrix.matrix_generic_sparse',
              sources = ['sage/matrix/matrix_generic_sparse.pyx']),

    Extension('sage.matrix.matrix_integer_dense',
              sources = ['sage/matrix/matrix_integer_dense.pyx'],
              extra_compile_args = ['-std=c99'] + m4ri_extra_compile_args,
              libraries = ['iml', 'ntl', 'gmp', 'm', 'flint'] + cblas_libs,
              library_dirs = cblas_library_dirs,
              include_dirs = cblas_include_dirs),

    Extension('sage.matrix.matrix_integer_sparse',
              sources = ['sage/matrix/matrix_integer_sparse.pyx']),

    Extension('sage.matrix.matrix_mod2_dense',
              sources = ['sage/matrix/matrix_mod2_dense.pyx'],
              libraries = m4ri_libs + gd_libs + png_libs + zlib_libs,
              library_dirs = m4ri_library_dirs + gd_library_dirs + png_library_dirs + zlib_library_dirs,
              include_dirs = m4ri_include_dirs + gd_include_dirs + png_include_dirs + zlib_include_dirs,
              extra_compile_args = ['-std=c99'] + m4ri_extra_compile_args,
              depends = [SAGE_INC + "/png.h", SAGE_INC + "/m4ri/m4ri.h"]),

    Extension('sage.matrix.matrix_gf2e_dense',
              sources = ['sage/matrix/matrix_gf2e_dense.pyx'],
              libraries = ['m4rie'] + m4ri_libs + ['m'],
              library_dirs = m4ri_library_dirs,
              include_dirs = m4ri_include_dirs,
              depends = [SAGE_INC + "/m4rie/m4rie.h"],
              extra_compile_args = ['-std=c99'] + m4ri_extra_compile_args),

    Extension('sage.matrix.matrix_modn_dense_float',
              sources = ['sage/matrix/matrix_modn_dense_float.pyx'],
              language="c++",
              libraries = ['ntl', 'linbox', 'givaro', 'mpfr', 'gmpxx', 'gmp'] + cblas_libs,
              library_dirs = cblas_library_dirs,
              include_dirs = cblas_include_dirs,
              extra_compile_args = ['-DDISABLE_COMMENTATOR'] + givaro_extra_compile_args),

    Extension('sage.matrix.matrix_modn_dense_double',
              sources = ['sage/matrix/matrix_modn_dense_double.pyx'],
              language="c++",
              libraries = ['ntl', 'linbox', 'givaro', 'mpfr', 'gmpxx', 'gmp'] + cblas_libs,
              library_dirs = cblas_library_dirs,
              include_dirs = cblas_include_dirs,
              extra_compile_args = ["-D_XPG6", "-DDISABLE_COMMENTATOR"]
                    + m4ri_extra_compile_args + givaro_extra_compile_args),

    Extension('sage.matrix.matrix_modn_sparse',
              sources = ['sage/matrix/matrix_modn_sparse.pyx']),

    Extension('sage.matrix.matrix_mpolynomial_dense',
              sources = ['sage/matrix/matrix_mpolynomial_dense.pyx'],
              libraries = singular_libs,
              language="c++"),

    Extension('sage.matrix.matrix_rational_dense',
              sources = ['sage/matrix/matrix_rational_dense.pyx'],
              extra_compile_args = ["-std=c99", "-D_XPG6"] + m4ri_extra_compile_args,
              libraries = ['iml', 'ntl', 'm', 'flint'] + cblas_libs,
              library_dirs = cblas_library_dirs,
              include_dirs = cblas_include_dirs,
              depends = [SAGE_INC + '/m4ri/m4ri.h']),

    Extension('sage.matrix.matrix_rational_sparse',
              sources = ['sage/matrix/matrix_rational_sparse.pyx']),

    Extension('sage.matrix.matrix_real_double_dense',
              sources = ['sage/matrix/matrix_real_double_dense.pyx']),

    Extension('sage.matrix.matrix_sparse',
              sources = ['sage/matrix/matrix_sparse.pyx']),

    Extension('sage.matrix.matrix_symbolic_dense',
              sources = ['sage/matrix/matrix_symbolic_dense.pyx']),

    Extension('sage.matrix.matrix_window',
              sources = ['sage/matrix/matrix_window.pyx']),

    OptionalExtension("sage.matrix.matrix_gfpn_dense",
              sources = ['sage/matrix/matrix_gfpn_dense.pyx'],
              libraries = ['mtx'],
              package = 'meataxe'),

    Extension('sage.matrix.misc',
              sources = ['sage/matrix/misc.pyx'],
              libraries=['mpfr']),

    Extension('sage.matrix.strassen',
              sources = ['sage/matrix/strassen.pyx']),

    ################################
    ##
    ## sage.matroids
    ##
    ################################

    Extension('*', ['sage/matroids/*.pyx']),

    ################################
    ##
    ## sage.media
    ##
    ################################

    Extension('*', ['sage/media/*.pyx']),

    ################################
    ##
    ## sage.misc
    ##
    ################################

    Extension('*', ['sage/misc/*.pyx']),

    # Only include darwin_utilities on OS_X >= 10.5
    OptionalExtension('sage.misc.darwin_utilities',
        sources = ['sage/misc/darwin_memory_usage.c',
                   'sage/misc/darwin_utilities.pyx'],
        condition = (UNAME[0] == "Darwin" and not UNAME[2].startswith('8.'))),

    ################################
    ##
    ## sage.modular
    ##
    ################################

    Extension('sage.modular.arithgroup.congroup',
              sources = ['sage/modular/arithgroup/congroup.pyx']),

    Extension('sage.modular.arithgroup.farey_symbol',
              sources = ['sage/modular/arithgroup/farey_symbol.pyx',
                         'sage/modular/arithgroup/farey.cpp',
                         'sage/modular/arithgroup/sl2z.cpp']),

    Extension('sage.modular.arithgroup.arithgroup_element',
              sources = ['sage/modular/arithgroup/arithgroup_element.pyx']),

    Extension('sage.modular.modform.eis_series_cython',
              sources = ['sage/modular/modform/eis_series_cython.pyx'],
              libraries = ["flint"],
              extra_compile_args = ['-std=c99']),

    Extension('sage.modular.modform.l_series_gross_zagier_coeffs',
              sources = ['sage/modular/modform/l_series_gross_zagier_coeffs.pyx']),

    Extension('sage.modular.modsym.apply',
              sources = ['sage/modular/modsym/apply.pyx'],
              libraries = ["flint", "gmp", "gmpxx", "m", "stdc++"],
              extra_compile_args=["-std=c99", "-D_XPG6"]),

    Extension('sage.modular.modsym.manin_symbol',
              sources = ['sage/modular/modsym/manin_symbol.pyx']),

    Extension('sage.modular.modsym.relation_matrix_pyx',
              sources = ['sage/modular/modsym/relation_matrix_pyx.pyx']),

    Extension('sage.modular.modsym.heilbronn',
              sources = ['sage/modular/modsym/heilbronn.pyx'],
              libraries = ["flint", "gmp", "gmpxx", "m", "stdc++"],
              extra_compile_args=["-std=c99", "-D_XPG6"]),

    Extension('sage.modular.modsym.p1list',
              sources = ['sage/modular/modsym/p1list.pyx']),

    ################################
    ##
    ## sage.modules
    ##
    ################################

    Extension('sage.modules.finite_submodule_iter',
              sources = ['sage/modules/finite_submodule_iter.pyx']),

    Extension('sage.modules.free_module_element',
              sources = ['sage/modules/free_module_element.pyx']),

    Extension('sage.modules.module',
              sources = ['sage/modules/module.pyx']),

    Extension('sage.modules.vector_complex_double_dense',
              ['sage/modules/vector_complex_double_dense.pyx']),

    Extension('sage.modules.vector_double_dense',
              ['sage/modules/vector_double_dense.pyx']),

    Extension('sage.modules.vector_integer_dense',
              sources = ['sage/modules/vector_integer_dense.pyx']),

    Extension('sage.modules.vector_modn_dense',
              extra_compile_args = ['-std=c99'],
              sources = ['sage/modules/vector_modn_dense.pyx']),

    Extension('sage.modules.vector_mod2_dense',
              sources = ['sage/modules/vector_mod2_dense.pyx'],
              libraries = m4ri_libs + gd_libs + png_libs,
              library_dirs = m4ri_library_dirs + gd_library_dirs + png_library_dirs,
              include_dirs = m4ri_include_dirs + gd_include_dirs + png_include_dirs,
              extra_compile_args = ['-std=c99'] + m4ri_extra_compile_args,
              depends = [SAGE_INC + "/png.h", SAGE_INC + "/m4ri/m4ri.h"]),

    Extension('sage.modules.vector_rational_dense',
              sources = ['sage/modules/vector_rational_dense.pyx']),

    Extension('sage.modules.vector_real_double_dense',
              ['sage/modules/vector_real_double_dense.pyx']),

    ################################
    ##
    ## sage.numerical
    ##
    ################################


    Extension("sage.numerical.mip",
              ["sage/numerical/mip.pyx"],
              libraries=["stdc++"]),

    Extension("sage.numerical.linear_functions",
              ["sage/numerical/linear_functions.pyx"],
              libraries=["stdc++"]),

    Extension("sage.numerical.linear_tensor_element",
              ["sage/numerical/linear_tensor_element.pyx"],
              libraries=["stdc++"]),

    Extension("sage.numerical.sdp",
              ["sage/numerical/sdp.pyx"]),

    Extension("sage.numerical.backends.generic_backend",
              ["sage/numerical/backends/generic_backend.pyx"],
              libraries=["stdc++"]),

    Extension("sage.numerical.backends.generic_sdp_backend",
              ["sage/numerical/backends/generic_sdp_backend.pyx"]),

    Extension("sage.numerical.backends.glpk_backend",
              ["sage/numerical/backends/glpk_backend.pyx"]),

    Extension("sage.numerical.backends.glpk_exact_backend",
              ["sage/numerical/backends/glpk_exact_backend.pyx"]),

    Extension("sage.numerical.backends.ppl_backend",
              ["sage/numerical/backends/ppl_backend.pyx"],
              libraries=["stdc++"]),

    Extension("sage.numerical.backends.cvxopt_backend",
              ["sage/numerical/backends/cvxopt_backend.pyx"]),

    Extension("sage.numerical.backends.cvxopt_sdp_backend",
              ["sage/numerical/backends/cvxopt_sdp_backend.pyx"]),

    Extension("sage.numerical.backends.glpk_graph_backend",
              ["sage/numerical/backends/glpk_graph_backend.pyx"]),

    Extension("sage.numerical.backends.interactivelp_backend",
              ["sage/numerical/backends/interactivelp_backend.pyx"]),

    OptionalExtension("sage.numerical.backends.gurobi_backend",
              ["sage/numerical/backends/gurobi_backend.pyx"],
              libraries = ["stdc++", "gurobi"],
              condition = os.path.isfile(SAGE_INC + "/gurobi_c.h") and
                  os.path.isfile(SAGE_LOCAL + "/lib/libgurobi.so")),

    OptionalExtension("sage.numerical.backends.cplex_backend",
              ["sage/numerical/backends/cplex_backend.pyx"],
              libraries = ["stdc++", "cplex"],
              condition = os.path.isfile(SAGE_INC + "/cplex.h") and
                  os.path.isfile(SAGE_LOCAL + "/lib/libcplex.a")),

    OptionalExtension("sage.numerical.backends.coin_backend",
              ["sage/numerical/backends/coin_backend.pyx"],
              language = 'c++',
              libraries = ["Cbc", "CbcSolver", "Cgl", "Clp", "CoinUtils",
                           "OsiCbc", "OsiClp", "Osi"] + lapack_libs,
              library_dirs = lapack_library_dirs,
              include_dirs = lapack_include_dirs,
              package = 'cbc'),

    ################################
    ##
    ## sage.parallel
    ##
    ################################

    Extension('*', ['sage/parallel/**/*.pyx']),

    ################################
    ##
    ## sage.plot
    ##
    ################################

    Extension('sage.plot.complex_plot',
              sources = ['sage/plot/complex_plot.pyx']),

    Extension('sage.plot.plot3d.base',
              sources = ['sage/plot/plot3d/base.pyx'],
              extra_compile_args=["-std=c99"]),

    Extension('sage.plot.plot3d.implicit_surface',
              sources = ['sage/plot/plot3d/implicit_surface.pyx']),

    Extension('sage.plot.plot3d.index_face_set',
              sources = ['sage/plot/plot3d/index_face_set.pyx'],
              extra_compile_args=["-std=c99"]),

    Extension('sage.plot.plot3d.parametric_surface',
              sources = ['sage/plot/plot3d/parametric_surface.pyx']),

    Extension('sage.plot.plot3d.shapes',
              sources = ['sage/plot/plot3d/shapes.pyx']),

    Extension('sage.plot.plot3d.transform',
              sources = ['sage/plot/plot3d/transform.pyx']),

    ################################
    ##
    ## sage.quadratic_forms
    ##
    ################################

    Extension('*', ['sage/quadratic_forms/*.pyx']),

    ###############################
    ##
    ## sage.quivers
    ##
    ###############################

    Extension('*', ['sage/quivers/*.pyx']),

    ################################
    ##
    ## sage.repl
    ##
    ################################

    Extension('sage.repl.inputhook',
              sources = ['sage/repl/inputhook.pyx']),

    Extension('sage.repl.readline_extra_commands',
              sources = ['sage/repl/readline_extra_commands.pyx'],
              libraries = ['readline']),

    ################################
    ##
    ## sage.rings
    ##
    ################################

    Extension('sage.rings.sum_of_squares',
              sources = ['sage/rings/sum_of_squares.pyx'],
              libraries = ['m']),

    Extension('sage.rings.bernmm',
              sources = ['sage/rings/bernmm.pyx',
                         'sage/rings/bernmm/bern_modp.cpp',
                         'sage/rings/bernmm/bern_modp_util.cpp',
                         'sage/rings/bernmm/bern_rat.cpp'],
              libraries = ['ntl', 'pthread'],
              depends = ['sage/rings/bernmm/bern_modp.h',
                         'sage/rings/bernmm/bern_modp_util.h',
                         'sage/rings/bernmm/bern_rat.h'],
              language = 'c++',
              define_macros=[('USE_THREADS', '1'),
                             ('THREAD_STACK_SIZE', '4096')]),

    Extension('sage.rings.bernoulli_mod_p',
              sources = ['sage/rings/bernoulli_mod_p.pyx'],
              libraries=['ntl'],
              language = 'c++'),

    Extension("sage.rings.complex_arb",
              ["sage/rings/complex_arb.pyx"],
              libraries=['mpfi', 'mpfr', 'gmp'],
              language = 'c++'),

    Extension('sage.rings.complex_double',
              sources = ['sage/rings/complex_double.pyx'],
              extra_compile_args=["-std=c99", "-D_XPG6"],
              libraries = ['m']),

    Extension('sage.rings.complex_interval',
              sources = ['sage/rings/complex_interval.pyx'],
              libraries = ['gmp', 'mpfi', 'mpfr']),

    Extension('sage.rings.complex_number',
              sources = ['sage/rings/complex_number.pyx'],
              libraries = ['gmp', 'mpfr']),

    Extension('sage.rings.integer',
              sources = ['sage/rings/integer.pyx'],
              libraries=['ntl', 'flint']),

    Extension('sage.rings.integer_ring',
              sources = ['sage/rings/integer_ring.pyx'],
              libraries=['ntl']),

    Extension('sage.rings.factorint',
              sources = ['sage/rings/factorint.pyx']),

    Extension('sage.rings.fast_arith',
              sources = ['sage/rings/fast_arith.pyx']),

    Extension('sage.rings.fraction_field_element',
              sources = ['sage/rings/fraction_field_element.pyx']),

    Extension('sage.rings.fraction_field_FpT',
              sources = ['sage/rings/fraction_field_FpT.pyx'],
              libraries = ["flint", "gmp", "gmpxx", "ntl", "zn_poly"],
              language = 'c++'),

    Extension('sage.rings.laurent_series_ring_element',
              sources = ['sage/rings/laurent_series_ring_element.pyx']),

    Extension('sage.rings.morphism',
              sources = ['sage/rings/morphism.pyx']),

    Extension('sage.rings.complex_mpc',
              sources = ['sage/rings/complex_mpc.pyx'],
              libraries = ['gmp', 'mpc', 'mpfr']),

    Extension('sage.rings.noncommutative_ideals',
              sources = ['sage/rings/noncommutative_ideals.pyx']),

    Extension('sage.rings.power_series_mpoly',
              sources = ['sage/rings/power_series_mpoly.pyx']),

    Extension('sage.rings.power_series_poly',
              sources = ['sage/rings/power_series_poly.pyx']),

    Extension('sage.rings.power_series_ring_element',
              sources = ['sage/rings/power_series_ring_element.pyx']),

    Extension('sage.rings.rational',
              sources = ['sage/rings/rational.pyx'],
              libraries=['ntl']),

    Extension('sage.rings.real_double',
              sources = ['sage/rings/real_double.pyx']),

    Extension('sage.rings.real_interval_absolute',
              sources = ['sage/rings/real_interval_absolute.pyx']),

    Extension("sage.rings.real_arb",
              ["sage/rings/real_arb.pyx"],
              libraries = ['mpfi', 'mpfr'],
              language = 'c++'),

    Extension('sage.rings.real_lazy',
              sources = ['sage/rings/real_lazy.pyx']),

    Extension('sage.rings.real_mpfi',
              sources = ['sage/rings/real_mpfi.pyx'],
              libraries = ['mpfi', 'mpfr']),

    Extension('sage.rings.real_mpfr',
              sources = ['sage/rings/real_mpfr.pyx'],
              libraries = ['mpfr']),

    Extension('sage.rings.finite_rings.residue_field',
              sources = ['sage/rings/finite_rings/residue_field.pyx']),

    Extension('sage.rings.ring',
              sources = ['sage/rings/ring.pyx']),

    ################################
    ##
    ## sage.rings.finite_rings
    ##
    ################################

    Extension('sage.rings.finite_rings.finite_field_base',
              sources = ['sage/rings/finite_rings/finite_field_base.pyx']),

    Extension('sage.rings.finite_rings.element_base',
              sources = ['sage/rings/finite_rings/element_base.pyx']),

    Extension('sage.rings.finite_rings.integer_mod',
              sources = ['sage/rings/finite_rings/integer_mod.pyx']),

    Extension('sage.rings.finite_rings.element_givaro',
              sources = ["sage/rings/finite_rings/element_givaro.pyx"],
              libraries = ['givaro', 'ntl', 'gmpxx', 'gmp', 'm'],
              language='c++',
              extra_compile_args = givaro_extra_compile_args),

    Extension('sage.rings.finite_rings.element_ntl_gf2e',
              sources = ['sage/rings/finite_rings/element_ntl_gf2e.pyx'],
              libraries = ['ntl'],
              language = 'c++'),

    Extension('sage.rings.finite_rings.element_pari_ffelt',
              sources = ['sage/rings/finite_rings/element_pari_ffelt.pyx']),

    Extension('sage.rings.finite_rings.hom_finite_field',
              sources = ["sage/rings/finite_rings/hom_finite_field.pyx"]),

    Extension('sage.rings.finite_rings.hom_prime_finite_field',
              sources = ["sage/rings/finite_rings/hom_prime_finite_field.pyx"]),

    Extension('sage.rings.finite_rings.hom_finite_field_givaro',
              sources = ["sage/rings/finite_rings/hom_finite_field_givaro.pyx"],
              # this order is needed to compile under windows.
              libraries = ['givaro', 'ntl', 'gmpxx', 'gmp', 'm'],
              language='c++',
              extra_compile_args = givaro_extra_compile_args),

    ################################
    ##
    ## sage.rings.function_field
    ##
    ################################

    Extension('sage.rings.function_field.function_field_element',
              sources = ['sage/rings/function_field/function_field_element.pyx']),

    ################################
    ##
    ## sage.rings.number_field
    ##
    ################################

    Extension('sage.rings.number_field.number_field_base',
              sources = ['sage/rings/number_field/number_field_base.pyx']),

    Extension('sage.rings.number_field.number_field_element',
              sources = ['sage/rings/number_field/number_field_element.pyx'],
              libraries=['ntl', 'mpfr', 'mpfi'],
              language = 'c++'),

    Extension('sage.rings.number_field.number_field_element_quadratic',
              sources = ['sage/rings/number_field/number_field_element_quadratic.pyx'],
              libraries=['ntl'],
              language = 'c++'),

    Extension('sage.rings.number_field.number_field_morphisms',
              sources = ['sage/rings/number_field/number_field_morphisms.pyx']),

    Extension('sage.rings.number_field.totallyreal',
              sources = ['sage/rings/number_field/totallyreal.pyx']),

    Extension('sage.rings.number_field.totallyreal_data',
              sources = ['sage/rings/number_field/totallyreal_data.pyx'],
              libraries = ['gmp']),

    ################################
    ##
    ## sage.rings.padics
    ##
    ################################

    Extension('sage.rings.padics.morphism',
              sources = ['sage/rings/padics/morphism.pyx']),

    Extension('sage.rings.padics.common_conversion',
              sources = ['sage/rings/padics/common_conversion.pyx']),

    Extension('sage.rings.padics.local_generic_element',
              sources = ['sage/rings/padics/local_generic_element.pyx']),

    Extension('sage.rings.padics.padic_capped_absolute_element',
              sources = ['sage/rings/padics/padic_capped_absolute_element.pyx']),

    Extension('sage.rings.padics.padic_capped_relative_element',
              sources = ['sage/rings/padics/padic_capped_relative_element.pyx']),

    Extension('sage.rings.padics.padic_ext_element',
              sources = ['sage/rings/padics/padic_ext_element.pyx'],
              libraries=['ntl', 'gmp', 'gmpxx', 'm'],
              language='c++'),

    Extension('sage.rings.padics.padic_fixed_mod_element',
              sources = ['sage/rings/padics/padic_fixed_mod_element.pyx']),

    Extension('sage.rings.padics.padic_generic_element',
              sources = ['sage/rings/padics/padic_generic_element.pyx']),

    Extension('sage.rings.padics.padic_printing',
              sources = ['sage/rings/padics/padic_printing.pyx'],
              libraries=['gmp', 'ntl', 'gmpxx', 'm'],
              language='c++'),

    Extension('sage.rings.padics.padic_ZZ_pX_CA_element',
              sources = ['sage/rings/padics/padic_ZZ_pX_CA_element.pyx'],
              libraries = ['ntl', 'gmp', 'gmpxx','m'],
              language='c++'),

    Extension('sage.rings.padics.padic_ZZ_pX_CR_element',
              sources = ['sage/rings/padics/padic_ZZ_pX_CR_element.pyx'],
              libraries=['ntl', 'gmp', 'gmpxx','m'],
              language='c++'),

    Extension('sage.rings.padics.padic_ZZ_pX_element',
              sources = ['sage/rings/padics/padic_ZZ_pX_element.pyx'],
              libraries=['ntl', 'gmp', 'gmpxx', 'm'],
              language='c++'),

    Extension('sage.rings.padics.padic_ZZ_pX_FM_element',
              sources = ['sage/rings/padics/padic_ZZ_pX_FM_element.pyx'],
              libraries=['ntl', 'gmp', 'gmpxx', 'm'],
              language='c++'),

    Extension('sage.rings.padics.pow_computer',
              sources = ['sage/rings/padics/pow_computer.pyx'],
              libraries = ["ntl", "gmp", "gmpxx", "m"],
              language='c++'),

    Extension('sage.rings.padics.pow_computer_ext',
              sources = ['sage/rings/padics/pow_computer_ext.pyx'],
              libraries = ["ntl", "gmp", "gmpxx", "m"],
              language='c++'),

    Extension('sage.rings.padics.pow_computer_flint',
              sources = ['sage/rings/padics/pow_computer_flint.pyx'],
              libraries = ["flint", "gmpxx", "gmp", "ntl"],
              language='c++'),

    Extension('sage.rings.padics.qadic_flint_CR',
              sources = ['sage/rings/padics/qadic_flint_CR.pyx'],
              libraries = ["flint"]),

    Extension('sage.rings.padics.qadic_flint_CA',
              sources = ['sage/rings/padics/qadic_flint_CA.pyx'],
              libraries = ["flint"]),

    Extension('sage.rings.padics.qadic_flint_FM',
              sources = ['sage/rings/padics/qadic_flint_FM.pyx'],
              libraries = ["flint"]),

    ################################
    ##
    ## sage.rings.polynomial
    ##
    ################################

    Extension('sage.rings.polynomial.cyclotomic',
              sources = ['sage/rings/polynomial/cyclotomic.pyx']),

    Extension('sage.rings.polynomial.evaluation',
              libraries = ["flint", "gmp", "ntl", "mpfr", "mpfi"],
              sources = ['sage/rings/polynomial/evaluation.pyx'],
              language = 'c++'),

    Extension('sage.rings.polynomial.laurent_polynomial',
              sources = ['sage/rings/polynomial/laurent_polynomial.pyx']),

    Extension('sage.rings.polynomial.multi_polynomial',
              sources = ['sage/rings/polynomial/multi_polynomial.pyx']),

    Extension('sage.rings.polynomial.multi_polynomial_ideal_libsingular',
              sources = ['sage/rings/polynomial/multi_polynomial_ideal_libsingular.pyx'],
              libraries = singular_libs,
              language="c++"),

    Extension('sage.rings.polynomial.plural',
              sources = ['sage/rings/polynomial/plural.pyx'],
              libraries = ['m', 'readline', 'singular', 'givaro', 'gmpxx', 'gmp'],
              language="c++",
              extra_compile_args = givaro_extra_compile_args),

    Extension('sage.rings.polynomial.multi_polynomial_libsingular',
              sources = ['sage/rings/polynomial/multi_polynomial_libsingular.pyx'],
              libraries = singular_libs,
              language="c++"),

    Extension('sage.rings.polynomial.multi_polynomial_ring_generic',
              sources = ['sage/rings/polynomial/multi_polynomial_ring_generic.pyx']),

    Extension('sage.rings.polynomial.polynomial_number_field',
              sources = ['sage/rings/polynomial/polynomial_number_field.pyx']),

    Extension('sage.rings.polynomial.polydict',
              sources = ['sage/rings/polynomial/polydict.pyx']),

    Extension('sage.rings.polynomial.polynomial_compiled',
               sources = ['sage/rings/polynomial/polynomial_compiled.pyx']),

    Extension('sage.rings.polynomial.polynomial_element',
              sources = ['sage/rings/polynomial/polynomial_element.pyx']),

    Extension('sage.rings.polynomial.polynomial_gf2x',
              sources = ['sage/rings/polynomial/polynomial_gf2x.pyx'],
              libraries = ['gmp', 'ntl'],
              extra_compile_args = m4ri_extra_compile_args,
              language = 'c++'),

    Extension('sage.rings.polynomial.polynomial_zz_pex',
              sources = ['sage/rings/polynomial/polynomial_zz_pex.pyx'],
              libraries = ['ntl'],
              language = 'c++'),

    Extension('sage.rings.polynomial.polynomial_zmod_flint',
              sources = ['sage/rings/polynomial/polynomial_zmod_flint.pyx'],
              libraries = ["flint", "gmp", "gmpxx", "ntl", "zn_poly"],
              language = 'c++'),

    Extension('sage.rings.polynomial.polynomial_integer_dense_flint',
              sources = ['sage/rings/polynomial/polynomial_integer_dense_flint.pyx'],
              language = 'c++',
              libraries = ["flint", "ntl", "gmpxx", "gmp"]),

    Extension('sage.rings.polynomial.polynomial_integer_dense_ntl',
              sources = ['sage/rings/polynomial/polynomial_integer_dense_ntl.pyx'],
              libraries = ['ntl'],
              language = 'c++'),

    Extension('sage.rings.polynomial.polynomial_rational_flint',
              sources = ['sage/rings/polynomial/polynomial_rational_flint.pyx'],
              libraries = ["flint", "ntl", "gmpxx", "gmp"],
              language = 'c++'),

    Extension('sage.rings.polynomial.polynomial_modn_dense_ntl',
              sources = ['sage/rings/polynomial/polynomial_modn_dense_ntl.pyx'],
              libraries = ['ntl'],
              language = 'c++'),

    Extension('sage.rings.polynomial.polynomial_ring_homomorphism',
              sources = ['sage/rings/polynomial/polynomial_ring_homomorphism.pyx']),

    Extension('sage.rings.polynomial.pbori',
              sources = ['sage/rings/polynomial/pbori.pyx'],
              libraries=['polybori', 'polybori_groebner'] + m4ri_libs + png_libs,
              library_dirs = m4ri_library_dirs + png_library_dirs,
              include_dirs = m4ri_include_dirs + png_include_dirs,
              depends = [SAGE_INC + "/polybori/" + hd + ".h" for hd in ["polybori", "config"] ] +
                        [SAGE_INC + '/m4ri/m4ri.h'],
              extra_compile_args = m4ri_extra_compile_args,
              language = 'c++'),

    Extension('sage.rings.polynomial.polynomial_real_mpfr_dense',
              sources = ['sage/rings/polynomial/polynomial_real_mpfr_dense.pyx'],
              libraries = ['gmp', 'mpfr']),

    Extension('sage.rings.polynomial.real_roots',
              sources = ['sage/rings/polynomial/real_roots.pyx'],
              libraries=['mpfr']),

    Extension('sage.rings.polynomial.refine_root',
              sources = ['sage/rings/polynomial/refine_root.pyx'],
              libraries=['gmp', 'mpfr', 'mpfi']),

    Extension('sage.rings.polynomial.symmetric_reduction',
              sources = ['sage/rings/polynomial/symmetric_reduction.pyx']),


    ################################
    ##
    ## sage.rings.semirings
    ##
    ################################

    Extension('sage.rings.semirings.tropical_semiring',
              sources = ['sage/rings/semirings/tropical_semiring.pyx']),

    ################################
    ##
    ## sage.sat
    ##
    ################################

    OptionalExtension("sage.sat.solvers.cryptominisat.cryptominisat",
              sources = ["sage/sat/solvers/cryptominisat/cryptominisat.pyx"],
              include_dirs = [os.path.join(SAGE_INC, "cmsat")] + zlib_include_dirs,
              language = "c++",
              libraries = ['cryptominisat'] + zlib_libs,
              library_dirs = zlib_library_dirs,
              package = 'cryptominisat'),

    OptionalExtension("sage.sat.solvers.cryptominisat.solverconf",
              sources = ["sage/sat/solvers/cryptominisat/solverconf.pyx",
                         "sage/sat/solvers/cryptominisat/solverconf_helper.cpp"],
              include_dirs = [os.path.join(SAGE_INC, "cmsat")] + zlib_include_dirs,
              language = "c++",
              libraries = ['cryptominisat'] + zlib_libs,
              library_dirs = zlib_library_dirs,
              package = 'cryptominisat'),

    Extension('sage.sat.solvers.satsolver',
              sources = ['sage/sat/solvers/satsolver.pyx']),

    ################################
    ##
    ## sage.schemes
    ##
    ################################

    Extension('sage.schemes.elliptic_curves.descent_two_isogeny',
              sources = ['sage/schemes/elliptic_curves/descent_two_isogeny.pyx'],
              extra_compile_args=["-std=c99"],
              libraries = ['flint', 'ratpoints']),

    Extension('sage.schemes.elliptic_curves.period_lattice_region',
              sources = ['sage/schemes/elliptic_curves/period_lattice_region.pyx']),

    Extension('sage.schemes.hyperelliptic_curves.hypellfrob',
              sources = ['sage/schemes/hyperelliptic_curves/hypellfrob.pyx',
                         'sage/schemes/hyperelliptic_curves/hypellfrob/hypellfrob.cpp',
                         'sage/schemes/hyperelliptic_curves/hypellfrob/recurrences_ntl.cpp',
                         'sage/schemes/hyperelliptic_curves/hypellfrob/recurrences_zn_poly.cpp'],
              libraries = ['gmp', 'ntl', 'zn_poly'],
              depends = ['sage/schemes/hyperelliptic_curves/hypellfrob/hypellfrob.h',
                         'sage/schemes/hyperelliptic_curves/hypellfrob/recurrences_ntl.h',
                         'sage/schemes/hyperelliptic_curves/hypellfrob/recurrences_zn_poly.h'],
              language = 'c++',
              include_dirs = ['sage/libs/ntl/',
                              'sage/schemes/hyperelliptic_curves/hypellfrob/']),

    Extension('sage.schemes.projective.projective_morphism_helper',
              sources = ['sage/schemes/projective/projective_morphism_helper.pyx']),

    Extension('sage.schemes.toric.divisor_class',
              sources = ['sage/schemes/toric/divisor_class.pyx']),

    ################################
    ##
    ## sage.sets
    ##
    ################################

    Extension('sage.sets.disjoint_set',
              sources = ['sage/sets/disjoint_set.pyx'],
              libraries = ['flint'],
              extra_compile_args = ['-std=c99']),

    Extension('sage.sets.finite_set_map_cy',
              sources=['sage/sets/finite_set_map_cy.pyx']),

    Extension('sage.sets.recursively_enumerated_set',
              sources = ['sage/sets/recursively_enumerated_set.pyx']),

    ################################
    ##
    ## sage.stats
    ##
    ################################

    Extension('sage.stats.hmm.util',
              sources = ['sage/stats/hmm/util.pyx']),

    Extension('sage.stats.hmm.distributions',
              sources = ['sage/stats/hmm/distributions.pyx']),

    Extension('sage.stats.hmm.hmm',
              sources = ['sage/stats/hmm/hmm.pyx']),

    Extension('sage.stats.hmm.chmm',
              sources = ['sage/stats/hmm/chmm.pyx'],
              extra_compile_args=["-std=c99"]),

    Extension('sage.stats.intlist',
              sources = ['sage/stats/intlist.pyx']),

    Extension('sage.stats.distributions.discrete_gaussian_integer',
              sources = ['sage/stats/distributions/discrete_gaussian_integer.pyx', 'sage/stats/distributions/dgs_gauss_mp.c', 'sage/stats/distributions/dgs_gauss_dp.c', 'sage/stats/distributions/dgs_bern.c'],
              depends = ['sage/stats/distributions/dgs_gauss.h', 'sage/stats/distributions/dgs_bern.h', 'sage/stats/distributions/dgs_misc.h'],
              libraries = ['mpfr'],
              extra_compile_args=["-std=c99", "-D_XOPEN_SOURCE=600"],
          ),

    ################################
    ##
    ## sage.structure
    ##
    ################################

    # Compile this with -Os because it works around a bug with
    # GCC-4.7.3 + Cython 0.19 on Itanium, see Trac #14452. Moreover, it
    # actually results in faster code than -O3.
    Extension('sage.structure.element',
              sources = ['sage/structure/element.pyx'],
              extra_compile_args=["-Os"]),

    Extension('*', ['sage/structure/*.pyx']),

    ################################
    ##
    ## sage.symbolic
    ##
    ################################

    Extension('*', ['sage/symbolic/*.pyx']),

    ################################
    ##
    ## sage.tests
    ##
    ################################

    Extension('sage.tests.stl_vector',
              sources = ['sage/tests/stl_vector.pyx'],
              language = 'c++'),

    Extension('sage.tests.cython',
              sources = ['sage/tests/cython.pyx']),
]<|MERGE_RESOLUTION|>--- conflicted
+++ resolved
@@ -693,7 +693,6 @@
     Extension('sage.libs.mpmath.ext_libmp',
               sources = ["sage/libs/mpmath/ext_libmp.pyx"]),
 
-<<<<<<< HEAD
     ###################################
     ##
     ## sage.libs.arb
@@ -710,25 +709,16 @@
 
     Extension('*', ["sage/libs/eclib/*.pyx"]),
 
-=======
->>>>>>> d3e96fc2
     Extension('sage.libs.homfly',
               sources = ["sage/libs/homfly.pyx"],
               libraries = ['homfly', 'gc']),
 
-<<<<<<< HEAD
+
     ################################
     ##
     ## sage.libs.gap
     ##
     ################################
-=======
-        ################################
-        ##
-        ## sage.libs.gap
-        ##
-        ################################
->>>>>>> d3e96fc2
 
     Extension('sage.libs.gap.util',
               sources = ["sage/libs/gap/util.pyx"],
