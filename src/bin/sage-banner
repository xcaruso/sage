┌────────────────────────────────────────────────────────────────────┐
<<<<<<< HEAD
│ SageMath Version 6.10.beta4, Release Date: 2015-11-12              │
=======
│ SageMath Version 7.0.beta3, Release Date: 2016-01-06               │
>>>>>>> 8f93e71c
│ Type "notebook()" for the browser-based notebook interface.        │
│ Type "help()" for help.                                            │
└────────────────────────────────────────────────────────────────────┘
[31m┏━━━━━━━━━━━━━━━━━━━━━━━━━━━━━━━━━━━━━━━━━━━━━━━━━━━━━━━━━━━━━━━━━━━━┓
┃ Warning: this is a prerelease version, and it may be unstable.     ┃
┗━━━━━━━━━━━━━━━━━━━━━━━━━━━━━━━━━━━━━━━━━━━━━━━━━━━━━━━━━━━━━━━━━━━━┛[0m<|MERGE_RESOLUTION|>--- conflicted
+++ resolved
@@ -1,9 +1,5 @@
 ┌────────────────────────────────────────────────────────────────────┐
-<<<<<<< HEAD
-│ SageMath Version 6.10.beta4, Release Date: 2015-11-12              │
-=======
 │ SageMath Version 7.0.beta3, Release Date: 2016-01-06               │
->>>>>>> 8f93e71c
 │ Type "notebook()" for the browser-based notebook interface.        │
 │ Type "help()" for help.                                            │
 └────────────────────────────────────────────────────────────────────┘
