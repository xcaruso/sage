The references for Sage, sorted alphabetically by citation key.

REFERENCES:

:ref:`A <ref-A>`
:ref:`B <ref-B>`
:ref:`C <ref-C>`
:ref:`D <ref-D>`
:ref:`E <ref-E>`
:ref:`F <ref-F>`
:ref:`G <ref-G>`
:ref:`H <ref-H>`
:ref:`I <ref-I>`
:ref:`J <ref-J>`
:ref:`K <ref-K>`
:ref:`L <ref-L>`
:ref:`M <ref-M>`
:ref:`N <ref-N>`
:ref:`O <ref-O>`
:ref:`P <ref-P>`
:ref:`Q <ref-Q>`
:ref:`R <ref-R>`
:ref:`S <ref-S>`
:ref:`T <ref-T>`
:ref:`U <ref-U>`
:ref:`V <ref-V>`
:ref:`W <ref-W>`
:ref:`X <ref-X>`
:ref:`Y <ref-Y>`
:ref:`Z <ref-Z>`

.. _ref-A:

**A**

.. [ABBR2012] \A. Abad, R. Barrio, F. Blesa, M. Rodriguez. Algorithm 924.
              *ACM Transactions on Mathematical Software*, **39** no. 1 (2012), 1-28.

.. [ACFLSS04] \F. N. Abu-Khzam, R. L. Collins, M. R. Fellows, M. A.  Langston,
              W. H. Suters, and C. T. Symons: Kernelization Algorithm for the
              Vertex Cover Problem: Theory and Experiments. *SIAM
              ALENEX/ANALCO* 2004: 62-69.

.. [ADKF1970] \V. Arlazarov, E. Dinic, M. Kronrod,
              and I. Faradzev. 'On Economical Construction of the
              Transitive Closure of a Directed Graph.'
              Dokl. Akad. Nauk. SSSR No. 194 (in Russian), English
              Translation in Soviet Math Dokl. No. 11, 1970.

.. [ADKLPY2014] \M. R. Albrecht, B. Driessen, E. B. Kavun, G. Leander, C. Paar,
                and T. Yalcin, *Block ciphers - focus on the linear layer
                (feat. PRIDE)*; in CRYPTO, (2014), pp. 57-76.

.. [AguSot05] Marcelo Aguiar and Frank Sottile,
              *Structure of the Malvenuto-Reutenauer Hopf algebra of
              permutations*,
              Advances in Mathematics, Volume 191, Issue 2, 1 March 2005,
              pp. 225--275,
              :arxiv:`math/0203282v2`.

.. [AH2002] \R. J. Aumann and S. Hart, Elsevier, eds. *Computing
            equilibria for two-person
            games*. http://www.maths.lse.ac.uk/personal/stengel/TEXTE/nashsurvey.pdf (2002)

.. [AHK2015] Karim Adiprasito, June Huh, and Eric Katz. *Hodge theory
             for combinatorial geometries*. :arxiv:`1511.02888`.

.. [AHMP2008] \J.-P. Aumasson, L. Henzen, W. Meier, and R. C-W Phan,
              *Sha-3 proposal blake*; in Submission to NIST, (2008).

.. [AHU1974] \A. Aho, J. Hopcroft, and J. Ullman. 'Chapter 6: Matrix
             Multiplication and Related Operations.' The Design and
             Analysis of Computer Algorithms. Addison-Wesley, 1974.

.. [AIKMMNT2001] \K. Aoki, T. Ichikawa, M. Kanda, M. Matsui, S. Moriai,
                 \J. Nakajima, and T. Tokita,
                 *Camellia: A 128-bit block cipher suitable for multiple
                 platforms - Design and analysis*; in SAC, (2000), pp. 39-56.

.. [Aj1996] \M. Ajtai. Generating hard instances of lattice problems
            (extended abstract). STOC, pp. 99--108, ACM, 1996.

.. [AK1994] \S. Ariki and K. Koike.
            *A Hecke algebra of* `(\mathbb{Z}/r\mathbb{Z})\wr\mathfrak{S}_n`
            *and construction of its irreducible representations.*
            Adv. Math. **106** (1994), 216–243.
            mathscinet:`MR1279219`

.. [AJL2011] \S. Ariki, N. Jacon, and C. Lecouvey.
             *The modular branching rule for affine Hecke algebras of type A*.
             Adv. Math. 228:481-526, 2011.

.. [Aki1980] \J. Akiyama. and G. Exoo and F. Harary. Covering and packing in
             graphs. III: Cyclic and acyclic invariants. Mathematical Institute
             of the Slovak Academy of Sciences. Mathematica Slovaca vol 30, n 4,
             pages 405--417, 1980

.. [Al1947] \A. A. Albert, *A Structure Theory for Jordan
            Algebras*. Annals of Mathematics, Second Series, Vol. 48,
            No. 3 (Jul., 1947), pp. 546--567.

.. [AL1978] \A. O. L. Atkin and Wen-Ch'ing Winnie Li, Twists of
            newforms and pseudo-eigenvalues of `W`-operators.
            Inventiones math. 48 (1978), 221-243.

.. [AL2015] \M. Aguiar and A. Lauve, *The characteristic polynomial of
            the Adams operators on graded connected Hopf
            algebras*. Algebra Number Theory, v.9, 2015, n.3, 2015.

.. [AM1974] \J. F. Adams and H. R. Margolis, "Sub-Hopf-algebras of the
            Steenrod algebra," Proc. Cambridge Philos. Soc. 76 (1974),
            45-52.

.. [AM2000]  \S. Ariki and A. Mathas.
            *The number of simple modules of the Hecke algebras of type G(r,1,n)*.
            Math. Z. 233 (2000), no. 3, 601–623.
            :mathscinet:`MR1750939`

.. [Ap1997] \T. Apostol, Modular functions and Dirichlet series in
            number theory, Springer, 1997 (2nd ed), section 3.7--3.9.

.. [APR2001] George E. Andrews, Peter Paule, Axel Riese,
             *MacMahon's partition analysis: the Omega package*,
             European J. Combin. 22 (2001), no. 7, 887--904.

.. [Ar2006] \D. Armstrong. *Generalized noncrossing partitions and
            combinatorics of Coxeter groups*. Mem. Amer. Math. Soc., 2006.

.. [AR2012] \D. Armstrong and B. Rhoades. "The Shi arrangement and the
            Ish arrangement". Transactions of the American
            Mathematical Society 364 (2012),
            1509-1528. :arxiv:`1009.1655`

.. [Ariki1996] \S. Ariki. *On the decomposition numbers of the Hecke
               algebra of* `G(m,1,n)`. J. Math. Kyoto Univ. **36** (1996),
               no. 4, 789–808. :mathscinet:`MR1443748`

.. [Ariki2001] \S. Ariki. *On the classification of simple modules for
               cyclotomic Hecke algebras of type* `G(m,1,n)` *and Kleshchev
               multipartitions*. Osaka J. Math. **38** (2001), 827–837.
               :mathscinet:`MR1864465`

.. [AS-Bessel] \F. W. J. Olver: 9. Bessel Functions of Integer Order,
               in Abramowitz and Stegun: Handbook of Mathematical
               Functions. http://people.math.sfu.ca/~cbm/aands/page_355.htm

.. [AS-Spherical] \H. A. Antosiewicz: 10. Bessel Functions of
                  Fractional Order, in Abramowitz and Stegun: Handbook
                  of Mathematical Functions. http://people.math.sfu.ca/~cbm/aands/page_435.htm

.. [AS-Struve] \M. Abramowitz: 12. Struve Functions and Related
               Functions, in Abramowitz and Stegun: Handbook of
               Mathematical Functions. http://people.math.sfu.ca/~cbm/aands/page_495.htm

.. [AS1964] \M. Abramowitz and I. A. Stegun, *Handbook of Mathematical
            Functions*, National Bureau of Standards Applied
            Mathematics Series, 55. 1964. See also
            http://www.math.sfu.ca/~cbm/aands/.

.. [As2008] Sami Assaf. *A combinatorial realization of Schur-Weyl
            duality via crystal graphs and dual equivalence
            graphs*. FPSAC 2008, 141-152, Discrete
            Math. Theor. Comput. Sci. Proc., AJ, Assoc. Discrete
            Math. Theor. Comput. Sci., (2008). :arxiv:`0804.1587v1`

.. [AS2011] \R.B.J.T Allenby and A. Slomson, "How to count", CRC Press (2011)

.. [ASD1971] \A. O. L. Atkin and H. P. F. Swinnerton-Dyer, "Modular
             forms on noncongruence subgroups", Proc. Symp. Pure
             Math., Combinatorics (T. S. Motzkin, ed.), vol. 19, AMS,
             Providence 1971

.. [Av2000] \D. Avis, *A revised implementation of the reverse search
            vertex enumeration algorithm.* Polytopes-combinatorics and
            computation. Birkhauser Basel, 2000.

.. [Ava2017] \R. Avanzi,
             *The QARMA block cipher family*; in ToSC, (2017.1), pp. 4-44.

.. _ref-B:

**B**

.. [Ba1994] Kaushik Basu. *The Traveler's Dilemma: Paradoxes of
            Rationality in Game Theory*. The American Economic Review
            (1994): 391-395.

.. [BAK1998] \E. Biham, R. J. Anderson, and L. R. Knudsen,
             *Serpent: A new block cipher proposal*; in FSE, (1998), pp. 222-238.

.. [Bar1970] Barnette, "Diagrams and Schlegel diagrams", in
             Combinatorial Structures and Their Applications,
             Proc. Calgary Internat. Conference 1969, New York, 1970,
             Gordon and Breach.

.. [Bar2006] \G. Bard. 'Accelerating Cryptanalysis with the Method of
             Four Russians'. Cryptography E-Print Archive
             (http://eprint.iacr.org/2006/251.pdf), 2006.

.. [BB1997] Mladen Bestvina and Noel Brady. *Morse theory and
            finiteness properties of groups*. Invent. Math. **129**
            (1997). No. 3,
            445-470. www.math.ou.edu/~nbrady/papers/morse.ps.

.. [BB2009] Tomas J. Boothby and Robert W. Bradshaw. *Bitslicing and
            the Method of Four Russians Over Larger Finite
            Fields*. :arxiv:`0901.1413`, 2009.

.. [BBISHAR2015] \S. Banik, A. Bogdanov, T. Isobe, K. Shibutani, H. Hiwatari,
                 \T. Akishita, and F. Regazzoni,
                 *Midori: A block cipher for low energy*; in ASIACRYPT, (2015), pp. 411-436.

.. [BBKMW2013] \B. Bilgin, A. Bogdanov, M, Knezevic, F. Mendel, and Q. Wang,
               *Fides: Lightweight authenticated cipher with side-channel resistance
               for constrained hardware*; in CHES, (2013), pp. 142-158.

.. [BBLSW1999] Babson, Bjorner, Linusson, Shareshian, and Welker,
               "Complexes of not i-connected graphs," Topology 38
               (1999), 271-299

.. [BPPSST2017] Banik, Pandey, Peyrin, Sasaki, Sim, and Todo,
                GIFT : A Small Present Towards Reaching the Limit of Lightweight
                Encryption. *Cryptographic Hardware and Embedded Systems - CHES 2017*,
                2017.

.. [BBS1982] \L. Blum, M. Blum, and M. Shub. Comparison of Two
             Pseudo-Random Number Generators. *Advances in Cryptology:
             Proceedings of Crypto '82*, pp.61--78, 1982.

.. [BBS1986] \L. Blum, M. Blum, and M. Shub. A Simple Unpredictable
             Pseudo-Random Number Generator. *SIAM Journal on
             Computing*, 15(2):364--383, 1986.

.. [BIANCO] \L. Bianco, P. Dell‘Olmo, S. Giordani
            An Optimal Algorithm to Find the Jump Number of Partially Ordered Sets
            Computational Optimization and Applications,
            1997, Volume 8, Issue 2, pp 197--210,
            :doi:`10.1023/A:1008625405476`

.. [BC1977] \R. E. Bixby, W. H. Cunningham, Matroids, Graphs, and
            3-Connectivity. In Graph theory and related topics
            (Proc. Conf., Univ. Waterloo, Waterloo, ON, 1977), 91-103

.. [BC2003] \A. Biryukov and C. D. Canniere *Block Ciphers and Systems
            of Quadratic Equations*; in Proceedings of Fast Software
            Encryption 2003; LNCS 2887; pp. 274-289,
            Springer-Verlag 2003.

.. [BC2012] Mohamed Barakat and Michael Cuntz. "Coxeter and
            crystallographic arrangements are inductively free."
            Adv. in Math. **229** Issue 1
            (2012). pp. 691-709. :doi:`10.1016/j.aim.2011.09.011`,
            :arxiv:`1011.4228`.

.. [BCCCNSY2010] Charles Bouillaguet, Hsieh-Chung Chen, Chen-Mou
                 Cheng, Tung Chou, Ruben Niederhagen, Adi Shamir, and
                 Bo-Yin Yang.    *Fast exhaustive search for
                 polynomial systems in GF(2)*. In Stefan Mangard and
                 François-Xavier Standaert, editors, CHES, volume 6225
                 of Lecture Notes in Computer Science, pages
                 203–218. Springer, 2010. pre-print available at
                 http://eprint.iacr.org/2010/313.pdf

.. [BCGKKKLNPRRTY2012] \J. Borghoff, A. Canteaut, T. Güneysu, E. B. Kavun, M. Knezevic,
                       \L. R. Knudsen, G. Leander, V. Nikov, C. Paar, C. Rechberger,
                       \P. Rombouts, S. S. Thomsen, and T. Yalcin,
                       *PRINCE - A low-latency block cipher for pervasive computing
                       applications*; in ASIACRYPT, (2012), pp. 208-225.

<<<<<<< HEAD
.. [BCHOPSY2017] \G. Benkart, L. Colmenarejo, P. E. Harris, R. Orellana, G. Panova,
                 A. Schilling, M. Yip. *A minimaj-preserving crystal on ordered
                 multiset partitions*.
                 Advances in Applied Math. 95 (2018) 96-115,
                 :doi:`10.1016/j.aam.2017.11.006`
=======
.. [BCM15] Michele Borassi, Pierluigi Crescenzi, and Andrea Marino,
           Fast and Simple Computation of Top-k Closeness Centralities.
           :arXiv:`1507.01490`.
>>>>>>> 177aa8e0

.. [BdJ2008] Besser, Amnon, and Rob de Jeu. "Li^(p)-Service? An Algorithm
             for Computing p-Adic Polylogarithms." Mathematics of Computation
             (2008): 1105-1134.

.. [BD2004] \M. Becker and A. Desoky.
            *A study of the DVD content scrambling system (CSS) algorithm*; in
            Proceedings of ISSPIT, (2004), pp. 353-356.

.. [BDP2013] Thomas Brüstle, Grégoire Dupont, Matthieu Pérotin
   *On Maximal Green Sequences*
   :arxiv:`1205.2050`

.. [BDMW2010] \K. A. Browning, J. F. Dillon, M. T. McQuistan, and A. J. Wolfe,
              *An APN permutation in dimension six*; in Finite Fields: Theory
              and Applications - FQ9, volume 518 of Contemporary Mathematics,
              pages 33–42. AMS, 2010.

.. [BeCoMe] Frits Beukers, Henri Cohen, Anton Mellit,
   *Finite hypergeometric functions*,
   :arxiv:`1505.02900`

.. [Bee] Robert A. Beezer, *A First Course in Linear Algebra*,
         http://linear.ups.edu/. Accessed 15 July 2010.

.. [Bel2011] Belarusian State University,
             *Information technologies. Data protection. Cryptograpic algorithms for
             encryption and integrity control*; in STB 34.101.31-2011, (2011).

.. [Benasque2009] Fernando Rodriguez Villegas, *The L-function of the quintic*,
   http://users.ictp.it/~villegas/hgm/benasque-2009-report.pdf

.. [Ber1987] \M. Berger, *Geometry I*, Springer (Berlin) (1987);
             :doi:`10.1007/978-3-540-93815-6`

.. [Ber1991] \C. Berger, "Une version effective du théorème de
             Hurewicz", https://tel.archives-ouvertes.fr/tel-00339314/en/.

.. [Ber2008] \W. Bertram : *Differential Geometry, Lie Groups and
             Symmetric Spaces over General Base Fields and Rings*,
             Memoirs of the American Mathematical Society, vol. 192
             (2008); :doi:`10.1090/memo/0900`; :arxiv:`math/0502168`

.. [BerZab05] Nantel Bergeron, Mike Zabrocki,
              *The Hopf algebras of symmetric functions and quasisymmetric
              functions in non-commutative variables are free and cofree*,
              J. of Algebra and its Applications (8)(2009), No 4, pp. 581--600,
              :doi:`10.1142/S0219498809003485`,
              :arxiv:`math/0509265v3`.

.. [BeukersHeckman] \F. Beukers and \G. Heckman,
   *Monodromy for the hypergeometric function `{}_n F_{n-1}`*,
   Invent. Math. 95 (1989)

.. [BF1999] Thomas Britz, Sergey Fomin,
            *Finite posets and Ferrers shapes*,
            Advances in Mathematics 158, pp. 86-127 (2001),
            :arxiv:`math/9912126` (the arXiv version has fewer errors).

.. [BFZ2005] \A. Berenstein, \S. Fomin, and \A. Zelevinsky, *Cluster
             algebras. III. Upper bounds and double Bruhat cells*,
             Duke Math. J. 126 (2005), no. 1, 1–52.

.. [BG1980] \R. L. Bishop and S. L. Goldberg, *Tensor analysis on
            Manifolds*, Dover (New York) (1980)

.. [BG1985] \M. Blum and S. Goldwasser. An Efficient Probabilistic
            Public-Key Encryption Scheme Which Hides All Partial
            Information. In *Proceedings of CRYPTO 84 on Advances in
            Cryptology*, pp. 289--299, Springer, 1985.

.. [BG1988] \M. Berger & B. Gostiaux : *Differential Geometry:
            Manifolds, Curves and Surfaces*, Springer (New York)
            (1988); :doi:`10.1007/978-1-4612-1033-7`

.. [BH1994] \S. Billey, M. Haiman. *Schubert polynomials for the
            classical groups*. J. Amer. Math. Soc., 1994.

.. [BH2017] Georgia Benkart and Tom Halverson. *Partition algebras*
            `\mathsf{P}_k(n)` *with* `2k > n` *and the fundamental theorems
            of invariant theory for the symmetric group* `\mathsf{S}_n`.
            Preprint (2017). :arXiv:`1707.1410`

.. [BHS2008] Robert Bradshaw, David Harvey and William
             Stein. strassen_window_multiply_c. strassen.pyx, Sage
             3.0, 2008. http://www.sagemath.org

.. [Big1999] Stephen J. Bigelow. The Burau representation is not
             faithful for `n = 5`. Geom. Topol., 3:397--404, 1999.

.. [Big2003] Stephen J. Bigelow, The Lawrence-Krammer representation,
             Geometric Topology, 2001 Georgia International Topology
             Conference, AMS/IP Studies in Advanced Mathematics 35
             (2003). :arxiv:`math/0204057v1`

.. [Bir1975] \J. Birman. *Braids, Links, and Mapping Class Groups*,
             Princeton University Press, 1975

.. [Bj1980] Anders Björner,
            *Shellable and Cohen-Macaulay partially ordered sets*,
            Trans. Amer. Math. Soc. 260 (1980), 159-183,
            :doi:`10.1090/S0002-9947-1980-0570784-2`

.. [BJKLMPSSS2016] \C. Beierle, J. Jean, S. Kölbl, G. Leander, A. Moradi,
                   \T. Peyrin, Y. Sasaki, P. Sasdrich, and S. M. Sim,
                   *The SKINNY family of block ciphers and its low-latency
                   variant MANTIS*; in CRYPTO, (2016), pp. 123-153.

.. [BK1992] \U. Brehm and W. Kuhnel, "15-vertex triangulations of an
            8-manifold", Math. Annalen 294 (1992), no. 1, 167-193.

.. [BK2001] \W. Bruns and R. Koch, Computing the integral closure of an
            affine semigroup. Uni. Iaggelonicae Acta Math. 39, (2001),
            59-70

.. [BK2008] \J. Brundan and A. Kleshchev.
            *Blocks of cyclotomic Hecke algebras and Khovanov-Lauda algebras*.
            Invent. Math. *178* (2009), no. 3, 451–484.
            :mathscinet:`MR2551762`

.. [BK2009] \J. Brundan and A. Kleshchev.
            *Graded decomposition numbers for cyclotomic Hecke algebras*.
            Adv. Math. **222** (2009), 1883–1942.
            :mathscinet:`MR2562768`

.. [BKK2000]  Georgia Benkart, Seok-Jin Kang, Masaki Kashiwara.
              *Crystal bases for the quantum superalgebra* `U_q(\mathfrak{gl}(m,n))`,
              J. Amer. Math. Soc. **13** (2000), no. 2, 295-331.

.. [BKLPPRSV2007]
            \A. Bogdanov, L. Knudsen, G. Leander, C. Paar, A. Poschmann,
            M. Robshaw, Y. Seurin, C. Vikkelsoe. *PRESENT: An Ultra-Lightweight
            Block Cipher*; in Proceedings of CHES 2007; LNCS 7427; pp. 450-466;
            Springer Verlag 2007; available at
            http://www.crypto.rub.de/imperia/md/content/texte/publications/conferences/present_ches2007.pdf

.. [BKW2011] \J. Brundan, A. Kleshchev, and W. Wang,
             *Graded Specht modules*,
             J. Reine Angew. Math., **655** (2011), 61-87.
             :mathscinet:`MR2806105`

.. [BL2000] Anders Björner and Frank H. Lutz, "Simplicial manifolds,
            bistellar flips and a 16-vertex triangulation of the
            Poincaré homology 3-sphere", Experiment. Math. 9 (2000),
            no. 2, 275-289.

.. [BL2008] Corentin Boissy and Erwan Lanneau, *Dynamics and geometry
            of the Rauzy-Veech induction for quadratic differentials*
            (:arxiv:`0710.5614`) to appear in Ergodic Theory and
            Dynamical Systems.

.. [BM1940] Becker, M. F., and Saunders MacLane. The minimum number of
            generators for inseparable algebraic extensions. Bulletin of the
            American Mathematical Society 46, no. 2 (1940): 182-186.

.. [BM2008] John Adrian Bondy and U.S.R. Murty, "Graph theory", Volume
            244 of Graduate Texts in Mathematics, 2nd edition, Springer, 2008.

.. [BM2003] Bazzi and Mitter, {\it Some constructions of codes from
            group actions}, (preprint March 2003, available on
            Mitter's MIT website).

.. [BM2012] \N. Bruin and A. Molnar, *Minimal models for rational
            functions in a dynamical setting*,
            LMS Journal of Computation and Mathematics, Volume 15
            (2012), pp 400-417.

.. [BN2008] Victor V. Batyrev and Benjamin Nill. Combinatorial aspects
            of mirror symmetry. In *Integer points in polyhedra ---
            geometry, number theory, representation theory, algebra,
            optimization, statistics*, volume 452 of *Contemp. Math.*,
            pages 35--66. Amer. Math. Soc., Providence,
            RI, 2008. :arxiv:`math/0703456v2`.

.. [Bob2013] \J.W. Bober. Conditionally bounding analytic ranks of
             elliptic curves. ANTS
             10, 2013. http://msp.org/obs/2013/1-1/obs-v1-n1-p07-s.pdf

.. [Bo2009] Bosch, S., Algebra, Springer 2009

.. [Bou1989] \N. Bourbaki. *Lie Groups and Lie Algebras*. Chapters 1-3.
             Springer. 1989.

.. [BP1982] \H. Beker and F. Piper. *Cipher Systems: The Protection of
            Communications*. John Wiley and Sons, 1982.

.. [BP2000] \V. M. Bukhshtaber and T. E. Panov, "Moment-angle
            complexes and combinatorics of simplicial manifolds,"
            *Uspekhi Mat. Nauk* 55 (2000), 171--172.

.. [BP2015] \P. Butera and M. Pernici "Sums of permanental minors
            using Grassmann algebra", International Journal of Graph
            Theory and its Applications, 1 (2015),
            83–96. :arxiv:`1406.5337`

.. [BPRS2009] \J. Bastian, \T. Prellberg, \M. Rubey, \C. Stump, *Counting the
            number of elements in the mutation classes of `\tilde{A}_n`-quivers*;
            :arxiv:`0906.0487`

.. [BPU2016] Alex Biryukov, Léo Perrin, Aleksei Udovenko,
             *Reverse-Engineering the S-Box of Streebog, Kuznyechik and STRIBOBr1*; in
             EuroCrypt'16, pp. 372-402.

.. [Brandes01] Ulrik Brandes,
               A faster algorithm for betweenness centrality,
               Journal of Mathematical Sociology 25.2 (2001): 163-177,
               http://www.inf.uni-konstanz.de/algo/publications/b-fabc-01.pdf
.. [Bre2008] \A. Bretscher and D. G. Corneil and M. Habib and C. Paul (2008), "A
             simple Linear Time LexBFS Cograph Recognition Algorithm", SIAM
             Journal on Discrete Mathematics, 22 (4): 1277–1296,
             :doi:`10.1137/060664690`.

.. [Br1910] Bruckner, "Uber die Ableitung der allgemeinen Polytope und
            die nach Isomorphismus verschiedenen Typen der allgemeinen
            Achtzelle (Oktatope)", Verhand. Konik. Akad. Wetenschap,
            Erste Sectie, 10 (1910)

.. [Br2000] Kenneth S. Brown, *Semigroups, rings, and Markov chains*,
            :arxiv:`math/0006145v1`.


.. [BR2000a] \P. Barreto and V. Rijmen,
             *The ANUBIS Block Cipher*; in
             First Open NESSIE Workshop, (2000).

.. [BR2000b] \P. Barreto and V. Rijmen,
             *The Khazad legacy-level Block Cipher*; in
             First Open NESSIE Workshop, (2000).

.. [BR2000c] \P. Barreto and V. Rijmen,
             *The Whirlpool hashing function*; in
             First Open NESSIE Workshop, (2000).

.. [Br2016] *Bresenham's Line Algorithm*, Python, 26 December 2016.
            http://www.roguebasin.com/index.php?title=Bresenham%27s_Line_Algorithm

.. [Bru1994] Richard A. Brualdi, Hyung Chan Jung, William T.Trotter Jr
             *On the poset of all posets on `n` elements*
             Volume 50, Issue 2, 6 May 1994, Pages 111-123
             Discrete Applied Mathematics
             http://www.sciencedirect.com/science/article/pii/0166218X9200169M

.. [Bru1998] \J. Brundan. *Modular branching rules and the Mullineux map
             for Hecke algebras of type* `A`.
             Proc. London Math. Soc. (3) **77** (1998), 551–581.
             :mathscinet:`MR1643413`

.. [Bruin-Molnar] \N. Bruin and A. Molnar, *Minimal models for rational
            functions in a dynamical setting*,
            LMS Journal of Computation and Mathematics, Volume 15 (2012),
            pp 400-417.

.. [BS1996] Eric Bach, Jeffrey Shallit. *Algorithmic Number Theory,
            Vol. 1: Efficient Algorithms*. MIT Press, 1996. ISBN
            978-0262024051.

.. [BS2003] \I. Bouyukliev and J. Simonis, Some new results on optimal
            codes over `F_5`, Designs, Codes and Cryptography 30,
            no. 1 (2003): 97-111,
            http://www.moi.math.bas.bg/moiuser/~iliya/pdf_site/gf5srev.pdf.

.. [BS2011] \E. Byrne and A. Sneyd, On the Parameters of Codes with
            Two Homogeneous Weights. WCC 2011-Workshop on coding and
            cryptography,
            pp. 81-90. 2011. https://hal.inria.fr/inria-00607341/document

.. [BS2012] Jonathan Bloom and Dan Saracino, *Modified growth
            diagrams, permutation pivots, and the BWX map `Phi^*`*,
            Journal of Combinatorial Theory, Series A Volume 119,
            Number 6 (2012), pp. 1280-1298.

.. [BSS2009] David Bremner, Mathieu Dutour Sikiric, Achill Schuermann:
             Polyhedral representation conversion up to symmetries,
             Proceedings of the 2006 CRM workshop on polyhedral
             computation, AMS/CRM Lecture Notes, 48 (2009),
             45-71. :arxiv:`math/0702239`

.. [BSV2010] \M. Bolt, S. Snoeyink, E. Van Andel. "Visual
             representation of the Riemann map and Ahlfors map via the
             Kerzman-Stein equation". Involve 3-4 (2010), 405-420.

.. [BW1996] Anders Bjorner and Michelle L. Wachs. *Shellable nonpure
            complexes and posets. I*. Trans. of
            Amer. Math. Soc. **348** No. 4. (1996)

.. [BZ01] \A. Berenstein, A. Zelevinsky
          *Tensor product multiplicities, canonical bases
          and totally positive varieties*
          Invent. Math. **143** No. 1. (2002), 77-128.

.. _ref-C:

**C**

.. [Car1972] \R. W. Carter. *Simple groups of Lie type*, volume 28 of
             Pure and Applied Mathematics. John Wiley and Sons, 1972.

.. [CS1996] \G. Call and J. Silverman. Computing the Canonical Height on
            K3 Surfaces. Mathematics of Comp. , 65 (1996), 259-290.

.. [CB2007] Nicolas Courtois, Gregory V. Bard: Algebraic Cryptanalysis
            of the Data Encryption Standard, In 11-th IMA Conference,
            Cirencester, UK, 18-20 December 2007, Springer
            LNCS 4887. See also http://eprint.iacr.org/2006/402/.

.. [CC1982] Chottin and R. Cori, *Une preuve combinatoire de la
            rationalité d'une série génératrice associée
            aux arbres*, RAIRO, Inf. Théor. 16, 113--128 (1982)

.. [CDL2015] \A. Canteaut, Sebastien Duval, Gaetan Leurent
             *Construction of Lightweight S-Boxes using Feistel and
             MISTY Structures*; in Proceedings of SAC 2015; LNCS 9566;
             pp. 373-393; Springer-Verlag 2015; available at
             http://eprint.iacr.org/2015/711.pdf

.. [CE2001] Raul Cordovil and Gwihen Etienne. *A note on the
            Orlik-Solomon algebra*. Europ. J. Combinatorics. **22**
            (2001). pp. 165-170. http://www.math.ist.utl.pt/~rcordov/Ce.pdf

.. [Cer1994] \D. P. Cervone, "Vertex-minimal simplicial immersions of
             the Klein bottle in three-space", Geom. Ded. 50 (1994)
             117-141,
             http://www.math.union.edu/~dpvc/papers/1993-03.kb/vmkb.pdf.

.. [CEW2011] Georgios Chalkiadakis, Edith Elkind, and Michael
             Wooldridge. *Computational Aspects of Cooperative Game
             Theory*. Morgan & Claypool Publishers, (2011). ISBN
             9781608456529, :doi:`10.2200/S00355ED1V01Y201107AIM016`.

.. [CGW2013] Daniel Cabarcas, Florian Göpfert, and Patrick
             Weiden. Provably Secure LWE-Encryption with Uniform
             Secret. Cryptology ePrint Archive, Report 2013/164. 2013.
             2013/164. http://eprint.iacr.org/2013/164

.. [CGMRV16] \A. Conte, R. Grossi, A. Marino, R. Rizzi, L. Versari,
             "Directing Road Networks by Listing Strong Orientations.",
             Combinatorial Algorithms, Proceedings of 27th International Workshop,
             IWOCA 2016, August 17-19, 2016, pages 83--95.

.. [Ch2012] Cho-Ho Chu. *Jordan Structures in Geometry and
            Analysis*. Cambridge University Press, New
            York. 2012. IBSN 978-1-107-01617-0.

.. [Cha92] Chameni-Nembua C. and Monjardet B.
           *Les Treillis Pseudocomplémentés Finis*
           Europ. J. Combinatorics (1992) 13, 89-107.

.. [ChLi] \F. Chapoton and M. Livernet, *Pre-Lie algebras and the rooted trees
          operad*, International Math. Research Notices (2001) no 8, pages 395-408.
          Preprint: :arxiv:`math/0002069v2`.

.. [Cha2006] Ruth Charney. *An introduction to right-angled Artin
             groups*. http://people.brandeis.edu/~charney/papers/RAAGfinal.pdf,
             :arxiv:`math/0610668`.

.. [ChenDB] Eric Chen, Online database of two-weight codes,
            http://moodle.tec.hkr.se/~chen/research/2-weight-codes/search.php

.. [CHK2001] Keith D. Cooper, Timothy J. Harvey and Ken Kennedy. *A
             Simple, Fast Dominance Algorithm*, Software practice and
             Experience, 4:1-10 (2001).
             http://www.hipersoft.rice.edu/grads/publications/dom14.pdf

.. [CHPSS18] C. Cid, T. Huang, T. Peyrin, Y. Sasaki, L. Song.
             *Boomerang Connectivity Table: A New Cryptanalysis Tool* (2018)
             IACR Transactions on Symmetric Cryptology. Vol 2017, Issue 4.
             pre-print available at https://eprint.iacr.org/2018/161.pdf

.. [CK1999] David A. Cox and Sheldon Katz. *Mirror symmetry and
            algebraic geometry*, volume 68 of *Mathematical Surveys
            and Monographs*. American Mathematical Society,
            Providence, RI, 1999.

.. [CK2001] \M. Casella and W. Kühnel, "A triangulated K3 surface with
            the minimum number of vertices", Topology 40 (2001),
            753--772.

.. [CKS1999] Felipe Cucker, Pascal Koiran, and Stephen Smale. *A polynomial-time
             algorithm for diophantine equations in one variable*, J. Symbolic
             Computation 27 (1), 21-29, 1999.

.. [CK2015] \J. Campbell and V. Knight. *On testing degeneracy of
            bi-matrix
            games*. http://vknight.org/unpeudemath/code/2015/06/25/on_testing_degeneracy_of_games/ (2015)

.. [CL2013] Maria Chlouveraki and Sofia Lambropoulou. *The
            Yokonuma-Hecke algebras and the HOMFLYPT
            polynomial*. (2015) :arxiv:`1204.1871v4`.

.. [CLRS2001] Thomas H. Cormen, Charles E. Leiserson, Ronald L. Rivest
              and Clifford Stein, *Section 22.4: Topological sort*,
              Introduction to Algorithms (2nd ed.), MIT Press and
              McGraw-Hill, 2001, 549-552, ISBN 0-262-03293-7.

.. [CLS2014] \C. Ceballos, J.-P. Labbé, C. Stump, *Subword complexes,
             cluster complexes, and generalized multi-associahedra*,
             \J. Algebr. Comb. **39** (2014) pp. 17-51.
             :doi:`10.1007/s10801-013-0437-x`, :arxiv:`1108.1776`.

.. [CLS2011] David A. Cox, John Little, and Hal Schenck. *Toric
             Varieties*. Volume 124 of *Graduate Studies in
             Mathematics*. American Mathematical Society, Providence,
             RI, 2011.

.. [CMO2011] \C. Chun, D. Mayhew, J. Oxley, A chain theorem for
             internally 4-connected binary matroids. J. Combin. Theory
             Ser. B 101 (2011), 141-189.

.. [CMO2012] \C. Chun, D. Mayhew, J. Oxley,  Towards a splitter
             theorem for internally 4-connected binary
             matroids. J. Combin. Theory Ser. B 102 (2012), 688-700.

.. [CMR2005] C\. Cid, S\. Murphy, M\. Robshaw *Small Scale Variants of
             the AES*\; in Proceedings of Fast Software Encryption
             2005\; LNCS 3557\; Springer Verlag 2005\; available at
             http://www.isg.rhul.ac.uk/~sean/smallAES-fse05.pdf

.. [CMR2006] C\. Cid, S\. Murphy, and M\. Robshaw *Algebraic Aspects
             of the Advanced Encryption Standard*\; Springer Verlag
             2006

.. [CMT2003] \A. M. Cohen, S. H. Murray, D. E. Talyor.
             *Computing in groups of Lie type*.
             Mathematics of Computation. **73** (2003), no 247. pp. 1477--1498.
             https://www.win.tue.nl/~amc/pub/papers/cmt.pdf

.. [Co1984] \J. Conway, Hexacode and tetracode - MINIMOG and
            MOG. *Computational group theory*, ed. M. Atkinson,
            Academic Press, 1984.

.. [Co1999] John Conway, Neil Sloan. *Sphere Packings, Lattices and Groups*,
            Springer Verlag 1999.

.. [Coh1993] Henri Cohen. A Course in Computational Algebraic Number
             Theory. Graduate Texts in Mathematics 138. Springer, 1993.

.. [Coh2007I] Henri Cohen, *Number Theory, Vol. I: Tools and
              Diophantine Equations.*  GTM 239, Springer, 2007.

.. [Coh2007] Henri Cohen, Number Theory,
             Volume II.  Graduate Texts in Mathematics 240. Springer, 2007.

.. [Col2013] Julia Collins. *An algorithm for computing the Seifert
             matrix of a link from a braid
             representation*. (2013). http://www.maths.ed.ac.uk/~jcollins/SeifertMatrix/SeifertMatrix.pdf

.. [Con] Keith Conrad, *Groups of order 12*,
         http://www.math.uconn.edu/~kconrad/blurbs/grouptheory/group12.pdf,
         accessed 21 October 2009.

.. [Con2013] Keith Conrad: *Exterior powers*,
             `http://www.math.uconn.edu/~kconrad/blurbs/ <http://www.math.uconn.edu/~kconrad/blurbs/>`_

.. [Con2015] Keith Conrad: *Tensor products*,
             `http://www.math.uconn.edu/~kconrad/blurbs/ <http://www.math.uconn.edu/~kconrad/blurbs/>`_

.. [CP2001] John Crisp and Luis Paris. *The solution to a conjecture
            of Tits on the subgroup generated by the squares of the
            generators of an Artin group*. Invent. Math. **145**
            (2001). No 1, 19-36. :arxiv:`math/0003133`.

.. [CPdA2014] Maria Chlouveraki and Loic Poulain
              d'Andecy. *Representation theory of the Yokonuma-Hecke
              algebra*. (2014) :arxiv:`1302.6225v2`.

.. [CR1962] Curtis, Charles W.; Reiner, Irving "Representation theory
            of finite groups and associative algebras." Pure and
            Applied Mathematics, Vol. XI Interscience Publishers, a
            division of John Wiley & Sons, New York-London 1962, pp
            545--547

.. [Cre1997] \J. E. Cremona, *Algorithms for Modular Elliptic
             Curves*. Cambridge University Press, 1997.

.. [Cre2003] Cressman, Ross. *Evolutionary dynamics and extensive form
            games*. MIT Press, 2003.

.. [Crossproduct] Algebraic Properties of the Cross Product
                  :wikipedia:`Cross_product`

.. [CRV2018] Xavier Caruso, David Roe and Tristan Vaccon.
            *ZpL: a p-adic precision package*, (2018) :arxiv:`1802.08532`.

.. [CRV2014] Xavier Caruso, David Roe and Tristan Vaccon.
            *Tracking p-adic precision*,
            LMS J. Comput. Math. **17** (2014), 274-294.

.. [CS1986] \J. Conway and N. Sloane. *Lexicographic codes:
            error-correcting codes from game theory*, IEEE
            Trans. Infor. Theory **32** (1986) 337-348.

.. [Cu1984] \R. Curtis, The Steiner system `S(5,6,12)`, the Mathieu
            group `M_{12}`, and the kitten. *Computational group
            theory*, ed. M. Atkinson, Academic Press, 1984.

.. [Cun1986] \W. H. Cunningham, Improved Bounds for Matroid Partition
             and Intersection Algorithms. SIAM Journal on Computing
             1986 15:4, 948-957.

.. [CW2005] \J. E. Cremona and M. Watkins. Computing isogenies of elliptic
            curves. preprint, 2005.

.. _ref-D:

**D**

.. [Dat2007] Basudeb Datta, "Minimal triangulations of
             manifolds", J. Indian Inst. Sci. 87 (2007), no. 4,
             429-449.

.. [Dav1997] B.A. Davey, H.A. Priestley,
             *Introduction to Lattices and Order*,
             Cambridge University Press, 1997.

.. [DCSW2008] \C. De Canniere, H. Sato, D. Watanabe,
              *Hash Function Luffa: Specification*; submitted to
              NIST SHA-3 Competition, 2008. Available at
              http://www.sdl.hitachi.co.jp/crypto/luffa/

.. [DCW2016] Dan-Cohen, Ishai, and Stefan Wewers. "Mixed Tate motives and the
             unit equation." International Mathematics Research Notices
             2016.17 (2016): 5291-5354.

.. [DD2010] Tim Dokchitser and Vladimir Dokchitser,
            *On the Birch-Swinnerton-Dyer quotients modulo squares*,
            Ann. Math. (2) 172 (2010), 567-596.

.. [DDLL2013] Léo Ducas, Alain Durmus, Tancrède Lepoint and Vadim
              Lyubashevsky. *Lattice Signatures and Bimodal
              Gaussians*; in Advances in Cryptology – CRYPTO 2013;
              Lecture Notes in Computer Science Volume 8042, 2013, pp
              40-56 http://www.di.ens.fr/~lyubash/papers/bimodal.pdf

.. [Dec1998] \W. Decker and T. de Jong. Groebner Bases and Invariant
             Theory in Groebner Bases and Applications. London
             Mathematical Society Lecture Note Series No. 251. (1998)
             61--89.

.. [DEMS2016] \C. Dobraunig, M. Eichlseder, F. Mendel, and M. Schläffer,
              *Ascon v1.2*; in CAESAR Competition, (2016).

.. [De1973] \P. Delsarte, An algebraic approach to the association
            schemes of coding theory, Philips Res. Rep., Suppl.,
            vol. 10, 1973.

.. [De1974] \M. Demazure, Desingularisation des varietes de Schubert,
            Ann. E. N. S., Vol. 6, (1974), p. 163-172

.. [Deh2011] \P. Dehornoy, Le probleme d'isotopie des tresses, in
             Leçons mathématiques de Bordeaux, vol. 4, pages 259-300,
             Cassini (2011).

.. [deG2000] Willem A. de Graaf. *Lie Algebras: Theory and Algorithms*.
             North-Holland Mathematical Library. (2000).
             Elsevier Science B.V.

.. [Deo1987a] \V. Deodhar, A splitting criterion for the Bruhat
              orderings on Coxeter groups. Comm. Algebra,
              15:1889-1894, 1987.

.. [Deo1987b] \V.V. Deodhar, On some geometric aspects of Bruhat
              orderings II. The parabolic analogue of Kazhdan-Lusztig
              polynomials, J. Alg. 111 (1987) 483-506.

.. [Dev2005] Devaney, Robert L. *An Introduction to Chaotic Dynamical Systems.*
             Boulder: Westview, 2005, 331.

.. [DGRB2010] David Avis, Gabriel D. Rosenberg, Rahul Savani, Bernhard
              von Stengel. *Enumeration of Nash equilibria for
              two-player games.*
              http://www.maths.lse.ac.uk/personal/stengel/ETissue/ARSvS.pdf (2010)

.. [DHSW2003] Dumas, Heckenbach, Saunders, Welker, "Computing
              simplicial homology based on efficient Smith normal form
              algorithms," in "Algebra, geometry, and software
              systems" (2003), 177-206.

.. [DI1989]  Dan Gusfield and Robert W. Irving. *The stable marriage
             problem: structure and algorithms*. Vol. 54. Cambridge:
             MIT press, 1989.

.. [DI1995] \F. Diamond and J. Im, Modular forms and modular curves.
            In: V. Kumar Murty (ed.), Seminar on Fermat's Last Theorem
            (Toronto, 1993-1994), 39-133.  CMS Conference
            Proceedings 17.  American Mathematical Society, 1995.

.. [Dil1940] Lattice with Unique Irreducible Decompositions
             \R. P. Dilworth, 1940 (Annals of Mathematics 41, 771-777)
             With comments by B. Monjardet
             http://cams.ehess.fr/docannexe.php?id=1145

.. [Di2000] \L. Dissett, Combinatorial and computational aspects of
            finite geometries, 2000,
            https://tspace.library.utoronto.ca/bitstream/1807/14575/1/NQ49844.pdf

.. [DJM1998] \R. Dipper, G. James and A. Mathas
             *Cyclotomic q-Schur algebras*, Math. Z, **229** (1998), 385-416.
             :mathscinet:`MR1658581`

.. [DLHK2007] \J. A. De Loera, D. C. Haws, M. Köppe, Ehrhart
              polynomials of matroid polytopes and
              polymatroids. Discrete & Computational Geometry, Volume
              42, Issue 4. :arxiv:`0710.4346`,
              :doi:`10.1007/s00454-008-9120-8`

.. [DLMF-Bessel] \F. W. J. Olver and L. C. Maximon: 10. Bessel
                 Functions, in NIST Digital Library of Mathematical
                 Functions. http://dlmf.nist.gov/10

.. [DLMF-Error] \N. M. Temme: 7. Error Functions, Dawson’s and Fresnel
                 Integrals, in NIST Digital Library of Mathematical
                 Functions. http://dlmf.nist.gov/7

.. [DLMF-Struve] \R. B. Paris: 11. Struve and Related Functions, in
                 NIST Digital Library of Mathematical
                 Functions. http://dlmf.nist.gov/11

.. [DLRS2010] De Loera, Rambau and Santos, "Triangulations: Structures
              for Algorithms and Applications", Algorithms and
              Computation in Mathematics, Volume 25, Springer, 2011.

.. [DN1990] Claude Danthony and Arnaldo Nogueira "Measured foliations
            on nonorientable surfaces", Annales scientifiques de
            l'Ecole Normale Superieure, Ser. 4, 23, no. 3 (1990) p
            469-494

.. [Do2009] \P. Dobcsanyi et
            al. DesignTheory.org. http://designtheory.org/database/

.. [DPV2001] \J. Daemen, M. Peeters, and G. Van Assche,
             *Bitslice ciphers and power analysis attacks*; in FSE, (2000), pp. 134-149.

.. [DP2008] Jean-Guillaume Dumas and Clement Pernet. Memory efficient
            scheduling of Strassen-Winograd's matrix multiplication
            algorithm. :arxiv:`0707.2347v1`, 2008.

.. [DPVAR2000] \J. Daemen, M. Peeters, G. Van Assche, and V. Rijmen,
               *Nessie proposal: NOEKEON*; in First Open NESSIE Workshop, (2000).

.. [DR2002] Joan Daemen, Vincent Rijmen. *The Design of
            Rijndael*. Springer-Verlag Berlin Heidelberg, 2002.

.. [Dro1987] Carl Droms. *Isomorphisms of graph groups*. Proc. of the
             Amer. Math. Soc. **100**
             (1987). No 3. http://educ.jmu.edu/~dromscg/vita/preprints/Isomorphisms.pdf

.. [Du2003] \I. Duursma, "Extremal weight enumerators and
            ultraspherical polynomials", Discrete Mathematics 268
            (2003), 103–127.

.. [Du2009] Du Ye. *On the Complexity of Deciding Degeneracy in
            Games*. :arxiv:`0905.3012v1` (2009)

.. [DW1995] Andreas W.M. Dress and Walter Wenzel, *A Simple Proof of
            an Identity Concerning Pfaffians of Skew Symmetric
            Matrices*, Advances in Mathematics, volume 112, Issue 1,
            April 1995,
            pp. 120-134. http://www.sciencedirect.com/science/article/pii/S0001870885710298

.. [DW2007] \I. Dynnikov and B. Wiest, On the complexity of
            braids, J. Europ. Math. Soc. 9 (2007)

.. _ref-E:

**E**

.. [Early2017] Nick Early. *Canonical bases for permutohedral plates*.
               Preprint (2017). :arxiv:`1712.08520v3`.

.. [Eb1989] \W. Eberly, "Computations for algebras and group
            representations". Ph.D. Thesis, University of
            Toronto, 1989. http://www.cpsc.ucalgary.ca/~eberly/Research/Papers/phdthesis.pdf

.. [Ed1974] \A. R. Edmonds, 'Angular Momentum in Quantum Mechanics',
            Princeton University Press (1974)

.. [EDI2014] EDITH COHEN,DANIEL DELLING,THOMAS PAJOR and RENATO F. WERNECK
             Computing Classic Closeness Centrality, at Scale
             In Proceedings of the second ACM conference on Online social networks (COSN '14)
             :doi:`10.1145/2660460.2660465`

.. [Eh2013] Ehrhardt, Wolfgang. "The AMath and DAMath Special
            Functions: Reference Manual and Implementation Notes,
            Version
            1.3". 2013. http://www.wolfgang-ehrhardt.de/specialfunctions.pdf.

.. [EM2001] Pavel Etingof and Xiaoguang Ma.
            *Lecture notes on Cherednik algebras*.
            http://www-math.mit.edu/~etingof/73509.pdf :arxiv:`1001.0432`.

.. [EP2013] David Einstein, James Propp. *Combinatorial,
            piecewise-linear, and birational homomesy for products of
            two chains*. :arxiv:`1310.5294v1`.

.. [EP2013b] David Einstein, James Propp. *Piecewise-linear and
             birational toggling*. Extended abstract for
             FPSAC 2014. http://faculty.uml.edu/jpropp/fpsac14.pdf

.. [ERH2015] Jorge Espanoza and Steen Ryom-Hansen. *Cell structures
             for the Yokonuma-Hecke algebra and the algebra of braids
             and ties*. (2015) :arxiv:`1506.00715`.

.. [ESSS2012] \D. Engels, M.-J. O. Saarinen, P. Schweitzer, and E. M. Smith,
              *The Hummingbird-2 lightweight authenticated encryption algorithm*; in
              RFIDSec, (2011), pp. 19-31.

.. [ETS2006a] ETSI/Sage,
              *Specification of the 3GPP Confidentiality and Integrity Algorithms
              UEA2 & UIA2*; in Document 5: Design and Evaluation Report, (2006).

.. [ETS2011] ETSI/Sage,
             *Specification of the 3GPP Confidentiality and Integrity Algorithms
             128-EEA3 & 128-EIA3*; in Document 4: Design and Evaluation Report, (2011).

.. [Ewa1996] Ewald, "Combinatorial Convexity and Algebraic Geometry",
             vol. 168 of Graduate Texts in Mathematics, Springer, 1996

.. [EZ1950] \S. Eilenberg and J. Zilber, "Semi-Simplicial Complexes
            and Singular Homology", Ann. Math. (2) 51 (1950), 499-513.

.. [EPW14] Ben Elias, Nicholas Proudfoot, and Max Wakefield.
           *The Kazhdan-Lusztig polynomial of a matroid*. 2014.
           :arxiv:`1412.7408`.

.. _ref-F:

**F**

.. [Fayers2010] Matthew Fayers. *An LLT-type algorithm for computing
                higher-level canonical bases*. J. Pure Appl. Algebra
                **214** (2010), no. 12, 2186-2198. :arxiv:`0908.1749v3`.

.. [Fedorov2015] Roman Fedorov, *Variations of Hodge structures for hypergeometric
   differential operators and parabolic Higgs bundles*,
   :arxiv:`1505.01704`

.. [Fe1997] Stefan Felsner, "On the Number of Arrangements of
            Pseudolines", Proceedings SoCG 96, 30-37. Discrete &
            Computational Geometry 18 (1997),
            257-267. http://page.math.tu-berlin.de/~felsner/Paper/numarr.pdf

.. [FT00] Stefan Felsner, William T. Trotter,
          Dimension, Graph and Hypergraph Coloring,
          Order,
          2000, Volume 17, Issue 2, pp 167-177,
          http://link.springer.com/article/10.1023%2FA%3A1006429830221

.. [Fe2012] Hans L. Fetter, "A Polyhedron Full of Surprises",
            Mathematics Magazine 85 (2012), no. 5, 334-342.

.. [Fed2015] Federal Agency on Technical Regulation and Metrology (GOST),
             GOST R 34.12-2015, (2015)

.. [Feu2009] \T. Feulner. The Automorphism Groups of Linear Codes and
             Canonical Representatives of Their Semilinear Isometry
             Classes. Advances in Mathematics of Communications 3 (4),
             pp. 363-383, Nov 2009

.. [Feu2013] Feulner, Thomas, "Eine kanonische Form zur Darstellung
             aequivalenter Codes -- Computergestuetzte Berechnung und
             ihre Anwendung in der Codierungstheorie, Kryptographie
             und Geometrie", Dissertation, University of
             Bayreuth, 2013.

.. [FH2015] \J. A. de Faria, B. Hutz. Combinatorics of Cycle Lengths on
            Wehler K3 Surfaces over finite fields. New Zealand Journal
            of Mathematics 45 (2015), 19–31.

.. [FM2014] Cameron Franc and Marc Masdeu, "Computing fundamental
            domains for the Bruhat-Tits tree for GL_2(Qp), p-adic
            automorphic forms, and the canonical embedding of Shimura
            curves". LMS Journal of Computation and Mathematics
            (2014), volume 17, issue 01, pp. 1-23.

.. [FMV2014] Xander Faber, Michelle Manes, and Bianca Viray. Computing
             Conjugating Sets and Automorphism Groups of Rational Functions.
             Journal of Algebra, 423 (2014), 1161-1190.

.. [Fom1994] Sergey V. Fomin, "Duality of graded graphs". Journal of
             Algebraic Combinatorics Volume 3, Number 4 (1994),
             pp. 357-404.

.. [Fom1995] Sergey V. Fomin, "Schensted algorithms for dual graded
             graphs". Journal of Algebraic Combinatorics Volume 4,
             Number 1 (1995), pp. 5-45.

.. [FoiMal14] Loic Foissy, Claudia Malvenuto,
              *The Hopf algebra of finite topologies and T-partitions*,
              Journal of Algebra, Volume 438, 15 September 2015, pp. 130--169,
              :doi:`10.1016/j.jalgebra.2015.04.024`,
              :arxiv:`1407.0476v2`.

.. [FOS2010] \G. Fourier, M. Okado, A. Schilling. *Perfectness of
             Kirillov-Reshetikhin crystals for nonexceptional types*.
             Contemp. Math. 506 (2010) 127-143 ( :arxiv:`0811.1604` )

.. [FP1996] Komei Fukuda, Alain Prodon: Double Description Method
            Revisited, Combinatorics and Computer Science, volume 1120
            of Lecture Notes in Computer Science, page
            91-111. Springer (1996)

.. [FR1985] Friedl, Katalin, and Lajos Rónyai. "Polynomial time
            solutions of some problems of computational
            algebra". Proceedings of the seventeenth annual ACM
            symposium on Theory of computing. ACM, 1985.

.. [FRT1990] Faddeev, Reshetikhin and Takhtajan.
             *Quantization of Lie Groups and Lie Algebras*.
             Leningrad Math. J. vol. **1** (1990), no. 1.

.. [FS2009] Philippe Flajolet and Robert Sedgewick,
            `Analytic combinatorics <http://algo.inria.fr/flajolet/Publications/AnaCombi/book.pdf>`_.
            Cambridge University Press, Cambridge, 2009.
            See also the `Errata list <http://ac.cs.princeton.edu/errata/>`_.

.. [FST2012] \A. Felikson, \M. Shapiro, and \P. Tumarkin, *Cluster Algebras of
            Finite Mutation Type Via Unfoldings*, Int Math Res Notices (2012)
            2012 (8): 1768-1804.

.. [Fu1993] Wiliam Fulton, *Introduction to Toric Varieties*,
            Princeton University Press, 1993.

.. [Ful1997] William Fulton,
             *Young Tableaux*.
             Cambridge University Press, 1997.

.. [FY2004] Eva Maria Feichtner and Sergey Yuzvinsky. *Chow rings of
            toric varieties defined by atomic lattices*. Inventiones
            Mathematicae. **155** (2004), no. 3, pp. 515-536.

.. [FZ2007] \S. Fomin and \A. Zelevinsky, *Cluster algebras IV. Coefficients*,
            Compos. Math. 143 (2007), no. 1, 112-164.

.. _ref-G:

**G**

.. [Ga02] Shuhong Gao, A new algorithm for decoding Reed-Solomon
          Codes, January 31, 2002

.. [Gambit] Richard D. McKelvey, Andrew M. McLennan, and
            Theodore L. Turocy, *Gambit: Software Tools for Game
            Theory, Version 13.1.2.*. http://www.gambit-project.org
            (2014).

.. [Gans1981] Emden R. Gansner,
             *The Hillman-Grassl Correspondence and the
             Enumeration of Reverse Plane Partitions*,
             Journal of Combinatorial Theory, Series A
             30 (1981), pp. 71--89.
             :doi:`10.1016/0097-3165(81)90041-8`

.. [Gar2015] \V. Garg *Introduction to Lattice Theory with Computer
             Science Applications* (2015), Wiley.

.. [GDR1999] \R. González-Díaz and P. Réal, *A combinatorial method
             for computing Steenrod squares* in J. Pure Appl. Algebra
             139 (1999), 89-108.

.. [GDR2003] \R. González-Díaz and P. Réal, *Computation of cohomology
             operations on finite simplicial complexes* in Homology,
             Homotopy and Applications 5 (2003), 83-93.

.. [Ge2005] Loukas Georgiadis, *Linear-Time Algorithms for Dominators
            and Related Problems*, PhD thesis, Princetown University,
            TR-737-05, (2005).
            ftp://ftp.cs.princeton.edu/reports/2005/737.pdf

.. [GG2012] Jim Geelen and Bert Gerards, Characterizing graphic
            matroids by a system of linear equations,
            submitted, 2012. Preprint:
            http://www.gerardsbase.nl/papers/geelen_gerards=testing-graphicness%5B2013%5D.pdf

.. [GGD2011] \E. Girondo, \G. Gonzalez-Diez, *Introduction to Compact
             Riemann surfaces and Dessins d'enfant*, (2011)
             London Mathematical Society, Student Text 79.

.. [GGNS2013] \B. Gerard, V. Grosso, M. Naya-Plasencia, and F.-X. Standaert,
              *Block ciphers that are easier to mask: How far can we go?*; in
              CHES, (2013), pp. 383-399.

.. [GGOR2003] \V. Ginzberg, N. Guay, E. Opdam, R. Rouquier.
              *On the category `\mathcal{O}` for rational Cherednik algebras*.
              Invent. Math. **154** (2003). :arxiv:`math/0212036`.

.. [GHJV1994] \E. Gamma, R. Helm, R. Johnson, J. Vlissides, *Design
              Patterns: Elements of Reusable Object-Oriented
              Software*. Addison-Wesley (1994). ISBN 0-201-63361-2.

.. [GK2013] Roland Grinis and Alexander Kasprzyk, Normal forms of
            convex lattice polytopes, :arxiv:`1301.6641`

.. [GKZ1994] Gelfand, I. M.; Kapranov, M. M.; and
             Zelevinsky, A. V. "Discriminants, Resultants and
             Multidimensional Determinants" Birkhauser 1994

.. [GL1996] \G. Golub and C. van Loan. *Matrix Computations*. 3rd
            edition, Johns Hopkins Univ. Press, 1996.

.. [GrLe1996] \J. Graham and G.I. Lehrer
              *Cellular algebras*. Invent. Math. 123 (1996), 1–34.
              :mathscinet:`MR1376244`

.. [GLSVJGK2014] \V. Grosso, G. Leurent, F.-X. Standaert, K. Varici,
                 \F. D. A. Journault, L. Gaspar, and S. Kerckhof,
                 *SCREAM & iSCREAM Side-Channel Resistant Authenticated Encryption
                 with Masking*; in CAESAR Competition, (2014).

.. [GM2002] Daniel Goldstein and Andrew Mayer. On the equidistribution
            of Hecke points. Forum Mathematicum, 15:2, pp. 165--189,
            De Gruyter, 2003.

.. [GMN2008] Jordi Guardia, Jesus Montes, Enric Nart. *Newton polygons of higher
             order in algebraic number theory* (2008). :arxiv:`0807.2620`

.. [GNL2011] \Z. Gong, S. Nikova, and Y. W. Law,
             *KLEIN: A new family of lightweight block ciphers*; in
             RFIDSec, (2011), p. 1-18.

.. [Go1967] Solomon Golomb, Shift register sequences, Aegean Park
            Press, Laguna Hills, Ca, 1967

.. [God1968] \R. Godement: *Algebra*, Hermann (Paris) / Houghton Mifflin
             (Boston) (1968)

.. [Gor1980] Daniel Gorenstein, Finite Groups (New York: Chelsea
             Publishing, 1980)

.. [Gor2009] Alexey G. Gorinov, "Combinatorics of double cosets and
             fundamental domains for the subgroups of the modular
             group", preprint :arxiv:`0901.1340`

.. [GP2012] Eddy Godelle and Luis Paris.
            *Basic questions on Artin-Tits groups*. A. Bjorner et al. (eds)
            Configuration spaces, CRM series. (2012) pp. 299--311.
            Edizioni della Normale, Pisa.
            :doi:`10.1007/978-88-7642-431-1_13`

.. [GPV2008] Craig Gentry, Chris Peikert, Vinod Vaikuntanathan. *How
             to Use a Short Basis: Trapdoors for Hard Lattices and New
             Cryptographic
             Constructions*. STOC 2008. http://www.cc.gatech.edu/~cpeikert/pubs/trap_lattice.pdf

.. [GR2001] \C.Godsil and G.Royle, *Algebraic Graph Theory*. Graduate
            Texts in Mathematics, Springer, 2001.

.. [Gr2007] \J. Green, Polynomial representations of `GL_n`, Springer
            Verlag, 2007.

.. [GriRei18] Darij Grinberg, Victor Reiner,
              *Hopf Algebras in Combinatorics*,
              :arxiv:`1409.8356v5`.

.. [GR2013] Darij Grinberg, Tom Roby. *Iterative properties of
            birational rowmotion*.
            http://www.cip.ifi.lmu.de/~grinberg/algebra/skeletal.pdf

.. [GroLar1] \R. Grossman and R. G. Larson, *Hopf-algebraic structure of
             families of trees*, J. Algebra 126 (1) (1989), 184-210.
             Preprint: :arxiv:`0711.3877v1`

.. [Grinb2016a] Darij Grinberg,
                *Double posets and the antipode of QSym*,
                :arxiv:`1509.08355v3`.

.. [GrS1967] Grunbaum and Sreedharan, "An enumeration of simplicial
             4-polytopes with 8 vertices", J. Comb. Th. 2,
             437-465 (1967)

.. [GS1999] Venkatesan Guruswami and Madhu Sudan, Improved Decoding of
            Reed-Solomon Codes and Algebraic-Geometric Codes, 1999

.. [GT1996] \P. Gianni and B. Trager. "Square-free algorithms in
            positive characteristic". Applicable Algebra in Engineering,
            Communication and Computing, 7(1), 1-14 (1996)

.. [GT2014] \M.S. Gowda and J. Tao. On the bilinearity rank of a
            proper cone and Lyapunov-like
            transformations. Mathematical Programming, 147 (2014)
            155-170.

.. [Gu] GUAVA manual, http://www.gap-system.org/Packages/guava.html

.. [GW1999] Frederick M. Goodman and Hans Wenzl. *Crystal bases of quantum
            affine algebras and affine Kazhdan-Lusztig polyonmials*.
            Int. Math. Res. Notices **5** (1999), 251-275.
            :arxiv:`math/9807014v1`.

.. [GW2014] \G. Gratzer and F. Wehrung,
            Lattice Theory: Special Topics and Applications Vol. 1,
            Springer, 2014.

.. [GZ1983] Greene; Zaslavsky, "On the Interpretation of Whitney
            Numbers Through Arrangements of Hyperplanes, Zonotopes,
            Non-Radon Partitions, and Orientations of
            Graphs". Transactions of the American Mathematical
            Society, Vol. 280, No. 1. (Nov., 1983), pp. 97-126.

.. _ref-H:

**H**

.. [Ha2005] Gerhard Haring. [Online] Available:
            http://osdir.com/ml/python.db.pysqlite.user/2005-11/msg00047.html

.. [Hac2016] \M. Hachimori. http://infoshako.sk.tsukuba.ac.jp/~hachi/math/library/dunce_hat_eng.html

.. [Hai1989] M.D. Haiman, *On mixed insertion, symmetry, and shifted
             Young tableaux*. Journal of Combinatorial Theory, Series
             A Volume 50, Number 2 (1989), pp. 196-225.

.. [Hat2002] Allen Hatcher, "Algebraic Topology", Cambridge University
             Press (2002).

.. [He2002] \H. Heys *A Tutorial on Linear and Differential
            Cryptanalysis* ; 2002' available at
            http://www.engr.mun.ca/~howard/PAPERS/ldc_tutorial.pdf

.. [Hes2002] Florian Hess, "Computing Riemann-Roch spaces in algebraic
             function fields and related topics," J. Symbolic
             Comput. 33 (2002), no. 4, 425--445.

.. [Hes2002b] Florian Hess, "An algorithm for computing Weierstrass points,"
              International Algorithmic Number Theory Symposium (pp. 357-371).
              Springer Berlin Heidelberg, 2002.

.. [Hig2008] \N. J. Higham, "Functions of matrices: theory and computation",
             Society for Industrial and Applied Mathematics (2008).

.. [HJ2004] Tom Hoeholdt and Joern Justesen, A Course In
            Error-Correcting Codes, EMS, 2004

.. [HKOTY1999] \G. Hatayama, A. Kuniba, M. Okado, T. Tagaki, and Y. Yamada,
               *Remarks on fermionic formula*. Contemp. Math., **248** (1999).

.. [HKP2010] \T. J. Haines, R. E. Kottwitz, A. Prasad, Iwahori-Hecke
             Algebras, J. Ramanujan Math. Soc., 25 (2010),
             113--145. :arxiv:`0309168v3` :mathscinet:`MR2642451`

.. [HL2014] Thomas Hamilton and David Loeffler, "Congruence testing
            for odd modular subgroups", LMS J. Comput. Math. 17
            (2014), no. 1, 206-208, :doi:`10.1112/S1461157013000338`.

.. [Hli2006] Petr Hlineny, "Equivalence-free exhaustive generation of
             matroid representations", Discrete Applied Mathematics
             154 (2006), pp. 1210-1222.

.. [HLY2002] Yi Hu, Chien-Hao Liu, and Shing-Tung Yau. Toric morphisms
             and fibrations of toric Calabi-Yau
             hypersurfaces. *Adv. Theor. Math. Phys.*,
             6(3):457-506, 2002. :arxiv:`math/0010082v2` [math.AG].

.. [Hoc] Winfried Hochstaettler, "About the Tic-Tac-Toe Matroid",
         preprint.

.. [Hopkins2017] Sam Hopkins,
                 *RSK via local transformations*,
                 http://web.mit.edu/~shopkins/docs/rsk.pdf

.. [HilGra1976] \A. P. Hillman, R. M. Grassl,
                *Reverse plane partitions and tableau hook numbers*,
                Journal of Combinatorial Theory, Series A 21 (1976),
                pp. 216--221.
                :doi:`10.1016/0097-3165(76)90065-0`

.. [HN2006] Florent Hivert and Janvier Nzeutchap. *Dual Graded Graphs
            in Combinatorial Hopf Algebras*.
            https://www.lri.fr/~hivert/PAPER/commCombHopfAlg.pdf

.. [HP2003] \W. C. Huffman, V. Pless, Fundamentals of Error-Correcting
            Codes, Cambridge Univ. Press, 2003.

.. [HP2016] \S. Hopkins, D. Perkinson. "Bigraphical
            Arrangements". Transactions of the American Mathematical
            Society 368 (2016), 709-725. :arxiv:`1212.4398`

.. [HPS2008] \J. Hoffstein, J. Pipher, and J.H. Silverman. *An
             Introduction to Mathematical
             Cryptography*. Springer, 2008.

.. [HPS2017] Graham Hawkes, Kirill Paramonov, and Anne Schilling.
             *Crystal analysis of type* `C` *Stanley symmetric functions*.
             Electronic J. Comb. 24(3) (2017) #P3.51. :arxiv:`1704.00889`.

.. [HOLM2016] Tristan Holmes and \J. \B. Nation,
              *Inflation of finite lattices along all-or-nothing sets*.
              http://www.math.hawaii.edu/~jb/inflation.pdf

.. [HR2016]  Clemens Heuberger and Roswitha Rissner, "Computing
             `J`-Ideals of a Matrix Over a Principal Ideal Domain",
             :arxiv:`1611.10308`, 2016.

.. [HRS1993] \C. D. Hodgson, I. Rivin and W. D. Smith.
             *A characterization of convex hyperbolic polyhedra
             and of convex polyhedra inscribed in the sphere.*
             Bulletin of the American Mathematical Society
             27.2 (1992): 246-251.

.. [HRS2016] \J. Haglund, B. Rhoades, M. Shimozono. *Ordered set partitions,
             generalized coinvariant algebras, and the Delta Conjecture*.
             Preprint, :arxiv:`1609.07575`.of an ordered multiset partition

.. [HRT2000] \R.B. Howlett, L.J. Rylands, and D.E. Taylor.
             *Matrix generators for exceptional groups of Lie type*.
             J. Symbolic Computation. **11** (2000).
             http://www.maths.usyd.edu.au/u/bobh/hrt.pdf

.. [HRW2015] \J. Haglund, J. B. Remmel, A. T. Wilson. *The Delta Conjecture*.
             Preprint, :arxiv:`1509.07058`.

.. [Hsu1996] Tim Hsu, "Identifying congruence subgroups of the modular
             group", Proc. AMS 124, no. 5, 1351-1359 (1996)

.. [Hsu1997] Tim Hsu, "Permutation techniques for coset
             representations of modular subgroups", in L. Schneps
             (ed.), Geometric Galois Actions II: Dessins d'Enfants,
             Mapping Class Groups and Moduli, volume 243 of LMS
             Lect. Notes, 67-77, Cambridge Univ. Press (1997)

.. [Hutz2007] \B. Hutz. Arithmetic Dynamics on Varieties of dimension greater
              than one. PhD Thesis, Brown University 2007

.. [Hutz2009] \B. Hutz. Good reduction of periodic points, Illinois Journal of
              Mathematics 53 (Winter 2009), no. 4, 1109-1126.

.. [Hutz2015] \B. Hutz. Determination of all rational preperiodic points
              for morphisms of PN. Mathematics of Computation, 84:291 (2015), 289-308.

.. [Huy2005] \D. Huybrechts : *Complex Geometry*, Springer (Berlin)
             (2005).

.. _ref-I:

**I**

.. [IJ1960] Igusa, Jun-ichi. *Arithmetic variety of moduli for genus two*.
            Ann. of Math. (2) 72 1960 612--649.

.. [IK2010] Kenji Iohara and Yoshiyuki Koga.
            *Representation Theory of the Virasoro Algebra*.
            Springer, (2010).

.. [ILS2012] Giuseppe F. Italiano, Luigi Laura, and Federico
             Santaroni. *Finding strong bridges and strong
             articulation points in linear time*. Theoretical Computer
             Science, 447, 74–84 (2012).
             :doi:`10.1016/j.tcs.2011.11.011`

.. [IR1990] \K. Ireland and M. Rosen, *A Classical Introduction to
            Modern Number Theory*, Springer-Verlag, GTM volume
            84, 1990.

.. [ISSK2009] \M. Izadi, B. Sadeghiyan, S. S. Sadeghian, H. A. Khanooki,
              *MIBS: A new lightweight block cipher*; in
              CANS, (2009), pp. 334-348.

.. [Iwa1964] \N. Iwahori, On the structure of a Hecke ring of a
             Chevalley group over a finite
             field,  J. Fac. Sci. Univ. Tokyo Sect. I, 10 (1964),
             215--236 (1964). :mathscinet:`MR0165016`

.. [Iwa1972] \K. Iwasawa, *Lectures on p-adic L-functions*, Princeton
             University Press, 1972.

.. _ref-J:

**J**

.. [Ja1971] \N. Jacobson. *Exceptional Lie Algebras*. Marcel Dekker,
            Inc. New York. 1971. IBSN No. 0-8247-1326-5.

.. [JL2009] Nicolas Jacon and Cedric Lecouvey.
            *Kashiwara and Zelevinsky involutions in affine type A*.
            Pac. J. Math. 243(2):287-311 (2009).

.. [JL2016] \M. Jones and L. Lapointe. *Pieri rules for Schur
            functions in superspace*. Preprint, :arxiv:`1608.08577`

.. [Joh1990] \D.L. Johnson. *Presentations of Groups*. Cambridge
             University Press. (1990).

.. [Jon1987] \V. Jones, Hecke algebra representations of braid groups
             and link polynomials.  Ann. of Math. (2) 126 (1987),
             no. 2, 335--388. :doi:`10.2307/1971403`
             :mathscinet:`MR0908150`

.. [Jon2005] \V. Jones, The Jones
             Polynomial, 2005. https://math.berkeley.edu/~vfr/jones.pdf

.. [JRJ94] Jourdan, Guy-Vincent; Rampon, Jean-Xavier; Jard, Claude
           (1994), "Computing on-line the lattice of maximal antichains
           of posets", Order 11 (3) p. 197-210, :doi:`10.1007/BF02115811`

.. [Joy2004] \D. Joyner, Toric codes over finite fields, Applicable
             Algebra in Engineering, Communication and Computing, 15,
             (2004), p. 63-79.

.. [Joy2006] \D. Joyner, *On quadratic residue codes and hyperelliptic
             curves*, (preprint 2006)

.. [JPdA15] \N. Jacon and L. Poulain d'Andecy. *An isomorphism theorem
            for Yokonuma-Hecke algebras and applications to link
            invariants*. (2015) :arxiv:`1501.06389v3`.

.. _ref-K:

**K**

.. [Ka1990] Victor G. Kac. *Infinite-dimensional Lie Algebras*. Third
            edition. Cambridge University Press, Cambridge, 1990.

.. [Kal1992] \B. Kaliski,
             *The MD2 message-digest algorithm*; in
             RFS 1319, (1992).

.. [Ka1993] Masaki Kashiwara, The crystal base and Littelmann's
            refined Demazure character formula, Duke Math. J. 71
            (1993), no. 3, 839--858.

.. [Kal1980] \T. Kaliath, "Linear Systems", Prentice-Hall, 1980,
             383--386.

.. [Kam2007] Joel Kamnitzer,
             *The crystal structure on the set of Mirković-Vilonen polytopes*,
             Adv. Math. **215** (2007), 66-93.

.. [Kam2010] Joel Kamnitzer, *Mirković-Vilonen cycles and polytopes*,
             Ann. Math. (2) **171** (2010), 731-777.

.. [Kan1958] \D. M. Kan, *A combinatorial definition of homotopy
             groups*, Ann. Math. (2) 67 (1958), 282-312.

.. [Kat1991] Nicholas M. Katz, *Exponential sums and differential equations*,
             Princeton University Press, Princeton NJ, 1991.

.. [Kaw2009] Kawahira, Tomoki. *An algorithm to draw external rays of the
             Mandelbrot set*, Nagoya University, 23 Apr. 2009.
             math.titech.ac.jp/~kawahira/programs/mandel-exray.pdf

.. [Kir2016] \M. Kirschmer, *Definite quadratic and hermitian forms with small
             class number*, Habilitationsschrift, RWTH Aachen University, 2016.
             http://www.math.rwth-aachen.de/~Markus.Kirschmer/papers/herm.pdf

.. [KB1983] \W. Kühnel and T. F. Banchoff, "The 9-vertex complex
            projective plane", Math. Intelligencer 5 (1983), no. 3,
            11-22.

.. [Ke1991] \A. Kerber. Algebraic combinatorics via finite group
            actions, 2.2 p. 70. BI-Wissenschaftsverlag,
            Mannheim, 1991.

.. [Ke2008] \B. Keller, *Cluster algebras, quiver representations
            and triangulated categories*, :arxiv:`0807.1960`.

.. [KK1995] Victor Klee and Peter Kleinschmidt,
            *Convex polytopes and related complexes.*, in \R. L. Graham,
            \M. Grötschel, \L Lovász, *Handbook of combinatorics*,
            Vol. 1, Chapter 18, 1995

.. [KKMMNN1992] S-J. Kang, M. Kashiwara, K. C. Misra, T. Miwa, T. Nakashima,
                and A. Nakayashiki. *Affine crystals and vertex models*.
                Int. J. Mod. Phys. A, **7** (suppl. 1A), (1992) pp. 449-484.

.. [KKPSSSYYLLCHH2004] \D. Kwon, J. Kim, S. Park, S. H. Sung, Y. Sohn,
                       \J. H. Song, Y. Yeom, E-J. Yoon, S. Lee, J. Lee,
                       \S. Chee, D. Han, and J. Hong,
                       *New block cipher: ARIA*; in ICISC, (2004), pp. 432-445.

.. [KL1990] \P. Kleidman and M. Liebeck. *The subgroup structure of
            the finite classical groups*. Cambridge University Press, 1990.

.. [KL2008] Chris Kurth and Ling Long, "Computations with finite index
            subgroups of `{\rm PSL}_2(\ZZ)` using Farey symbols",
            Advances in algebra and combinatorics, 225--242, World
            Sci. Publ., Hackensack, NJ, 2008. Preprint version:
            :arxiv:`0710.1835`

.. [Kle1995] \A. Kleshchev. *Branching rules for modular representations of
             symmetric groups. I*. J. Algebra **178** (1995), 493–511.

.. [Kle1996] \A. Kleshchev, *Branching rules for modular representations of symmetric groups III:
              Some corollaries and a problem of Mullineux*, J. London Math. Soc. 54 (1996) 25–38.
              :mathscinet:`MR1395065`

.. [Kle2009] \A. Kleshchev.
             *Representation theory of symmetric groups and related Hecke algebras*.
             Bull. Amer. Math. Soc. **47** (2010), 419–481. :arxiv:`0909.4844`.

.. [KLLRSY2014] \E. B. Kavun, M. M. Lauridsen, G. Leander, C. Rechberger,
                \P. Schwabe, and T. Yalcin, *Prost v1*; CAESAR Competition, (2014).

.. [KLPR2010] \L. R. Knudsen, G. Leander, A. Poschmann, and M. J. B. Robshaw,
              *PRINTcipher: A block cipher for IC-printing*; in
              CHES, (2010), pp. 16-32.

.. [KLS2013] Allen Knutson, Thomas Lam, and David Speyer.
             *Positroid Varieties: Juggling and Geometry*
             Compositio Mathematica, **149** (2013), no. 10.
             :arxiv:`1111.3660`.

.. [KMAUTOM2000] Masayuki Kanda, Shiho Moriai, Kazumaro Aoki, Hiroki Ueda,
                 Youichi Takashima, Kazuo Ohta, and Tsutomu Matsumoto,
                 *E2 - a new 128-bit block cipher*; in IEICE Transactions on
                 Fundamentals of Electronics, Communications and Computer Sciences,
                 E83-A(1):48–59, 12 2000.

.. [KMM2004] Tomasz Kaczynski, Konstantin Mischaikow, and Marian
             Mrozek, "Computational Homology", Springer-Verlag (2004).

.. [KMN2012] On the trace of the antipode and higher
             indicators. Yevgenia Kashina and Susan Montgomery and
             Richard Ng. Israel J. Math., v.188, 2012.

.. [KN1963] \S. Kobayashi & K. Nomizu : *Foundations of Differential
            Geometry*, vol. 1, Interscience Publishers (New York)
            (1963).

.. [KNS2011] Atsuo Kuniba and Tomoki Nakanishi and Junji Suzuki,
             `T`-*systems and* `Y`-*systems in integrable systems*.
             \J. Phys. A, **44** (2011), no. 10.

.. [KnotAtlas] The Knot atlas. http://katlas.org/wiki/Main_Page

.. [Knu1995] Donald E. Knuth, *Overlapping Pfaffians*,
             :arxiv:`math/9503234v1`.

.. [Knu2005] Lars R. Knudsen, *SMASH - A Cryptographic Hash Function*; in
             FSE'05, (2005), pp. 228-242.

.. [Kob1993] Neal Koblitz, *Introduction to Elliptic Curves and
             Modular Forms*.  Springer GTM 97, 1993.

.. [Koe1999] Wolfram Koepf: Effcient Computation of Chebyshev
             Polynomials in Computer Algebra Systems: A Practical
             Guide. John Wiley, Chichester (1999): 79-99.

.. [Koh2000] David Kohel, *Hecke Module Structure of Quaternions*, in
             Class Field Theory — Its Centenary and Prospect (Tokyo,
             1998), Advanced Studies in Pure Mathematics, 30,
             177-196, 2000.

.. [KohECHIDNA] Kohel, David.  ECHIDNA: Databases for Elliptic Curves and Higher
                Dimensional Analogues.  Available at
                http://echidna.maths.usyd.edu.au/~kohel/dbs/

.. [Koh2007] \A. Kohnert, *Constructing two-weight codes with prescribed
             groups of automorphisms*, Discrete applied mathematics 155,
             no. 11 (2007):
             1451-1457. http://linearcodes.uni-bayreuth.de/twoweight/

.. [Kos1985] \J.-L. Koszul, *Crochet de Schouten-Nijenhuis et
             cohomologie*, in *Élie Cartan et les mathématiques
             d'aujourd'hui*, Astérisque hors série (1985), p. 257

.. [KP2002] Volker Kaibel and Marc E. Pfetsch, "Computing the Face
            Lattice of a Polytope from its Vertex-Facet Incidences",
            Computational Geometry: Theory and Applications, Volume
            23, Issue 3 (November 2002), 281-290.  Available at
            http://portal.acm.org/citation.cfm?id=763203 and free of
            charge at :arxiv:`math/0106043`

.. [Kra1999] \C. Krattenthaler,
           *Another Involution Principle-Free Bijective Proof of Stanley's Hook Content Formula*,
           Journal of Combinatorial Theory, Series A, **88** (1999), 66-92,
           http://www.sciencedirect.com/science/article/pii/0012365X9290368P

.. [Kra2006] Christian Krattenthaler.  *Growth diagrams, and
             increasing and decreasing chains in fillings of Ferrers
             shapes*.  Advances in Applied Mathematics Volume 37,
             Number 3 (2006), pp. 404-431.

.. [Kr1971] \D. Kraines, "On excess in the Milnor basis," Bull. London
            Math. Soc. 3 (1971), 363-365.

.. [Kr2016] Stefan Kranich, An epsilon-delta bound for plane algebraic curves
            and its use for certified homotopy continuation of systems of plane
            algebraic curves, :arxiv:`1505.03432`

.. [KR2001] \J. Kahane and A. Ryba. *The hexad game*, Electronic
            Journal of Combinatorics, **8**
            (2001). http://www.combinatorics.org/Volume_8/Abstracts/v8i2r11.html

.. [KS1998] Maximilian Kreuzer and Harald Skarke, *Classification of
            Reflexive Polyhedra in Three Dimensions*,
            :arxiv:`hep-th/9805190`

.. [KS2002] \A. Khare and U. Sukhatme. "Cyclic Identities Involving
            Jacobi Elliptic Functions",
            preprint 2002. :arxiv:`math-ph/0201004`

.. [KS2006] Atsuo Kuniba and Reiho Sakamoto,
            *The Bethe ansatz in a periodic box-ball system and the
            ultradiscrete Riemann theta function*, J. Stat. Mech.,
            P09005 (2006).

.. [KSV2011] Ian Kiming, Matthias Schuett and Helena Verrill, "Lifts
             of projective congruence groups", J. London
             Math. Soc. (2011) 83 (1): 96-120,
             :doi:`10.1112/jlms/jdq062`. Arxiv version:
             :arxiv:`0905.4798`.

.. [KT1986] \N. Kerzman and M. R. Trummer. "Numerical Conformal
            Mapping via the Szego kernel". Journal of Computational
            and Applied Mathematics, 14(1-2): 111--123, 1986.

.. [KT2013] \K. Tsukazaki, Explicit Isogenies of Elliptic Curves,
            PhD thesis, University of Warwick, 2013.

.. [KTT2006] \A. Kuniba, T. Takagi, and A. Takenouchi,
             *Bethe ansatz and inverse scattering transform in a periodic
             box-ball system*, Nuclear Phys. B **747**, no. 3 (2006), 354--397.

.. [Kuh1987] \W. Kühnel, "Minimal triangulations of Kummer varieties",
             Abh. Math. Sem. Univ. Hamburg 57 (1987), 7-20.

.. [Kuh1995] Kuhnel, "Tight Polyhedral Submanifolds and Tight
             Triangulations" Lecture Notes in Mathematics Volume 1612,
             1995

.. [Kul1991] Ravi Kulkarni, "An arithmetic geometric method in the
             study of the subgroups of the modular group", American
             Journal of Mathematics 113 (1991), no 6, 1053-1133

.. [Kur2008] Chris Kurth, "K Farey package for Sage",
             http://wayback.archive-it.org/855/20100510123900/http://www.public.iastate.edu/~kurthc/research/index.html

.. [Kwon2012] Jae-Hoon Kwon. *Crystal bases of* `q`-*deformed Kac Modules
              over the Quantum Superalgebra* `U_q(\mathfrak{gl}(m|n))`.
              International Mathematics Research Notices. Vol. 2014, No. 2,
              pp. 512-550 (2012)

.. [KX1998] \S. König and C. Xi.
            *On the structure of cellular algebras*.
            Algebras and modules, II (Geiranger, 1996), 365–386,
            CMS Conf. Proc., **24**, Amer. Math. Soc., Providence, RI, 1998.
            :mathscinet:`MR1648638`

.. [KZ2003] \M. Kontsevich, A. Zorich "Connected components of the
            moduli space of Abelian differentials with prescripebd
            singularities" Invent. math. 153, 631-678 (2003)

.. _ref-L:

**L**

.. [Lam2004] Thomas Lam, *Growth diagrams, domino insertion and
             sign-imbalance*.  Journal of Combinatorial Theory,
             Series A Volume 107, Number 1 (2004), pp. 87-115.

.. [Lam2005] \T. Lam, Affine Stanley symmetric functions,
             Amer. J. Math.  128 (2006), no. 6, 1553--1586.

.. [Lam2008] \T. Lam. *Schubert polynomials for the affine
             Grassmannian*. J. Amer. Math. Soc., 2008.

.. [Lan2002] \S. Lang : *Algebra*, 3rd ed., Springer (New York) (2002);
             :doi:`10.1007/978-1-4613-0041-0`

.. [Lan2008] \E. Lanneau "Connected components of the strata of the
             moduli spaces of quadratic differentials", Annales
             sci. de l'ENS, serie 4, fascicule 1, 41, 1-56 (2008)

.. [Lau2011] Alan G.B. Lauder, "Computations with classical and p-adic
             modular forms", LMS J. of Comput. Math. 14 (2011),
             214-231.

.. [LB1988] Lee, P.J., Brickell, E.F. An observation on the security of
            McEliece's public-key cryptosystem. EuroCrypt 1988. LNCS, vol. 330, pp.
            275–280.

.. [LdB1982] \A. Liberato de Brito, 'FORTRAN program for the integral
             of three spherical harmonics', Comput. Phys. Commun.,
             Volume 25, pp. 81-85 (1982)

.. [Lee1996] Marc van Leeuwen.  *The Robinson-Schensted and
             Sch\"utzenberger algorithms, an elementary approach*.
             Electronic Journal of Combinatorics 3, no. 2 (1996):
             Research Paper 15, approx. 32 pp. (electronic)

.. [Lee1997] \J. M. Lee, *Riemannian Manifolds*, Springer (New York) (1997);
             :doi:`10.1007/b98852`

.. [Lee2011] \J. M. Lee, *Introduction to Topological Manifolds*, 2nd ed.,
             Springer (New York) (2011); :doi:`10.1007/978-1-4419-7940-7`

.. [Lee2013] \J. M. Lee, *Introduction to Smooth Manifolds*, 2nd ed.,
             Springer (New York) (2013); :doi:`10.1007/978-1-4419-9982-5`

.. [Lev2014] Lionel Levine. Threshold state and a conjecture of
             Poghosyan, Poghosyan, Priezzhev and Ruelle,
             Communications in Mathematical Physics.

.. [Lew2000] Robert Edward Lewand. *Cryptological Mathematics*. The
             Mathematical Association of America, 2000.

.. [Li1995] Peter Littelmann, Crystal graphs and Young
            tableaux, J. Algebra 175 (1995), no. 1, 65--87.

.. [Lic1977] \A. Lichnerowicz, *Les variétés de Poisson et leurs
             algèbres de Lie associées*, Journal of Differential
             Geometry **12**, 253 (1977); :doi:`10.4310/jdg/1214433987`

.. [Lic1997] William B. Raymond Lickorish. An Introduction to Knot
             Theory, volume 175 of Graduate Texts in
             Mathematics. Springer-Verlag, New York, 1997. ISBN
             0-387-98254-X

.. [Lim] \C. H. Lim,
         *CRYPTON: A New 128-bit Block Cipher*; available at
         http://next.sejong.ac.kr/~chlim/pub/cryptonv05.ps

.. [Lim2001] \C. H. Lim,
             *A Revised Version of CRYPTON: CRYPTON V1.0*; in FSE'01, pp. 31--45.

.. [Lin1999] \J. van Lint, Introduction to coding theory, 3rd ed.,
             Springer-Verlag GTM, 86, 1999.

.. [Liv2006] \M. Livernet, *A rigidity theorem for pre-Lie algebras*, J. Pure Appl.
             Algebra 207 (2006), no 1, pages 1-18.
             Preprint: :arxiv:`math/0504296v2`.

.. [LLT1996] Alain Lascoux, Bernard Leclerc, and Jean-Yves Thibon.
             *Hecke algebras at roots of unity and crystal bases of
             quantum affine algebras*. Comm. Math. Phys.
             **181** (1996), pp 205-263.
             :mathscinet:`MR1410572`

.. [LLYCL2005] \H. J. Lee, S. J. Lee, J. H. Yoon, D. H. Cheon, and J. I. Lee,
               *The SEED Encryption Algorithm*; in
               RFC 4269, (2005).

.. [LLZ2014] \K. Lee, \L. Li, and \A. Zelevinsky, *Greedy elements in rank 2
             cluster algebras*, Selecta Math. 20 (2014), 57-82.

.. [LLMSSZ2013] Thomas Lam, Luc Lapointe, Jennifer Morse, Anne
                Schilling, Mark Shimozono and Mike Zabrocki.
                *k-Schur functions and affine Schubert calculus*.
                :arxiv:`1301.3569`.

.. [LM2006] Vadim Lyubashevsky and Daniele Micciancio. Generalized
            compact knapsacks are collision resistant. ICALP,
            pp. 144--155, Springer, 2006.

.. [LM2011] \A. Lauve, M. Mastnak. *The primitives and antipode in
            the Hopf algebra of symmetric functions in noncommuting variables*.
            Advances in Applied Mathematics. **47** (2011). 536-544.
            :arxiv:`1006.0367v3` :doi:`10.1016/j.aam.2011.01.002`.

.. [LM2018] \A. Lauve, M. Mastnak. *Bialgebra coverings and transfer
            of structure*. Preprint, :arxiv:`1803.02691`.

.. [LMR2010] \N. Linial, R. Meshulam and M. Rosenthal, "Sum complexes
             -- a new family of hypertrees", Discrete & Computational
             Geometry, 2010, Volume 44, Number 3, Pages 622-636

.. [Lod1995] Jean-Louis Loday. *Cup-product for Leibniz cohomology and
             dual Leibniz algebras*. Math. Scand., pp. 189--196
             (1995). http://www.math.uiuc.edu/K-theory/0015/cup_product.pdf

.. [Loe2007] David Loeffler, *Spectral expansions of overconvergent
             modular functions*, Int. Math. Res. Not 2007 (050).
             :arxiv:`math/0701168`.

.. [Lot2005] \M. Lothaire, *Applied combinatorics on
             words*. Cambridge University Press (2005).

.. [LP2007] \G. Leander and A. Poschmann,
            *On the Classification of 4 Bit S-boxes*; in WAIFI, (2007), pp. 159-176.

.. [LP2011] Richard Lindner and Chris Peikert. Better key sizes (and
            attacks) for LWE-based encryption. in Proceeding of the
            11th international conference on Topics in cryptology:
            CT-RSA 2011. Springer 2011,
            :doi:`10.1007/978-3-642-19074-2_21`

.. [LPR2010] Vadim Lyubashevsky, Chris Peikert, and Oded Regev. On
             Ideal Lattices and Learning with Errors over Rings. in
             Advances in Cryptology --
             EUROCRYPT 2010. Springer 2010. :doi:`10.1007/978-3-642-13190-5_1`

.. [LS2007] Thomas Lam and Mark Shimozono.  *Dual graded graphs for
            Kac-Moody algebras*.  Algebra & Number Theory 1.4 (2007)
            pp. 451-488.

.. [LSS2009] \T. Lam, A. Schilling, M. Shimozono. *Schubert
             polynomials for the affine Grassmannian of the symplectic
             group*. Mathematische Zeitschrift 264(4) (2010) 765-811
             (:arxiv:`0710.2720`)

.. [LS2017] Xuan Liu and Travis Scrimshaw. *A uniform approach to soliton
            cellular automata using rigged configurations*.
            Preprint (2017) :arxiv:`1706.02443`

.. [LT1998] \B. Leclerc, J.-Y. Thibon, Littlewood-Richardson
            coefficients and Kazhdan-Lusztig polynomials,
            http://front.math.ucdavis.edu/9809.5122

.. [LT2009] \G. I. Lehrer and D. E. Taylor. *Unitary reflection
            groups*. Australian Mathematical Society Lecture
            Series, 2009.

.. [Lut2002] Frank H. Lutz, Császár's Torus, Electronic Geometry Model
             No. 2001.02.069
             (2002). http://www.eg-models.de/models/Classical_Models/2001.02.069/_direct_link.html

.. [Lut2005] Frank H. Lutz, "Triangulated Manifolds with Few Vertices:
             Combinatorial Manifolds", preprint (2005),
             :arxiv:`math/0506372`

.. [LV2012] Jean-Louis Loday and Bruno Vallette. *Algebraic
            Operads*. Springer-Verlag Berlin Heidelberg
            (2012). :doi:`10.1007/978-3-642-30362-3`.

.. [Ltd06] Beijing Data Security Technology Co. Ltd,
           *Specification of SMS4, Block Cipher for WLAN Products - SMS4* (in Chinese);
           Available at http://www.oscca.gov.cn/UpFile/200621016423197990.pdf, (2006).

.. [LTV1999] Bernard Leclerc, Jean-Yves Thibon, and Eric Vasserot.
             *Zelevinsky's involution at roots of unity*.
             J. Reine Angew. Math. 513:33-51 (1999).

.. [LW2012] David Loeffler and Jared Weinstein, *On the computation of
            local components of a newform*, Mathematics of Computation
            **81** (2012) 1179-1200. :doi:`10.1090/S0025-5718-2011-02530-5`

.. [Lyo2003] \R. Lyons, Determinantal probability
             measures. Publications Mathematiques de l'Institut des
             Hautes Etudes Scientifiques 98(1)  (2003), pp. 167-212.

.. _ref-M:

**M**

.. [Mac1987] Maciej M. SysŁo,
             *Minimizing the jump number for partially-ordered sets: a
             graph-theoretic approach, II*.
             Discrete Mathematics,
             Volume 63, Issues 2-3, 1987, Pages 279-295.

.. [MagmaHGM] *Hypergeometric motives* in Magma,
   http://magma.maths.usyd.edu.au/~watkins/papers/HGM-chapter.pdf

.. [Mas94] James L. Massey,
           *SAFER K-64: A byte-oriented block-ciphering algorithm*; in
           FSE’93, Volume 809 of LNCS, pages 1-17.
           Springer, Heidelberg, December 1994.

.. [Mat1992] \O. Mathieu. *Classification of Harish-Chandra
             modules over the Virasoro Lie algebra*.
             Invent. Math. **107(2)** (1992), pp. 225-234.

.. [Mat1999] \A. Mathas.
             *Iwahori-Hecke algebras and Schur algebras of the symmetric group*.
             University Lecture Series, **15**. American Mathematical Society,
             Providence, RI, 1999. xiv+188 pp. ISBN: 0-8218-1926-7
             :mathscinet:`MR1711316`

.. [Mat2002] Jiří Matousek, "Lectures on Discrete Geometry", Springer,
             2002

.. [Ma2009] Sarah Mason, An Explicit Construction of Type A Demazure
            Atoms, Journal of Algebraic Combinatorics, Vol. 29,
            (2009), No. 3, p.295-313. :arxiv:`0707.4267`

.. [Mac1936I] Saunders MacLane, *A construction for prime ideals as absolute
             values of an algebraic field*. Duke Mathematical Journal, 2(3)
             (1936), 492-510.

.. [Mac1936II] Saunders MacLane, *A construction for absolute values in
              polynomial rings*. Transactions of the American Mathematical
              Society, 40(3)(1936), 363-395.

.. [Mac1915] Percy A. MacMahon, *Combinatory Analysis*,
             Cambridge University Press (1915--1916).
             (Reprinted: Chelsea, New York, 1960).

.. [MAR2009] \H. Molina-Abril and P. Réal, *Homology computation using
             spanning trees* in Progress in Pattern Recognition, Image
             Analysis, Computer Vision, and Applications, Lecture
             Notes in Computer Science, volume 5856, pp 272-278,
             Springer, Berlin (2009).

.. [Mar1997] \C.-M. Marle, *The Schouten-Nijenhuis bracket and interior
             products*, Journal of Geometry and Physics **23**, 350
             (1997); :doi:`10.1016/S0393-0440(97)80009-5`

.. [Mas1969] James L. Massey, "Shift-Register Synthesis and BCH
             Decoding." IEEE Trans. on Information Theory, vol. 15(1),
             pp. 122-127, Jan 1969.

.. [Mat2015]  \A. Mathas. *Cyclotomic quiver Hecke algebras of type A*,
              in "Modular representation theory of finite and p-adic groups",
              165–266, Lect. Notes Ser. Inst. Math. Sci. Natl. Univ. Singap.,
              **30**, World Sci. Publ., Hackensack, NJ, 2015.
              :mathscinet:`MR3495747`

.. [MatroidDatabase] `Database of Matroids <http://www-imai.is.s.u-tokyo.ac.jp/~ymatsu/matroid/index.html>`_

.. [May1964] \J. P. May, "The cohomology of restricted Lie algebras
             and of Hopf algebras; application to the Steenrod
             algebra." Thesis, Princeton Univ., 1964.

.. [May1967] \J. P. May, Simplicial Objects in Algebraic Topology,
             University of Chicago Press (1967)

.. [McC1978] \K. McCrimmon. *Jordan algebras and their
             applications*. Bull. Amer. Math. Soc. **84** 1978.

.. [McM1992] John McMillan. *Games, strategies, and managers*. Oxford
             University Press.

.. [MeNoTh11] Frederic Menous, Jean-Christophe Novelli, Jean-Yves Thibon,
              *Mould calculus, polyhedral cones, and characters of
              combinatorial Hopf algebras*,
              Advances in Applied Mathematics, Volume 51, Issue 2, July 2013,
              Pages 177--227,
              :doi:`10.1016/j.aam.2013.02.003`,
              :arxiv:`1109.1634v2`.

.. [Mil1958] \J. W. Milnor, "The Steenrod algebra and its dual,"
             Ann. of Math. (2) 67 (1958), 150-171.

.. [Mil1978] \S. Milne, *A q-analog of restricted growth functions,
             Dobinsky’s equality and Charlier
             polynomials*. Trans. Amer. Math. Soc., 245 (1978),
             89-118.

.. [MirMor2009] \R. Miranda, D.R. Morrison, "Embeddings of Integral Quadratic Forms"
                http://www.math.ucsb.edu/~drm/manuscripts/eiqf.pdf .

.. [MJ1991] Mestre, Jean-Francois. *Construction de courbes de genre 2 a partir de
            leurs modules*. Effective methods in algebraic geometry (Castiglioncello,
            1990), 313--334, Progr. Math., 94, Birkhauser Boston, Boston, MA, 1991.

.. [MKO1998] Hans Munthe--Kaas and Brynjulf Owren.
             *Computations in a free Lie algebra*. (1998).
             `Downloadable from Munthe-Kaas's website
             <http://hans.munthe-kaas.no/work/Blog/Entries/1999/1/1_Article__Computations_in_a_Free_Lie-algebra.html>`_

.. [MMIB2012] \Y. Matsumoto, S. Moriyama, H. Imai, D. Bremner:
              Matroid Enumeration for Incidence Geometry,
              Discrete and Computational Geometry,
              vol. 47, issue 1, pp. 17-43, 2012.

.. [MMY2003] Jean-Christophe Yoccoz, Stefano Marmi and Pierre Moussa
             "On the cohomological equation for interval exchange
             maps", C. R. Acad. Sci. Paris, projet de Note, 2003
             Systèmes dynamiques/Dynamical
             Systems. :arxiv:`math/0304469v1`

.. [MM2015] \J. Matherne and \G. Muller, *Computing upper cluster algebras*,
            Int. Math. Res. Not. IMRN, 2015, 3121-3149.

.. [MNO1994] Alexander Molev, Maxim Nazarov, and Grigori Olshanski.
             *Yangians and classical Lie algebras*. (1994)
             :arxiv:`hep-th/9409025`

.. [Mol2007] Alexander Ivanovich Molev.
             *Yangians and Classical Lie Algebras*.
             Mathematical Surveys and Monographs.
             Providence, RI: American Mathematical Society. (2007)

.. [Mol2015] \A. Molnar, Fractional Linear Minimal Models of Rational Functions,
             M.Sc. Thesis.

.. [Mon1998] \K. G. Monks, "Change of basis, monomial relations, and
             `P^s_t` bases for the Steenrod algebra," J. Pure
             Appl. Algebra 125 (1998), no. 1-3, 235-260.

.. [MoPa1994] \P. Morton and P. Patel. The Galois theory of periodic points
              of polynomial maps. Proc. London Math. Soc., 68 (1994), 225-263.

.. [MR1989] \G. Melançon and C. Reutenauer.
            *Lyndon words, free algebras and shuffles*,
            Can. J. Math., Vol. XLI, No. 4, 1989, pp. 577-591.

.. [MR2002] \S. Murphy, M. Robshaw *Essential Algebraic Structure
            Within the AES*\; in Advances in Cryptology \- CRYPTO
            2002\; LNCS 2442\; Springer Verlag 2002

.. [MS2003] \T. Mulders, A. Storjohann, "On lattice reduction for
            polynomial matrices", J. Symbolic Comput. 35 (2003),
            no. 4, 377--401

.. [MS2011] \G. Musiker and \C. Stump, *A compendium on the cluster algebra
            and quiver package in sage*, :arxiv:`1102.4844`.

.. [MSZ2013] Michael Maschler, Solan Eilon, and Zamir Shmuel. *Game
             Theory*. Cambridge: Cambridge University Press,
             (2013). ISBN 9781107005488.

.. [Mu1997] Murty, M. Ram. *Congruences between modular forms*. In "Analytic
            Number Theory" (ed. Y. Motohashi), London Math. Soc. Lecture Notes
            247 (1997), 313-320, Cambridge Univ. Press.

.. [MV2010] \D. Micciancio, P. Voulgaris. *A Deterministic Single
            Exponential Time Algorithm for Most Lattice Problems based
            on Voronoi Cell Computations*. Proceedings of the 42nd ACM
            Symposium Theory of Computation, 2010.

.. [MvOV1996] \A. J. Menezes, P. C. van Oorschot,
              and S. A. Vanstone. *Handbook of Applied
              Cryptography*. CRC Press, 1996.

.. [MW2009] Meshulam and Wallach, "Homological connectivity of random
            `k`-dimensional complexes", preprint, math.CO/0609773.

.. _ref-N:

**N**

.. [Nas1950] John Nash. *Equilibrium points in n-person games.*
             Proceedings of the National Academy of Sciences 36.1
             (1950): 48-49.

.. [Nie2013] Johan S. R. Nielsen, List Decoding of Algebraic Codes,
             Ph.D. Thesis, Technical University of Denmark, 2013

.. [Nie] Johan S. R. Nielsen, Codinglib,
         https://bitbucket.org/jsrn/codinglib/.

.. [Nij1955] \A. Nijenhuis, *Jacobi-type identities for bilinear
             differential concomitants of certain tensor fields. I*,
             Indagationes Mathematicae (Proceedings) **58**, 390 (1955).

.. [NN2007] Nisan, Noam, et al., eds. *Algorithmic game theory.*
            Cambridge University Press, 2007.

.. [Nog1985] Arnaldo Nogueira, "Almost all Interval Exchange
             Transformations with Flips are Nonergodic" (Ergod. Th. &
             Dyn. Systems, Vol 5., (1985), 257-271

.. [Normaliz] Winfried Bruns, Bogdan Ichim, and Christof Soeger,
              Normaliz,
              http://www.mathematik.uni-osnabrueck.de/normaliz/

.. [NoThWi08] J.-C. Novelli, J.-Y. Thibon, L. K. Williams,
              *Combinatorial Hopf algebras, noncommutative Hall-Littlewood
              functions, and permutation tableaux*.
              Advances in Mathematics, Volume 224, Issue 4, 10 July 2010,
              pp. 1311--1348,
              :doi:`10.1016/j.aim.2010.01.006`,
              :arxiv:`0804.0995v3`.

.. [NovThi06] Jean-Christophe Novelli, Jean-Yves Thibon,
              *Polynomial realizations of some trialgebras*, FPSAC 2006.
              :arxiv:`math/0605061v1`.

.. [NZ2012] \T. Nakanishi and \A. Zelevinsky, *On tropical dualities in
            cluster algebras*, Algebraic groups and quantum groups,
            Contemp. Math., vol. 565, Amer. Math. Soc.,
            Providence, RI, 2012, pp.  217-226.

.. [Nze2007] Janvier Nzeutchap.  *Binary Search Tree insertion, the
             Hypoplactic insertion, and Dual Graded Graphs*.
             :arxiv:`0705.2689` (2007).

.. _ref-O:

**O**

.. [OGKRKGBDDP2015] \R. Oliynykov, I. Gorbenko, O. Kazymyrov, V. Ruzhentsev,
                    \O. Kuznetsov, Y. Gorbenko, A. Boiko, O. Dyrda, V. Dolgov,
                    and A. Pushkaryov,
                    *A new standard of ukraine: The kupyna hash function*; in
                    Cryptology ePrint Archive, (2015), 885.

.. [Oha2011] \R.A. Ohana. On Prime Counting in Abelian Number
             Fields. http://wstein.org/home/ohanar/papers/abelian_prime_counting/main.pdf.

.. [ONe1983] \B. O'Neill : *Semi-Riemannian Geometry*, Academic Press
             (San Diego) (1983)

.. [Or2016] \M. Orlitzky. The Lyapunov rank of an improper
            cone. Citation: Optimization Methods and Software
            (accepted
            2016-06-12). http://www.optimization-online.org/DB_HTML/2015/10/5135.html. :doi:`10.1080/10556788.2016.1202246`

.. [OS2018] Se-jin Oh and Travis Scrimshaw. *Categorical relations between
            Langlands dual quantum affine algebras: Exceptional cases*.
            Preprint: :arxiv:`1802.09253` (2018).

.. [Oxl1992] James Oxley, *Matroid theory*, Oxford University
             Press, 1992.

.. [Oxl2011] James Oxley, *Matroid Theory, Second Edition*. Oxford
             University Press, 2011.

.. _ref-P:

**P**

.. [Pak2002] Igor Pak,
             *Hook length formula and geometric combinatorics*,
             Seminaire Lotharingien de Combinatoire, 46 (2001),
             B46f,
             https://eudml.org/doc/121696

.. [PALP] Maximilian Kreuzer, Harald Skarke: "PALP: A Package for
          Analyzing Lattice Polytopes with Applications to Toric
          Geometry" omput.Phys.Commun. 157 (2004) 87-106
          :arxiv:`math/0204356`

.. [Pana2002] \F. Panaite, *Relating the Connes-Kreimer and
              Grossman-Larson Hopf algebras built on rooted trees*,
              Lett. Math. Phys. 51 (2000), no. 3, pages 211-219.
              Preprint: :arxiv:`math/0003074v1`

.. [PearsonTest] :wikipedia:`Goodness_of_fit`, accessed 13th
                 October 2009.

.. [Pen2012] \R. Pendavingh, On the evaluation at `(-i, i)` of the
             Tutte polynomial of a binary matroid. Preprint:
             :arxiv:`1203.0910`

.. [Pet2010] Christiane Peters, Information-set decoding for linear codes over
             `GF(q)`, Proc. of PQCrypto 2010, pp. 81-94.

.. [Pha2002] \R. C.-W. Phan. Mini advanced encryption standard
             (mini-AES): a testbed for cryptanalysis
             students. Cryptologia, 26(4):283--306, 2002.

.. [Piz1980] \A. Pizer. An Algorithm for Computing Modular Forms on
             `\Gamma_0(N)`, J. Algebra 64 (1980), 340-390.

.. [Platt1976] \C. R. Platt,
               Planar lattices and planar graphs,
               Journal of Combinatorial Theory Series B,
               Vol 21, no. 1 (1976): 30-39.

.. [PoiReu95] Stephane Poirier, Christophe Reutenauer,
              *Algebres de Hopf de tableaux*,
              Ann. Sci. Math. Quebec, 19 (1): 79--90.
              http://www.lacim.uqam.ca/~christo/Publi%C3%A9s/1995/Alg%C3%A8bres%20de%20Hopf%20de%20tableaux.pdf

.. [Pon2010] \S. Pon. *Types B and D affine Stanley symmetric
             functions*, unpublished PhD Thesis, UC Davis, 2010.

.. [Pos2005] \A. Postnikov, Affine approach to quantum Schubert
             calculus, Duke Math. J. 128 (2005) 473-509

.. [PPW2013] \D. Perkinson, J. Perlman, and J. Wilmes.
             *Primer for the algebraic geometry of sandpiles*.
             Tropical and Non-Archimedean
             Geometry, Contemp. Math., 605, Amer. Math. Soc.,
             Providence, RI, 2013.
             :arxiv:`1112.6163`

.. [PR2015] \P. Pilarczyk and P. Réal, *Computation of cubical
            homology, cohomology, and (co)homological operations via
            chain contraction*, Adv. Comput. Math. 41 (2015), pp
            253--275.

.. [PRC2012] \G. Piret, T. Roche, and C. Carlet,
             *PICARO - a block cipher allowing efficient higher-order side-channel
             resistance*; in ACNS, (2012), pp. 311-328.

.. [Prototype_pattern] Prototype pattern,
                       :wikipedia:`Prototype_pattern`

.. [PS2011] \R. Pollack, and G. Stevens.  *Overconvergent modular
            symbols and p-adic L-functions.* Annales scientifiques de
            l'Ecole normale superieure.
            Vol. 44. No. 1. Elsevier, 2011.

.. [PUNTOS] Jesus A. De Loera
            http://www.math.ucdavis.edu/~deloera/RECENT_WORK/puntos2000

.. [PvZ2010] \R. A. Pendavingh, S. H. M. van Zwam, Lifts of matroid
             representations over partial fields, Journal of
             Combinatorial Theory, Series B, Volume 100, Issue 1,
             January 2010, Pages 36-67

.. [PZ2008] \J. H. Palmieri and J. J. Zhang, "Commutators in the
            Steenrod algebra," New York J. Math. 19 (2013), 23-37.

.. [Propp1997] James Propp,
               *Generating Random Elements of Finite Distributive Lattices*,
               Electron. J. Combin. 4 (1997), no. 2, The Wilf Festschrift volume,
               Research Paper 15.
               http://www.combinatorics.org/ojs/index.php/eljc/article/view/v4i2r15

.. _ref-Q:
.. _ref-R:

**R**

.. [Raj1987] \A. Rajan, Algorithmic applications of connectivity and
             related topics in matroid theory. Ph.D. Thesis,
             Northwestern university, 1987.

.. [Ram1991] Arun Ram.
             *A Frobenius formula for the characters of the Hecke algebras*.
             Invent. Math. **106** (1991), pp. 461-488.

.. [Rau1979] Gerard Rauzy, "Echanges d'intervalles et transformations
             induites", Acta Arith. 34, no. 3, 203-212, 1980

.. [Red2001] Maria Julia Redondo. *Hochschild cohomology: some methods
             for computations*. Resenhas IME-USP 5 (2), 113-137
             (2001). http://inmabb.criba.edu.ar/gente/mredondo/crasp.pdfc

.. [Reg09] Oded Regev. On Lattices, Learning with Errors, Random
           Linear Codes, and Cryptography. in Journal of the ACM
           56(6). ACM 2009, :doi:`10.1145/1060590.1060603`

.. [Reg1958] \T. Regge, 'Symmetry Properties of Clebsch-Gordan
             Coefficients', Nuovo Cimento, Volume 10, pp. 544 (1958)

.. [Reg1959] \T. Regge, 'Symmetry Properties of Racah Coefficients',
             Nuovo Cimento, Volume 11, pp. 116 (1959)

.. [Reg2005] Oded Regev. On lattices, learning with errors, random
             linear codes, and cryptography. STOC, pp. 84--93,
             ACM, 2005.

.. [Reu1993] \C. Reutenauer. *Free Lie Algebras*. Number 7 in London
             Math. Soc. Monogr. (N.S.). Oxford University
             Press. (1993).

.. [Reu2003] Christophe Reutenauer. *Free Lie algebras*.
             Preprint of a chapter in the Handbook of Algebra,
             2003.
             `Downloadable from Reutenauer's website
             <http://www.lacim.uqam.ca/~christo/Publi%C3%A9s/2003/free%20Lie%20algebras.pdf>`_

.. [Rho69] John Rhodes, *Characters and complexity of finite semigroups*
           \J. Combinatorial Theory, vol 6, 1969

.. [RH2003] \J. Rasch and A. C. H. Yu, 'Efficient Storage Scheme for
            Pre-calculated Wigner 3j, 6j and Gaunt Coefficients',
            SIAM J. Sci. Comput. Volume 25, Issue 4,
            pp. 1416-1428 (2003)

.. [RH2003b] \G. G. Rose and P. Hawkes,
            *Turing: A fast stream cipher*; in FSE, (2003), pp. 290-306.

.. [Rio1958] \J. Riordan, "An Introduction to Combinatorial Analysis",
             Dover Publ. (1958)

.. [Ris2016] Roswitha Rissner, "Null ideals of matrices over residue
             class rings of principal ideal domains". Linear Algebra
             Appl., **494** (2016) 44–69. :doi:`10.1016/j.laa.2016.01.004`.

.. [RMA2009] \P. Réal and H. Molina-Abril, *Cell AT-models for digital
             volumes* in Torsello, Escolano, Brun (eds.), Graph-Based
             Representations in Pattern Recognition, Lecture Notes in
             Computer Science, volume 5534, pp. 314-3232, Springer,
             Berlin (2009).

.. [RNPA2011] \G. Rudolf, N. Noyan, D. Papp, and F. Alizadeh. Bilinear
              optimality constraints for the cone of positive
              polynomials. Mathematical Programming, Series B,
              129 (2011) 5-31.

.. [Rob1991] Tom Roby, "Applications and extensions of Fomin's
             generalization of the Robinson-Schensted correspondence
             to differential posets".  Ph.D. Thesis, M.I.T.,
             Cambridge, Massachusetts, 1991.

.. [Roberts2015] David P. Roberts, *Hypergeometric Motives I*, https://icerm.brown.edu/materials/Slides/sp-f15-offweeks/Hypergeomteric_Motives,_I_]_David_Roberts,_University_of_Minnesota_-_Morris.pdf

.. [Roberts2017] David P. Roberts, *Hypergeometric motives and an unusual
   application of the Guinand-Weil-Mestre explicit formula*,
   https://www.matrix-inst.org.au/wp_Matrix2016/wp-content/uploads/2016/04/Roberts-2.pdf

.. [Roc1970] \R.T. Rockafellar, *Convex Analysis*. Princeton
             University Press, Princeton, 1970.

.. [Ros1999] \K. Rosen *Handbook of Discrete and Combinatorial
             Mathematics* (1999), Chapman and Hall.

.. [Rot2001] Gunter Rote, *Division-Free Algorithms for the
             Determinant and the Pfaffian: Algebraic and Combinatorial
             Approaches*, H. Alt (Ed.): Computational Discrete
             Mathematics, LNCS 2122,
             pp. 119–135, 2001. http://page.mi.fu-berlin.de/rote/Papers/pdf/Division-free+algorithms.pdf

.. [Rot2006] Ron Roth, Introduction to Coding Theory, Cambridge
             University Press, 2006


.. [RR1997] Arun Ram and Jeffrey Remmel. *Applications of the Frobenius
            formulas and the characters of the symmetric group and the
            Hecke algebras of type A*. J. Algebraic Combin.
            **6** (1997), 59-87.

.. [RSS] :wikipedia:`Residual_sum_of_squares`, accessed 13th
         October 2009.

.. [Rud1958] \M. E. Rudin. *An unshellable triangulation of a
             tetrahedron*. Bull. Amer. Math. Soc. 64 (1958), 90-91.

.. [Rüt2014] Julian Rüth, *Models of Curves and Valuations*. Open Access
             Repositorium der Universität Ulm. Dissertation (2014).
             :doi:`10.18725/OPARU-3275`

.. _ref-S:

**S**

.. [Saa2011] \M-J. O. Saarinen,
             *Cryptographic Analysis of All 4 x 4-Bit S-Boxes*; in
             SAC, (2011), pp. 118-133.

.. [Sag1987] Bruce E. Sagan.  *Shifted tableaux, Schur Q-functions,
             and a conjecture of R. Stanley*.  Journal of
             Combinatorial Theory, Series A Volume 45 (1987),
             pp. 62-103.

.. [Sag2001] Bruce E. Sagan.  *The Symmetric Group*,
             2nd edition, New York 2001.

.. [Sch1996] \E. Schaefer. A simplified data encryption
             algorithm. Cryptologia, 20(1):77--84, 1996.

.. [Sch2006] Oliver Schiffmann. *Lectures on Hall algebras*,
             preprint, 2006. :arxiv:`0611617v2`.

.. [Sch2013] Schmidt, Jens M
             "A Simple Test on 2-Vertex- and 2-Edge-Connectivity",
             Information Processing Letters, 113 (7): 241–244
             :doi:`10.2307/2303897`

.. [Sch2015] George Schaeffer. *Hecke stability and weight 1 modular forms*.
             Math. Z. 281:159–191, 2015. :doi:`10.1007/s00209-015-1477-9`

.. [Sco1985] \R. Scott,
             *Wide-open encryption design offers flexible implementations*; in
             Cryptologia, (1985), pp. 75-91.

.. [SE1962] \N. E. Steenrod and D. B. A. Epstein, Cohomology
            operations, Ann. of Math. Stud. 50 (Princeton University
            Press, 1962).

.. [Ser1992] \J.-P. Serre : *Lie Algebras and Lie Groups*, 2nd ed.,
             Springer (Berlin) (1992);
             :doi:`10.1007/978-3-540-70634-2`

.. [Ser2010] \F. Sergeraert, *Triangulations of complex projective
             spaces* in Scientific contributions in honor of Mirian
             Andrés Gómez, pp 507-519, Univ. La Rioja Serv. Publ., Logroño (2010).

.. [Sey1981] \P. D. Seymour, Nowhere-zero 6-flows, J. Comb. Theory Ser B,
             30 (1981), 130-135. :doi: `10.1016/0095-8956(81)90058-7`

.. [SH1995] \C. P. Schnorr and H. H. Hörner. *Attacking the
            Chor-Rivest Cryptosystem by Improved Lattice
            Reduction*. Advances in Cryptology - EUROCRYPT '95. LNCS
            Volume 921, 1995, pp 1-12.

.. [Shim2016] Shimada, Ichiro, Connected components of the moduli of
            elliptic K3 surfaces, https://arxiv.org/abs/1610.04706.

.. [Shi1971] Goro Shimura, *Introduction to the arithmetic theory of
             automorphic functions*. Publications of the Mathematical
             Society of Japan and Princeton University Press, 1971.

.. [Shr2004] \S. Shreve, *Stochastic Calculus for Finance II:
             Continuous-Time Models*.  New York: Springer, 2004

.. [SIHMAS2011] \K. Shibutani, T. Isobe, H. Hiwatari, A. Mitsuda, T. Akishita,
                and T. Shirai, *Piccolo: An ultra-lightweight block-cipher*; in
                CHES, (2011), pp. 342-457.

.. [Sil1994] Joseph H. Silverman, Advanced topics in the arithmetic of
             elliptic curves. GTM 151, Springer-Verlag, New York, 1994.

.. [Sil2007] Joseph H. Silverman. The Arithmetic of Dynamics Systems.
             GTM 241, Springer-Verlag, New York, 2007.

.. [SK2011] \J. Spreer and W. Kühnel, "Combinatorial properties of the
            K3 surface: Simplicial blowups and slicings", Experimental
            Mathematics, Volume 20, Issue 2, 2011.

.. [SKWWHF1998] \B. Schneier, J. Kelsey, D. Whiting, D. Wagner, C. Hall,
                and N. Ferguson, *Twofish: A 128-bit block cipher*; in
                AES Submission, (1998).

.. [Sky2003] Brian Skyrms. *The stag hunt and the evolution of social
             structure*. Cambridge University Press, 2003.

.. [SLB2008] Shoham, Yoav, and Kevin Leyton-Brown. *Multiagent
             systems: Algorithmic, game-theoretic, and logical
             foundations.* Cambridge University Press, 2008.

.. [SMMK2013] \T. Suzaki, K. Minematsu, S. Morioka, and E. Kobayashi,
              *TWINE: A lightweight block cipher for multiple platforms*; in
              SAC, (2012), pp. 338-354.

.. [Sor1984] \A. Sorkin, *LUCIFER: a cryptographic algorithm*;
             in Cryptologia, 8(1), pp. 22–35, 1984.

.. [Spa1966] Edwin H. Spanier, *Algebraic Topology*,
             Springer-Verlag New York, 1966.
             :doi:`10.1007/978-1-4684-9322-1`,
             ISBN 978-1-4684-9322-1.

.. [Spe2013] \D. Speyer, *An infinitely generated upper cluster algebra*,
             :arxiv:`1305.6867`.

.. [SPGQ2006] \F.-X. Standaert, G. Piret, N. Gershenfeld, and J.-J. Quisquater,
              *Sea: A scalable encryption algorithm for small embedded applications*; in
              CARDIS, (2006), pp. 222-236.

.. [SPRQL2004] \F.-X. Standaert, G. Piret, G. Rouvroy, J.-J. Quisquarter,
               and J.-D. Legat, *ICEBERG: An involutional cipher efficient for block
               encryption in reconfigurable hardware*; in FSE, (2004), pp. 279-299.

.. [SS1990] Bruce E. Sagan and Richard P. Stanley.
            *Robinson-Schensted algorithms for skew tableaux*.
            Journal of Combinatorial Theory, Series A 55.2 (1990) pp. 161-193.

.. [SS1992] \M. A. Shtan'ko and M. I. Shtogrin, "Embedding cubic
            manifolds and complexes into a cubic lattice", *Uspekhi
            Mat. Nauk* 47 (1992), 219-220.

.. [SS2015] Anne Schilling and Travis Scrimshaw.
            *Crystal structure on rigged configurations and the filling map*.
            Electron. J. Combin., **22(1)** (2015) #P1.73. :arxiv:`1409.2920`.

.. [SS2015II] Ben Salisbury and Travis Scrimshaw.
              *A rigged configuration model for* `B(\infty)`.
              J. Combin. Theory Ser. A, **133** (2015) pp. 29-75.
              :arxiv:`1404.6539`.

.. [SS2017] Ben Salisbury and Travis Scrimshaw.
            *Rigged configurations for all symmetrizable types*.
            Electron. J. Combin., **24(1)** (2017) #P1.30. :arxiv:`1509.07833`.

.. [SSAMI2007] \T. Shirai, K. Shibutani, T. Akishita, S. Moriai, and T. Iwata,
               *The 128-bit blockcipher CLEFIA (extended abstract)*; in
               FSE, (2007), pp. 181-195.

.. [ST2011] \A. Schilling, P. Tingley. *Demazure crystals,
            Kirillov-Reshetikhin crystals, and the energy function*.
            Electronic Journal of Combinatorics. **19(2)**. 2012.
            :arxiv:`1104.2359`

.. [St1986] Richard Stanley. *Two poset polytopes*,
            Discrete Comput. Geom. (1986), :doi:`10.1007/BF02187680`

.. [Sta2007] Stanley, Richard: *Hyperplane Arrangements*, Geometric
             Combinatorics (E. Miller, V. Reiner, and B. Sturmfels,
             eds.), IAS/Park City Mathematics Series, vol. 13,
             American Mathematical Society, Providence, RI, 2007,
             pp. 389-496.

.. [EnumComb1] Stanley, Richard P.
               *Enumerative Combinatorics, volume 1*,
               Second Edition,
               Cambridge University Press (2011).
               http://math.mit.edu/~rstan/ec/ec1/

.. [EnumComb2] Stanley, Richard P.
               *Enumerative Combinatorics, volume 2*.
               Cambridge University Press (1999).
               http://math.mit.edu/~rstan/ec/

.. [Stan2009] Richard Stanley,
              *Promotion and evacuation*,
              Electron. J. Combin. 16 (2009), no. 2, Special volume in honor of
              Anders Björner,
              Research Paper 9, 24 pp.

.. [Ste2003] John R. Stembridge, A local characterization of
             simply-laced crystals, Transactions of the American
             Mathematical Society, Vol. 355, No. 12 (Dec., 2003),
             pp. 4807--4823

.. [Sti2006] Douglas R. Stinson. *Cryptography: Theory and
             Practice*. 3rd edition, Chapman \& Hall/CRC, 2006.

.. [Sto1998] \A. Storjohann, An O(n^3) algorithm for Frobenius normal
             form. Proceedings of the International Symposium on
             Symbolic and Algebraic Computation (ISSAC'98), ACM Press,
             1998, pp. 101-104.

.. [Sto2000] \A. Storjohann, Algorithms for Matrix Canonical
             Forms. PhD Thesis. Department of Computer Science, Swiss
             Federal Institute of Technology -- ETH, 2000.

.. [Sto2011] \A. Storjohann, Email Communication. 30 May 2011.

.. [Str1969] Volker Strassen. Gaussian elimination is not
             optimal. Numerische Mathematik, 13:354-356, 1969.

.. [Striker2011] \J. Striker. *A unifying poset perspective on
                 alternating sign matrices, plane partitions, Catalan objects,
                 tournaments, and tableaux*, Advances in Applied Mathematics 46
                 (2011), no. 4, 583-609. :arxiv:`1408.5391`

.. [Stu1987] \J. Sturm, On the congruence of modular forms, Number
             theory (New York, 1984-1985), Springer, Berlin, 1987,
             pp. 275-280.

.. [Stu1993] \B. Sturmfels, Algorithms in invariant theory, Springer-Verlag,
             1993.

.. [STW2013] \J. Schejbal, E. Tews, and J. Wälde,
             *Reverse engineering of chiasmus from gstool*; in
             30c3, (2013).

.. [STW2016] \C. Stump, H. Thomas, N. Williams. *Cataland II*, in
             preparation, 2016.

.. [sudoku:escargot]  "Al Escargot", due to Arto Inkala,
                      http://timemaker.blogspot.com/2006/12/ai-escargot-vwv.html

.. [sudoku:norvig] Perter Norvig, "Solving Every Sudoku Puzzle",
                   http://norvig.com/sudoku.html

.. [sudoku:royle]  Gordon Royle, "Minimum Sudoku",
                   http://people.csse.uwa.edu.au/gordon/sudokumin.php

.. [sudoku:top95]  "95 Hard Puzzles", http://magictour.free.fr/top95,
                   or http://norvig.com/top95.txt

.. [sudoku:wikipedia]  "Near worst case",
                       :wikipedia:`Algorithmics_of_sudoku`

.. [Sulzgr2017] Robin Sulzgruber,
                *Inserting rim-hooks into reverse plane partitions*,
                :arxiv:`1710.09695v1`.

.. [SV2000] \J. Stern and S. Vaudenay,
            *CS-Cipher*; in
            First Open NESSIE Workshop, (2000).

.. [SW2002] William Stein and Mark Watkins, *A database of elliptic
            curves---first report*. In *Algorithmic number theory
            (ANTS V), Sydney, 2002*, Lecture Notes in Computer Science
            2369, Springer, 2002,
            p267--275. http://modular.math.washington.edu/papers/stein-watkins/

.. [St1922] Ernst Steinitz, *Polyeder und Raumeinteilungen*.
            In *Encyclopädie der Mathematischen Wissenschaften*, Franz Meyer
            and Hand Mohrmann, eds., volume 3, *Geometrie, erster Teil, zweite Hälfte*,
            pp. 1--139, Teubner, Leipzig, 1922

.. [Swe1969] Moss Sweedler. Hopf algebras. W.A. Benjamin, Math Lec
             Note Ser., 1969.

.. [SWJ2008] Fatima Shaheen, Michael Wooldridge, and Nicholas
             Jennings. *A linear approximation method for the Shapley
             value.* Artificial Intelligence 172.14 (2008): 1673-1699.

.. [SYYTIYTT2002] \T. Shimoyama, H. Yanami, K. Yokoyama, M. Takenaka, K. Itoh,
                  \J. Yajima, N. Torii, and H. Tanaka, *The block cipher SC2000*; in
                  FSE, (2001), pp. 312-327.

.. _ref-T:

**T**

.. [Tar1976] Robert E. Tarjan, *Edge-disjoint spanning trees and
             depth-first search*, Acta Informatica 6 (2), 1976,
             171-185, :doi:`10.1007/BF00268499`.

.. [Tate1975] John Tate, *Algorithm for determining the type of a
              singular fiber in an elliptic pencil.
              Modular functions of one variable*, IV, pp. 33--52.
              Lecture Notes in Math., Vol. 476, Springer, Berlin, 1975.

.. [Tate1966] John Tate, *On the conjectures of Birch and Swinnerton-Dyer and
              a geometric analog*. Seminaire Bourbaki, Vol. 9,
              Exp. No. 306, 1966.

.. [TB1997] Lloyd N. Trefethen and David Bau III, *Numerical Linear
            Algebra*, SIAM, Philadelphia, 1997.

.. [Tee1997] Tee, Garry J. "Continuous branches of inverses of the 12
             Jacobi elliptic functions for real
             argument". 1997. https://researchspace.auckland.ac.nz/bitstream/handle/2292/5042/390.pdf.

.. [TIDES] \A. Abad, R. Barrio, F. Blesa, M. Rodriguez. TIDES tutorial:
           Integrating ODEs by using the Taylor Series Method
           (http://www.unizar.es/acz/05Publicaciones/Monografias/MonografiasPublicadas/Monografia36/IndMonogr36.htm)

.. [TingleyLN] Peter Tingley. *Explicit* `\widehat{\mathfrak{sl}}_n` *crystal
               maps between cylindric plane partitions, multi-partitions, and
               multi-segments*. Lecture notes.
               http://webpages.math.luc.edu/~ptingley/lecturenotes/explicit_bijections.pdf

.. [Tingley2007] Peter Tingley. *Three combinatorial models for*
                 `\widehat{\mathfrak{sl}}_n` *crystals, with applications
                 to cylindric plane partitions*.
                 International Mathematics Research Notices. (2007).
                 :arxiv:`0702062v3`.

.. [TOPCOM] \J. Rambau, TOPCOM
            <http://www.rambau.wm.uni-bayreuth.de/TOPCOM/>.

.. [TW1980] \A.D. Thomas and G.V. Wood, Group Tables (Exeter: Shiva
            Publishing, 1980)

.. _ref-U:

**U**

.. [UDCIKMP2011] \M. Ullrich, C. De Canniere, S. Indesteege, Ö. Kücük, N. Mouha, and
                 \B. Preenel, *Finding Optimal Bitsliced Implementations of 4 x 4-bit
                 S-boxes*; in SKEW, (2011).

.. [UNITTEST] unittest -- Unit testing framework --
              http://docs.python.org/library/unittest.html

.. [U.S1998] \U.S. Department Of Commerce/National Institute of Standards and Technology,
             *Skipjack and KEA algorithms specifications, v2.0*, (1998).

.. [U.S1999] \U.S. Department Of Commerce/National Institute of Standards and Technology,
             *Data Encryption Standard*, (1999).

.. _ref-V:

**V**

.. [Vai1994] \I. Vaisman, *Lectures on the Geometry of Poisson
             Manifolds*, Springer Basel AG (Basel) (1994);
             :doi:`10.1007/978-3-0348-8495-2`

.. [Vat2008] \D. Vatne, *The mutation class of `D_n` quivers*, :arxiv:`0810.4789v1`.

.. [Vazirani2002] Monica Vazirani. *Parameterizing Hecek algebra modules:
                  Bernstein-Zelevinsky multisegments, Kleshchev
                  multipartitions, and crystal graphs*. Transform. Groups
                  **7** (2002). pp. 267-303. :arxiv:`0107052v1`,
                  :doi:`10.1007/s00031-002-0014-1`.

.. [VB1996] \E. Viterbo, E. Biglieri. *Computing the Voronoi Cell of a
            Lattice: The Diamond-Cutting Algorithm*. IEEE Transactions
            on Information Theory, 1996.

.. [Vee1978] William Veech, "Interval exchange
             transformations", J. Analyse Math. 33 (1978), 222-272

.. [Ver] Helena Verrill, "Fundamental domain drawer", Java program,
         http://www.math.lsu.edu/~verrill/

.. [Vie1983] Xavier G. Viennot.  *Maximal chains of subwords and
             up-down sequences of permutations*.  Journal of
             Combinatorial Theory, Series A Volume 34, (1983),
             pp. 1-14.

.. [VJ2004] \S. Vaudenay and P. Junod,
            *Device and method for encrypting and decryptiong a block of data
            Fox, a New Family of Block Ciphers*, (2004).

.. [Voe2003] \V. Voevodsky, Reduced power operations in motivic
             cohomology, Publ. Math. Inst. Hautes Études Sci. No. 98
             (2003), 1-57.

.. [Voi2012] \J. Voight. Identifying the matrix ring: algorithms for
             quaternion algebras and quadratic forms, to appear.

.. [VW1994] Leonard Van Wyk. *Graph groups are biautomatic*. J. Pure
            Appl. Alg. **94** (1994). no. 3, 341-352.

.. _ref-W:

**W**

.. [Wac2003] Wachs, "Topology of Matching, Chessboard and General
             Bounded Degree Graph Complexes" (Algebra Universalis
             Special Issue in Memory of Gian-Carlo Rota, Algebra
             Universalis, 49 (2003) 345-385)

.. [Wal1960] \C. T. C. Wall, "Generators and relations for the
             Steenrod algebra," Ann. of Math. (2) **72** (1960),
             429-444.

.. [Wal1970] David W. Walkup, "The lower bound conjecture for 3- and
             4-manifolds", Acta Math. 125 (1970), 75-107.

.. [Wam1999] van Wamelen, Paul. *Examples of genus two CM curves defined
             over the rationals*. Math. Comp. 68 (1999), no. 225, 307--320.

.. [Wan1998] Daqing Wan, "Dimension variation of classical and p-adic
             modular forms", Invent. Math. 133, (1998) 449-463.

.. [Wan2010] Zhenghan Wang. Topological quantum
             computation. Providence, RI: American Mathematical
             Society (AMS), 2010. ISBN 978-0-8218-4930-9

.. [Was1997] \L. C. Washington, *Cyclotomic Fields*, Springer-Verlag,
             GTM volume 83, 1997.

.. [Watkins] Mark Watkins, *Hypergeometric motives over Q and their
             L-functions*, http://magma.maths.usyd.edu.au/~watkins/papers/known.pdf

.. [Wat2003] Joel Watson. *Strategy: an introduction to game
             theory*. WW Norton, 2002.

.. [Wat2010] Watkins, David S. Fundamentals of Matrix Computations,
             Third Edition.  Wiley, Hoboken, New Jersey, 2010.

.. [Web2007] James Webb. *Game theory: decisions, interaction and
             Evolution*. Springer Science & Business Media, 2007.

.. [Weh1998] \J. Wehler. Hypersurfaces of the Flag Variety: Deformation
             Theory and the Theorems of Kodaira-Spencer, Torelli,
             Lefschetz, M. Noether, and Serre. Math. Z. 198 (1988), 21-38.

.. [WELLS]   Elliot Wells. Computing the Canonical Height of a Point in Projective Space.
             :arxiv:`1602.04920v1` (2016).

.. [Wei1994] Charles A. Weibel, *An introduction to homological
             algebra*. Cambridge Studies in Advanced Math., vol. 38,
             Cambridge Univ. Press, 1994.

.. [WFYTP2008] \D. Watanable, S. Furuya, H. Yoshida, K. Takaragi, and B. Preneel,
               *A new keystream generator MUGI*; in
               FSE, (2002), pp. 179-194.

.. [Wil2013] Harold Williams. *Q-systems, factorization dynamics, and the
             twist automorphism*. Int. Math. Res. Not. (2015) no. 22,
             12042--12069. :doi:`10.1093/imrn/rnv057`.

.. [Woo1998] \R. M. W. Wood, "Problems in the Steenrod algebra,"
             Bull. London Math. Soc. 30 (1998), no. 5, 449-517.

.. [Wor1984] Worley, Dale Raymond, *A theory of shifted Young
             tableaux*. Dissertation, Massachusetts Institute of
             Technology, 1984.

.. [WP-Bessel] :wikipedia:`Bessel_function`

.. [WP-Error] :wikipedia:`Error_function`

.. [WP-Struve] :wikipedia:`Struve_function`

.. [WSK1997] \D. Wagner, B. Schneier, and J. Kelsey,
             *Cryptoanalysis of the cellular encryption algorithm*; in
             CRYPTO, (1997), pp. 526-537.

.. [Wu2009] Hongjun Wu, *The Hash Function JH*;
            submitted to NIST, (2008), available at
            http://www3.ntu.edu.sg/home/wuhj/research/jh/jh_round3.pdf

.. [WW2005] Ralf-Philipp Weinmann and Kai Wirt,
            *Analysis of the DVB Common Scrambling Algorithm*; in
            IFIP TC-6 TC-11, (2005).

.. [WZY2015] WenLing Wu, Lei Zhang, and XiaoLi Yu, *The DBlock family of block ciphers*;
             in Science China Information Sciences, (2015), pp. 1-14.

.. _ref-X:

**X**

.. [XP1994] Deng Xiaotie, and Christos Papadimitriou. *On the
            complexity of cooperative solution concepts.* Mathematics
            of Operations Research 19.2 (1994): 257-266.

.. _ref-Y:

**Y**

.. [Yamada2007] Daisuke Yamada. *Scattering rule in soliton cellular automaton
                associated with crystal base of* `U_q(D_4^{(3)})`.
                \J. Math. Phys., **48** (4):043509, 28, (2007).

.. [Yoc2005] Jean-Christophe Yoccoz "Echange d'Intervalles", Cours au
             college de France

.. [Yun1976] Yun, David YY. On square-free decomposition
             algorithms. In Proceedings of the third ACM symposium on
             Symbolic and algebraic computation, pp. 26-35. ACM, 1976.

.. [Yuz1993] Sergey Yuzvinsky, "The first two obstructions to the
             freeness of arrangements", Transactions of the American
             Mathematical Society, Vol. 335, **1** (1993)
             pp. 231--244.

.. [YWHWXSW2014] \D. Ye, P. Wang, L. Hu, L. Wang, Y. Xie, S. Sun, and P. Wang,
                 *Panda v1*; in CAESAR Competition, (2014).

.. [YT2002] \F. Yura and T. Tokihiro,
            *On a periodic soliton cellular automaton*, J. Phys. A: Math. Gen.
            **35** (2002) 3787-3801.

.. [YYT2003] \D. Yoshihara, F. Yura, and T. Tokihiro,
             *Fundamental cycle of a periodic box-ball system*, J. Phys. A:
             Math. Gen. **36** (2003) 99-121.

.. _ref-Z:

**Z**

.. [ZBLRYV2015] \W. Zhang, Z. Bao, D. Lin, V. Rijmen, B. Yang, and I. Verbauwhede,
                *RECTANGLE: A bit-slice lightweight block cipher suitable for
                multiple platforms*; in
                SCience China Information Sciences, (2015), pp. 1-15.

.. [ZBN1997] \C. Zhu, R. H. Byrd and J. Nocedal. L-BFGS-B: Algorithm
             778: L-BFGS-B, FORTRAN routines for large scale bound
             constrained optimization. ACM Transactions on
             Mathematical Software, Vol 23, Num. 4, pp.550--560, 1997.

.. [Zie1998] \G. M. Ziegler. *Shelling polyhedral 3-balls and
             4-polytopes*. Discrete Comput. Geom. 19 (1998), 159-174.

.. [Zie2007] \G. M. Ziegler. *Lectures on polytopes*, Volume
             152 of Graduate Texts in Mathematics, 7th printing of 1st edition, Springer, 2007.

.. [Zor2008] \A. Zorich "Explicit Jenkins-Strebel representatives of
             all strata of Abelian and quadratic differentials",
             Journal of Modern Dynamics, vol. 2, no 1, 139-185 (2008)
             (http://www.math.psu.edu/jmd)

.. [Zor] Anton Zorich, "Generalized Permutation software"
         (http://perso.univ-rennes1.fr/anton.zorich)

.. [ZZ2005] Hechun Zhang and R. B. Zhang.
            *Dual canonical bases for the quantum special linear group
            and invariant subalgebras*.
            Lett. Math. Phys. **73** (2005), pp. 165-181.
            :arxiv:`math/0509651`.

.. include:: ../footer.txt<|MERGE_RESOLUTION|>--- conflicted
+++ resolved
@@ -267,17 +267,15 @@
                        *PRINCE - A low-latency block cipher for pervasive computing
                        applications*; in ASIACRYPT, (2012), pp. 208-225.
 
-<<<<<<< HEAD
 .. [BCHOPSY2017] \G. Benkart, L. Colmenarejo, P. E. Harris, R. Orellana, G. Panova,
                  A. Schilling, M. Yip. *A minimaj-preserving crystal on ordered
                  multiset partitions*.
                  Advances in Applied Math. 95 (2018) 96-115,
                  :doi:`10.1016/j.aam.2017.11.006`
-=======
+
 .. [BCM15] Michele Borassi, Pierluigi Crescenzi, and Andrea Marino,
            Fast and Simple Computation of Top-k Closeness Centralities.
            :arXiv:`1507.01490`.
->>>>>>> 177aa8e0
 
 .. [BdJ2008] Besser, Amnon, and Rob de Jeu. "Li^(p)-Service? An Algorithm
              for Computing p-Adic Polylogarithms." Mathematics of Computation
