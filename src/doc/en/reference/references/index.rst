The references for Sage, sorted alphabetically by citation key.

REFERENCES:

:ref:`A <ref-A>`
:ref:`B <ref-B>`
:ref:`C <ref-C>`
:ref:`D <ref-D>`
:ref:`E <ref-E>`
:ref:`F <ref-F>`
:ref:`G <ref-G>`
:ref:`H <ref-H>`
:ref:`I <ref-I>`
:ref:`J <ref-J>`
:ref:`K <ref-K>`
:ref:`L <ref-L>`
:ref:`M <ref-M>`
:ref:`N <ref-N>`
:ref:`O <ref-O>`
:ref:`P <ref-P>`
:ref:`Q <ref-Q>`
:ref:`R <ref-R>`
:ref:`S <ref-S>`
:ref:`T <ref-T>`
:ref:`U <ref-U>`
:ref:`V <ref-V>`
:ref:`W <ref-W>`
:ref:`X <ref-X>`
:ref:`Y <ref-Y>`
:ref:`Z <ref-Z>`

.. _ref-A:

**A**

.. [ABBR2012] \A. Abad, R. Barrio, F. Blesa, M. Rodriguez. Algorithm 924.
              *ACM Transactions on Mathematical Software*, *39* no. 1 (2012), 1-28.

.. [ADKF1970] \V. Arlazarov, E. Dinic, M. Kronrod,
              and I. Faradzev. 'On Economical Construction of the
              Transitive Closure of a Directed Graph.'
              Dokl. Akad. Nauk. SSSR No. 194 (in Russian), English
              Translation in Soviet Math Dokl. No. 11, 1970.

.. [ADKLPY2014] \M. R. Albrecht, B. Driessen, E. B. Kavun, G. Leander, C. Paar,
                and T. Yalcin, *Block ciphers - focus on the linear layer
                (feat. PRIDE)*; in CRYPTO, (2014), pp. 57-76.

.. [AH2002] \R. J. Aumann and S. Hart, Elsevier, eds. *Computing
            equilibria for two-person
            games*. http://www.maths.lse.ac.uk/personal/stengel/TEXTE/nashsurvey.pdf (2002)

.. [AHK2015] Karim Adiprasito, June Huh, and Eric Katz. *Hodge theory
             for combinatorial geometries*. :arxiv:`1511.02888`.

.. [AHMP2008] \J.-P. Aumasson, L. Henzen, W. Meier, and R. C-W Phan,
              *Sha-3 proposal blake*; in Submission to NIST, (2008).

.. [AHU1974] \A. Aho, J. Hopcroft, and J. Ullman. 'Chapter 6: Matrix
             Multiplication and Related Operations.' The Design and
             Analysis of Computer Algorithms. Addison-Wesley, 1974.

.. [AIKMMNT2001] \K. Aoki, T. Ichikawa, M. Kanda, M. Matsui, S. Moriai,
                 \J. Nakajima, and T. Tokita,
                 *Camellia: A 128-bit block cipher suitable for multiple
                 platforms - Design and analysis*; in SAC, (2000), pp. 39-56.

.. [Aj1996] \M. Ajtai. Generating hard instances of lattice problems
            (extended abstract). STOC, pp. 99--108, ACM, 1996.


.. [AJL2011] Susumu Ariki, Nicolas Jacon, and Cedric Lecouvey.
             *The modular branching rule for affine Hecke algebras of type A*.
             Adv. Math. 228:481-526 (2011).

.. [Al1947] \A. A. Albert, *A Structure Theory for Jordan
            Algebras*. Annals of Mathematics, Second Series, Vol. 48,
            No. 3 (Jul., 1947), pp. 546--567.

.. [AL1978] \A. O. L. Atkin and Wen-Ch'ing Winnie Li, Twists of
            newforms and pseudo-eigenvalues of `W`-operators.
            Inventiones math. 48 (1978), 221-243.

.. [AL2015] \M. Aguiar and A. Lauve, *The characteristic polynomial of
            the Adams operators on graded connected Hopf
            algebras*. Algebra Number Theory, v.9, 2015, n.3, 2015.

.. [AM1974] \J. F. Adams and H. R. Margolis, "Sub-Hopf-algebras of the
            Steenrod algebra," Proc. Cambridge Philos. Soc. 76 (1974),
            45-52.

.. [Ap1997] \T. Apostol, Modular functions and Dirichlet series in
            number theory, Springer, 1997 (2nd ed), section 3.7--3.9.

.. [APR2001] George E. Andrews, Peter Paule, Axel Riese,
             *MacMahon's partition analysis: the Omega package*,
             European J. Combin. 22 (2001), no. 7, 887--904.

.. [Ar2006] \D. Armstrong. *Generalized noncrossing partitions and
            combinatorics of Coxeter groups*. Mem. Amer. Math. Soc., 2006.

.. [AR2012] \D. Armstrong and B. Rhoades. "The Shi arrangement and the
            Ish arrangement". Transactions of the American
            Mathematical Society 364 (2012),
            1509-1528. :arxiv:`1009.1655`

.. [AS-Bessel] \F. W. J. Olver: 9. Bessel Functions of Integer Order,
               in Abramowitz and Stegun: Handbook of Mathematical
               Functions. http://people.math.sfu.ca/~cbm/aands/page_355.htm

.. [AS-Spherical] \H. A. Antosiewicz: 10. Bessel Functions of
                  Fractional Order, in Abramowitz and Stegun: Handbook
                  of Mathematical Functions. http://people.math.sfu.ca/~cbm/aands/page_435.htm

.. [AS-Struve] \M. Abramowitz: 12. Struve Functions and Related
               Functions, in Abramowitz and Stegun: Handbook of
               Mathematical Functions. http://people.math.sfu.ca/~cbm/aands/page_495.htm

.. [AS1964] \M. Abramowitz and I. A. Stegun, *Handbook of Mathematical
            Functions*, National Bureau of Standards Applied
            Mathematics Series, 55. 1964. See also
            http://www.math.sfu.ca/~cbm/aands/.

.. [As2008] Sami Assaf. *A combinatorial realization of Schur-Weyl
            duality via crystal graphs and dual equivalence
            graphs*. FPSAC 2008, 141-152, Discrete
            Math. Theor. Comput. Sci. Proc., AJ, Assoc. Discrete
            Math. Theor. Comput. Sci., (2008). :arxiv:`0804.1587v1`

.. [AS2011] \R.B.J.T Allenby and A. Slomson, "How to count", CRC Press (2011)

.. [ASD1971] \A. O. L. Atkin and H. P. F. Swinnerton-Dyer, "Modular
             forms on noncongruence subgroups", Proc. Symp. Pure
             Math., Combinatorics (T. S. Motzkin, ed.), vol. 19, AMS,
             Providence 1971

.. [Av2000] \D. Avis, *A revised implementation of the reverse search
            vertex enumeration algorithm.* Polytopes-combinatorics and
            computation. Birkhauser Basel, 2000.

.. [Ava2017] \R. Avanzi,
             *The QARMA block cipher family*; in ToSC, (2017.1), pp. 4-44.

.. _ref-B:

**B**

.. [Ba1994] Kaushik Basu. *The Traveler's Dilemma: Paradoxes of
            Rationality in Game Theory*. The American Economic Review
            (1994): 391-395.

.. [BAK1998] \E. Biham, R. J. Anderson, and L. R. Knudsen,
             *Serpent: A new block cipher proposal*; in FSE, (1998), pp. 222-238.

.. [Bar1970] Barnette, "Diagrams and Schlegel diagrams", in
             Combinatorial Structures and Their Applications,
             Proc. Calgary Internat. Conference 1969, New York, 1970,
             Gordon and Breach.

.. [Bar2006] \G. Bard. 'Accelerating Cryptanalysis with the Method of
             Four Russians'. Cryptography E-Print Archive
             (http://eprint.iacr.org/2006/251.pdf), 2006.

.. [BB1997] Mladen Bestvina and Noel Brady. *Morse theory and
            finiteness properties of groups*. Invent. Math. **129**
            (1997). No. 3,
            445-470. www.math.ou.edu/~nbrady/papers/morse.ps.

.. [BB2009] Tomas J. Boothby and Robert W. Bradshaw. *Bitslicing and
            the Method of Four Russians Over Larger Finite
            Fields*. arXiv:0901.1413v1, 2009. :arxiv:`0901.1413`

.. [BBISHAR2015] \S. Banik, A. Bogdanov, T. Isobe, K. Shibutani, H. Hiwatari,
                 \T. Akishita, and F. Regazzoni,
                 *Midori: A block cipher for low energy*; in ASIACRYPT, (2015), pp. 411-436.

.. [BBKMW2013] \B. Bilgin, A. Bogdanov, M, Knezevic, F. Mendel, and Q. Wang,
               *Fides: Lightweight authenticated cipher with side-channel resistance
               for constrained hardware*; in CHES, (2013), pp. 142-158.

.. [BBLSW1999] Babson, Bjorner, Linusson, Shareshian, and Welker,
               "Complexes of not i-connected graphs," Topology 38
               (1999), 271-299

.. [BPPSST2017] Banik, Pandey, Peyrin, Sasaki, Sim, and Todo,
                GIFT : A Small Present Towards Reaching the Limit of Lightweight
                Encryption. *Cryptographic Hardware and Embedded Systems - CHES 2017*,
                2017.

.. [BBS1982] \L. Blum, M. Blum, and M. Shub. Comparison of Two
             Pseudo-Random Number Generators. *Advances in Cryptology:
             Proceedings of Crypto '82*, pp.61--78, 1982.

.. [BBS1986] \L. Blum, M. Blum, and M. Shub. A Simple Unpredictable
             Pseudo-Random Number Generator. *SIAM Journal on
             Computing*, 15(2):364--383, 1986.

.. [BIANCO] \L. Bianco, P. Dell‘Olmo, S. Giordani
            An Optimal Algorithm to Find the Jump Number of Partially Ordered Sets
            Computational Optimization and Applications,
            1997, Volume 8, Issue 2, pp 197--210,
            :doi:`10.1023/A:1008625405476`

.. [BC1977] \R. E. Bixby, W. H. Cunningham, Matroids, Graphs, and
            3-Connectivity. In Graph theory and related topics
            (Proc. Conf., Univ. Waterloo, Waterloo, ON, 1977), 91-103

.. [BC2003] \A. Biryukov and C. D. Canniere *Block Ciphers and Systems
            of Quadratic Equations*; in Proceedings of Fast Software
            Encryption 2003; LNCS 2887; pp. 274-289,
            Springer-Verlag 2003.

.. [BC2012] Mohamed Barakat and Michael Cuntz. "Coxeter and
            crystallographic arrangements are inductively free."
            Adv. in Math. **229** Issue 1
            (2012). pp. 691-709. :doi:`10.1016/j.aim.2011.09.011`,
            :arxiv:`1011.4228`.

.. [BCCCNSY2010] Charles Bouillaguet, Hsieh-Chung Chen, Chen-Mou
                 Cheng, Tung Chou, Ruben Niederhagen, Adi Shamir, and
                 Bo-Yin Yang.    *Fast exhaustive search for
                 polynomial systems in GF(2)*. In Stefan Mangard and
                 François-Xavier Standaert, editors, CHES, volume 6225
                 of Lecture Notes in Computer Science, pages
                 203–218. Springer, 2010. pre-print available at
                 http://eprint.iacr.org/2010/313.pdf

.. [BCGKKKLNPRRTY2012] \J. Borghoff, A. Canteaut, T. Güneysu, E. B. Kavun, M. Knezevic,
                       \L. R. Knudsen, G. Leander, V. Nikov, C. Paar, C. Rechberger,
                       \P. Rombouts, S. S. Thomsen, and T. Yalcin,
                       *PRINCE - A low-latency block cipher for pervasive computing
                       applications*; in ASIACRYPT, (2012), pp. 208-225.

.. [BdJ2008] Besser, Amnon, and Rob de Jeu. "Li^(p)-Service? An Algorithm
             for Computing p-Adic Polylogarithms." Mathematics of Computation
             (2008): 1105-1134.

.. [BD2004] \M. Becker and A. Desoky.
            *A study of the DVD content scrambling system (CSS) algorithm*; in
            Proceedings of ISSPIT, (2004), pp. 353-356.

.. [BDP2013] Thomas Brüstle, Grégoire Dupont, Matthieu Pérotin
   *On Maximal Green Sequences*
   :arxiv:`1205.2050`

.. [BDMW2010] \K. A. Browning, J. F. Dillon, M. T. McQuistan, and A. J. Wolfe,
              *An APN permutation in dimension six*; in Finite Fields: Theory
              and Applications - FQ9, volume 518 of Contemporary Mathematics,
              pages 33–42. AMS, 2010.

.. [Bee] Robert A. Beezer, *A First Course in Linear Algebra*,
         http://linear.ups.edu/. Accessed 15 July 2010.

.. [Bel2011] Belarusian State University,
             *Information technologies. Data protection. Cryptograpic algorithms for
             encryption and integrity control*; in STB 34.101.31-2011, (2011).

.. [Ber2008] \W. Bertram : *Differential Geometry, Lie Groups and
             Symmetric Spaces over General Base Fields and Rings*,
             Memoirs of the American Mathematical Society, vol. 192
             (2008); :doi:`10.1090/memo/0900`; :arxiv:`math/0502168`

.. [Ber1991] \C. Berger, "Une version effective du théorème de
             Hurewicz", https://tel.archives-ouvertes.fr/tel-00339314/en/.

.. [BF1999] Thomas Britz, Sergey Fomin,
            *Finite posets and Ferrers shapes*,
            Advances in Mathematics 158, pp. 86-127 (2001),
            :arxiv:`math/9912126` (the arXiv version has fewer errors).

.. [BFZ2005] \A. Berenstein, \S. Fomin, and \A. Zelevinsky, *Cluster
             algebras. III. Upper bounds and double Bruhat cells*,
             Duke Math. J. 126 (2005), no. 1, 1–52.

.. [BG1985] \M. Blum and S. Goldwasser. An Efficient Probabilistic
            Public-Key Encryption Scheme Which Hides All Partial
            Information. In *Proceedings of CRYPTO 84 on Advances in
            Cryptology*, pp. 289--299, Springer, 1985.

.. [BG1988] \M. Berger & B. Gostiaux : *Differential Geometry:
            Manifolds, Curves and Surfaces*, Springer (New York)
            (1988); :doi:`10.1007/978-1-4612-1033-7`

.. [BH1994] \S. Billey, M. Haiman. *Schubert polynomials for the
            classical groups*. J. Amer. Math. Soc., 1994.

.. [BHS2008] Robert Bradshaw, David Harvey and William
             Stein. strassen_window_multiply_c. strassen.pyx, Sage
             3.0, 2008. http://www.sagemath.org

.. [Big1999] Stephen J. Bigelow. The Burau representation is not
             faithful for `n = 5`. Geom. Topol., 3:397--404, 1999.

.. [Big2003] Stephen J. Bigelow, The Lawrence-Krammer representation,
             Geometric Topology, 2001 Georgia International Topology
             Conference, AMS/IP Studies in Advanced Mathematics 35
             (2003). :arxiv:`math/0204057v1`

.. [Bir1975] \J. Birman. *Braids, Links, and Mapping Class Groups*,
             Princeton University Press, 1975

.. [Bj1980] Anders Björner,
            *Shellable and Cohen-Macaulay partially ordered sets*,
            Trans. Amer. Math. Soc. 260 (1980), 159-183,
            :doi:`10.1090/S0002-9947-1980-0570784-2`

.. [BJKLMPSSS2016] \C. Beierle, J. Jean, S. Kölbl, G. Leander, A. Moradi,
                   \T. Peyrin, Y. Sasaki, P. Sasdrich, and S. M. Sim,
                   *The SKINNY family of block ciphers and its low-latency
                   variant MANTIS*; in CRYPTO, (2016), pp. 123-153.

.. [BK1992] \U. Brehm and W. Kuhnel, "15-vertex triangulations of an
            8-manifold", Math. Annalen 294 (1992), no. 1, 167-193.

.. [BK2001] \W. Bruns and R. Koch, Computing the integral closure of an
            affine semigroup. Uni. Iaggelonicae Acta Math. 39, (2001),
            59-70

<<<<<<< HEAD
.. [BK2017] Pascal Baseilhac and Stefan Kolb. *Braid group action
            and root vectors for the* `q`-*Onsager algebra*.
            Preprint, (2017) :arxiv:`1706.08747`.

.. [Bj1980] Anders Björner,
            *Shellable and Cohen-Macaulay partially ordered sets*,
            Trans. Amer. Math. Soc. 260 (1980), 159-183,
            :doi:`10.1090/S0002-9947-1980-0570784-2`
=======
.. [BKK2000]  Georgia Benkart, Seok-Jin Kang, Masaki Kashiwara.
              *Crystal bases for the quantum superalgebra* `U_q(\mathfrak{gl}(m,n))`,
              J. Amer. Math. Soc. **13** (2000), no. 2, 295-331.

.. [BKLPPRSV2007]
            \A. Bogdanov, L. Knudsen, G. Leander, C. Paar, A. Poschmann,
            M. Robshaw, Y. Seurin, C. Vikkelsoe. *PRESENT: An Ultra-Lightweight
            Block Cipher*; in Proceedings of CHES 2007; LNCS 7427; pp. 450-466;
            Springer Verlag 2007; available at
            http://www.crypto.rub.de/imperia/md/content/texte/publications/conferences/present_ches2007.pdf
>>>>>>> cbfb8fff

.. [BL2000] Anders Björner and Frank H. Lutz, "Simplicial manifolds,
            bistellar flips and a 16-vertex triangulation of the
            Poincaré homology 3-sphere", Experiment. Math. 9 (2000),
            no. 2, 275-289.

.. [BL2008] Corentin Boissy and Erwan Lanneau, "Dynamics and geometry
            of the Rauzy-Veech induction for quadratic differentials"
            (arxiv:0710.5614) to appear in Ergodic Theory and
            Dynamical Systems.

.. [BM1940] Becker, M. F., and Saunders MacLane. The minimum number of
            generators for inseparable algebraic extensions. Bulletin of the
            American Mathematical Society 46, no. 2 (1940): 182-186.

.. [BM2008] John Adrian Bondy and U.S.R. Murty, "Graph theory", Volume
            244 of Graduate Texts in Mathematics, 2nd edition, Springer, 2008.

.. [BM2003] Bazzi and Mitter, {\it Some constructions of codes from
            group actions}, (preprint March 2003, available on
            Mitter's MIT website).

.. [BN2008] Victor V. Batyrev and Benjamin Nill. Combinatorial aspects
            of mirror symmetry. In *Integer points in polyhedra ---
            geometry, number theory, representation theory, algebra,
            optimization, statistics*, volume 452 of *Contemp. Math.*,
            pages 35--66. Amer. Math. Soc., Providence,
            RI, 2008. arXiv:math/0703456v2 [math.CO].

.. [Bob2013] \J.W. Bober. Conditionally bounding analytic ranks of
             elliptic curves. ANTS
             10, 2013. http://msp.org/obs/2013/1-1/obs-v1-n1-p07-s.pdf

.. [Bo2009] Bosch, S., Algebra, Springer 2009

.. [BP1982] \H. Beker and F. Piper. *Cipher Systems: The Protection of
            Communications*. John Wiley and Sons, 1982.

.. [BP2000] \V. M. Bukhshtaber and T. E. Panov, "Moment-angle
            complexes and combinatorics of simplicial manifolds,"
            *Uspekhi Mat. Nauk* 55 (2000), 171--172.

.. [BP2015] \P. Butera and M. Pernici "Sums of permanental minors
            using Grassmann algebra", International Journal of Graph
            Theory and its Applications, 1 (2015),
            83–96. :arxiv:`1406.5337`

.. [BPRS2009] \J. Bastian, \T. Prellberg, \M. Rubey, \C. Stump, *Counting the
            number of elements in the mutation classes of `\tilde{A}_n`-quivers*;
            :arxiv:`0906.0487`

.. [BPU2016] Alex Biryukov, Léo Perrin, Aleksei Udovenko,
             *Reverse-Engineering the S-Box of Streebog, Kuznyechik and STRIBOBr1*; in
             EuroCrypt'16, pp. 372-402.

.. [Br1910] Bruckner, "Uber die Ableitung der allgemeinen Polytope und
            die nach Isomorphismus verschiedenen Typen der allgemeinen
            Achtzelle (Oktatope)", Verhand. Konik. Akad. Wetenschap,
            Erste Sectie, 10 (1910)

.. [Br2000] Kenneth S. Brown, *Semigroups, rings, and Markov chains*,
            :arxiv:`math/0006145v1`.


.. [BR2000a] \P. Barreto and V. Rijmen,
             *The ANUBIS Block Cipher*; in
             First Open NESSIE Workshop, (2000).

.. [BR2000b] \P. Barreto and V. Rijmen,
             *The Khazad legacy-level Block Cipher*; in
             First Open NESSIE Workshop, (2000).

.. [BR2000c] \P. Barreto and V. Rijmen,
             *The Whirlpool hashing function*; in
             First Open NESSIE Workshop, (2000).

.. [Br2016] *Bresenham's Line Algorithm*, Python, 26 December 2016.
            http://www.roguebasin.com/index.php?title=Bresenham%27s_Line_Algorithm

.. [BS1996] Eric Bach, Jeffrey Shallit. *Algorithmic Number Theory,
            Vol. 1: Efficient Algorithms*. MIT Press, 1996. ISBN
            978-0262024051.

.. [BS2003] \I. Bouyukliev and J. Simonis, Some new results on optimal
            codes over `F_5`, Designs, Codes and Cryptography 30,
            no. 1 (2003): 97-111,
            http://www.moi.math.bas.bg/moiuser/~iliya/pdf_site/gf5srev.pdf.

.. [BS2011] \E. Byrne and A. Sneyd, On the Parameters of Codes with
            Two Homogeneous Weights. WCC 2011-Workshop on coding and
            cryptography,
            pp. 81-90. 2011. https://hal.inria.fr/inria-00607341/document

.. [BSS2009] David Bremner, Mathieu Dutour Sikiric, Achill Schuermann:
             Polyhedral representation conversion up to symmetries,
             Proceedings of the 2006 CRM workshop on polyhedral
             computation, AMS/CRM Lecture Notes, 48 (2009),
             45-71. http://arxiv.org/abs/math/0702239

.. [BSV2010] \M. Bolt, S. Snoeyink, E. Van Andel. "Visual
             representation of the Riemann map and Ahlfors map via the
             Kerzman-Stein equation". Involve 3-4 (2010), 405-420.

.. [BW1996] Anders Bjorner and Michelle L. Wachs. *Shellable nonpure
            complexes and posets. I*. Trans. of
            Amer. Math. Soc. **348** No. 4. (1996)

.. [BZ01] \A. Berenstein, A. Zelevinsky
          *Tensor product multiplicities, canonical bases
          and totally positive varieties*
          Invent. Math. **143** No. 1. (2002), 77-128.

.. _ref-C:

**C**

.. [CB2007] Nicolas Courtois, Gregory V. Bard: Algebraic Cryptanalysis
            of the Data Encryption Standard, In 11-th IMA Conference,
            Cirencester, UK, 18-20 December 2007, Springer
            LNCS 4887. See also http://eprint.iacr.org/2006/402/.

.. [CC1982] Chottin and R. Cori, *Une preuve combinatoire de la
            rationalité d'une série génératrice associée
            aux arbres*, RAIRO, Inf. Théor. 16, 113--128 (1982)

.. [CDL2015] \A. Canteaut, Sebastien Duval, Gaetan Leurent
             *Construction of Lightweight S-Boxes using Feistel and
             MISTY Structures*; in Proceedings of SAC 2015; LNCS 9566;
             pp. 373-393; Springer-Verlag 2015; available at
             http://eprint.iacr.org/2015/711.pdf

.. [CE2001] Raul Cordovil and Gwihen Etienne. *A note on the
            Orlik-Solomon algebra*. Europ. J. Combinatorics. **22**
            (2001). pp. 165-170. http://www.math.ist.utl.pt/~rcordov/Ce.pdf

.. [Cer1994] \D. P. Cervone, "Vertex-minimal simplicial immersions of
             the Klein bottle in three-space", Geom. Ded. 50 (1994)
             117-141,
             http://www.math.union.edu/~dpvc/papers/1993-03.kb/vmkb.pdf.

.. [CEW2011] Georgios Chalkiadakis, Edith Elkind, and Michael
             Wooldridge. *Computational Aspects of Cooperative Game
             Theory*. Morgan & Claypool Publishers, (2011). ISBN
             9781608456529, :doi:`10.2200/S00355ED1V01Y201107AIM016`.

.. [CGW2013] Daniel Cabarcas, Florian Göpfert, and Patrick
             Weiden. Provably Secure LWE-Encryption with Uniform
             Secret. Cryptology ePrint Archive, Report 2013/164. 2013.
             2013/164. http://eprint.iacr.org/2013/164

.. [CGMRV16] \A. Conte, R. Grossi, A. Marino, R. Rizzi, L. Versari,
             "Directing Road Networks by Listing Strong Orientations.",
             Combinatorial Algorithms, Proceedings of 27th International Workshop,
             IWOCA 2016, August 17-19, 2016, pages 83--95.

.. [Ch2012] Cho-Ho Chu. *Jordan Structures in Geometry and
            Analysis*. Cambridge University Press, New
            York. 2012. IBSN 978-1-107-01617-0.

.. [Cha92] Chameni-Nembua C. and Monjardet B.
           *Les Treillis Pseudocomplémentés Finis*
           Europ. J. Combinatorics (1992) 13, 89-107.

.. [ChLi] \F. Chapoton and M. Livernet, *Pre-Lie algebras and the rooted trees
          operad*, International Math. Research Notices (2001) no 8, pages 395-408.
          Preprint: :arxiv:`math/0002069v2`.

.. [Cha2006] Ruth Charney. *An introduction to right-angled Artin
             groups*. http://people.brandeis.edu/~charney/papers/RAAGfinal.pdf,
             :arxiv:`math/0610668`.

.. [ChenDB] Eric Chen, Online database of two-weight codes,
            http://moodle.tec.hkr.se/~chen/research/2-weight-codes/search.php

.. [CHK2001] Keith D. Cooper, Timothy J. Harvey and Ken Kennedy. *A
             Simple, Fast Dominance Algorithm*, Software practice and
             Experience, 4:1-10 (2001).
             http://www.hipersoft.rice.edu/grads/publications/dom14.pdf

.. [CK1999] David A. Cox and Sheldon Katz. *Mirror symmetry and
            algebraic geometry*, volume 68 of *Mathematical Surveys
            and Monographs*. American Mathematical Society,
            Providence, RI, 1999.

.. [CK2001] \M. Casella and W. Kühnel, "A triangulated K3 surface with
            the minimum number of vertices", Topology 40 (2001),
            753--772.

.. [CKS1999] Felipe Cucker, Pascal Koiran, and Stephen Smale. *A polynomial-time
             algorithm for diophantine equations in one variable*, J. Symbolic
             Computation 27 (1), 21-29, 1999.

.. [CK2015] \J. Campbell and V. Knight. *On testing degeneracy of
            bi-matrix
            games*. http://vknight.org/unpeudemath/code/2015/06/25/on_testing_degeneracy_of_games/ (2015)

.. [CL2013] Maria Chlouveraki and Sofia Lambropoulou. *The
            Yokonuma-Hecke algebras and the HOMFLYPT
            polynomial*. (2015) :arxiv:`1204.1871v4`.

.. [CLRS2001] Thomas H. Cormen, Charles E. Leiserson, Ronald L. Rivest
              and Clifford Stein, *Section 22.4: Topological sort*,
              Introduction to Algorithms (2nd ed.), MIT Press and
              McGraw-Hill, 2001, 549-552, ISBN 0-262-03293-7.

.. [CLS2011] David A. Cox, John Little, and Hal Schenck. *Toric
             Varieties*. Volume 124 of *Graduate Studies in
             Mathematics*. American Mathematical Society, Providence,
             RI, 2011.

.. [CMO2011] \C. Chun, D. Mayhew, J. Oxley, A chain theorem for
             internally 4-connected binary matroids. J. Combin. Theory
             Ser. B 101 (2011), 141-189.

.. [CMO2012] \C. Chun, D. Mayhew, J. Oxley,  Towards a splitter
             theorem for internally 4-connected binary
             matroids. J. Combin. Theory Ser. B 102 (2012), 688-700.

.. [CMR2005] C\. Cid, S\. Murphy, M\. Robshaw *Small Scale Variants of
             the AES*\; in Proceedings of Fast Software Encryption
             2005\; LNCS 3557\; Springer Verlag 2005\; available at
             http://www.isg.rhul.ac.uk/~sean/smallAES-fse05.pdf

.. [CMR2006] C\. Cid, S\. Murphy, and M\. Robshaw *Algebraic Aspects
             of the Advanced Encryption Standard*\; Springer Verlag
             2006

.. [CMT2003] \A. M. Cohen, S. H. Murray, D. E. Talyor.
             *Computing in groups of Lie type*.
             Mathematics of Computation. **73** (2003), no 247. pp. 1477--1498.
             http://www.win.tue.nl/~amc/pub/papers/cmt.pdf

.. [Co1984] \J. Conway, Hexacode and tetracode - MINIMOG and
            MOG. *Computational group theory*, ed. M. Atkinson,
            Academic Press, 1984.

.. [Coh1993] Henri Cohen. A Course in Computational Number
             Theory. Graduate Texts in Mathematics 138. Springer, 1993.

.. [Coh2007] Henri Cohen, Number Theory,
             Volume II.  Graduate Texts in Mathematics 240. Springer, 2007.

.. [Col2013] Julia Collins. *An algorithm for computing the Seifert
             matrix of a link from a braid
             representation*. (2013). http://www.maths.ed.ac.uk/~jcollins/SeifertMatrix/SeifertMatrix.pdf

.. [Con] Keith Conrad, *Groups of order 12*,
         http://www.math.uconn.edu/~kconrad/blurbs/grouptheory/group12.pdf,
         accessed 21 October 2009.

.. [Con2013] Keith Conrad: *Exterior powers*,
             `http://www.math.uconn.edu/~kconrad/blurbs/ <http://www.math.uconn.edu/~kconrad/blurbs/>`_

.. [Con2015] Keith Conrad: *Tensor products*,
             `http://www.math.uconn.edu/~kconrad/blurbs/ <http://www.math.uconn.edu/~kconrad/blurbs/>`_

.. [CP2001] John Crisp and Luis Paris. *The solution to a conjecture
            of Tits on the subgroup generated by the squares of the
            generators of an Artin group*. Invent. Math. **145**
            (2001). No 1, 19-36. :arxiv:`math/0003133`.

.. [CPdA2014] Maria Chlouveraki and Loic Poulain
              d'Andecy. *Representation theory of the Yokonuma-Hecke
              algebra*. (2014) :arxiv:`1302.6225v2`.

.. [CR1962] Curtis, Charles W.; Reiner, Irving "Representation theory
            of finite groups and associative algebras." Pure and
            Applied Mathematics, Vol. XI Interscience Publishers, a
            division of John Wiley & Sons, New York-London 1962, pp
            545--547

.. [Cre1997] \J. E. Cremona, *Algorithms for Modular Elliptic
             Curves*. Cambridge University Press, 1997.

.. [Cre2003] Cressman, Ross. *Evolutionary dynamics and extensive form
            games*. MIT Press, 2003.

.. [Crossproduct] Algebraic Properties of the Cross Product
                  :wikipedia:`Cross_product`

.. [CS1986] \J. Conway and N. Sloane. *Lexicographic codes:
            error-correcting codes from game theory*, IEEE
            Trans. Infor. Theory **32** (1986) 337-348.

.. [Cu1984] \R. Curtis, The Steiner system `S(5,6,12)`, the Mathieu
            group `M_{12}`, and the kitten. *Computational group
            theory*, ed. M. Atkinson, Academic Press, 1984.

.. [Cun1986] \W. H. Cunningham, Improved Bounds for Matroid Partition
             and Intersection Algorithms. SIAM Journal on Computing
             1986 15:4, 948-957

.. _ref-D:

**D**

.. [Dat2007] Basudeb Datta, "Minimal triangulations of
             manifolds", J. Indian Inst. Sci. 87 (2007), no. 4,
             429-449.

.. [Dav1997] B.A. Davey, H.A. Priestley,
             *Introduction to Lattices and Order*,
             Cambridge University Press, 1997.

.. [DCSW2008] \C. De Canniere, H. Sato, D. Watanabe,
              *Hash Function Luffa: Specification*; submitted to
              NIST SHA-3 Competition, 2008. Available at
              http://www.sdl.hitachi.co.jp/crypto/luffa/

.. [DCW2016] Dan-Cohen, Ishai, and Stefan Wewers. "Mixed Tate motives and the
             unit equation." International Mathematics Research Notices
             2016.17 (2016): 5291-5354.

.. [Dec1998] \W. Decker and T. de Jong. Groebner Bases and Invariant
             Theory in Groebner Bases and Applications. London
             Mathematical Society Lecture Note Series No. 251. (1998)
             61--89.

.. [DEMS2016] \C. Dobraunig, M. Eichlseder, F. Mendel, and M. Schläffer,
              *Ascon v1.2*; in CAESAR Competition, (2016).

.. [DDLL2013] Léo Ducas, Alain Durmus, Tancrède Lepoint and Vadim
              Lyubashevsky. *Lattice Signatures and Bimodal
              Gaussians*; in Advances in Cryptology – CRYPTO 2013;
              Lecture Notes in Computer Science Volume 8042, 2013, pp
              40-56 http://www.di.ens.fr/~lyubash/papers/bimodal.pdf

.. [De1973] \P. Delsarte, An algebraic approach to the association
            schemes of coding theory, Philips Res. Rep., Suppl.,
            vol. 10, 1973.

.. [De1974] \M. Demazure, Desingularisation des varietes de Schubert,
            Ann. E. N. S., Vol. 6, (1974), p. 163-172

.. [Deh2011] \P. Dehornoy, Le probleme d'isotopie des tresses, in
             Leçons mathématiques de Bordeaux, vol. 4, pages 259-300,
             Cassini (2011).

.. [deG2000] Willem A. de Graaf. *Lie Algebras: Theory and Algorithms*.
             North-Holland Mathematical Library. (2000).
             Elsevier Science B.V.

.. [Deo1987a] \V. Deodhar, A splitting criterion for the Bruhat
              orderings on Coxeter groups. Comm. Algebra,
              15:1889-1894, 1987.

.. [Deo1987b] \V.V. Deodhar, On some geometric aspects of Bruhat
              orderings II. The parabolic analogue of Kazhdan-Lusztig
              polynomials, J. Alg. 111 (1987) 483-506.

.. [Dev2005] Devaney, Robert L. *An Introduction to Chaotic Dynamical Systems.*
             Boulder: Westview, 2005, 331.

.. [DG1982] Louise Dolan and Michael Grady.
            *Conversed charages from self-duality*,
            Phys. Rev. D(3) **25** (1982), no. 6, 1587-1604.

.. [DGRB2010] David Avis, Gabriel D. Rosenberg, Rahul Savani, Bernhard
              von Stengel. *Enumeration of Nash equilibria for
              two-player games.*
              http://www.maths.lse.ac.uk/personal/stengel/ETissue/ARSvS.pdf (2010)

.. [DHSW2003] Dumas, Heckenbach, Saunders, Welker, "Computing
              simplicial homology based on efficient Smith normal form
              algorithms," in "Algebra, geometry, and software
              systems" (2003), 177-206.

.. [DI1989]  Dan Gusfield and Robert W. Irving. *The stable marriage
             problem: structure and algorithms*. Vol. 54. Cambridge:
             MIT press, 1989.

.. [DI1995] \F. Diamond and J. Im, Modular forms and modular curves.
            In: V. Kumar Murty (ed.), Seminar on Fermat's Last Theorem
            (Toronto, 1993-1994), 39-133.  CMS Conference
            Proceedings 17.  American Mathematical Society, 1995.

.. [Dil1940] Lattice with Unique Irreducible Decompositions
             \R. P. Dilworth, 1940 (Annals of Mathematics 41, 771-777)
             With comments by B. Monjardet
             http://cams.ehess.fr/docannexe.php?id=1145

.. [Di2000] \L. Dissett, Combinatorial and computational aspects of
            finite geometries, 2000,
            https://tspace.library.utoronto.ca/bitstream/1807/14575/1/NQ49844.pdf

.. [DLHK2007] \J. A. De Loera, D. C. Haws, M. Köppe, Ehrhart
              polynomials of matroid polytopes and
              polymatroids. Discrete & Computational Geometry, Volume
              42, Issue 4. :arxiv:`0710.4346`,
              :doi:`10.1007/s00454-008-9120-8`

.. [DLMF-Bessel] \F. W. J. Olver and L. C. Maximon: 10. Bessel
                 Functions, in NIST Digital Library of Mathematical
                 Functions. http://dlmf.nist.gov/10

.. [DLMF-Error] \N. M. Temme: 7. Error Functions, Dawson’s and Fresnel
                 Integrals, in NIST Digital Library of Mathematical
                 Functions. http://dlmf.nist.gov/7

.. [DLMF-Struve] \R. B. Paris: 11. Struve and Related Functions, in
                 NIST Digital Library of Mathematical
                 Functions. http://dlmf.nist.gov/11

.. [DLRS2010] De Loera, Rambau and Santos, "Triangulations: Structures
              for Algorithms and Applications", Algorithms and
              Computation in Mathematics, Volume 25, Springer, 2011.

.. [DN1990] Claude Danthony and Arnaldo Nogueira "Measured foliations
            on nonorientable surfaces", Annales scientifiques de
            l'Ecole Normale Superieure, Ser. 4, 23, no. 3 (1990) p
            469-494

.. [Do2009] \P. Dobcsanyi et
            al. DesignTheory.org. http://designtheory.org/database/

.. [DPV2001] \J. Daemen, M. Peeters, and G. Van Assche,
             *Bitslice ciphers and power analysis attacks*; in FSE, (2000), pp. 134-149.

.. [DP2008] Jean-Guillaume Dumas and Clement Pernet. Memory efficient
            scheduling of Strassen-Winograd's matrix multiplication
            algorithm. arXiv:0707.2347v1, 2008.

.. [DPVAR2000] \J. Daemen, M. Peeters, G. Van Assche, and V. Rijmen,
               *Nessie proposal: NOEKEON*; in First Open NESSIE Workshop, (2000).

.. [DR2002] Joan Daemen, Vincent Rijmen. *The Design of
            Rijndael*. Springer-Verlag Berlin Heidelberg, 2002.

.. [Dro1987] Carl Droms. *Isomorphisms of graph groups*. Proc. of the
             Amer. Math. Soc. **100**
             (1987). No 3. http://educ.jmu.edu/~dromscg/vita/preprints/Isomorphisms.pdf

.. [Du2003] \I. Duursma, "Extremal weight enumerators and
            ultraspherical polynomials", Discrete Mathematics 268
            (2003), 103–127.

.. [Du2009] Du Ye. *On the Complexity of Deciding Degeneracy in
            Games*. http://arxiv.org/pdf/0905.3012v1.pdf (2009)

.. [DW1995] Andreas W.M. Dress and Walter Wenzel, *A Simple Proof of
            an Identity Concerning Pfaffians of Skew Symmetric
            Matrices*, Advances in Mathematics, volume 112, Issue 1,
            April 1995,
            pp. 120-134. http://www.sciencedirect.com/science/article/pii/S0001870885710298

.. [DW2007] \I. Dynnikov and B. Wiest, On the complexity of
            braids, J. Europ. Math. Soc. 9 (2007)

.. _ref-E:

**E**

.. [Eb1989] \W. Eberly, "Computations for algebras and group
            representations". Ph.D. Thesis, University of
            Toronto, 1989. http://www.cpsc.ucalgary.ca/~eberly/Research/Papers/phdthesis.pdf

.. [Ed1974] \A. R. Edmonds, 'Angular Momentum in Quantum Mechanics',
            Princeton University Press (1974)

.. [Eh2013] Ehrhardt, Wolfgang. "The AMath and DAMath Special
            Functions: Reference Manual and Implementation Notes,
            Version
            1.3". 2013. http://www.wolfgang-ehrhardt.de/specialfunctions.pdf.

.. [EM2001] Pavel Etingof and Xiaoguang Ma.
            *Lecture notes on Cherednik algebras*.
            http://www-math.mit.edu/~etingof/73509.pdf :arXiv:`1001.0432`.

.. [EP2013] David Einstein, James Propp. *Combinatorial,
            piecewise-linear, and birational homomesy for products of
            two chains*. :arxiv:`1310.5294v1`.

.. [EP2013b] David Einstein, James Propp. *Piecewise-linear and
             birational toggling*. Extended abstract for
             FPSAC 2014. http://faculty.uml.edu/jpropp/fpsac14.pdf

.. [ERH2015] Jorge Espanoza and Steen Ryom-Hansen. *Cell structures
             for the Yokonuma-Hecke algebra and the algebra of braids
             and ties*. (2015) :arxiv:`1506.00715`.

.. [ESSS2012] \D. Engels, M.-J. O. Saarinen, P. Schweitzer, and E. M. Smith,
              *The Hummingbird-2 lightweight authenticated encryption algorithm*; in
              RFIDSec, (2011), pp. 19-31.

.. [ETS2006a] ETSI/Sage,
              *Specification of the 3GPP Confidentiality and Integrity Algorithms
              UEA2 & UIA2*; in Document 5: Design and Evaluation Report, (2006).

.. [ETS2011] ETSI/Sage,
             *Specification of the 3GPP Confidentiality and Integrity Algorithms
             128-EEA3 & 128-EIA3*; in Document 4: Design and Evaluation Report, (2011).

.. [Ewa1996] Ewald, "Combinatorial Convexity and Algebraic Geometry",
             vol. 168 of Graduate Texts in Mathematics, Springer, 1996

.. [EZ1950] \S. Eilenberg and J. Zilber, "Semi-Simplicial Complexes
            and Singular Homology", Ann. Math. (2) 51 (1950), 499-513.

.. [EPW14] Ben Elias, Nicholas Proudfoot, and Max Wakefield.
           *The Kazhdan-Lusztig polynomial of a matroid*. 2014.
           :arxiv:`1412.7408`.

.. _ref-F:

**F**

.. [Fe1997] Stefan Felsner, "On the Number of Arrangements of
            Pseudolines", Proceedings SoCG 96, 30-37. Discrete &
            Computational Geometry 18 (1997),
            257-267. http://page.math.tu-berlin.de/~felsner/Paper/numarr.pdf

.. [FT00] Stefan Felsner, William T. Trotter,
          Dimension, Graph and Hypergraph Coloring,
          Order,
          2000, Volume 17, Issue 2, pp 167-177,
          http://link.springer.com/article/10.1023%2FA%3A1006429830221

.. [Fe2012] Hans L. Fetter, "A Polyhedron Full of Surprises",
            Mathematics Magazine 85 (2012), no. 5, 334-342.

.. [Fed2015] Federal Agency on Technical Regulation and Metrology (GOST),
             GOST R 34.12-2015, (2015)

.. [Feu2009] \T. Feulner. The Automorphism Groups of Linear Codes and
             Canonical Representatives of Their Semilinear Isometry
             Classes. Advances in Mathematics of Communications 3 (4),
             pp. 363-383, Nov 2009

.. [Feu2013] Feulner, Thomas, "Eine kanonische Form zur Darstellung
             aequivalenter Codes -- Computergestuetzte Berechnung und
             ihre Anwendung in der Codierungstheorie, Kryptographie
             und Geometrie", Dissertation, University of
             Bayreuth, 2013.

.. [FM2014] Cameron Franc and Marc Masdeu, "Computing fundamental
            domains for the Bruhat-Tits tree for GL_2(Qp), p-adic
            automorphic forms, and the canonical embedding of Shimura
            curves". LMS Journal of Computation and Mathematics
            (2014), volume 17, issue 01, pp. 1-23.

.. [FOS2010] \G. Fourier, M. Okado, A. Schilling. *Perfectness of
             Kirillov-Reshetikhin crystals for nonexceptional types*.
             Contemp. Math. 506 (2010) 127-143 ( :arxiv:`0811.1604` )

.. [FP1996] Komei Fukuda, Alain Prodon: Double Description Method
            Revisited, Combinatorics and Computer Science, volume 1120
            of Lecture Notes in Computer Science, page
            91-111. Springer (1996)

.. [FR1985] Friedl, Katalin, and Lajos Rónyai. "Polynomial time
            solutions of some problems of computational
            algebra". Proceedings of the seventeenth annual ACM
            symposium on Theory of computing. ACM, 1985.

.. [FRT1990] Faddeev, Reshetikhin and Takhtajan.
             *Quantization of Lie Groups and Lie Algebras*.
             Leningrad Math. J. vol. **1** (1990), no. 1.

.. [FST2012] \A. Felikson, \M. Shapiro, and \P. Tumarkin, *Cluster Algebras of
            Finite Mutation Type Via Unfoldings*, Int Math Res Notices (2012)
            2012 (8): 1768-1804.

.. [Fu1993] Wiliam Fulton, *Introduction to Toric Varieties*,
            Princeton University Press, 1993.

.. [FY2004] Eva Maria Feichtner and Sergey Yuzvinsky. *Chow rings of
            toric varieties defined by atomic lattices*. Inventiones
            Mathematicae. **155** (2004), no. 3, pp. 515-536.

.. [FZ2007] \S. Fomin and \A. Zelevinsky, *Cluster algebras IV. Coefficients*,
            Compos. Math. 143 (2007), no. 1, 112-164.

.. _ref-G:

**G**

.. [Ga02] Shuhong Gao, A new algorithm for decoding Reed-Solomon
          Codes, January 31, 2002

.. [Gambit] Richard D. McKelvey, Andrew M. McLennan, and
            Theodore L. Turocy, *Gambit: Software Tools for Game
            Theory, Version 13.1.2.*. http://www.gambit-project.org
            (2014).

.. [Gar2015] \V. Garg *Introduction to Lattice Theory with Computer
             Science Applications* (2015), Wiley.

.. [GDR1999] \R. González-Díaz and P. Réal, *A combinatorial method
             for computing Steenrod squares* in J. Pure Appl. Algebra
             139 (1999), 89-108.

.. [GDR2003] \R. González-Díaz and P. Réal, *Computation of cohomology
             operations on finite simplicial complexes* in Homology,
             Homotopy and Applications 5 (2003), 83-93.

.. [Ge2005] Loukas Georgiadis, *Linear-Time Algorithms for Dominators
            and Related Problems*, PhD thesis, Princetown University,
            TR-737-05, (2005).
            ftp://ftp.cs.princeton.edu/reports/2005/737.pdf

.. [GG2012] Jim Geelen and Bert Gerards, Characterizing graphic
            matroids by a system of linear equations,
            submitted, 2012. Preprint:
            http://www.gerardsbase.nl/papers/geelen_gerards=testing-graphicness%5B2013%5D.pdf

.. [GGD2011] \E. Girondo, \G. Gonzalez-Diez, *Introduction to Compact
             Riemann surfaces and Dessins d'enfant*, (2011)
             London Mathematical Society, Student Text 79.

.. [GGNS2013] \B. Gerard, V. Grosso, M. Naya-Plasencia, and F.-X. Standaert,
              *Block ciphers that are easier to mask: How far can we go?*; in
              CHES, (2013), pp. 383-399.

.. [GGOR2003] \V. Ginzberg, N. Guay, E. Opdam, R. Rouquier.
              *On the category `\mathcal{O}` for rational Cherednik algebras*.
              Invent. Math. **154** (2003). :arxiv:`math/0212036`.

.. [GHJV1994] \E. Gamma, R. Helm, R. Johnson, J. Vlissides, *Design
              Patterns: Elements of Reusable Object-Oriented
              Software*. Addison-Wesley (1994). ISBN 0-201-63361-2.

.. [GK2013] Roland Grinis and Alexander Kasprzyk, Normal forms of
            convex lattice polytopes, arXiv:1301.6641

.. [GKZ1994] Gelfand, I. M.; Kapranov, M. M.; and
             Zelevinsky, A. V. "Discriminants, Resultants and
             Multidimensional Determinants" Birkhauser 1994

.. [GL1996] \G. Golub and C. van Loan. *Matrix Computations*. 3rd
            edition, Johns Hopkins Univ. Press, 1996.

.. [GLSVJGK2014] \V. Grosso, G. Leurent, F.-X. Standaert, K. Varici,
                 \F. D. A. Journault, L. Gaspar, and S. Kerckhof,
                 *SCREAM & iSCREAM Side-Channel Resistant Authenticated Encryption
                 with Masking*; in CAESAR Competition, (2014).

.. [GM2002] Daniel Goldstein and Andrew Mayer. On the equidistribution
            of Hecke points. Forum Mathematicum, 15:2, pp. 165--189,
            De Gruyter, 2003.

.. [GNL2011] \Z. Gong, S. Nikova, and Y. W. Law,
             *KLEIN: A new family of lightweight block ciphers*; in
             RFIDSec, (2011), p. 1-18.

.. [Go1967] Solomon Golomb, Shift register sequences, Aegean Park
            Press, Laguna Hills, Ca, 1967

.. [God1968] \R. Godement: *Algebra*, Hermann (Paris) / Houghton Mifflin
             (Boston) (1968)

.. [Gor1980] Daniel Gorenstein, Finite Groups (New York: Chelsea
             Publishing, 1980)

.. [Gor2009] Alexey G. Gorinov, "Combinatorics of double cosets and
             fundamental domains for the subgroups of the modular
             group", preprint :arxiv:`0901.1340`

.. [GPV2008] Craig Gentry, Chris Peikert, Vinod Vaikuntanathan. *How
             to Use a Short Basis: Trapdoors for Hard Lattices and New
             Cryptographic
             Constructions*. STOC 2008. http://www.cc.gatech.edu/~cpeikert/pubs/trap_lattice.pdf

.. [GR2001] \C.Godsil and G.Royle, *Algebraic Graph Theory*. Graduate
            Texts in Mathematics, Springer, 2001.

.. [Gr2007] \J. Green, Polynomial representations of `GL_n`, Springer
            Verlag, 2007.

.. [GR2013] Darij Grinberg, Tom Roby. *Iterative properties of
            birational rowmotion
            I*. http://web.mit.edu/~darij/www/algebra/skeletal.pdf

.. [Grinb2016a] Darij Grinberg,
                *Double posets and the antipode of QSym*,
                :arxiv:`1509.08355v2`.

.. [GrS1967] Grunbaum and Sreedharan, "An enumeration of simplicial
             4-polytopes with 8 vertices", J. Comb. Th. 2,
             437-465 (1967)

.. [GS1999] Venkatesan Guruswami and Madhu Sudan, Improved Decoding of
            Reed-Solomon Codes and Algebraic-Geometric Codes, 1999

.. [GT1996] \P. Gianni and B. Trager. "Square-free algorithms in
            positive characteristic". Applicable Algebra in Engineering,
            Communication and Computing, 7(1), 1-14 (1996)

.. [GT2014] \M.S. Gowda and J. Tao. On the bilinearity rank of a
            proper cone and Lyapunov-like
            transformations. Mathematical Programming, 147 (2014)
            155-170.

.. [Gu] GUAVA manual, http://www.gap-system.org/Packages/guava.html

.. [GW2014] \G. Gratzer and F. Wehrung,
            Lattice Theory: Special Topics and Applications Vol. 1,
            Springer, 2014.

.. [GZ1983] Greene; Zaslavsky, "On the Interpretation of Whitney
            Numbers Through Arrangements of Hyperplanes, Zonotopes,
            Non-Radon Partitions, and Orientations of
            Graphs". Transactions of the American Mathematical
            Society, Vol. 280, No. 1. (Nov., 1983), pp. 97-126.

.. _ref-H:

**H**

.. [Ha2005] Gerhard Haring. [Online] Available:
            http://osdir.com/ml/python.db.pysqlite.user/2005-11/msg00047.html

.. [Hac2016] \M. Hachimori. http://infoshako.sk.tsukuba.ac.jp/~hachi/math/library/dunce_hat_eng.html

.. [Hat2002] Allen Hatcher, "Algebraic Topology", Cambridge University
             Press (2002).

.. [He2002] \H. Heys *A Tutorial on Linear and Differential
            Cryptanalysis* ; 2002' available at
            http://www.engr.mun.ca/~howard/PAPERS/ldc_tutorial.pdf

.. [Hes2002] \F. Hess, "Computing Riemann-Roch spaces in algebraic
             function fields and related topics," J. Symbolic
             Comput. 33 (2002), no. 4, 425--445.

.. [Hig2008] \N. J. Higham, "Functions of matrices: theory and computation",
             Society for Industrial and Applied Mathematics (2008).

.. [HJ2004] Tom Hoeholdt and Joern Justesen, A Course In
            Error-Correcting Codes, EMS, 2004

.. [HKOTY1999] \G. Hatayama, A. Kuniba, M. Okado, T. Tagaki, and Y. Yamada,
               *Remarks on fermionic formula*. Contemp. Math., **248** (1999).

.. [HKP2010] \T. J. Haines, R. E. Kottwitz, A. Prasad, Iwahori-Hecke
             Algebras, J. Ramanujan Math. Soc., 25 (2010),
             113--145. :arxiv:`0309168v3` :mathscinet:`MR2642451`

.. [HL2014] Thomas Hamilton and David Loeffler, "Congruence testing
            for odd modular subgroups", LMS J. Comput. Math. 17
            (2014), no. 1, 206-208, :doi:`10.1112/S1461157013000338`.

.. [Hli2006] Petr Hlineny, "Equivalence-free exhaustive generation of
             matroid representations", Discrete Applied Mathematics
             154 (2006), pp. 1210-1222.

.. [HLY2002] Yi Hu, Chien-Hao Liu, and Shing-Tung Yau. Toric morphisms
             and fibrations of toric Calabi-Yau
             hypersurfaces. *Adv. Theor. Math. Phys.*,
             6(3):457-506, 2002. arXiv:math/0010082v2 [math.AG].

.. [Hoc] Winfried Hochstaettler, "About the Tic-Tac-Toe Matroid",
         preprint.

.. [HP2003] \W. C. Huffman, V. Pless, Fundamentals of Error-Correcting
            Codes, Cambridge Univ. Press, 2003.

.. [HP2016] \S. Hopkins, D. Perkinson. "Bigraphical
            Arrangements". Transactions of the American Mathematical
            Society 368 (2016), 709-725. :arxiv:`1212.4398`

.. [HPS2008] \J. Hoffstein, J. Pipher, and J.H. Silverman. *An
             Introduction to Mathematical
             Cryptography*. Springer, 2008.

.. [HOLM2016] Tristan Holmes and \J. \B. Nation,
              *Inflation of finite lattices along all-or-nothing sets*.
              http://www.math.hawaii.edu/~jb/inflation.pdf

.. [HR2016]  Clemens Heuberger and Roswitha Rissner, "Computing
             `J`-Ideals of a Matrix Over a Principal Ideal Domain",
             :arxiv:`1611.10308`, 2016.

.. [HRT2000] \R.B. Howlett, L.J. Rylands, and D.E. Taylor.
             *Matrix generators for exceptional groups of Lie type*.
             J. Symbolic Computation. **11** (2000).
             http://www.maths.usyd.edu.au/u/bobh/hrt.pdf

.. [Hsu1996] Tim Hsu, "Identifying congruence subgroups of the modular
             group", Proc. AMS 124, no. 5, 1351-1359 (1996)

.. [Hsu1997] Tim Hsu, "Permutation techniques for coset
             representations of modular subgroups", in L. Schneps
             (ed.), Geometric Galois Actions II: Dessins d'Enfants,
             Mapping Class Groups and Moduli, volume 243 of LMS
             Lect. Notes, 67-77, Cambridge Univ. Press (1997)

.. [Huy2005] \D. Huybrechts : *Complex Geometry*, Springer (Berlin)
             (2005).

.. _ref-I:

**I**

.. [ILS2012] Giuseppe F. Italiano, Luigi Laura, and Federico
             Santaroni. *Finding strong bridges and strong
             articulation points in linear time*. Theoretical Computer
             Science, 447, 74–84 (2012).
             :doi:`10.1016/j.tcs.2011.11.011`

.. [IR1990] \K. Ireland and M. Rosen, *A Classical Introduction to
            Modern Number Theory*, Springer-Verlag, GTM volume
            84, 1990.

.. [ISSK2009] \M. Izadi, B. Sadeghiyan, S. S. Sadeghian, H. A. Khanooki,
              *MIBS: A new lightweight block cipher*; in
              CANS, (2009), pp. 334-348.

.. [Iwa1964] \N. Iwahori, On the structure of a Hecke ring of a
             Chevalley group over a finite
             field,  J. Fac. Sci. Univ. Tokyo Sect. I, 10 (1964),
             215--236 (1964). :mathscinet:`MR0165016`

.. [Iwa1972] \K. Iwasawa, *Lectures on p-adic L-functions*, Princeton
             University Press, 1972.

.. _ref-J:

**J**

.. [Ja1971] \N. Jacobson. *Exceptional Lie Algebras*. Marcel Dekker,
            Inc. New York. 1971. IBSN No. 0-8247-1326-5.

.. [JL2009] Nicolas Jacon and Cedric Lecouvey.
            *Kashiwara and Zelevinsky involutions in affine type A*.
            Pac. J. Math. 243(2):287-311 (2009).

.. [Joh1990] \D.L. Johnson. *Presentations of Groups*. Cambridge
             University Press. (1990).

.. [Jon1987] \V. Jones, Hecke algebra representations of braid groups
             and link polynomials.  Ann. of Math. (2) 126 (1987),
             no. 2, 335--388. :doi:`10.2307/1971403`
             :mathscinet:`MR0908150`

.. [Jon2005] \V. Jones, The Jones
             Polynomial, 2005. https://math.berkeley.edu/~vfr/jones.pdf

.. [JRJ94] Jourdan, Guy-Vincent; Rampon, Jean-Xavier; Jard, Claude
           (1994), "Computing on-line the lattice of maximal antichains
           of posets", Order 11 (3) p. 197-210, :doi:`10.1007/BF02115811`

.. [Joy2004] \D. Joyner, Toric codes over finite fields, Applicable
             Algebra in Engineering, Communication and Computing, 15,
             (2004), p. 63-79.

.. [Joy2006] \D. Joyner, *On quadratic residue codes and hyperelliptic
             curves*, (preprint 2006)

.. [JPdA15] \N. Jacon and L. Poulain d'Andecy. *An isomorphism theorem
            for Yokonuma-Hecke algebras and applications to link
            invariants*. (2015) :arxiv:`1501.06389v3`.

.. _ref-K:

**K**

.. [Ka1990] Victor G. Kac. *Infinite-dimensional Lie Algebras*. Third
            edition. Cambridge University Press, Cambridge, 1990.

.. [Kal1992] \B. Kaliski,
             *The MD2 message-digest algorithm*; in
             RFS 1319, (1992).

.. [Ka1993] Masaki Kashiwara, The crystal base and Littelmann's
            refined Demazure character formula, Duke Math. J. 71
            (1993), no. 3, 839--858.

.. [Kal1980] \T. Kaliath, "Linear Systems", Prentice-Hall, 1980,
             383--386.

.. [Kam2007] Joel Kamnitzer,
             *The crystal structure on the set of Mirković-Vilonen polytopes*,
             Adv. Math. **215** (2007), 66-93.

.. [Kam2010] Joel Kamnitzer, *Mirković-Vilonen cycles and polytopes*,
             Ann. Math. (2) **171** (2010), 731-777.

.. [Kan1958] \D. M. Kan, *A combinatorial definition of homotopy
             groups*, Ann. Math. (2) 67 (1958), 282-312.

.. [Kaw2009] Kawahira, Tomoki. *An algorithm to draw external rays of the
             Mandelbrot set*, Nagoya University, 23 Apr. 2009.
             math.titech.ac.jp/~kawahira/programs/mandel-exray.pdf

.. [KB1983] \W. Kühnel and T. F. Banchoff, "The 9-vertex complex
            projective plane", Math. Intelligencer 5 (1983), no. 3,
            11-22.

.. [Ke1991] \A. Kerber. Algebraic combinatorics via finite group
            actions, 2.2 p. 70. BI-Wissenschaftsverlag,
            Mannheim, 1991.

.. [Ke2008] \B. Keller, *Cluster algebras, quiver representations
            and triangulated categories*, :arXiv:`0807.1960`.

.. [KK1995] Victor Klee and Peter Kleinschmidt,
            *Convex polytopes and related complexes.*, in \R. L. Graham,
            \M. Grötschel, \L Lovász, *Handbook of combinatorics*,
            Vol. 1, Chapter 18, 1995

.. [KKMMNN1992] S-J. Kang, M. Kashiwara, K. C. Misra, T. Miwa, T. Nakashima,
                and A. Nakayashiki. *Affine crystals and vertex models*.
                Int. J. Mod. Phys. A, **7** (suppl. 1A), (1992) pp. 449-484.

.. [KKPSSSYYLLCHH2004] \D. Kwon, J. Kim, S. Park, S. H. Sung, Y. Sohn,
                       \J. H. Song, Y. Yeom, E-J. Yoon, S. Lee, J. Lee,
                       \S. Chee, D. Han, and J. Hong,
                       *New block cipher: ARIA*; in ICISC, (2004), pp. 432-445.

.. [KL2008] Chris Kurth and Ling Long, "Computations with finite index
            subgroups of `{\rm PSL}_2(\ZZ)` using Farey symbols",
            Advances in algebra and combinatorics, 225--242, World
            Sci. Publ., Hackensack, NJ, 2008. Preprint version:
            :arxiv:`0710.1835`

.. [KLLRSY2014] \E. B. Kavun, M. M. Lauridsen, G. Leander, C. Rechberger,
                \P. Schwabe, and T. Yalcin, *Prost v1*; CAESAR Competition, (2014).

.. [KLPR2010] \L. R. Knudsen, G. Leander, A. Poschmann, and M. J. B. Robshaw,
              *PRINTcipher: A block cipher for IC-printing*; in
              CHES, (2010), pp. 16-32.

.. [KLS2013] Allen Knutson, Thomas Lam, and David Speyer.
             *Positroid Varieties: Juggling and Geometry*
             Compositio Mathematica, **149** (2013), no. 10.
             :arXiv:`1111.3660`.

.. [KMAUTOM2000] Masayuki Kanda, Shiho Moriai, Kazumaro Aoki, Hiroki Ueda,
                 Youichi Takashima, Kazuo Ohta, and Tsutomu Matsumoto,
                 *E2 - a new 128-bit block cipher*; in IEICE Transactions on
                 Fundamentals of Electronics, Communications and Computer Sciences,
                 E83-A(1):48–59, 12 2000.

.. [KMM2004] Tomasz Kaczynski, Konstantin Mischaikow, and Marian
             Mrozek, "Computational Homology", Springer-Verlag (2004).

.. [KMN2012] On the trace of the antipode and higher
             indicators. Yevgenia Kashina and Susan Montgomery and
             Richard Ng. Israel J. Math., v.188, 2012.

.. [KN1963] \S. Kobayashi & K. Nomizu : *Foundations of Differential
            Geometry*, vol. 1, Interscience Publishers (New York)
            (1963).

.. [KNS2011] Atsuo Kuniba and Tomoki Nakanishi and Junji Suzuki,
             `T`-*systems and* `Y`-*systems in integrable systems*.
             \J. Phys. A, **44** (2011), no. 10.

.. [KnotAtlas] The Knot atlas. http://katlas.org/wiki/Main_Page

.. [Knu1995] Donald E. Knuth, *Overlapping Pfaffians*,
             :arxiv:`math/9503234v1`.

.. [Knu2005] Lars R. Knudsen, *SMASH - A Cryptographic Hash Function*; in
             FSE'05, (2005), pp. 228-242.

.. [Kob1993] Neal Koblitz, *Introduction to Elliptic Curves and
             Modular Forms*.  Springer GTM 97, 1993.

.. [Koe1999] Wolfram Koepf: Effcient Computation of Chebyshev
             Polynomials in Computer Algebra Systems: A Practical
             Guide. John Wiley, Chichester (1999): 79-99.

.. [Koh2000] David Kohel, *Hecke Module Structure of Quaternions*, in
             Class Field Theory — Its Centenary and Prospect (Tokyo,
             1998), Advanced Studies in Pure Mathematics, 30,
             177-196, 2000.

.. [Koh2007] \A. Kohnert, Constructing two-weight codes with prescribed
             groups of automorphisms, Discrete applied mathematics 155,
             no. 11 (2007):
             1451-1457. http://linearcodes.uni-bayreuth.de/twoweight/

.. [KP2002] Volker Kaibel and Marc E. Pfetsch, "Computing the Face
            Lattice of a Polytope from its Vertex-Facet Incidences",
            Computational Geometry: Theory and Applications, Volume
            23, Issue 3 (November 2002), 281-290.  Available at
            http://portal.acm.org/citation.cfm?id=763203 and free of
            charge at http://arxiv.org/abs/math/0106043

.. [Kr1971] \D. Kraines, "On excess in the Milnor basis," Bull. London
            Math. Soc. 3 (1971), 363-365.

.. [Kr2016] Stefan Kranich, An epsilon-delta bound for plane algebraic curves
            and its use for certified homotopy continuation of systems of plane
            algebraic curves, arXiv:1505.03432

.. [KR2001] \J. Kahane and A. Ryba. *The hexad game*, Electronic
            Journal of Combinatorics, **8**
            (2001). http://www.combinatorics.org/Volume_8/Abstracts/v8i2r11.html

.. [KS1998] Maximilian Kreuzer and Harald Skarke, Classification of
            Reflexive Polyhedra in Three Dimensions,
            arXiv:hep-th/9805190

.. [KS2002] \A. Khare and U. Sukhatme. "Cyclic Identities Involving
            Jacobi Elliptic Functions",
            preprint 2002. :arxiv:`math-ph/0201004`

.. [KSV2011] Ian Kiming, Matthias Schuett and Helena Verrill, "Lifts
             of projective congruence groups", J. London
             Math. Soc. (2011) 83 (1): 96-120,
             :doi:`10.1112/jlms/jdq062`. Arxiv version:
             :arxiv:`0905.4798`.

.. [KT1986] \N. Kerzman and M. R. Trummer. "Numerical Conformal
            Mapping via the Szego kernel". Journal of Computational
            and Applied Mathematics, 14(1-2): 111--123, 1986.

.. [Kuh1987] \W. Kühnel, "Minimal triangulations of Kummer varieties",
             Abh. Math. Sem. Univ. Hamburg 57 (1987), 7-20.

.. [Kuh1995] Kuhnel, "Tight Polyhedral Submanifolds and Tight
             Triangulations" Lecture Notes in Mathematics Volume 1612,
             1995

.. [Kul1991] Ravi Kulkarni, "An arithmetic geometric method in the
             study of the subgroups of the modular group", American
             Journal of Mathematics 113 (1991), no 6, 1053-1133

.. [Kur2008] Chris Kurth, "K Farey package for Sage",
             http://wayback.archive-it.org/855/20100510123900/http://www.public.iastate.edu/~kurthc/research/index.html

.. [Kwon2012] Jae-Hoon Kwon. *Crystal bases of* `q`-*deformed Kac Modules
              over the Quantum Superalgebra* `U_q(\mathfrak{gl}(m|n))`.
              International Mathematics Research Notices. Vol. 2014, No. 2,
              pp. 512-550 (2012)

.. [KZ2003] \M. Kontsevich, A. Zorich "Connected components of the
            moduli space of Abelian differentials with prescripebd
            singularities" Invent. math. 153, 631-678 (2003)

.. _ref-L:

**L**

.. [Lam2005] \T. Lam, Affine Stanley symmetric functions,
             Amer. J. Math.  128 (2006), no. 6, 1553--1586.

.. [Lam2008] \T. Lam. *Schubert polynomials for the affine
             Grassmannian*. J. Amer. Math. Soc., 2008.

.. [Lan2002] \S. Lang : *Algebra*, 3rd ed., Springer (New York) (2002);
             :doi:`10.1007/978-1-4613-0041-0`

.. [Lan2008] \E. Lanneau "Connected components of the strata of the
             moduli spaces of quadratic differentials", Annales
             sci. de l'ENS, serie 4, fascicule 1, 41, 1-56 (2008)

.. [Lau2011] Alan G.B. Lauder, "Computations with classical and p-adic
             modular forms", LMS J. of Comput. Math. 14 (2011),
             214-231.

.. [LB1988] Lee, P.J., Brickell, E.F. An observation on the security of
            McEliece's public-key cryptosystem. EuroCrypt 1988. LNCS, vol. 330, pp.
            275–280.

.. [LdB1982] \A. Liberato de Brito, 'FORTRAN program for the integral
             of three spherical harmonics', Comput. Phys. Commun.,
             Volume 25, pp. 81-85 (1982)

.. [Lee1997] \J. M. Lee, *Riemannian Manifolds*, Springer (New York) (1997);
             :doi:`10.1007/b98852`

.. [Lee2011] \J. M. Lee, *Introduction to Topological Manifolds*, 2nd ed.,
             Springer (New York) (2011); :doi:`10.1007/978-1-4419-7940-7`

.. [Lee2013] \J. M. Lee, *Introduction to Smooth Manifolds*, 2nd ed.,
             Springer (New York) (2013); :doi:`10.1007/978-1-4419-9982-5`

.. [Lev2014] Lionel Levine. Threshold state and a conjecture of
             Poghosyan, Poghosyan, Priezzhev and Ruelle,
             Communications in Mathematical Physics.

.. [Lew2000] Robert Edward Lewand. *Cryptological Mathematics*. The
             Mathematical Association of America, 2000.

.. [Li1995] Peter Littelmann, Crystal graphs and Young
            tableaux, J. Algebra 175 (1995), no. 1, 65--87.

.. [Lic1997] William B. Raymond Lickorish. An Introduction to Knot
             Theory, volume 175 of Graduate Texts in
             Mathematics. Springer-Verlag, New York, 1997. ISBN
             0-387-98254-X

.. [Lim] \C. H. Lim,
         *CRYPTON: A New 128-bit Block Cipher*; available at
         http://next.sejong.ac.kr/~chlim/pub/cryptonv05.ps

.. [Lim2001] \C. H. Lim,
             *A Revised Version of CRYPTON: CRYPTON V1.0*; in FSE'01, pp. 31--45.


.. [Lin1999] J. van Lint, Introduction to coding theory, 3rd ed.,
             Springer-Verlag GTM, 86, 1999.

.. [Liv2006] \M. Livernet, *A rigidity theorem for pre-Lie algebras*, J. Pure Appl.
             Algebra 207 (2006), no 1, pages 1-18.
             Preprint: :arxiv:`math/0504296v2`.

.. [LLYCL2005] \H. J. Lee, S. J. Lee, J. H. Yoon, D. H. Cheon, and J. I. Lee,
               *The SEED Encryption Algorithm*; in
               RFC 4269, (2005).

.. [LLZ2014] \K. Lee, \L. Li, and \A. Zelevinsky, *Greedy elements in rank 2
             cluster algebras*, Selecta Math. 20 (2014), 57-82.

.. [LM2006] Vadim Lyubashevsky and Daniele Micciancio. Generalized
            compact knapsacks are collision resistant. ICALP,
            pp. 144--155, Springer, 2006.

.. [LMR2010] \N. Linial, R. Meshulam and M. Rosenthal, "Sum complexes
             -- a new family of hypertrees", Discrete & Computational
             Geometry, 2010, Volume 44, Number 3, Pages 622-636

.. [Lod1995] Jean-Louis Loday. *Cup-product for Leibniz cohomology and
             dual Leibniz algebras*. Math. Scand., pp. 189--196
             (1995). http://www.math.uiuc.edu/K-theory/0015/cup_product.pdf

.. [Loe2007] David Loeffler, *Spectral expansions of overconvergent
             modular functions*, Int. Math. Res. Not 2007 (050).
             `Arxiv preprint <http://uk.arxiv.org/abs/math/0701168>`_.

.. [Lot2005] \M. Lothaire, *Applied combinatorics on
             words*. Cambridge University Press (2005).

.. [LP2007] \G. Leander and A. Poschmann,
            *On the Classification of 4 Bit S-boxes*; in WAIFI, (2007), pp. 159-176.

.. [LP2011] Richard Lindner and Chris Peikert. Better key sizes (and
            attacks) for LWE-based encryption. in Proceeding of the
            11th international conference on Topics in cryptology:
            CT-RSA 2011. Springer 2011,
            :doi:`10.1007/978-3-642-19074-2_21`

.. [LPR2010] Vadim Lyubashevsky, Chris Peikert, and Oded Regev. On
             Ideal Lattices and Learning with Errors over Rings. in
             Advances in Cryptology --
             EUROCRYPT 2010. Springer 2010. :doi:`10.1007/978-3-642-13190-5_1`

.. [LSS2009] \T. Lam, A. Schilling, M. Shimozono. *Schubert
             polynomials for the affine Grassmannian of the symplectic
             group*. Mathematische Zeitschrift 264(4) (2010) 765-811
             (:arxiv:`0710.2720`)

.. [LT1998] \B. Leclerc, J.-Y. Thibon, Littlewood-Richardson
            coefficients and Kazhdan-Lusztig polynomials,
            http://front.math.ucdavis.edu/9809.5122

.. [LT2009] G.I. Lehrer and D.E. Taylor. *Unitary reflection
            groups*. Australian Mathematical Society Lecture
            Series, 2009.

.. [Lut2002] Frank H. Lutz, Császár's Torus, Electronic Geometry Model
             No. 2001.02.069
             (2002). http://www.eg-models.de/models/Classical_Models/2001.02.069/_direct_link.html

.. [Lut2005] Frank H. Lutz, "Triangulated Manifolds with Few Vertices:
             Combinatorial Manifolds", preprint (2005),
             :arXiv:`math/0506372`

.. [LV2012] Jean-Louis Loday and Bruno Vallette. *Algebraic
            Operads*. Springer-Verlag Berlin Heidelberg
            (2012). :doi:`10.1007/978-3-642-30362-3`.

.. [Ltd06] Beijing Data Security Technology Co. Ltd,
           *Specification of SMS4, Block Cipher for WLAN Products - SMS4* (in Chinese);
           Available at http://www.oscca.gov.cn/UpFile/200621016423197990.pdf, (2006).

.. [LTV1999] Bernard Leclerc, Jean-Yves Thibon, and Eric Vasserot.
             *Zelevinsky's involution at roots of unity*.
             J. Reine Angew. Math. 513:33-51 (1999).

.. [LW2012] David Loeffler and Jared Weinstein, *On the computation of
            local components of a newform*, Mathematics of Computation
            **81** (2012) 1179-1200. :doi:`10.1090/S0025-5718-2011-02530-5`

.. [Lyo2003] \R. Lyons, Determinantal probability
             measures. Publications Mathematiques de l'Institut des
             Hautes Etudes Scientifiques 98(1)  (2003), pp. 167-212.

.. _ref-M:

**M**

.. [Mas94] James L. Massey,
           *SAFER K-64: A byte-oriented block-ciphering algorithm*; in
           FSE’93, Volume 809 of LNCS, pages 1-17.
           Springer, Heidelberg, December 1994.

.. [Mat2002] Jiří Matousek, "Lectures on Discrete Geometry", Springer,
             2002

.. [Ma2009] Sarah Mason, An Explicit Construction of Type A Demazure
            Atoms, Journal of Algebraic Combinatorics, Vol. 29,
            (2009), No. 3, p.295-313. :arXiv:`0707.4267`

.. [Mac1915] Percy A. MacMahon, *Combinatory Analysis*,
             Cambridge University Press (1915--1916).
             (Reprinted: Chelsea, New York, 1960).

.. [MAR2009] \H. Molina-Abril and P. Réal, *Homology computation using
             spanning trees* in Progress in Pattern Recognition, Image
             Analysis, Computer Vision, and Applications, Lecture
             Notes in Computer Science, volume 5856, pp 272-278,
             Springer, Berlin (2009).

.. [Mas1969] James L. Massey, "Shift-Register Synthesis and BCH
             Decoding." IEEE Trans. on Information Theory, vol. 15(1),
             pp. 122-127, Jan 1969.

.. [MatroidDatabase] `Database of Matroids <http://www-imai.is.s.u-tokyo.ac.jp/~ymatsu/matroid/index.html>`_

.. [May1964] \J. P. May, "The cohomology of restricted Lie algebras
             and of Hopf algebras; application to the Steenrod
             algebra." Thesis, Princeton Univ., 1964.

.. [May1967] \J. P. May, Simplicial Objects in Algebraic Topology,
             University of Chicago Press (1967)

.. [McC1978] \K. McCrimmon. *Jordan algebras and their
             applications*. Bull. Amer. Math. Soc. **84** 1978.

.. [McM1992] John McMillan. *Games, strategies, and managers*. Oxford
             University Press.

.. [Mil1958] \J. W. Milnor, "The Steenrod algebra and its dual,"
             Ann. of Math. (2) 67 (1958), 150-171.

.. [MMIB2012] \Y. Matsumoto, S. Moriyama, H. Imai, D. Bremner:
              Matroid Enumeration for Incidence Geometry,
              Discrete and Computational Geometry,
              vol. 47, issue 1, pp. 17-43, 2012.

.. [MMY2003] Jean-Christophe Yoccoz, Stefano Marmi and Pierre Moussa
             "On the cohomological equation for interval exchange
             maps", C. R. Acad. Sci. Paris, projet de Note, 2003
             Systèmes dynamiques/Dynamical
             Systems. :arxiv:`math/0304469v1`

.. [MM2015] \J. Matherne and \G. Muller, *Computing upper cluster algebras*,
            Int. Math. Res. Not. IMRN, 2015, 3121-3149.

.. [MNO1994] Alexander Molev, Maxim Nazarov, and Grigori Olshanski.
             *Yangians and classical Lie algebras*. (1994)
             :arxiv:`hep-th/9409025`

.. [Mol2007] Alexander Ivanovich Molev.
             *Yangians and Classical Lie Algebras*.
             Mathematical Surveys and Monographs.
             Providence, RI: American Mathematical Society. (2007)

.. [Mon1998] \K. G. Monks, "Change of basis, monomial relations, and
             `P^s_t` bases for the Steenrod algebra," J. Pure
             Appl. Algebra 125 (1998), no. 1-3, 235-260.

.. [MR1989] \G. Melançon and C. Reutenauer.
            *Lyndon words, free algebras and shuffles*,
            Can. J. Math., Vol. XLI, No. 4, 1989, pp. 577-591.

.. [MR2002] \S. Murphy, M. Robshaw *Essential Algebraic Structure
            Within the AES*\; in Advances in Cryptology \- CRYPTO
            2002\; LNCS 2442\; Springer Verlag 2002

.. [MS2003] \T. Mulders, A. Storjohann, "On lattice reduction for
            polynomial matrices", J. Symbolic Comput. 35 (2003),
            no. 4, 377--401

.. [MS2011] \G. Musiker and \C. Stump, *A compendium on the cluster algebra
            and quiver package in sage*, :arxiv:`1102.4844`.

.. [MSZ2013] Michael Maschler, Solan Eilon, and Zamir Shmuel. *Game
             Theory*. Cambridge: Cambridge University Press,
             (2013). ISBN 9781107005488.

.. [MV2010] \D. Micciancio, P. Voulgaris. *A Deterministic Single
            Exponential Time Algorithm for Most Lattice Problems based
            on Voronoi Cell Computations*. Proceedings of the 42nd ACM
            Symposium Theory of Computation, 2010.

.. [MvOV1996] \A. J. Menezes, P. C. van Oorschot,
              and S. A. Vanstone. *Handbook of Applied
              Cryptography*. CRC Press, 1996.

.. [MW2009] Meshulam and Wallach, "Homological connectivity of random
            `k`-dimensional complexes", preprint, math.CO/0609773.

.. _ref-N:

**N**

.. [Nas1950] John Nash. *Equilibrium points in n-person games.*
             Proceedings of the National Academy of Sciences 36.1
             (1950): 48-49.

.. [Nie2013] Johan S. R. Nielsen, List Decoding of Algebraic Codes,
             Ph.D. Thesis, Technical University of Denmark, 2013

.. [Nie] Johan S. R. Nielsen, Codinglib,
         https://bitbucket.org/jsrn/codinglib/.

.. [NN2007] Nisan, Noam, et al., eds. *Algorithmic game theory.*
            Cambridge University Press, 2007.

.. [Nog1985] Arnaldo Nogueira, "Almost all Interval Exchange
             Transformations with Flips are Nonergodic" (Ergod. Th. &
             Dyn. Systems, Vol 5., (1985), 257-271

.. [Normaliz] Winfried Bruns, Bogdan Ichim, and Christof Soeger,
              Normaliz,
              http://www.mathematik.uni-osnabrueck.de/normaliz/

.. [NZ2012] \T. Nakanishi and \A. Zelevinsky, *On tropical dualities in
            cluster algebras*, Algebraic groups and quantum groups,
            Contemp. Math., vol. 565, Amer. Math. Soc.,
            Providence, RI, 2012, pp.  217-226.

.. _ref-O:

**O**

.. [OGKRKGBDDP2015] \R. Oliynykov, I. Gorbenko, O. Kazymyrov, V. Ruzhentsev,
                    \O. Kuznetsov, Y. Gorbenko, A. Boiko, O. Dyrda, V. Dolgov,
                    and A. Pushkaryov,
                    *A new standard of ukraine: The kupyna hash function*; in
                    Cryptology ePrint Archive, (2015), 885.

.. [Oha2011] \R.A. Ohana. On Prime Counting in Abelian Number
             Fields. http://wstein.org/home/ohanar/papers/abelian_prime_counting/main.pdf.

.. [ONe1983] \B. O'Neill : *Semi-Riemannian Geometry*, Academic Press
             (San Diego) (1983)

.. [Onsager1944] Lars Onsager. *Crystal statistics. I. A two-dimensional
                 model with an order-disorder transition*, Phys. Rev.
                 (2) **65** (1944), pp. 117-149.

.. [Or2016] \M. Orlitzky. The Lyapunov rank of an improper
            cone. Citation: Optimization Methods and Software
            (accepted
            2016-06-12). http://www.optimization-online.org/DB_HTML/2015/10/5135.html. :doi:`10.1080/10556788.2016.1202246`

.. [Oxl1992] James Oxley, *Matroid theory*, Oxford University
             Press, 1992.

.. [Oxl2011] James Oxley, *Matroid Theory, Second Edition*. Oxford
             University Press, 2011.

.. _ref-P:

**P**

.. [PALP] Maximilian Kreuzer, Harald Skarke: "PALP: A Package for
          Analyzing Lattice Polytopes with Applications to Toric
          Geometry" omput.Phys.Commun. 157 (2004) 87-106
          :arxiv:`math/0204356`

.. [PearsonTest] :wikipedia:`Goodness_of_fit`, accessed 13th
                 October 2009.

.. [Pen2012] \R. Pendavingh, On the evaluation at `(-i, i)` of the
             Tutte polynomial of a binary matroid. Preprint:
             :arxiv:`1203.0910`

.. [Pet2010] Christiane Peters, Information-set decoding for linear codes over
             `GF(q)`, Proc. of PQCrypto 2010, pp. 81-94.

.. [Pha2002] \R. C.-W. Phan. Mini advanced encryption standard
             (mini-AES): a testbed for cryptanalysis
             students. Cryptologia, 26(4):283--306, 2002.

.. [Piz1980] \A. Pizer. An Algorithm for Computing Modular Forms on
             `\Gamma_0(N)`, J. Algebra 64 (1980), 340-390.

.. [Platt1976] \C. R. Platt,
               Planar lattices and planar graphs,
               Journal of Combinatorial Theory Series B,
               Vol 21, no. 1 (1976): 30-39.

.. [Pon2010] \S. Pon. *Types B and D affine Stanley symmetric
             functions*, unpublished PhD Thesis, UC Davis, 2010.

.. [Pos2005] \A. Postnikov, Affine approach to quantum Schubert
             calculus, Duke Math. J. 128 (2005) 473-509

.. [PPW2013] Perlman, Perkinson, and Wilmes.  Primer for the algebraic
             geometry of sandpiles. Tropical and Non-Archimedean
             Geometry, Contemp. Math., 605, Amer. Math. Soc.,
             Providence, RI, 2013.

.. [PR2015] \P. Pilarczyk and P. Réal, *Computation of cubical
            homology, cohomology, and (co)homological operations via
            chain contraction*, Adv. Comput. Math. 41 (2015), pp
            253--275.

.. [PRC2012] \G. Piret, T. Roche, and C. Carlet,
             *PICARO - a block cipher allowing efficient higher-order side-channel
             resistance*; in ACNS, (2012), pp. 311-328.

.. [Prototype_pattern] Prototype pattern,
                       :wikipedia:`Prototype_pattern`

.. [PS2011] \R. Pollack, and G. Stevens.  *Overconvergent modular
            symbols and p-adic L-functions.* Annales scientifiques de
            l'Ecole normale superieure.
            Vol. 44. No. 1. Elsevier, 2011.

.. [PUNTOS] Jesus A. De Loera
            http://www.math.ucdavis.edu/~deloera/RECENT_WORK/puntos2000

.. [PvZ2010] \R. A. Pendavingh, S. H. M. van Zwam, Lifts of matroid
             representations over partial fields, Journal of
             Combinatorial Theory, Series B, Volume 100, Issue 1,
             January 2010, Pages 36-67

.. [PZ2008] \J. H. Palmieri and J. J. Zhang, "Commutators in the
            Steenrod algebra," New York J. Math. 19 (2013), 23-37.

.. [Propp1997] James Propp,
               *Generating Random Elements of Finite Distributive Lattices*,
               Electron. J. Combin. 4 (1997), no. 2, The Wilf Festschrift volume,
               Research Paper 15.
               http://www.combinatorics.org/ojs/index.php/eljc/article/view/v4i2r15

.. _ref-Q:
.. _ref-R:

**R**

.. [Raj1987] \A. Rajan, Algorithmic applications of connectivity and
             related topics in matroid theory. Ph.D. Thesis,
             Northwestern university, 1987.

.. [Rau1979] Gerard Rauzy, "Echanges d'intervalles et transformations
             induites", Acta Arith. 34, no. 3, 203-212, 1980

.. [Red2001] Maria Julia Redondo. *Hochschild cohomology: some methods
             for computations*. Resenhas IME-USP 5 (2), 113-137
             (2001). http://inmabb.criba.edu.ar/gente/mredondo/crasp.pdfc

.. [Reg09] Oded Regev. On Lattices, Learning with Errors, Random
           Linear Codes, and Cryptography. in Journal of the ACM
           56(6). ACM 2009, :doi:`10.1145/1060590.1060603`

.. [Reg1958] \T. Regge, 'Symmetry Properties of Clebsch-Gordan
             Coefficients', Nuovo Cimento, Volume 10, pp. 544 (1958)

.. [Reg1959] \T. Regge, 'Symmetry Properties of Racah Coefficients',
             Nuovo Cimento, Volume 11, pp. 116 (1959)

.. [Reg2005] Oded Regev. On lattices, learning with errors, random
             linear codes, and cryptography. STOC, pp. 84--93,
             ACM, 2005.

.. [Reu1993] \C. Reutenauer. *Free Lie Algebras*. Number 7 in London
             Math. Soc. Monogr. (N.S.). Oxford University
             Press. (1993).

.. [Rho69] John Rhodes, *Characters and complexity of finite semigroups*
           \J. Combinatorial Theory, vol 6, 1969

.. [RH2003] \J. Rasch and A. C. H. Yu, 'Efficient Storage Scheme for
            Pre-calculated Wigner 3j, 6j and Gaunt Coefficients',
            SIAM J. Sci. Comput. Volume 25, Issue 4,
            pp. 1416-1428 (2003)

.. [RH2003b] \G. G. Rose and P. Hawkes,
            *Turing: A fast stream cipher*; in FSE, (2003), pp. 290-306.

.. [Rio1958] \J. Riordan, "An Introduction to Combinatorial Analysis",
             Dover Publ. (1958)

.. [Ris2016] Roswitha Rissner, "Null ideals of matrices over residue
             class rings of principal ideal domains". Linear Algebra
             Appl., **494** (2016) 44–69. :doi:`10.1016/j.laa.2016.01.004`.

.. [RMA2009] \P. Réal and H. Molina-Abril, *Cell AT-models for digital
             volumes* in Torsello, Escolano, Brun (eds.), Graph-Based
             Representations in Pattern Recognition, Lecture Notes in
             Computer Science, volume 5534, pp. 314-3232, Springer,
             Berlin (2009).

.. [RNPA2011] \G. Rudolf, N. Noyan, D. Papp, and F. Alizadeh. Bilinear
              optimality constraints for the cone of positive
              polynomials. Mathematical Programming, Series B,
              129 (2011) 5-31.

.. [Roc1970] \R.T. Rockafellar, *Convex Analysis*. Princeton
             University Press, Princeton, 1970.

.. [Ros1999] \K. Rosen *Handbook of Discrete and Combinatorial
             Mathematics* (1999), Chapman and Hall.

.. [Rot2001] Gunter Rote, *Division-Free Algorithms for the
             Determinant and the Pfaffian: Algebraic and Combinatorial
             Approaches*, H. Alt (Ed.): Computational Discrete
             Mathematics, LNCS 2122,
             pp. 119–135, 2001. http://page.mi.fu-berlin.de/rote/Papers/pdf/Division-free+algorithms.pdf

.. [Rot2006] Ron Roth, Introduction to Coding Theory, Cambridge
             University Press, 2006

.. [RSS] :wikipedia:`Residual_sum_of_squares`, accessed 13th
         October 2009.

.. [Rud1958] \M. E. Rudin. *An unshellable triangulation of a
             tetrahedron*. Bull. Amer. Math. Soc. 64 (1958), 90-91.

.. _ref-S:

**S**

.. [Saa2011] \M-J. O. Saarinen,
             *Cryptographic Analysis of All 4 x 4-Bit S-Boxes*; in
             SAC, (2011), pp. 118-133.

.. [Sch1996] \E. Schaefer. A simplified data encryption
             algorithm. Cryptologia, 20(1):77--84, 1996.

.. [Sch2006] Oliver Schiffmann. *Lectures on Hall algebras*,
             preprint, 2006. :arxiv:`0611617v2`.

.. [Sco1985] \R. Scott,
             *Wide-open encryption design offers flexible implementations*; in
             Cryptologia, (1985), pp. 75-91.

.. [SE1962] \N. E. Steenrod and D. B. A. Epstein, Cohomology
            operations, Ann. of Math. Stud. 50 (Princeton University
            Press, 1962).

.. [Ser1992] \J.-P. Serre : *Lie Algebras and Lie Groups*, 2nd ed.,
             Springer (Berlin) (1992);
             :doi:`10.1007/978-3-540-70634-2`

.. [Ser2010] \F. Sergeraert, *Triangulations of complex projective
             spaces* in Scientific contributions in honor of Mirian
             Andrés Gómez, pp 507-519, Univ. La Rioja Serv. Publ., Logroño (2010).

.. [SH1995] \C. P. Schnorr and H. H. Hörner. *Attacking the
            Chor-Rivest Cryptosystem by Improved Lattice
            Reduction*. Advances in Cryptology - EUROCRYPT '95. LNCS
            Volume 921, 1995, pp 1-12.

.. [Shr2004] Shreve, S. Stochastic Calculus for Finance II:
             Continuous-Time Models.  New York: Springer, 2004

.. [SIHMAS2011] \K. Shibutani, T. Isobe, H. Hiwatari, A. Mitsuda, T. Akishita,
                and T. Shirai, *Piccolo: An ultra-lightweight block-cipher*; in
                CHES, (2011), pp. 342-457.

.. [SK2011] \J. Spreer and W. Kühnel, "Combinatorial properties of the
            K3 surface: Simplicial blowups and slicings", Experimental
            Mathematics, Volume 20, Issue 2, 2011.

.. [SKWWHF1998] \B. Schneier, J. Kelsey, D. Whiting, D. Wagner, C. Hall,
                and N. Ferguson, *Twofish: A 128-bit block cipher*; in
                AES Submission, (1998).

.. [Sky2003] Brian Skyrms. *The stag hunt and the evolution of social
             structure*. Cambridge University Press, 2003.

.. [SLB2008] Shoham, Yoav, and Kevin Leyton-Brown. *Multiagent
             systems: Algorithmic, game-theoretic, and logical
             foundations.* Cambridge University Press, 2008.

.. [SMMK2013] \T. Suzaki, K. Minematsu, S. Morioka, and E. Kobayashi,
              *TWINE: A lightweight block cipher for multiple platforms*; in
              SAC, (2012), pp. 338-354.

.. [Sor1984] \A. Sorkin, *LUCIFER: a cryptographic algorithm*;
             in Cryptologia, 8(1), pp. 22–35, 1984.

.. [Spa1966] Edwin H. Spanier, *Algebraic Topology*,
             Springer-Verlag New York, 1966.
             :doi:`10.1007/978-1-4684-9322-1`,
             ISBN 978-1-4684-9322-1.

.. [Spe2013] \D. Speyer, *An infinitely generated upper cluster algebra*,
             :arxiv:`1305.6867`.

.. [SPGQ2006] \F.-X. Standaert, G. Piret, N. Gershenfeld, and J.-J. Quisquater,
              *Sea: A scalable encryption algorithm for small embedded applications*; in
              CARDIS, (2006), pp. 222-236.

.. [SPRQL2004] \F.-X. Standaert, G. Piret, G. Rouvroy, J.-J. Quisquarter,
               and J.-D. Legat, *ICEBERG: An involutional cipher efficient for block
               encryption in reconfigurable hardware*; in FSE, (2004), pp. 279-299.

.. [SS1992] \M. A. Shtan'ko and M. I. Shtogrin, "Embedding cubic
            manifolds and complexes into a cubic lattice", *Uspekhi
            Mat. Nauk* 47 (1992), 219-220.

.. [SS2015] Anne Schilling and Travis Scrimshaw.
            *Crystal structure on rigged configurations and the filling map*.
            Electon. J. Combin., **22(1)** (2015) #P1.73. :arxiv:`1409.2920`.

.. [SS2015II] Ben Salisbury and Travis Scrimshaw.
              *A rigged configuration model for* `B(\infty)`.
              J. Combin. Theory Ser. A, **133** (2015) pp. 29-75.
              :arxiv:`1404.6539`.

.. [SS2017] Ben Salisbury and Travis Scrimshaw.
            *Rigged configurations for all symmetrizable types*.
            Electon. J. Combin., **24(1)** (2017) #P1.30. :arxiv:`1509.07833`.

.. [SSAMI2007] \T. Shirai, K. Shibutani, T. Akishita, S. Moriai, and T. Iwata,
               *The 128-bit blockcipher CLEFIA (extended abstract)*; in
               FSE, (2007), pp. 181-195.

.. [ST2011] \A. Schilling, P. Tingley. *Demazure crystals,
            Kirillov-Reshetikhin crystals, and the energy function*.
            Electronic Journal of Combinatorics. **19(2)**. 2012.
            :arXiv:`1104.2359`

.. [St1986] Richard Stanley. *Two poset polytopes*,
            Discrete Comput. Geom. (1986), :doi:`10.1007/BF02187680`

.. [Sta2007] Stanley, Richard: *Hyperplane Arrangements*, Geometric
             Combinatorics (E. Miller, V. Reiner, and B. Sturmfels,
             eds.), IAS/Park City Mathematics Series, vol. 13,
             American Mathematical Society, Providence, RI, 2007,
             pp. 389-496.

.. [EnumComb1] Stanley, Richard P.
               *Enumerative Combinatorics, volume 1*,
               Second Edition,
               Cambridge University Press (2011).
               http://math.mit.edu/~rstan/ec/ec1/

.. [Stan2009] Richard Stanley,
              *Promotion and evacuation*,
              Electron. J. Combin. 16 (2009), no. 2, Special volume in honor of
              Anders Björner,
              Research Paper 9, 24 pp.

.. [Ste2003] John R. Stembridge, A local characterization of
             simply-laced crystals, Transactions of the American
             Mathematical Society, Vol. 355, No. 12 (Dec., 2003),
             pp. 4807--4823

.. [Sti2006] Douglas R. Stinson. *Cryptography: Theory and
             Practice*. 3rd edition, Chapman \& Hall/CRC, 2006.

.. [Sto1998] \A. Storjohann, An O(n^3) algorithm for Frobenius normal
             form. Proceedings of the International Symposium on
             Symbolic and Algebraic Computation (ISSAC'98), ACM Press,
             1998, pp. 101-104.

.. [Sto2000] \A. Storjohann, Algorithms for Matrix Canonical
             Forms. PhD Thesis. Department of Computer Science, Swiss
             Federal Institute of Technology -- ETH, 2000.

.. [Sto2011] \A. Storjohann, Email Communication. 30 May 2011.

.. [Str1969] Volker Strassen. Gaussian elimination is not
             optimal. Numerische Mathematik, 13:354-356, 1969.

.. [Striker2011] \J. Striker. *A unifying poset perspective on
                 alternating sign matrices, plane partitions, Catalan objects,
                 tournaments, and tableaux*, Advances in Applied Mathematics 46
                 (2011), no. 4, 583-609. :arXiv:`1408.5391`

.. [Stu1987] \J. Sturm, On the congruence of modular forms, Number
             theory (New York, 1984-1985), Springer, Berlin, 1987,
             pp. 275-280.

.. [Stu1993] \B. Sturmfels, Algorithms in invariant theory, Springer-Verlag,
             1993.

.. [STW2013] \J. Schejbal, E. Tews, and J. Wälde,
             *Reverse engineering of chiasmus from gstool*; in
             30c3, (2013).

.. [STW2016] \C. Stump, H. Thomas, N. Williams. *Cataland II*, in
             preparation, 2016.

.. [sudoku:escargot]  "Al Escargot", due to Arto Inkala,
                      http://timemaker.blogspot.com/2006/12/ai-escargot-vwv.html

.. [sudoku:norvig] Perter Norvig, "Solving Every Sudoku Puzzle",
                   http://norvig.com/sudoku.html

.. [sudoku:royle]  Gordon Royle, "Minimum Sudoku",
                   http://people.csse.uwa.edu.au/gordon/sudokumin.php

.. [sudoku:top95]  "95 Hard Puzzles", http://magictour.free.fr/top95,
                   or http://norvig.com/top95.txt

.. [sudoku:wikipedia]  "Near worst case",
                       :wikipedia:`Algorithmics_of_sudoku`

.. [SV2000] \J. Stern and S. Vaudenay,
            *CS-Cipher*; in
            First Open NESSIE Workshop, (2000).

.. [SW2002] William Stein and Mark Watkins, *A database of elliptic
            curves---first report*. In *Algorithmic number theory
            (ANTS V), Sydney, 2002*, Lecture Notes in Computer Science
            2369, Springer, 2002,
            p267--275. http://modular.math.washington.edu/papers/stein-watkins/

.. [Swe1969] Moss Sweedler. Hopf algebras. W.A. Benjamin, Math Lec
             Note Ser., 1969.

.. [SWJ2008] Fatima Shaheen, Michael Wooldridge, and Nicholas
             Jennings. *A linear approximation method for the Shapley
             value.* Artificial Intelligence 172.14 (2008): 1673-1699.

.. [SYYTIYTT2002] \T. Shimoyama, H. Yanami, K. Yokoyama, M. Takenaka, K. Itoh,
                  \J. Yajima, N. Torii, and H. Tanaka, *The block cipher SC2000*; in
                  FSE, (2001), pp. 312-327.

.. _ref-T:

**T**

.. [Tar1976] Robert E. Tarjan, *Edge-disjoint spanning trees and
             depth-first search*, Acta Informatica 6 (2), 1976,
             171-185, :doi:`10.1007/BF00268499`.

.. [TB1997] Lloyd N. Trefethen and David Bau III, *Numerical Linear
            Algebra*, SIAM, Philadelphia, 1997.

.. [Tee1997] Tee, Garry J. "Continuous branches of inverses of the 12
             Jacobi elliptic functions for real
             argument". 1997. https://researchspace.auckland.ac.nz/bitstream/handle/2292/5042/390.pdf.

.. [TIDES] \A. Abad, R. Barrio, F. Blesa, M. Rodriguez. TIDES tutorial:
           Integrating ODEs by using the Taylor Series Method
           (http://www.unizar.es/acz/05Publicaciones/Monografias/MonografiasPublicadas/Monografia36/IndMonogr36.htm)

.. [TOPCOM] \J. Rambau, TOPCOM
            <http://www.rambau.wm.uni-bayreuth.de/TOPCOM/>.

.. [TW1980] \A.D. Thomas and G.V. Wood, Group Tables (Exeter: Shiva
            Publishing, 1980)

.. _ref-U:

**U**

.. [UDCIKMP2011] \M. Ullrich, C. De Canniere, S. Indesteege, Ö. Kücük, N. Mouha, and
                 \B. Preenel, *Finding Optimal Bitsliced Implementations of 4 x 4-bit
                 S-boxes*; in SKEW, (2011).

.. [UNITTEST] unittest -- Unit testing framework --
              http://docs.python.org/library/unittest.html

.. [U.S1998] \U.S. Department Of Commerce/National Institute of Standards and Technology,
             *Skipjack and KEA algorithms specifications, v2.0*, (1998).

.. [U.S1999] \U.S. Department Of Commerce/National Institute of Standards and Technology,
             *Data Encryption Standard*, (1999).

.. _ref-V:

**V**

.. [Vat2008] \D. Vatne, *The mutation class of `D_n` quivers*, :arxiv:`0810.4789v1`.

.. [VB1996] \E. Viterbo, E. Biglieri. *Computing the Voronoi Cell of a
            Lattice: The Diamond-Cutting Algorithm*. IEEE Transactions
            on Information Theory, 1996.

.. [Vee1978] William Veech, "Interval exchange
             transformations", J. Analyse Math. 33 (1978), 222-272

.. [Ver] Helena Verrill, "Fundamental domain drawer", Java program,
         http://www.math.lsu.edu/~verrill/

.. [VJ2004] \S. Vaudenay and P. Junod,
            *Device and method for encrypting and decryptiong a block of data
            Fox, a New Family of Block Ciphers*, (2004).

.. [Voe2003] \V. Voevodsky, Reduced power operations in motivic
             cohomology, Publ. Math. Inst. Hautes Études Sci. No. 98
             (2003), 1-57.

.. [Voi2012] \J. Voight. Identifying the matrix ring: algorithms for
             quaternion algebras and quadratic forms, to appear.

.. [VW1994] Leonard Van Wyk. *Graph groups are biautomatic*. J. Pure
            Appl. Alg. **94** (1994). no. 3, 341-352.

.. _ref-W:

**W**

.. [Wac2003] Wachs, "Topology of Matching, Chessboard and General
             Bounded Degree Graph Complexes" (Algebra Universalis
             Special Issue in Memory of Gian-Carlo Rota, Algebra
             Universalis, 49 (2003) 345-385)

.. [Wal1960] \C. T. C. Wall, "Generators and relations for the
             Steenrod algebra," Ann. of Math. (2) **72** (1960),
             429-444.

.. [Wal1970] David W. Walkup, "The lower bound conjecture for 3- and
             4-manifolds", Acta Math. 125 (1970), 75-107.

.. [Wan1998] Daqing Wan, "Dimension variation of classical and p-adic
             modular forms", Invent. Math. 133, (1998) 449-463.

.. [Wan2010] Zhenghan Wang. Topological quantum
             computation. Providence, RI: American Mathematical
             Society (AMS), 2010. ISBN 978-0-8218-4930-9

.. [Was1997] \L. C. Washington, *Cyclotomic Fields*, Springer-Verlag,
             GTM volume 83, 1997.

.. [Wat2003] Joel Watson. *Strategy: an introduction to game
             theory*. WW Norton, 2002.

.. [Wat2010] Watkins, David S. Fundamentals of Matrix Computations,
             Third Edition.  Wiley, Hoboken, New Jersey, 2010.

.. [Web2007] James Webb. *Game theory: decisions, interaction and
             Evolution*. Springer Science & Business Media, 2007.

.. [WELLS]   Elliot Wells. Computing the Canonical Height of a Point in Projective Space.
             :arxiv:`1602.04920v1` (2016).

.. [Wei1994] Charles A. Weibel, *An introduction to homological
             algebra*. Cambridge Studies in Advanced Math., vol. 38,
             Cambridge Univ. Press, 1994.

.. [WFYTP2008] \D. Watanable, S. Furuya, H. Yoshida, K. Takaragi, and B. Preneel,
               *A new keystream generator MUGI*; in
               FSE, (2002), pp. 179-194.

.. [Woo1998] \R. M. W. Wood, "Problems in the Steenrod algebra,"
             Bull. London Math. Soc. 30 (1998), no. 5, 449-517.

.. [WP-Bessel] :wikipedia:`Bessel_function`

.. [WP-Error] :wikipedia:`Error_function`

.. [WP-Struve] :wikipedia:`Struve_function`

.. [WSK1997] \D. Wagner, B. Schneier, and J. Kelsey,
             *Cryptoanalysis of the cellular encryption algorithm*; in
             CRYPTO, (1997), pp. 526-537.

.. [Wu2009] Hongjun Wu, *The Hash Function JH*;
            submitted to NIST, (2008), available at
            http://www3.ntu.edu.sg/home/wuhj/research/jh/jh_round3.pdf

.. [WW2005] Ralf-Philipp Weinmann and Kai Wirt,
            *Analysis of the DVB Common Scrambling Algorithm*; in
            IFIP TC-6 TC-11, (2005).

.. _ref-X:

**X**

.. [XP1994] Deng Xiaotie, and Christos Papadimitriou. *On the
            complexity of cooperative solution concepts.* Mathematics
            of Operations Research 19.2 (1994): 257-266.

.. _ref-Y:

**Y**

.. [Yoc2005] Jean-Christophe Yoccoz "Echange d'Intervalles", Cours au
             college de France

.. [Yun1976] Yun, David YY. On square-free decomposition
             algorithms. In Proceedings of the third ACM symposium on
             Symbolic and algebraic computation, pp. 26-35. ACM, 1976.

.. [Yuz1993] Sergey Yuzvinsky, "The first two obstructions to the
             freeness of arrangements", Transactions of the American
             Mathematical Society, Vol. 335, **1** (1993)
             pp. 231--244.

.. [YWHWXSW2014] \D. Ye, P. Wang, L. Hu, L. Wang, Y. Xie, S. Sun, and P. Wang,
                 *Panda v1*; in CAESAR Competition, (2014).

.. _ref-Z:

**Z**

.. [ZBLRYV2015] \W. Zhang, Z. Bao, D. Lin, V. Rijmen, B. Yang, and I. Verbauwhede,
                *RECTANGLE: A bit-slice lightweight block cipher suitable for
                multiple platforms*; in
                SCience China Information Sciences, (2015), pp. 1-15.

.. [ZBN1997] \C. Zhu, R. H. Byrd and J. Nocedal. L-BFGS-B: Algorithm
             778: L-BFGS-B, FORTRAN routines for large scale bound
             constrained optimization. ACM Transactions on
             Mathematical Software, Vol 23, Num. 4, pp.550--560, 1997.

.. [Zie1998] \G. M. Ziegler. *Shelling polyhedral 3-balls and
             4-polytopes*. Discrete Comput. Geom. 19 (1998), 159-174.

.. [Zie2007] \G. M. Ziegler. *Lectures on polytopes*, Volume
             152 of Graduate Texts in Mathematics, 7th printing of 1st edition, Springer, 2007.

.. [Zor2008] \A. Zorich "Explicit Jenkins-Strebel representatives of
             all strata of Abelian and quadratic differentials",
             Journal of Modern Dynamics, vol. 2, no 1, 139-185 (2008)
             (http://www.math.psu.edu/jmd)

.. [Zor] Anton Zorich, "Generalized Permutation software"
         (http://perso.univ-rennes1.fr/anton.zorich)

.. [ZZ2005] Hechun Zhang and R. B. Zhang.
            *Dual canonical bases for the quantum special linear group
            and invariant subalgebras*.
            Lett. Math. Phys. **73** (2005), pp. 165-181.
            :arxiv:`math/0509651`.

.. include:: ../footer.txt<|MERGE_RESOLUTION|>--- conflicted
+++ resolved
@@ -316,16 +316,10 @@
             affine semigroup. Uni. Iaggelonicae Acta Math. 39, (2001),
             59-70
 
-<<<<<<< HEAD
 .. [BK2017] Pascal Baseilhac and Stefan Kolb. *Braid group action
             and root vectors for the* `q`-*Onsager algebra*.
             Preprint, (2017) :arxiv:`1706.08747`.
 
-.. [Bj1980] Anders Björner,
-            *Shellable and Cohen-Macaulay partially ordered sets*,
-            Trans. Amer. Math. Soc. 260 (1980), 159-183,
-            :doi:`10.1090/S0002-9947-1980-0570784-2`
-=======
 .. [BKK2000]  Georgia Benkart, Seok-Jin Kang, Masaki Kashiwara.
               *Crystal bases for the quantum superalgebra* `U_q(\mathfrak{gl}(m,n))`,
               J. Amer. Math. Soc. **13** (2000), no. 2, 295-331.
@@ -336,7 +330,6 @@
             Block Cipher*; in Proceedings of CHES 2007; LNCS 7427; pp. 450-466;
             Springer Verlag 2007; available at
             http://www.crypto.rub.de/imperia/md/content/texte/publications/conferences/present_ches2007.pdf
->>>>>>> cbfb8fff
 
 .. [BL2000] Anders Björner and Frank H. Lutz, "Simplicial manifolds,
             bistellar flips and a 16-vertex triangulation of the
