## Configuration for tox.
## Needs tox installed in the system python.
##
## doctest:  Run the sage doctests.  From the SAGE_ROOT/src directory:
##
##     $ tox
##
##   Arguments are passed on to "sage -t":
##
##     $ tox sage/geometry
##
##   To pass on options to "sage -t", use -- to separate it from tox options:
##
##     $ tox -- --verbose --optional=sage,pynormaliz --long sage/geometry
##
## pycodestyle:
##
##     $ tox -e pycodestyle
##
##   Note that on the first run, tox automatically installs pycodestyle
##   in a virtual environment.
##
[tox]
envlist = doctest, coverage, startuptime, pycodestyle-minimal, relint, codespell
# When adding environments above, also update the delegations in SAGE_ROOT/tox.ini
skipsdist = true

[sagedirect]
# Base for tox environments that bypass the virtual environment set up by tox,
# calling sage directly.
passenv =
    HOME
setenv =
    SAGE={toxinidir}/../sage
envdir={toxworkdir}/sagedirect

[testenv:doctest]
description =
    run the Sage doctester (same as "sage -t")
## This toxenv bypasses the virtual environment set up by tox.
passenv = {[sagedirect]passenv}
setenv  = {[sagedirect]setenv}
envdir  = {[sagedirect]envdir}
commands =
    {env:SAGE} -t -p 0 {posargs:--all}

[testenv:coverage]
description =
    give information about doctest coverage of files
    (same as "sage --coverage[all]")
## This toxenv bypasses the virtual environment set up by tox.
passenv = {[sagedirect]passenv}
setenv  = {[sagedirect]setenv}
envdir  = {[sagedirect]envdir}
commands =
    {env:SAGE} --coverage {posargs:--all}

[testenv:startuptime]
description =
    display how long each component of Sage takes to start up
    (same as "sage --startuptime")
## This toxenv bypasses the virtual environment set up by tox.
passenv = {[sagedirect]passenv}
setenv  = {[sagedirect]setenv}
envdir  = {[sagedirect]envdir}
commands =
    {env:SAGE} --startuptime {posargs}

[testenv:pyright]
description =
    run the static typing checker pyright
deps = pyright
setenv =
    HOME={envdir}
    # Fix version, see .github/workflows/build.yml
    PYRIGHT_PYTHON_FORCE_VERSION=1.1.232
## We run pyright from within the sage-env so that SAGE_LOCAL is available.
## pyright is already configured via SAGE_ROOT/pyrightconfig.json to use our venv.
##
## Running pyright on the whole Sage source tree takes very long
## and may run out of memory. When no files/directories are given, just run it
## on the packages that already have typing annotations.
commands =
    {toxinidir}/../sage -sh -c 'pyright {posargs:{toxinidir}/sage/combinat {toxinidir}/sage/manifolds}'

[testenv:pycodestyle]
description =
    check against the Python style conventions of PEP8
deps = pycodestyle
commands = pycodestyle {posargs:{toxinidir}/sage/}

[testenv:pycodestyle-minimal]
description =
    check against Sage's minimal style conventions
    # Check for the following issues:
    # E111: indentation is not a multiple of four
    # E401: multiple imports on one line
    # E701: multiple statements on one line (colon)
    # E702: multiple statements on one line (semicolon)
    # E703: statement ends with a semicolon
    # E711: comparison to None should be ‘if cond is None:’
    # E712: comparison to True should be ‘if cond is True:’ or ‘if cond:’
    # E713 test for membership should be 'not in'
    # E721: do not compare types, use isinstance()
    # E722: do not use bare except, specify exception instead
    # W605: invalid escape sequence ‘x’
    # See https://pycodestyle.pycqa.org/en/latest/intro.html#error-codes
deps = pycodestyle
commands = pycodestyle --select E111,E401,E701,E702,E703,W605,E711,E712,E713,E721,E722 {posargs:{toxinidir}/sage/}

[pycodestyle]
max-line-length = 160
statistics = True

[testenv:relint]
description =
    check whether some forbidden patterns appear
    (includes all patchbot pattern-exclusion plugins)
# https://github.com/codingjoe/relint
# The patterns are in .relint.yml
deps = relint
whitelist_externals = find
commands = find {posargs:{toxinidir}/sage/} \
    -name "*#*" -prune -o \
    -name "*.a" -prune -o \
    -name "*.bak" -prune -o \
    -name "*.bz2" -prune -o \
    -name "*.dia" -prune -o \
    -name "*.gz" -prune -o \
    -name "*.ico" -prune -o \
    -name "*.inv" -prune -o \
    -name "*.JPEG" -prune -o \
    -name "*.jpeg" -prune -o \
    -name "*.JPG" -prune -o \
    -name "*.jpg" -prune -o \
    -name "*.log" -prune -o \
    -name "*.o" -prune -o \
    -name "*.orig" -prune -o \
    -name "*.PDF" -prune -o \
    -name "*.pdf" -prune -o \
    -name "*.PNG" -prune -o \
    -name "*.png" -prune -o \
    -name "*.pyc" -prune -o \
    -name "*.so" -prune -o \
    -name "*.sobj" -prune -o \
    -name "*.sws" -prune -o \
    -name "*.tar" -prune -o \
    -name "*.tgz" -prune -o \
    -name "*.xz" -prune -o \
    -name "*.zip" -prune -o \
    -name "*~*" -prune -o \
    -name ".DS_Store" -prune -o \
    -exec relint -c {toxinidir}/.relint.yml \{\} +

[testenv:codespell]
description =
    check for misspelled words in source code
# https://pypi.org/project/codespell/
deps = codespell
commands = codespell \
    --skip="*#*,*.a,*.bak,*.bz2,*.dia,*.gz,*.ico,*.inv,*.JPEG,*.jpeg" \
    --skip="*.JPG,*.jpg,*.log,*.o,*.orig,*.PDF,*.pdf,*.PNG,*.png,*.pyc" \
    --skip="*.so,*.sobj,*.sws,*.tar,*.tgz,*.xz,*.zip,*~*,.DS_Store" \
    --skip="doc/ca,doc/de,doc/es,doc/fr,doc/hu,doc/it,doc/ja,doc/pt,doc/ru,doc/tr" \
    --skip="src/doc/ca,src/doc/de,src/doc/es,src/doc/fr,src/doc/hu" \
    --skip="src/doc/it,src/doc/ja,src/doc/pt,src/doc/ru,src/doc/tr" \
    --skip=".git,.tox,autom4te.cache,cythonized,dist,lib.*,local" \
    --skip="logs,scripts-3,tmp,upstream,worktree*,*.egg-info" \
    --dictionary=- \
    --dictionary={toxinidir}/.codespell-dictionary.txt \
    --ignore-words={toxinidir}/.codespell-ignore.txt \
    {posargs:{toxinidir}/sage/}

[pytest]
python_files = *_test.py
<<<<<<< HEAD
norecursedirs = local prefix venv build pkgs .git src/sage/pkgs src/doc src/bin src/sage/src/sage_setup
addopts = --import-mode importlib
doctest_optionflags = NORMALIZE_WHITESPACE ELLIPSIS
=======
addopts = --import-mode importlib
>>>>>>> eb1a786c

[coverage:run]
source = sage
concurrency = multiprocessing
data_file = .coverage/.coverage
disable_warnings = no-data-collected<|MERGE_RESOLUTION|>--- conflicted
+++ resolved
@@ -173,13 +173,9 @@
 
 [pytest]
 python_files = *_test.py
-<<<<<<< HEAD
 norecursedirs = local prefix venv build pkgs .git src/sage/pkgs src/doc src/bin src/sage/src/sage_setup
 addopts = --import-mode importlib
 doctest_optionflags = NORMALIZE_WHITESPACE ELLIPSIS
-=======
-addopts = --import-mode importlib
->>>>>>> eb1a786c
 
 [coverage:run]
 source = sage
